/*
** object.c - Object, NilClass, TrueClass, FalseClass class
**
** See Copyright Notice in mruby.h
*/

#include "mruby.h"
#include <string.h>
#include "mruby/string.h"
#include <stdio.h>
#include "mruby/class.h"
#include "mruby/numeric.h"

#ifndef FALSE
#define FALSE   0
#endif

#ifndef TRUE
#define TRUE    1
#endif

int
mrb_obj_eq(mrb_state *mrb, mrb_value v1, mrb_value v2)
{
  if (mrb_type(v1) != mrb_type(v2)) return FALSE;
  switch (mrb_type(v1)) {
  case MRB_TT_TRUE:
    return 1;

  case MRB_TT_FALSE:
  case MRB_TT_FIXNUM:
    return (v1.value.i == v2.value.i);
  case MRB_TT_SYMBOL:
    return (v1.value.sym == v2.value.sym);

  case MRB_TT_FLOAT:
    return (mrb_float(v1) == mrb_float(v2));

  default:
    return (v1.value.p == v2.value.p);
  }
}

int
mrb_obj_equal(mrb_state *mrb, mrb_value v1, mrb_value v2)
{
  /* temporary definition */
  return mrb_obj_eq(mrb, v1, v2);
}

int
mrb_equal(mrb_state *mrb, mrb_value obj1, mrb_value obj2)
{
  mrb_value result;

  if (mrb_obj_eq(mrb, obj1, obj2)) return TRUE;
  result = mrb_funcall(mrb, obj1, "==", 1, obj2);
  if (mrb_test(result)) return TRUE;
  return FALSE;
}

/*
 * Document-class: NilClass
 *
 *  The class of the singleton object <code>nil</code>.
 */

/* 15.2.4.3.4  */
/*
 * call_seq:
 *   nil.nil?               -> true
 *
 * Only the object <i>nil</i> responds <code>true</code> to <code>nil?</code>.
 */

static mrb_value
mrb_true(mrb_state *mrb, mrb_value obj)
{
    return mrb_true_value();
}

/* 15.2.4.3.5  */
/*
 *  call-seq:
 *     nil.to_s    -> ""
 *
 *  Always returns the empty string.
 */

static mrb_value
nil_to_s(mrb_state *mrb, mrb_value obj)
{
    return mrb_str_new(mrb, 0, 0);
}

/***********************************************************************
 *  Document-class: TrueClass
 *
 *  The global value <code>true</code> is the only instance of class
 *  <code>TrueClass</code> and represents a logically true value in
 *  boolean expressions. The class provides operators allowing
 *  <code>true</code> to be used in logical expressions.
 */

/* 15.2.5.3.1  */
/*
 *  call-seq:
 *     true & obj    -> true or false
 *
 *  And---Returns <code>false</code> if <i>obj</i> is
 *  <code>nil</code> or <code>false</code>, <code>true</code> otherwise.
 */

static mrb_value
true_and(mrb_state *mrb, mrb_value obj)
{
  mrb_value obj2;

  mrb_get_args(mrb, "o", &obj2);
  return mrb_test(obj2)?mrb_true_value():mrb_false_value();
}

/* 15.2.5.3.2  */
/*
 *  call-seq:
 *     true ^ obj   -> !obj
 *
 *  Exclusive Or---Returns <code>true</code> if <i>obj</i> is
 *  <code>nil</code> or <code>false</code>, <code>false</code>
 *  otherwise.
 */

static mrb_value
true_xor(mrb_state *mrb, mrb_value obj)
{
  mrb_value obj2;

  mrb_get_args(mrb, "o", &obj2);
  return mrb_test(obj2)?mrb_false_value():mrb_true_value();
}

/* 15.2.5.3.3  */
/*
 * call-seq:
 *   true.to_s   ->  "true"
 *
 * The string representation of <code>true</code> is "true".
 */

static mrb_value
true_to_s(mrb_state *mrb, mrb_value obj)
{
    return mrb_str_new_cstr(mrb, "true");
}

/* 15.2.5.3.4  */
/*
 *  call-seq:
 *     true | obj   -> true
 *
 *  Or---Returns <code>true</code>. As <i>anObject</i> is an argument to
 *  a method call, it is always evaluated; there is no short-circuit
 *  evaluation in this case.
 *
 *     true |  puts("or")
 *     true || puts("logical or")
 *
 *  <em>produces:</em>
 *
 *     or
 */

static mrb_value
true_or(mrb_state *mrb, mrb_value obj)
{
  mrb_value obj2;

  mrb_get_args(mrb, "o", &obj2);
  return mrb_true_value();
}

/*
 *  Document-class: FalseClass
 *
 *  The global value <code>false</code> is the only instance of class
 *  <code>FalseClass</code> and represents a logically false value in
 *  boolean expressions. The class provides operators allowing
 *  <code>false</code> to participate correctly in logical expressions.
 *
 */

/* 15.2.4.3.1  */
/* 15.2.6.3.1  */
/*
 *  call-seq:
 *     false & obj   -> false
 *     nil & obj     -> false
 *
 *  And---Returns <code>false</code>. <i>obj</i> is always
 *  evaluated as it is the argument to a method call---there is no
 *  short-circuit evaluation in this case.
 */

static mrb_value
false_and(mrb_state *mrb, mrb_value obj)
{
  mrb_value obj2;

  mrb_get_args(mrb, "o", &obj2);
  return mrb_false_value();
}

/* 15.2.4.3.2  */
/* 15.2.6.3.2  */
/*
 *  call-seq:
 *     false ^ obj    -> true or false
 *     nil   ^ obj    -> true or false
 *
 *  Exclusive Or---If <i>obj</i> is <code>nil</code> or
 *  <code>false</code>, returns <code>false</code>; otherwise, returns
 *  <code>true</code>.
 *
 */

static mrb_value
false_xor(mrb_state *mrb, mrb_value obj)
{
  mrb_value obj2;

  mrb_get_args(mrb, "o", &obj2);
  return mrb_test(obj2)?mrb_true_value():mrb_false_value();
}

/* 15.2.4.3.3  */
/* 15.2.6.3.4  */
/*
 *  call-seq:
 *     false | obj   ->   true or false
 *     nil   | obj   ->   true or false
 *
 *  Or---Returns <code>false</code> if <i>obj</i> is
 *  <code>nil</code> or <code>false</code>; <code>true</code> otherwise.
 */

static mrb_value
false_or(mrb_state *mrb, mrb_value obj)
{
  mrb_value obj2;

  mrb_get_args(mrb, "o", &obj2);
  return mrb_test(obj2)?mrb_true_value():mrb_false_value();
}

/* 15.2.6.3.3  */
/*
 * call-seq:
 *   false.to_s   ->  "false"
 *
 * 'nuf said...
 */

static mrb_value
false_to_s(mrb_state *mrb, mrb_value obj)
{
    return mrb_str_new_cstr(mrb, "false");
}

void
mrb_init_object(mrb_state *mrb)
{
  struct RClass *n;
  struct RClass *t;
  struct RClass *f;

  n = mrb->nil_class   = mrb_define_class(mrb, "NilClass",   mrb->object_class);
  mrb_undef_class_method(mrb, n, "new");
  mrb_define_method(mrb, n, "&",    false_and,      ARGS_REQ(1));  /* 15.2.4.3.1  */
  mrb_define_method(mrb, n, "^",    false_xor,      ARGS_REQ(1));  /* 15.2.4.3.2  */
  mrb_define_method(mrb, n, "|",    false_or,       ARGS_REQ(1));  /* 15.2.4.3.3  */
  mrb_define_method(mrb, n, "nil?", mrb_true,       ARGS_NONE());  /* 15.2.4.3.4  */
  mrb_define_method(mrb, n, "to_s", nil_to_s,       ARGS_NONE());  /* 15.2.4.3.5  */

  t = mrb->true_class  = mrb_define_class(mrb, "TrueClass",  mrb->object_class);
  mrb_undef_class_method(mrb, t, "new");
  mrb_define_method(mrb, t, "&",    true_and,       ARGS_REQ(1));  /* 15.2.5.3.1  */
  mrb_define_method(mrb, t, "^",    true_xor,       ARGS_REQ(1));  /* 15.2.5.3.2  */
  mrb_define_method(mrb, t, "to_s", true_to_s,      ARGS_NONE());  /* 15.2.5.3.3  */
  mrb_define_method(mrb, t, "|",    true_or,        ARGS_REQ(1));  /* 15.2.5.3.4  */

  f = mrb->false_class = mrb_define_class(mrb, "FalseClass", mrb->object_class);
  mrb_undef_class_method(mrb, f, "new");
  mrb_define_method(mrb, f, "&",    false_and,      ARGS_REQ(1));  /* 15.2.6.3.1  */
  mrb_define_method(mrb, f, "^",    false_xor,      ARGS_REQ(1));  /* 15.2.6.3.2  */
  mrb_define_method(mrb, f, "to_s", false_to_s,     ARGS_NONE());  /* 15.2.6.3.3  */
  mrb_define_method(mrb, f, "|",    false_or,       ARGS_REQ(1));  /* 15.2.6.3.4  */
}

static mrb_value
convert_type(mrb_state *mrb, mrb_value val, const char *tname, const char *method, int raise)
{
  mrb_sym m = 0;

  m = mrb_intern(mrb, method);
  if (!mrb_respond_to(mrb, val, m)) {
    if (raise) {
      mrb_raise(mrb, E_TYPE_ERROR, "can't convert %s into %s",
         mrb_nil_p(val) ? "nil" :
         (mrb_type(val) == MRB_TT_TRUE) ? "true" :
         (mrb_type(val) == MRB_TT_FALSE) ? "false" :
         mrb_obj_classname(mrb, val),
         tname);
      return mrb_nil_value();
    }
    else {
      return mrb_nil_value();
    }
  }
  return mrb_funcall_argv(mrb, val, m, 0, 0);
}

mrb_value
mrb_check_to_integer(mrb_state *mrb, mrb_value val, const char *method)
{
    mrb_value v;

    if (mrb_type(val) == MRB_TT_FIXNUM) return val;
    v = convert_type(mrb, val, "Integer", method, FALSE);
    if (mrb_nil_p(v) || mrb_type(v) != MRB_TT_FIXNUM) {
      return mrb_nil_value();
    }
    return v;
}

mrb_value
mrb_convert_type(mrb_state *mrb, mrb_value val, mrb_int type, const char *tname, const char *method)
{
  mrb_value v;

  if (mrb_type(val) == type) return val;
  v = convert_type(mrb, val, tname, method, 1/*Qtrue*/);
  if (mrb_type(v) != type) {
<<<<<<< HEAD
    mrb_raise(mrb, E_TYPE_ERROR, "%s#%s should return %s",
     mrb_obj_classname(mrb, val), method, tname);
=======
    mrb_raise(mrb, E_TYPE_ERROR, "%s cannot be converted to %s by #%s",
	      mrb_obj_classname(mrb, val), tname, method);
>>>>>>> b36fa7c5
  }
  return v;
}

mrb_value
mrb_check_convert_type(mrb_state *mrb, mrb_value val, mrb_int type, const char *tname, const char *method)
{
  mrb_value v;

  if (mrb_type(val) == type && type != MRB_TT_DATA) return val;
  v = convert_type(mrb, val, tname, method, 0/*Qfalse*/);
  if (mrb_nil_p(v) || mrb_type(v) != type) return mrb_nil_value();
  return v;
}

static const struct types {
    unsigned char type;
    const char *name;
} builtin_types[] = {
//    {MRB_TT_NIL,  "nil"},
  {MRB_TT_FALSE,  "false"},
  {MRB_TT_TRUE,   "true"},
  {MRB_TT_FIXNUM, "Fixnum"},
  {MRB_TT_SYMBOL, "Symbol"},  /* :symbol */
  {MRB_TT_MODULE, "Module"},
  {MRB_TT_OBJECT, "Object"},
  {MRB_TT_CLASS,  "Class"},
  {MRB_TT_ICLASS, "iClass"},  /* internal use: mixed-in module holder */
  {MRB_TT_SCLASS, "SClass"},
  {MRB_TT_PROC,   "Proc"},
  {MRB_TT_FLOAT,  "Float"},
  {MRB_TT_ARRAY,  "Array"},
  {MRB_TT_HASH,   "Hash"},
  {MRB_TT_STRING, "String"},
  {MRB_TT_RANGE,  "Range"},
  {MRB_TT_REGEX,  "Regexp"},
  {MRB_TT_STRUCT, "Struct"},
//    {MRB_TT_BIGNUM,  "Bignum"},
  {MRB_TT_FILE,   "File"},
  {MRB_TT_DATA,   "Data"},  /* internal use: wrapped C pointers */
  {MRB_TT_MATCH,  "MatchData"},  /* data of $~ */
//    {MRB_TT_VARMAP,  "Varmap"},  /* internal use: dynamic variables */
//    {MRB_TT_NODE,  "Node"},  /* internal use: syntax tree node */
//    {MRB_TT_UNDEF,  "undef"},  /* internal use: #undef; should not happen */
    {-1,  0}
};

void
mrb_check_type(mrb_state *mrb, mrb_value x, enum mrb_vtype t)
{
  const struct types *type = builtin_types;
  struct RString *s;
  int xt;

  xt = mrb_type(x);
  if ((xt != t) || (xt == MRB_TT_DATA)) {
    while (type->type < MRB_TT_MAXDEFINE) {
      if (type->type == t) {
        const char *etype;

        if (mrb_nil_p(x)) {
          etype = "nil";
        }
        else if (mrb_type(x) == MRB_TT_FIXNUM) {
          etype = "Fixnum";
        }
        else if (mrb_type(x) == MRB_TT_SYMBOL) {
          etype = "Symbol";
        }
        else if (mrb_special_const_p(x)) {
          s = mrb_str_ptr(mrb_obj_as_string(mrb, x));
          etype = s->buf;
        }
        else {
          etype = mrb_obj_classname(mrb, x);
        }
        mrb_raise(mrb, E_TYPE_ERROR, "wrong argument type %s (expected %s)",
		  etype, type->name);
      }
      type++;
    }
    mrb_raise(mrb, E_TYPE_ERROR, "unknown type 0x%x (0x%x given)", t, mrb_type(x));
  }
}

/* 15.3.1.3.46 */
/*
 *  call-seq:
 *     obj.to_s    => string
 *
 *  Returns a string representing <i>obj</i>. The default
 *  <code>to_s</code> prints the object's class and an encoding of the
 *  object id. As a special case, the top-level object that is the
 *  initial execution context of Ruby programs returns ``main.''
 */

mrb_value
mrb_any_to_s(mrb_state *mrb, mrb_value obj)
{
  const char *cname = mrb_obj_classname(mrb, obj);
  size_t len;
  mrb_value str;
  struct RString *s;

  len = strlen(cname)+6+16;
  str = mrb_str_new(mrb, 0, len); /* 6:tags 16:addr */
  s = mrb_str_ptr(str);
  //  snprintf(RSTRING(str)->ptr, len+1, "#<%s:0x%lx>", cname, obj);
  sprintf(s->buf, "#<%s:0x%lx>", cname, (unsigned long)(obj.value.p));
  s->len = strlen(s->buf);

  return str;
}

/*
 *  call-seq:
 *     obj.is_a?(class)       => true or false
 *     obj.kind_of?(class)    => true or false
 *
 *  Returns <code>true</code> if <i>class</i> is the class of
 *  <i>obj</i>, or if <i>class</i> is one of the superclasses of
 *  <i>obj</i> or modules included in <i>obj</i>.
 *
 *     module M;    end
 *     class A
 *       include M
 *     end
 *     class B < A; end
 *     class C < B; end
 *     b = B.new
 *     b.instance_of? A   #=> false
 *     b.instance_of? B   #=> true
 *     b.instance_of? C   #=> false
 *     b.instance_of? M   #=> false
 *     b.kind_of? A       #=> true
 *     b.kind_of? B       #=> true
 *     b.kind_of? C       #=> false
 *     b.kind_of? M       #=> true
 */

int
mrb_obj_is_kind_of(mrb_state *mrb, mrb_value obj, struct RClass *c)
{
  struct RClass *cl = mrb_class(mrb, obj);

  switch (c->tt) {
    case MRB_TT_MODULE:
    case MRB_TT_CLASS:
    case MRB_TT_ICLASS:
      break;

    default:
      mrb_raise(mrb, E_TYPE_ERROR, "class or module required");
  }

  while (cl) {
    if (cl == c || cl->mt == c->mt)
      return TRUE;
    cl = cl->super;
  }
  return FALSE;
}

static mrb_value
mrb_to_integer(mrb_state *mrb, mrb_value val, const char *method)
{
    mrb_value v;

    if (FIXNUM_P(val)) return val;
    v = convert_type(mrb, val, "Integer", method, TRUE);
    if (!mrb_obj_is_kind_of(mrb, v, mrb->fixnum_class)) {
      const char *cname = mrb_obj_classname(mrb, val);
      mrb_raise(mrb, E_TYPE_ERROR, "can't convert %s to Integer (%s#%s gives %s)",
               cname, cname, method, mrb_obj_classname(mrb, v));
    }
    return v;
}

mrb_value
mrb_to_int(mrb_state *mrb, mrb_value val)
{
    return mrb_to_integer(mrb, val, "to_int");
}

static mrb_value
mrb_convert_to_integer(mrb_state *mrb, mrb_value val, int base)
{
  mrb_value tmp;

  if (mrb_nil_p(val)) {
    if (base != 0) goto arg_error;
      mrb_raise(mrb, E_TYPE_ERROR, "can't convert nil into Integer");
  }
  switch (mrb_type(val)) {
    case MRB_TT_FLOAT:
      if (base != 0) goto arg_error;
      if (FIXABLE(mrb_float(val))) {
          break;
      }
      return mrb_flt2big(mrb, mrb_float(val));

    case MRB_TT_FIXNUM:
      if (base != 0) goto arg_error;
      return val;

    case MRB_TT_STRING:
string_conv:
      return mrb_str_to_inum(mrb, val, base, TRUE);

    default:
      break;
  }
  if (base != 0) {
      tmp = mrb_check_string_type(mrb, val);
      if (!mrb_nil_p(tmp)) goto string_conv;
    arg_error:
      mrb_raise(mrb, E_ARGUMENT_ERROR, "base specified for non string value");
  }
  tmp = convert_type(mrb, val, "Integer", "to_int", FALSE);
  if (mrb_nil_p(tmp)) {
      return mrb_to_integer(mrb, val, "to_i");
  }
  return tmp;
}

mrb_value
mrb_Integer(mrb_state *mrb, mrb_value val)
{
    return mrb_convert_to_integer(mrb, val, 0);
}

mrb_value
mrb_Float(mrb_state *mrb, mrb_value val)
{
  if (mrb_nil_p(val)) {
      mrb_raise(mrb, E_TYPE_ERROR, "can't convert nil into Float");
  }
  switch (mrb_type(val)) {
    case MRB_TT_FIXNUM:
      return mrb_float_value((mrb_float)mrb_fixnum(val));

    case MRB_TT_FLOAT:
      return val;

    case MRB_TT_STRING:
      return mrb_float_value(mrb_str_to_dbl(mrb, val, TRUE));

    default:
      return mrb_convert_type(mrb, val, MRB_TT_FLOAT, "Float", "to_f");
  }
}

mrb_value
mrb_inspect(mrb_state *mrb, mrb_value obj)
{
  return mrb_obj_as_string(mrb, mrb_funcall(mrb, obj, "inspect", 0, 0));
}

int
mrb_eql(mrb_state *mrb, mrb_value obj1, mrb_value obj2)
{
  if (mrb_obj_eq(mrb, obj1, obj2)) return TRUE;
  return RTEST(mrb_funcall(mrb, obj1, "eql?", 1, obj2));
}<|MERGE_RESOLUTION|>--- conflicted
+++ resolved
@@ -11,14 +11,6 @@
 #include "mruby/class.h"
 #include "mruby/numeric.h"
 
-#ifndef FALSE
-#define FALSE   0
-#endif
-
-#ifndef TRUE
-#define TRUE    1
-#endif
-
 int
 mrb_obj_eq(mrb_state *mrb, mrb_value v1, mrb_value v2)
 {
@@ -150,7 +142,7 @@
 static mrb_value
 true_to_s(mrb_state *mrb, mrb_value obj)
 {
-    return mrb_str_new_cstr(mrb, "true");
+  return mrb_str_new(mrb, "true", 4);
 }
 
 /* 15.2.5.3.4  */
@@ -263,7 +255,7 @@
 static mrb_value
 false_to_s(mrb_state *mrb, mrb_value obj)
 {
-    return mrb_str_new_cstr(mrb, "false");
+  return mrb_str_new(mrb, "false", 5);
 }
 
 void
@@ -340,13 +332,8 @@
   if (mrb_type(val) == type) return val;
   v = convert_type(mrb, val, tname, method, 1/*Qtrue*/);
   if (mrb_type(v) != type) {
-<<<<<<< HEAD
-    mrb_raise(mrb, E_TYPE_ERROR, "%s#%s should return %s",
-     mrb_obj_classname(mrb, val), method, tname);
-=======
     mrb_raise(mrb, E_TYPE_ERROR, "%s cannot be converted to %s by #%s",
 	      mrb_obj_classname(mrb, val), tname, method);
->>>>>>> b36fa7c5
   }
   return v;
 }
@@ -418,7 +405,7 @@
         }
         else if (mrb_special_const_p(x)) {
           s = mrb_str_ptr(mrb_obj_as_string(mrb, x));
-          etype = s->buf;
+          etype = s->ptr;
         }
         else {
           etype = mrb_obj_classname(mrb, x);
@@ -454,9 +441,7 @@
   len = strlen(cname)+6+16;
   str = mrb_str_new(mrb, 0, len); /* 6:tags 16:addr */
   s = mrb_str_ptr(str);
-  //  snprintf(RSTRING(str)->ptr, len+1, "#<%s:0x%lx>", cname, obj);
-  sprintf(s->buf, "#<%s:0x%lx>", cname, (unsigned long)(obj.value.p));
-  s->len = strlen(s->buf);
+  s->len = sprintf(s->ptr, "#<%s:0x%lx>", cname, (unsigned long)(obj.value.p));
 
   return str;
 }
