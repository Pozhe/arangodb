--- conflicted
+++ resolved
@@ -505,14 +505,6 @@
     _lineBuffer.appendJsonEncoded(field, fieldLength);
     return;
   }
-<<<<<<< HEAD
-    
-  if (!_convert) {
-    _lineBuffer.appendJsonEncoded(field, fieldLength);
-    return;
-  }
-=======
->>>>>>> d4000ebf
 
   if (*field == '\0' || fieldLength == 0) {
     // do nothing
