--- conflicted
+++ resolved
@@ -4,28 +4,18 @@
 - factor out transactions from LogfileManager
 - concept "collection locks"
     - 3 states: READ / WRITE / EXCLUSIVE for locks
-<<<<<<< HEAD
-- move index files into directory
-- rename index classes
+- index implementations => moved & renamed to StorageEngine
 - move engine files into MMFiles directory
 
 in progress
 -----------
 - split IndexElement
-=======
-- index implementations => moved & renamed to StorageEngine
-
-in progress
------------
-
 - Index API
   - Rename OperationCursor->getMoreMptr => getMoreTokens, "returns" std::vector<TOKEN>&
   - Delete OperationCursor->getMore. Replace by getMoreTokens
->>>>>>> 0836c33f
 
 to do
 -----
-- OperationCursor: delete getMore, rename getMoreMptr to getMoreTokens
 - create AqlValue type for document ids
 - move engine-specific parts of transaction.cpp into engine
 - transaction API
