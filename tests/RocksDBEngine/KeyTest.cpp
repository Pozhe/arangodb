////////////////////////////////////////////////////////////////////////////////
/// @brief test suite for PathEnumerator class
///
/// @file
///
/// DISCLAIMER
///
/// Copyright 2004-2012 triagens GmbH, Cologne, Germany
///
/// Licensed under the Apache License, Version 2.0 (the "License");
/// you may not use this file except in compliance with the License.
/// You may obtain a copy of the License at
///
///     http://www.apache.org/licenses/LICENSE-2.0
///
/// Unless required by applicable law or agreed to in writing, software
/// distributed under the License is distributed on an "AS IS" BASIS,
/// WITHOUT WARRANTIES OR CONDITIONS OF ANY KIND, either express or implied.
/// See the License for the specific language governing permissions and
/// limitations under the License.
///
/// Copyright holder is triAGENS GmbH, Cologne, Germany
///
/// @author Jan Steemann
/// @author Copyright 2015, ArangoDB GmbH, Cologne, Germany
////////////////////////////////////////////////////////////////////////////////

#include "Basics/Common.h"

#include "catch.hpp"

#include "Basics/Exceptions.h"
#include "Basics/VelocyPackHelper.h"
#include "RocksDBEngine/RocksDBComparator.h"
#include "RocksDBEngine/RocksDBKey.h"
#include "RocksDBEngine/RocksDBKeyBounds.h"
#include "RocksDBEngine/RocksDBPrefixExtractor.h"
#include "RocksDBEngine/RocksDBTypes.h"

using namespace arangodb;

// -----------------------------------------------------------------------------
// --SECTION--                                                        test suite
// -----------------------------------------------------------------------------

/// @brief test RocksDBKey class
TEST_CASE("RocksDBKeyTest", "[rocksdbkeytest]") {
  /// @brief test database
  SECTION("test_database") {
    RocksDBKey key;
    key.constructDatabase(1);
    auto const& s2 = key.string();

    CHECK(s2.size() == sizeof(char) + sizeof(uint64_t));
    CHECK(s2 == std::string("0\1\0\0\0\0\0\0\0\0", 9));

    key.constructDatabase(255);
    auto const& s3 = key.string();

    CHECK(s3.size() == sizeof(char) + sizeof(uint64_t));
    CHECK(s3 == std::string("0\xff\0\0\0\0\0\0\0\0", 9));

    key.constructDatabase(256);
    auto const& s4 = key.string();

    CHECK(s4.size() == sizeof(char) + sizeof(uint64_t));
    CHECK(s4 == std::string("0\0\x01\0\0\0\0\0\0\0", 9));

    key.constructDatabase(49152);
    auto const& s5 = key.string();

    CHECK(s5.size() == sizeof(char) + sizeof(uint64_t));
    CHECK(s5 == std::string("0\0\xc0\0\0\0\0\0\0\0", 9));

    key.constructDatabase(12345678901);
    auto const& s6 = key.string();

    CHECK(s6.size() == sizeof(char) + sizeof(uint64_t));
    CHECK(s6 == std::string("0\x35\x1c\xdc\xdf\x02\0\0\0", 9));

    key.constructDatabase(0xf0f1f2f3f4f5f6f7ULL);
    auto const& s7 = key.string();

    CHECK(s7.size() == sizeof(char) + sizeof(uint64_t));
    CHECK(s7 == std::string("0\xf7\xf6\xf5\xf4\xf3\xf2\xf1\xf0", 9));
  }

  /// @brief test collection
  SECTION("test_collection") {
    RocksDBKey key;
    key.constructCollection(23, 42);
    auto const& s2 = key.string();

    CHECK(s2.size() == sizeof(char) + sizeof(uint64_t) + sizeof(uint64_t));
    CHECK(s2 == std::string("1\x17\0\0\0\0\0\0\0\x2a\0\0\0\0\0\0\0", 17));

    key.constructCollection(255, 255);
    auto const& s3 = key.string();

    CHECK(s3.size() == sizeof(char) + sizeof(uint64_t) + sizeof(uint64_t));
    CHECK(s3 == std::string("1\xff\0\0\0\0\0\0\0\xff\0\0\0\0\0\0\0", 17));

    key.constructCollection(256, 257);
    auto const& s4 = key.string();

    CHECK(s4.size() == sizeof(char) + sizeof(uint64_t) + sizeof(uint64_t));
    CHECK(s4 == std::string("1\0\x01\0\0\0\0\0\0\x01\x01\0\0\0\0\0\0", 17));

    key.constructCollection(49152, 16384);
    auto const& s5 = key.string();

    CHECK(s5.size() == sizeof(char) + sizeof(uint64_t) + sizeof(uint64_t));
    CHECK(s5 == std::string("1\0\xc0\0\0\0\0\0\0\0\x40\0\0\0\0\0\0", 17));

    key.constructCollection(12345678901, 987654321);
    auto const& s6 = key.string();

    CHECK(s6.size() == sizeof(char) + sizeof(uint64_t) + sizeof(uint64_t));
    CHECK(s6 == std::string(
                    "1\x35\x1c\xdc\xdf\x02\0\0\0\xb1\x68\xde\x3a\0\0\0\0", 17));

    key.constructCollection(0xf0f1f2f3f4f5f6f7ULL, 0xf0f1f2f3f4f5f6f7ULL);
    auto const& s7 = key.string();

    CHECK(s7.size() == sizeof(char) + sizeof(uint64_t) + sizeof(uint64_t));
    CHECK(
        s7 ==
        std::string(
            "1\xf7\xf6\xf5\xf4\xf3\xf2\xf1\xf0\xf7\xf6\xf5\xf4\xf3\xf2\xf1\xf0",
            17));
  }

  /// @brief test document
  SECTION("test_document") {
    RocksDBKey key;
<<<<<<< HEAD
    key.constructDocument(23, 42);
=======
    key.constructDocument(0, LocalDocumentId(0));
    auto const& s1 = key.string();

    CHECK(s1.size() == +sizeof(uint64_t) + sizeof(uint64_t));
    CHECK(s1 == std::string("\0\0\0\0\0\0\0\0\0\0\0\0\0\0\0\0\0", 16));

    key.constructDocument(23, LocalDocumentId(42));
>>>>>>> f8b9e17d
    auto const& s2 = key.string();

    CHECK(s2.size() == +sizeof(uint64_t) + sizeof(uint64_t));
    CHECK(s2 == std::string("\x17\0\0\0\0\0\0\0\x2a\0\0\0\0\0\0\0", 16));

    key.constructDocument(255, LocalDocumentId(255));
    auto const& s3 = key.string();

    CHECK(s3.size() == sizeof(uint64_t) + sizeof(uint64_t));
    CHECK(s3 == std::string("\xff\0\0\0\0\0\0\0\xff\0\0\0\0\0\0\0", 16));

    key.constructDocument(256, LocalDocumentId(257));
    auto const& s4 = key.string();

    CHECK(s4.size() == sizeof(uint64_t) + sizeof(uint64_t));
    CHECK(s4 == std::string("\0\x01\0\0\0\0\0\0\x01\x01\0\0\0\0\0\0", 16));

    key.constructDocument(49152, LocalDocumentId(16384));
    auto const& s5 = key.string();

    CHECK(s5.size() == sizeof(uint64_t) + sizeof(uint64_t));
    CHECK(s5 == std::string("\0\xc0\0\0\0\0\0\0\0\x40\0\0\0\0\0\0", 16));

    key.constructDocument(12345678901, LocalDocumentId(987654321));
    auto const& s6 = key.string();

    CHECK(s6.size() == sizeof(uint64_t) + sizeof(uint64_t));
    CHECK(s6 == std::string(
                    "\x35\x1c\xdc\xdf\x02\0\0\0\xb1\x68\xde\x3a\0\0\0\0", 16));

    key.constructDocument(0xf0f1f2f3f4f5f6f7ULL, LocalDocumentId(0xf0f1f2f3f4f5f6f7ULL));
    auto const& s7 = key.string();

    CHECK(s7.size() == sizeof(uint64_t) + sizeof(uint64_t));
    CHECK(
        s7 ==
        std::string(
            "\xf7\xf6\xf5\xf4\xf3\xf2\xf1\xf0\xf7\xf6\xf5\xf4\xf3\xf2\xf1\xf0",
            16));
  }

  /// @brief test primary index
  SECTION("test_primary_index") {
    RocksDBKey key;
    key.constructPrimaryIndexValue(1, StringRef("abc"));
    auto const& s2 = key.string();

    CHECK(s2.size() == sizeof(uint64_t) + strlen("abc"));
    CHECK(s2 == std::string("\1\0\0\0\0\0\0\0abc", 11));

    key.constructPrimaryIndexValue(1, StringRef(" "));
    auto const& s3 = key.string();

    CHECK(s3.size() == sizeof(uint64_t) + strlen(" "));
    CHECK(s3 == std::string("\1\0\0\0\0\0\0\0 ", 9));

    key.constructPrimaryIndexValue(1, StringRef("this is a key"));
    auto const& s4 = key.string();

    CHECK(s4.size() == sizeof(uint64_t) + strlen("this is a key"));
    CHECK(s4 == std::string("\1\0\0\0\0\0\0\0this is a key", 21));

    // 254 bytes
    char const* longKey =
        "aaaaaaaaaaaaaaaaaaaaaaaaaaaaaaaaaaaaaaaaaaaaaaaaaaaaaaaaaaaaaaaaaaaaaa"
        "aaaaaaaaaaaaaaaaaaaaaaaaaaaaaaaaaaaaaaaaaaaaaaaaaaaaaaaaaaaaaaaaaaaaaa"
        "aaaaaaaaaaaaaaaaaaaaaaaaaaaaaaaaaaaaaaaaaaaaaaaaaaaaaaaaaaaaaaaaaaaaaa"
        "aaaaaaaaaaaaaaaaaaaaaaaaaaaaaaaaaaaaaaaaaaaa";
    key.constructPrimaryIndexValue(1, StringRef(longKey));
    auto const& s5 = key.string();

    CHECK(s5.size() == sizeof(uint64_t) + strlen(longKey));
    CHECK(s5 == std::string("\1\0\0\0\0\0\0\0", 8) + longKey);

    key.constructPrimaryIndexValue(123456789, StringRef("this is a key"));
    auto const& s6 = key.string();

    CHECK(s6.size() == sizeof(uint64_t) + strlen("this is a key"));
    CHECK(s6 == std::string("\x15\xcd\x5b\x07\0\0\0\0this is a key", 21));
  }

  /// @brief test edge index
  SECTION("test_edge_index") {
    RocksDBKey key1;
<<<<<<< HEAD
    key1.constructEdgeIndexValue(1, StringRef("a/1"), 33);
    RocksDBKey key2;
    key2.constructEdgeIndexValue(1, StringRef("b/1"), 33);
=======
    key1.constructEdgeIndexValue(0, StringRef("a/1"), LocalDocumentId(33));
    RocksDBKey key2;
    key2.constructEdgeIndexValue(0, StringRef("b/1"), LocalDocumentId(33));
>>>>>>> f8b9e17d
    auto const& s1 = key1.string();

    CHECK(s1.size() ==
          sizeof(uint64_t) + strlen("a/1") + sizeof(char) + sizeof(uint64_t) +
              sizeof(char));
    CHECK(s1 == std::string("\1\0\0\0\0\0\0\0a/1\0!\0\0\0\0\0\0\0\xff", 21));
    CHECK(key2.string().size() ==
          sizeof(uint64_t) + strlen("b/1") + sizeof(char) + sizeof(uint64_t) +
              sizeof(char));
    CHECK(key2.string() ==
          std::string("\1\0\0\0\0\0\0\0b/1\0!\0\0\0\0\0\0\0\xff", 21));

    CHECK(RocksDBKey::vertexId(key1).compare("a/1") == 0);
    CHECK(RocksDBKey::vertexId(key2).compare("b/1") == 0);

    // check the variable length edge prefix
    auto pe = std::make_unique<RocksDBPrefixExtractor>();
    CHECK(pe->InDomain(key1.string()));

    rocksdb::Slice prefix = pe->Transform(key1.string());
    CHECK(prefix.size() == sizeof(uint64_t) + strlen("a/1") + sizeof(char));
    CHECK(memcmp(s1.data(), prefix.data(), prefix.size()) == 0);

    rocksdb::Comparator const* cmp = rocksdb::BytewiseComparator();
    CHECK(cmp->Compare(key1.string(), key2.string()) < 0);
  }
}

/// @brief test RocksDBKeyBounds class
TEST_CASE("RocksDBKeyBoundsTest", "[rocksdbkeybounds]") {
  /// @brief test geo index key and bounds consistency
  SECTION("test_geo_index") {
    rocksdb::Comparator const* cmp = rocksdb::BytewiseComparator();

    RocksDBKey key;
    key.constructGeoIndexValue(256, 128, false);
    RocksDBKeyBounds bb1 = RocksDBKeyBounds::GeoIndex(256, false);

    CHECK(cmp->Compare(key.string(), bb1.start()) > 0);
    CHECK(cmp->Compare(key.string(), bb1.end()) < 0);

    key.constructGeoIndexValue(256, 128, true);
    RocksDBKeyBounds bb2 = RocksDBKeyBounds::GeoIndex(256, true);
    CHECK(cmp->Compare(key.string(), bb2.start()) > 0);
    CHECK(cmp->Compare(key.string(), bb2.end()) < 0);
  }

  /// @brief test edge index with dynamic prefix extractor
  SECTION("test_edge_index") {
    RocksDBKey key1;
<<<<<<< HEAD
    key1.constructEdgeIndexValue(1, StringRef("a/1"), 33);
=======
    key1.constructEdgeIndexValue(0, StringRef("a/1"), LocalDocumentId(33));
>>>>>>> f8b9e17d
    // check the variable length edge prefix
    auto pe = std::make_unique<RocksDBPrefixExtractor>();
    REQUIRE(pe->InDomain(key1.string()));

    // check the correct key bounds comparisons
    RocksDBKeyBounds bounds = RocksDBKeyBounds::EdgeIndex(1);
    REQUIRE_FALSE(pe->InDomain(bounds.start()));
    REQUIRE_FALSE(pe->InDomain(bounds.end()));
    rocksdb::Slice prefixBegin = pe->Transform(bounds.start());
    rocksdb::Slice prefixEnd = pe->Transform(bounds.end());
    REQUIRE_FALSE(pe->InDomain(prefixBegin));
    REQUIRE_FALSE(pe->InDomain(prefixEnd));
    REQUIRE(memcmp(bounds.start().data(), prefixBegin.data(),
                   prefixBegin.size()) == 0);
    REQUIRE(memcmp(bounds.end().data(), prefixEnd.data(), prefixEnd.size()) ==
            0);

    // check our assumptions about bound construction
    rocksdb::Comparator const* cmp = rocksdb::BytewiseComparator();
    CHECK(cmp->Compare(prefixBegin, prefixEnd) < 0);
    CHECK(cmp->Compare(prefixBegin, key1.string()) < 0);
    CHECK(cmp->Compare(prefixEnd, key1.string()) > 0);

    RocksDBKey key2;
<<<<<<< HEAD
    key2.constructEdgeIndexValue(1, StringRef("c/1000"), 33);
=======
    key2.constructEdgeIndexValue(0, StringRef("c/1000"), LocalDocumentId(33));
>>>>>>> f8b9e17d
    CHECK(cmp->Compare(prefixBegin, key2.string()) < 0);
    CHECK(cmp->Compare(prefixEnd, key2.string()) > 0);

    // test higher prefix
    RocksDBKey key3;
<<<<<<< HEAD
    key3.constructEdgeIndexValue(2, StringRef("c/1000"), 33);
=======
    key3.constructEdgeIndexValue(1, StringRef("c/1000"), LocalDocumentId(33));
>>>>>>> f8b9e17d
    CHECK(cmp->Compare(prefixBegin, key3.string()) < 0);
    CHECK(cmp->Compare(prefixEnd, key3.string()) < 0);
  }


  /// @brief test hash index with prefix over indexed slice
  SECTION("test_hash_index") {

    VPackBuilder lower;
    lower(VPackValue(VPackValueType::Array))(VPackValue("a"))();
    VPackBuilder higher;
    higher(VPackValue(VPackValueType::Array))(VPackValue("b"))();

    RocksDBKey key1, key2, key3;
    key1.constructVPackIndexValue(1, lower.slice(), LocalDocumentId(33));
    key2.constructVPackIndexValue(1, higher.slice(), LocalDocumentId(33));
    key3.constructVPackIndexValue(2, lower.slice(), LocalDocumentId(16));

    // check the variable length edge prefix
    std::unique_ptr<rocksdb::SliceTransform const> pe(rocksdb::NewFixedPrefixTransform(RocksDBKey::objectIdSize()));

    CHECK(pe->InDomain(key1.string()));

    // check the correct key bounds comparisons
    RocksDBKeyBounds bounds = RocksDBKeyBounds::VPackIndex(1);
    CHECK(pe->InDomain(bounds.start()));
    CHECK(pe->InDomain(bounds.end()));
    rocksdb::Slice prefixBegin = pe->Transform(bounds.start());
    rocksdb::Slice prefixEnd = pe->Transform(bounds.end());
    CHECK(pe->InDomain(prefixBegin));
    CHECK(pe->InDomain(prefixEnd));
    CHECK(memcmp(bounds.start().data(), prefixBegin.data(),
                 prefixBegin.size()) == 0);
    CHECK(memcmp(bounds.end().data(), prefixEnd.data(), prefixEnd.size()) == 0);
    CHECK(prefixBegin.data()[prefixBegin.size()-1] == '\0');
    CHECK(prefixEnd.data()[prefixBegin.size()-1] == '\0');

    // prefix is just object id
    auto cmp = std::make_unique<RocksDBVPackComparator>();
    CHECK(cmp->Compare(prefixBegin, prefixEnd) == 0);
    CHECK(cmp->Compare(prefixBegin, key1.string()) < 0);
    CHECK(cmp->Compare(prefixEnd, key1.string()) < 0);

    CHECK(cmp->Compare(key1.string(), key2.string()) < 0);
    CHECK(cmp->Compare(key2.string(), key3.string()) < 0);
    CHECK(cmp->Compare(key1.string(), key3.string()) < 0);

    CHECK(cmp->Compare(prefixEnd, key3.string()) < 0);


    VPackBuilder a;
    a(VPackValue(VPackValueType::Array))(VPackValue(1))();
    VPackBuilder b;
    b(VPackValue(VPackValueType::Array))(VPackValue(3))();
    VPackBuilder c;
    c(VPackValue(VPackValueType::Array))(VPackValue(5))();

    RocksDBKey key4, key5, key6, key7;
<<<<<<< HEAD
    key4.constructVPackIndexValue(1, a.slice(), 18);
    key5.constructVPackIndexValue(1, b.slice(), 60);
    key6.constructVPackIndexValue(1, b.slice(), 90);
    key7.constructVPackIndexValue(1, c.slice(), 12);

=======
    key4.constructVPackIndexValue(1, a.slice(), LocalDocumentId(18));
    key5.constructVPackIndexValue(1, b.slice(), LocalDocumentId(60));
    key6.constructVPackIndexValue(1, b.slice(), LocalDocumentId(90));
    key7.constructVPackIndexValue(1, c.slice(), LocalDocumentId(12));
    
>>>>>>> f8b9e17d
    bounds = RocksDBKeyBounds::VPackIndex(1, a.slice(), c.slice());
    CHECK(cmp->Compare(bounds.start(), key4.string()) < 0);
    CHECK(cmp->Compare(key4.string(), bounds.end()) < 0);
    CHECK(cmp->Compare(bounds.start(), key5.string()) < 0);
    CHECK(cmp->Compare(key5.string(), bounds.end()) < 0);
    CHECK(cmp->Compare(bounds.start(), key6.string()) < 0);
    CHECK(cmp->Compare(key6.string(), bounds.end()) < 0);
    CHECK(cmp->Compare(bounds.start(), key7.string()) < 0);
    CHECK(cmp->Compare(key7.string(), bounds.end()) < 0);

    CHECK(cmp->Compare(key4.string(), key5.string()) < 0);
    CHECK(cmp->Compare(key5.string(), key6.string()) < 0);
    CHECK(cmp->Compare(key4.string(), key6.string()) < 0);
    CHECK(cmp->Compare(key6.string(), key7.string()) < 0);
    CHECK(cmp->Compare(key4.string(), key7.string()) < 0);
  }
}<|MERGE_RESOLUTION|>--- conflicted
+++ resolved
@@ -133,17 +133,13 @@
   /// @brief test document
   SECTION("test_document") {
     RocksDBKey key;
-<<<<<<< HEAD
-    key.constructDocument(23, 42);
-=======
-    key.constructDocument(0, LocalDocumentId(0));
+    key.constructDocument(1, LocalDocumentId(0));
     auto const& s1 = key.string();
 
     CHECK(s1.size() == +sizeof(uint64_t) + sizeof(uint64_t));
-    CHECK(s1 == std::string("\0\0\0\0\0\0\0\0\0\0\0\0\0\0\0\0\0", 16));
+    CHECK(s1 == std::string("\x01\0\0\0\0\0\0\0\0\0\0\0\0\0\0\0\0", 16));
 
     key.constructDocument(23, LocalDocumentId(42));
->>>>>>> f8b9e17d
     auto const& s2 = key.string();
 
     CHECK(s2.size() == +sizeof(uint64_t) + sizeof(uint64_t));
@@ -228,15 +224,9 @@
   /// @brief test edge index
   SECTION("test_edge_index") {
     RocksDBKey key1;
-<<<<<<< HEAD
-    key1.constructEdgeIndexValue(1, StringRef("a/1"), 33);
+    key1.constructEdgeIndexValue(1, StringRef("a/1"), LocalDocumentId(33));
     RocksDBKey key2;
-    key2.constructEdgeIndexValue(1, StringRef("b/1"), 33);
-=======
-    key1.constructEdgeIndexValue(0, StringRef("a/1"), LocalDocumentId(33));
-    RocksDBKey key2;
-    key2.constructEdgeIndexValue(0, StringRef("b/1"), LocalDocumentId(33));
->>>>>>> f8b9e17d
+    key2.constructEdgeIndexValue(1, StringRef("b/1"), LocalDocumentId(33));
     auto const& s1 = key1.string();
 
     CHECK(s1.size() ==
@@ -287,11 +277,7 @@
   /// @brief test edge index with dynamic prefix extractor
   SECTION("test_edge_index") {
     RocksDBKey key1;
-<<<<<<< HEAD
-    key1.constructEdgeIndexValue(1, StringRef("a/1"), 33);
-=======
-    key1.constructEdgeIndexValue(0, StringRef("a/1"), LocalDocumentId(33));
->>>>>>> f8b9e17d
+    key1.constructEdgeIndexValue(1, StringRef("a/1"), LocalDocumentId(33));
     // check the variable length edge prefix
     auto pe = std::make_unique<RocksDBPrefixExtractor>();
     REQUIRE(pe->InDomain(key1.string()));
@@ -316,23 +302,15 @@
     CHECK(cmp->Compare(prefixEnd, key1.string()) > 0);
 
     RocksDBKey key2;
-<<<<<<< HEAD
-    key2.constructEdgeIndexValue(1, StringRef("c/1000"), 33);
-=======
-    key2.constructEdgeIndexValue(0, StringRef("c/1000"), LocalDocumentId(33));
->>>>>>> f8b9e17d
+    key2.constructEdgeIndexValue(1, StringRef("c/1000"), LocalDocumentId(33));
     CHECK(cmp->Compare(prefixBegin, key2.string()) < 0);
     CHECK(cmp->Compare(prefixEnd, key2.string()) > 0);
 
     // test higher prefix
     RocksDBKey key3;
-<<<<<<< HEAD
-    key3.constructEdgeIndexValue(2, StringRef("c/1000"), 33);
-=======
     key3.constructEdgeIndexValue(1, StringRef("c/1000"), LocalDocumentId(33));
->>>>>>> f8b9e17d
     CHECK(cmp->Compare(prefixBegin, key3.string()) < 0);
-    CHECK(cmp->Compare(prefixEnd, key3.string()) < 0);
+    CHECK(cmp->Compare(prefixEnd, key3.string()) > 0);
   }
 
 
@@ -389,19 +367,11 @@
     c(VPackValue(VPackValueType::Array))(VPackValue(5))();
 
     RocksDBKey key4, key5, key6, key7;
-<<<<<<< HEAD
-    key4.constructVPackIndexValue(1, a.slice(), 18);
-    key5.constructVPackIndexValue(1, b.slice(), 60);
-    key6.constructVPackIndexValue(1, b.slice(), 90);
-    key7.constructVPackIndexValue(1, c.slice(), 12);
-
-=======
     key4.constructVPackIndexValue(1, a.slice(), LocalDocumentId(18));
     key5.constructVPackIndexValue(1, b.slice(), LocalDocumentId(60));
     key6.constructVPackIndexValue(1, b.slice(), LocalDocumentId(90));
     key7.constructVPackIndexValue(1, c.slice(), LocalDocumentId(12));
     
->>>>>>> f8b9e17d
     bounds = RocksDBKeyBounds::VPackIndex(1, a.slice(), c.slice());
     CHECK(cmp->Compare(bounds.start(), key4.string()) < 0);
     CHECK(cmp->Compare(key4.string(), bounds.end()) < 0);
