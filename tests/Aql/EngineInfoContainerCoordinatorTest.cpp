--- conflicted
+++ resolved
@@ -88,13 +88,8 @@
   SECTION("it should create an ExecutionEngine for the first snippet") {
 
     std::unordered_set<std::string> const restrictToShards;
-<<<<<<< HEAD
     MapRemoteToSnippet queryIds;
-    auto lockedShards = std::make_unique<std::unordered_set<ShardID> const>();
-=======
-    std::unordered_map<std::string, std::string> queryIds;
     std::unordered_set<ShardID> lockedShards;
->>>>>>> 357ec8eb
     std::string const dbname = "TestDB";
 
     // ------------------------------
@@ -169,13 +164,8 @@
 
   SECTION("it should create an new engine and register it for second snippet") {
     std::unordered_set<std::string> const restrictToShards;
-<<<<<<< HEAD
     MapRemoteToSnippet queryIds;
-    auto lockedShards = std::make_unique<std::unordered_set<ShardID> const>();
-=======
-    std::unordered_map<std::string, std::string> queryIds;
     std::unordered_set<ShardID> lockedShards;
->>>>>>> 357ec8eb
 
     size_t remoteId = 1337;
     QueryId secondId = 0;
@@ -332,13 +322,8 @@
 
   SECTION("snipets are a stack, insert node always into top snippet") {
     std::unordered_set<std::string> const restrictToShards;
-<<<<<<< HEAD
     MapRemoteToSnippet queryIds;
-    auto lockedShards = std::make_unique<std::unordered_set<ShardID> const>();
-=======
-    std::unordered_map<std::string, std::string> queryIds;
     std::unordered_set<ShardID> lockedShards;
->>>>>>> 357ec8eb
 
     size_t remoteId = 1337;
     size_t secondRemoteId = 42;
@@ -566,13 +551,8 @@
 
   SECTION("error cases") {
     std::unordered_set<std::string> const restrictToShards;
-<<<<<<< HEAD
     MapRemoteToSnippet queryIds;
-    auto lockedShards = std::make_unique<std::unordered_set<ShardID> const>();
-=======
-    std::unordered_map<std::string, std::string> queryIds;
     std::unordered_set<ShardID> lockedShards;
->>>>>>> 357ec8eb
 
     size_t remoteId = 1337;
     QueryId secondId = 0;
