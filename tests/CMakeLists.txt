foreach (LINK_DIR ${V8_LINK_DIRECTORIES})
  link_directories("${LINK_DIR}")
endforeach()

################################################################################
## IResearch
################################################################################

if (USE_IRESEARCH)
  set(IRESEARCH_TESTS_SOURCES
    IResearch/common.cpp
    IResearch/AgencyMock.cpp
    IResearch/AgencyCommManagerMock.cpp
#    IResearch/AttributeScorer-test.cpp
    IResearch/Containers-test.cpp
    IResearch/ExpressionFilter-test.cpp
    IResearch/ExecutionBlockMock.cpp
    IResearch/ExecutionBlockMock-test.cpp
    IResearch/ExpressionContextMock.cpp
    IResearch/IResearchAnalyzerFeature-test.cpp
    IResearch/IResearchFeature-test.cpp
    IResearch/IResearchOrder-test.cpp
    IResearch/IResearchView-test.cpp
    IResearch/IResearchViewCoordinator-test.cpp
    IResearch/IResearchViewDBServer-test.cpp
    IResearch/IResearchViewMeta-test.cpp
    IResearch/IResearchDocument-test.cpp
    IResearch/IResearchFilter-test.cpp
    IResearch/IResearchFilterFunction-test.cpp
    IResearch/IResearchFilterBoolean-test.cpp
    IResearch/IResearchFilterCompare-test.cpp
    IResearch/IResearchFilterIn-test.cpp
    IResearch/IResearchIndex-test.cpp
    IResearch/IResearchLink-test.cpp
    IResearch/IResearchLinkCoordinator-test.cpp
    IResearch/IResearchLinkMeta-test.cpp
    IResearch/IResearchQuery-test.cpp
    IResearch/IResearchQueryAnd-test.cpp
    IResearch/IResearchQueryBooleanTerm-test.cpp
    IResearch/IResearchQueryComplexBoolean-test.cpp
    IResearch/IResearchQueryExists-test.cpp
    IResearch/IResearchQueryIn-test.cpp
    IResearch/IResearchQueryNullTerm-test.cpp
    IResearch/IResearchQueryNumericTerm-test.cpp
    IResearch/IResearchQueryOr-test.cpp
    IResearch/IResearchQueryPhrase-test.cpp
    IResearch/IResearchQuerySelectAll-test.cpp
    IResearch/IResearchQueryStartsWith-test.cpp
    IResearch/IResearchQueryStringTerm-test.cpp
    IResearch/IResearchQueryTokens-test.cpp
    IResearch/IResearchQueryValue-test.cpp
    IResearch/IResearchQueryJoin-test.cpp
    IResearch/IResearchQueryAggregate-test.cpp
    IResearch/IResearchQueryTraversal-test.cpp
<<<<<<< HEAD
    IResearch/IResearchViewNode-test.cpp
    IResearch/ExpressionFilter-test.cpp
    IResearch/ExecutionBlockMock.cpp
    IResearch/ExpressionContextMock.cpp
=======
    IResearch/StorageEngineMock.cpp
>>>>>>> da4519df
    IResearch/VelocyPackHelper-test.cpp
    Utils/CollectionNameResolver-test.cpp
    VocBase/LogicalDataSource-test.cpp
    VocBase/vocbase-test.cpp
  )
endif ()

add_executable(
  arangodbtests
  ${CMAKE_SOURCE_DIR}/arangod/RestServer/FlushFeature.cpp
  Agency/AddFollowerTest.cpp
  Agency/CleanOutServerTest.cpp
  Agency/FailedFollowerTest.cpp
  Agency/FailedLeaderTest.cpp
  Agency/FailedServerTest.cpp
  Agency/MoveShardTest.cpp
  Agency/RemoveFollowerTest.cpp
  Agency/StoreTest.cpp
  Agency/SupervisionTest.cpp
  Aql/DateFunctions.cpp
  Aql/EngineInfoContainerCoordinatorTest.cpp
  Aql/RestAqlHandlerTest.cpp
  Auth/UserManagerTest.cpp
  Basics/icu-helper.cpp
  Basics/ApplicationServerTest.cpp
  Basics/AttributeNameParserTest.cpp
  Basics/associative-multi-pointer-test.cpp
  Basics/associative-multi-pointer-nohashcache-test.cpp
  Basics/datetime.cpp
  Basics/conversions-test.cpp
  Basics/csv-test.cpp
  Basics/files-test.cpp
  Basics/fpconv-test.cpp
  Basics/json-test.cpp
  Basics/hashes-test.cpp
  Basics/skiplist-test.cpp
  Basics/priorityqueue-test.cpp
  Basics/string-buffer-test.cpp
  Basics/string-utf8-normalize-test.cpp
  Basics/string-utf8-test.cpp
  Basics/string-test.cpp
  Basics/vector-test.cpp
  Basics/structure-size-test.cpp
  Basics/EndpointTest.cpp
  Basics/LoggerTest.cpp
  Basics/StringBufferTest.cpp
  Basics/StringUtilsTest.cpp
  Basics/VelocyPackHelper-test.cpp
  Cache/BucketState.cpp
  Cache/CachedValue.cpp
  Cache/FrequencyBuffer.cpp
  Cache/Manager.cpp
  Cache/Metadata.cpp
  Cache/MockScheduler.cpp
  Cache/PlainBucket.cpp
  Cache/PlainCache.cpp
  Cache/Rebalancer.cpp
  Cache/Table.cpp
  Cache/TransactionalBucket.cpp
  Cache/TransactionalCache.cpp
  Cache/TransactionalStore.cpp
  Cache/TransactionManager.cpp
  Cache/TransactionsWithBackingStore.cpp
  Cluster/ClusterCommTest.cpp
  Cluster/ClusterHelpersTest.cpp
  Cluster/ShardDistributionReporterTest.cpp
  Geo/georeg.cpp
  Graph/ClusterTraverserCacheTest.cpp
  Pregel/typedbuffer.cpp
  RocksDBEngine/KeyTest.cpp
  RocksDBEngine/IndexEstimatorTest.cpp
  RocksDBEngine/TypeConversionTest.cpp
  SimpleHttpClient/CommunicatorTest.cpp
  ${IRESEARCH_TESTS_SOURCES}
  main.cpp
)

target_link_libraries(
  arangodbtests
  arangoserver
)

target_include_directories(arangodbtests PRIVATE
  ${INCLUDE_DIRECTORIES}
)

# add these includes as system includes because otherwise
# the compiler will emit warnings for fakeit.hpp
target_include_directories(arangodbtests SYSTEM PRIVATE
  ${CMAKE_SOURCE_DIR}/3rdParty/catch
  ${CMAKE_SOURCE_DIR}/3rdParty/fakeit
)

if (USE_IRESEARCH)
  find_package(OpenSSL REQUIRED)
  list(APPEND IRESEARCH_LIB_RESOURCES
    "${LIB_EAY_DEBUG_DLL}"
    "${SSL_EAY_DEBUG_DLL}"
    "${LIB_EAY_RELEASE_DLL}"
    "${SSL_EAY_RELEASE_DLL}"
  )

  foreach(ELEMENT ${IRESEARCH_LIB_RESOURCES})
    add_custom_command(
      TARGET arangodbtests POST_BUILD
      COMMAND ${CMAKE_COMMAND} -E echo "copying library resource:" "${ELEMENT}" " -> " "$<TARGET_FILE_DIR:arangodbtests>"
      COMMAND cp -lf ${ELEMENT} $<TARGET_FILE_DIR:arangodbtests> || ${CMAKE_COMMAND} -E copy ${ELEMENT} $<TARGET_FILE_DIR:arangodbtests>
    )
  endforeach()
endif()<|MERGE_RESOLUTION|>--- conflicted
+++ resolved
@@ -52,14 +52,8 @@
     IResearch/IResearchQueryJoin-test.cpp
     IResearch/IResearchQueryAggregate-test.cpp
     IResearch/IResearchQueryTraversal-test.cpp
-<<<<<<< HEAD
+    IResearch/StorageEngineMock.cpp
     IResearch/IResearchViewNode-test.cpp
-    IResearch/ExpressionFilter-test.cpp
-    IResearch/ExecutionBlockMock.cpp
-    IResearch/ExpressionContextMock.cpp
-=======
-    IResearch/StorageEngineMock.cpp
->>>>>>> da4519df
     IResearch/VelocyPackHelper-test.cpp
     Utils/CollectionNameResolver-test.cpp
     VocBase/LogicalDataSource-test.cpp
