////////////////////////////////////////////////////////////////////////////////
/// DISCLAIMER
///
/// Copyright 2014-2016 ArangoDB GmbH, Cologne, Germany
/// Copyright 2004-2014 triAGENS GmbH, Cologne, Germany
///
/// Licensed under the Apache License, Version 2.0 (the "License");
/// you may not use this file except in compliance with the License.
/// You may obtain a copy of the License at
///
///     http://www.apache.org/licenses/LICENSE-2.0
///
/// Unless required by applicable law or agreed to in writing, software
/// distributed under the License is distributed on an "AS IS" BASIS,
/// WITHOUT WARRANTIES OR CONDITIONS OF ANY KIND, either express or implied.
/// See the License for the specific language governing permissions and
/// limitations under the License.
///
/// Copyright holder is ArangoDB GmbH, Cologne, Germany
///
/// @author Michael Hackstein
////////////////////////////////////////////////////////////////////////////////

#include "Basics/VelocyPackHelper.h"
#include "Basics/conversions.h"
#include "Basics/Exceptions.h"
#include "Basics/logging.h"
#include "Basics/files.h"
#include "Basics/tri-strings.h"
#include "Basics/Utf8Helper.h"
#include "Basics/VPackStringBufferAdapter.h"

#include <velocypack/Collection.h>
#include <velocypack/Dumper.h>
#include <velocypack/velocypack-aliases.h>

using VelocyPackHelper = triagens::basics::VelocyPackHelper;

struct AttributeSorter {
  bool operator() (std::string const& l, std::string const& r) const {
    return TRI_compare_utf8(l.c_str(), l.size(), r.c_str(), r.size()) < 0;
  }
};

static int TypeWeight(VPackSlice const& slice) {
  switch (slice.type()) {
    case VPackValueType::Bool:
      return 1;
    case VPackValueType::Double:
    case VPackValueType::Int:
    case VPackValueType::UInt:
    case VPackValueType::SmallInt:
      return 2;
    case VPackValueType::String:
      return 3;
    case VPackValueType::Array:
      return 4;
    case VPackValueType::Object:
      return 5;
    default:
      // All other values have equal weight
      return 0;
  }
}

////////////////////////////////////////////////////////////////////////////////
/// @brief returns a boolean sub-element, or a default if it is does not exist
////////////////////////////////////////////////////////////////////////////////

bool VelocyPackHelper::getBooleanValue(VPackSlice const& slice,
                                       char const* name, bool defaultValue) {
  VPackSlice const& sub = slice.get(name);

  if (sub.isBoolean()) {
    return sub.getBool();
  }

  return defaultValue;
}

////////////////////////////////////////////////////////////////////////////////
/// @brief returns a string sub-element, or throws if <name> does not exist
/// or it is not a string
////////////////////////////////////////////////////////////////////////////////

std::string VelocyPackHelper::checkAndGetStringValue(VPackSlice const& slice,
                                                     char const* name) {
  TRI_ASSERT(slice.isObject());
  VPackSlice const sub = slice.get(name);
  if (!sub.isString()) {
    std::string msg = "The attribute '" + std::string(name) +
                      "' was not found or is not a string.";
    THROW_ARANGO_EXCEPTION_MESSAGE(TRI_ERROR_BAD_PARAMETER, msg);
  }
  return sub.copyString();
}

////////////////////////////////////////////////////////////////////////////////
/// @brief returns a string sub-element, or the default value if it does not
/// exist
/// or it is not a string
////////////////////////////////////////////////////////////////////////////////

std::string VelocyPackHelper::getStringValue(VPackSlice const& slice,
                                             char const* name,
                                             std::string const& defaultValue) {
  TRI_ASSERT(slice.isObject());
  VPackSlice const sub = slice.get(name);
  if (!sub.isString()) {
    return defaultValue;
  }
  return sub.copyString();
}

<<<<<<< HEAD
uint64_t stringUInt64(VPackSlice const& slice) {
=======
uint64_t VelocyPackHelper::stringUInt64(VPackSlice const& slice) {
>>>>>>> 0371083f
  if (slice.isString()) {
    std::string tmp = slice.copyString();
    return TRI_UInt64String(tmp.c_str()); 
  }
  if (slice.isNumber()) {
    return slice.getNumericValue<uint64_t>();
  }
  return 0;
}

TRI_json_t* VelocyPackHelper::velocyPackToJson(VPackSlice const& slice) {
  return JsonHelper::fromString(slice.toJson());
}

////////////////////////////////////////////////////////////////////////////////
/// @brief parses a json file to VelocyPack
//////////////////////////////////////////////////////////////////////////////////

std::shared_ptr<VPackBuilder> VelocyPackHelper::velocyPackFromFile(
    std::string const& path) {
  size_t length;
  char* content = TRI_SlurpFile(TRI_UNKNOWN_MEM_ZONE, path.c_str(), &length);
  if (content != nullptr) {
    // The Parser might THROW
    std::shared_ptr<VPackBuilder> b;
    try {
      auto b = VPackParser::fromJson(reinterpret_cast<uint8_t const*>(content),
                                     length);
      TRI_Free(TRI_UNKNOWN_MEM_ZONE, content);
      return b;
    } catch (...) {
      TRI_Free(TRI_UNKNOWN_MEM_ZONE, content);
      throw;
    }
  }
  THROW_ARANGO_EXCEPTION(TRI_ERROR_INTERNAL);
}

static bool PrintVelocyPack(int fd, VPackSlice const& slice,
                            bool appendNewline) {
  if (slice.isNone()) {
    // sanity check
    return false;
  }

  TRI_string_buffer_t buffer;
  TRI_InitStringBuffer(&buffer, TRI_UNKNOWN_MEM_ZONE);
  triagens::basics::VPackStringBufferAdapter bufferAdapter(&buffer);
  try {
    VPackDumper dumper(&bufferAdapter);
    dumper.dump(slice);
  } catch (...) {
    // Writing failed
    TRI_AnnihilateStringBuffer(&buffer);
    return false;
  }

  if (TRI_LengthStringBuffer(&buffer) == 0) {
    // should not happen
    return false;
  }

  if (appendNewline) {
    // add the newline here so we only need one write operation in the ideal
    // case
    TRI_AppendCharStringBuffer(&buffer, '\n');
  }

  char const* p = TRI_BeginStringBuffer(&buffer);
  size_t n = TRI_LengthStringBuffer(&buffer);

  while (0 < n) {
    ssize_t m = TRI_WRITE(fd, p, (TRI_write_t)n);

    if (m <= 0) {
      TRI_AnnihilateStringBuffer(&buffer);
      return false;
    }

    n -= m;
    p += m;
  }

  TRI_AnnihilateStringBuffer(&buffer);
  return true;
}

//////////////////////////////////////////////////////////////////////////////
/// @brief writes a VelocyPack to a file
//////////////////////////////////////////////////////////////////////////////

bool VelocyPackHelper::velocyPackToFile(char const* filename,
                                        VPackSlice const& slice,
                                        bool syncFile) {
  char* tmp = TRI_Concatenate2String(filename, ".tmp");

  if (tmp == nullptr) {
    return false;
  }

  // remove a potentially existing temporary file
  if (TRI_ExistsFile(tmp)) {
    TRI_UnlinkFile(tmp);
  }

  int fd = TRI_CREATE(tmp, O_CREAT | O_TRUNC | O_EXCL | O_RDWR | TRI_O_CLOEXEC,
                      S_IRUSR | S_IWUSR | S_IRGRP | S_IWGRP);

  if (fd < 0) {
    TRI_set_errno(TRI_ERROR_SYS_ERROR);
    LOG_ERROR("cannot create json file '%s': %s", tmp, TRI_LAST_ERROR_STR);
    TRI_FreeString(TRI_CORE_MEM_ZONE, tmp);
    return false;
  }

  if (!PrintVelocyPack(fd, slice, true)) {
    TRI_CLOSE(fd);
    TRI_set_errno(TRI_ERROR_SYS_ERROR);
    LOG_ERROR("cannot write to json file '%s': %s", tmp, TRI_LAST_ERROR_STR);
    TRI_UnlinkFile(tmp);
    TRI_FreeString(TRI_CORE_MEM_ZONE, tmp);
    return false;
  }

  if (syncFile) {
    LOG_TRACE("syncing tmp file '%s'", tmp);

    if (!TRI_fsync(fd)) {
      TRI_CLOSE(fd);
      TRI_set_errno(TRI_ERROR_SYS_ERROR);
      LOG_ERROR("cannot sync saved json '%s': %s", tmp, TRI_LAST_ERROR_STR);
      TRI_UnlinkFile(tmp);
      TRI_FreeString(TRI_CORE_MEM_ZONE, tmp);
      return false;
    }
  }

  int res = TRI_CLOSE(fd);

  if (res < 0) {
    TRI_set_errno(TRI_ERROR_SYS_ERROR);
    LOG_ERROR("cannot close saved file '%s': %s", tmp, TRI_LAST_ERROR_STR);
    TRI_UnlinkFile(tmp);
    TRI_FreeString(TRI_CORE_MEM_ZONE, tmp);
    return false;
  }

  res = TRI_RenameFile(tmp, filename);

  if (res != TRI_ERROR_NO_ERROR) {
    TRI_set_errno(res);
    LOG_ERROR("cannot rename saved file '%s' to '%s': %s", tmp, filename,
              TRI_LAST_ERROR_STR);
    TRI_UnlinkFile(tmp);
    TRI_FreeString(TRI_CORE_MEM_ZONE, tmp);

    return false;
  }

  TRI_FreeString(TRI_CORE_MEM_ZONE, tmp);

  return true;
}

int VelocyPackHelper::compare(VPackSlice const& lhs, VPackSlice const& rhs,
                              bool useUTF8) {
  {
    int lWeight = TypeWeight(lhs);
    int rWeight = TypeWeight(rhs);

    if (lWeight < rWeight) {
      return -1;
    }

    if (lWeight > rWeight) {
      return 1;
    }

    TRI_ASSERT_EXPENSIVE(lWeight == rWeight);
  }

  // lhs and rhs have equal weights
  if (lhs.isNone() || rhs.isNone()) {
    // either lhs or rhs is none. we cannot be sure here that both are
    // nones.
    // there can also exist the situation that lhs is a none and rhs is a
    // null value
    // (or vice versa). Anyway, the compare value is the same for both,
    return 0;
  }

  switch (lhs.type()) {
    case VPackValueType::None:
    case VPackValueType::Null:
      return 0;  // null == null;
    case VPackValueType::Bool: {
      bool left = lhs.getBoolean();
      bool right = rhs.getBoolean();
      if (left == right) {
        return 0;
      }
      if (!left && right) {
        return -1;
      }
      return 1;
    }
    case VPackValueType::Double:
    case VPackValueType::Int:
    case VPackValueType::UInt:
    case VPackValueType::SmallInt: {
      double left = lhs.getNumericValue<double>();
      double right = rhs.getNumericValue<double>();
      if (left == right) {
        return 0;
      }
      if (left < right) {
        return -1;
      }
      return 1;
    }
    case VPackValueType::String: {
      int res;
      VPackValueLength nl;
      VPackValueLength nr;
      char const* left = lhs.getString(nl);
      char const* right = rhs.getString(nr);
      if (useUTF8) {
        res = TRI_compare_utf8(left, nl, right, nr);
      } else {
        size_t len = static_cast<size_t>(nl < nr ? nl : nr);
        res = memcmp(left, right, len);
      }
      if (res < 0) {
        return -1;
      } else if (res > 0) {
        return 1;
      }
      // res == 0
      if (nl == nr) {
        return 0;
      }
      // res == 0, but different string lengths
      return nl < nr ? -1 : 1;
    }
    case VPackValueType::Array: {
      VPackValueLength const nl = lhs.length();
      VPackValueLength const nr = rhs.length();
      VPackValueLength const n = std::max(nr, nl);
      for (VPackValueLength i = 0; i < n; ++i) {
        VPackSlice lhsValue;
        if (i < nl) {
          lhsValue = lhs.at(i);
        }
        VPackSlice rhsValue;
        if (i < nr) {
          rhsValue = rhs.at(i);
        }

        int result = compare(lhsValue, rhsValue, useUTF8);
        if (result != 0) {
          return result;
        }
      }
      return 0;
    }
    case VPackValueType::Object: {
      std::set<std::string, AttributeSorter> keys;
      VPackCollection::keys(lhs, keys);
      VPackCollection::keys(rhs, keys);
      for (auto const& key : keys) {
        VPackSlice lhsValue = lhs.get(key);
        VPackSlice rhsValue = rhs.get(key);

        int result = compare(lhsValue, rhsValue, useUTF8);
        if (result != 0) {
          return result;
        }
      }

      return 0;
    }
    default:
      // Contains all other ValueTypes of VelocyPack.
      // They are not used in ArangoDB so this cannot occur
      TRI_ASSERT(false);
      return 0;
  }
}<|MERGE_RESOLUTION|>--- conflicted
+++ resolved
@@ -112,11 +112,7 @@
   return sub.copyString();
 }
 
-<<<<<<< HEAD
-uint64_t stringUInt64(VPackSlice const& slice) {
-=======
 uint64_t VelocyPackHelper::stringUInt64(VPackSlice const& slice) {
->>>>>>> 0371083f
   if (slice.isString()) {
     std::string tmp = slice.copyString();
     return TRI_UInt64String(tmp.c_str()); 
