--- conflicted
+++ resolved
@@ -132,14 +132,6 @@
                         (const UChar*)right, (int32_t)rightLength);
 }
 
-<<<<<<< HEAD
-bool Utf8Helper::setCollatorLanguage(std::string const& lang, void *icuDataPointer) {
-  if (icuDataPointer == nullptr)  return false;
-  UErrorCode status = U_ZERO_ERROR;
-  udata_setCommonData(reinterpret_cast<void*>(icuDataPointer), &status);
-  if (U_FAILURE(status)) {
-    LOG(ERR) << "error while udata_setCommonData(...): " << u_errorName(status);
-=======
 bool Utf8Helper::setCollatorLanguage(std::string const& lang, void* icuDataPointer) {
   if (icuDataPointer == nullptr) {
      return false;
@@ -149,7 +141,6 @@
   udata_setCommonData(reinterpret_cast<void*>(icuDataPointer), &status);
   if (U_FAILURE(status)) {
     LOG_TOPIC(ERR, arangodb::Logger::FIXME) << "error while udata_setCommonData(...): " << u_errorName(status);
->>>>>>> 4edba27b
     return false;
   }
   status = U_ZERO_ERROR;
@@ -177,11 +168,7 @@
   }
 
   if (U_FAILURE(status)) {
-<<<<<<< HEAD
-    LOG(ERR) << "error in Collator::createInstance('" << lang << "'): " << u_errorName(status);
-=======
     LOG_TOPIC(ERR, arangodb::Logger::FIXME) << "error in Collator::createInstance('" << lang << "'): " << u_errorName(status);
->>>>>>> 4edba27b
     if (coll) {
       delete coll;
     }
