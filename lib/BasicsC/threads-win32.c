////////////////////////////////////////////////////////////////////////////////
/// @brief threads in win32 & win64
///
/// @file
///
/// DISCLAIMER
///
/// Copyright 2004-2012 triagens GmbH, Cologne, Germany
///
/// Licensed under the Apache License, Version 2.0 (the "License");
/// you may not use this file except in compliance with the License.
/// You may obtain a copy of the License at
///
///     http://www.apache.org/licenses/LICENSE-2.0
///
/// Unless required by applicable law or agreed to in writing, software
/// distributed under the License is distributed on an "AS IS" BASIS,
/// WITHOUT WARRANTIES OR CONDITIONS OF ANY KIND, either express or implied.
/// See the License for the specific language governing permissions and
/// limitations under the License.
///
/// Copyright holder is triAGENS GmbH, Cologne, Germany
///
/// @author Dr. Frank Celler
/// @author Copyright 2011-2012, triAGENS GmbH, Cologne, Germany
////////////////////////////////////////////////////////////////////////////////

#include "threads.h"

#include "BasicsC/logging.h"
#include "BasicsC/strings.h"

// -----------------------------------------------------------------------------
// --SECTION--                                                            THREAD
// -----------------------------------------------------------------------------

// -----------------------------------------------------------------------------
// --SECTION--                                                     private types
// -----------------------------------------------------------------------------

////////////////////////////////////////////////////////////////////////////////
/// @addtogroup Threading
/// @{
////////////////////////////////////////////////////////////////////////////////

////////////////////////////////////////////////////////////////////////////////
/// @brief data block for thread starter
////////////////////////////////////////////////////////////////////////////////

typedef struct thread_data_s {
  void (*starter) (void*);
  void* _data;
  char* _name;
}
thread_data_t;

////////////////////////////////////////////////////////////////////////////////
/// @}
////////////////////////////////////////////////////////////////////////////////

// -----------------------------------------------------------------------------
// --SECTION--                                                 private functions
// -----------------------------------------------------------------------------

////////////////////////////////////////////////////////////////////////////////
/// @addtogroup Threading
/// @{
////////////////////////////////////////////////////////////////////////////////

////////////////////////////////////////////////////////////////////////////////
/// @brief starter function for thread
////////////////////////////////////////////////////////////////////////////////

static DWORD __stdcall ThreadStarter (void* data) {
  thread_data_t* d;

  d = data;
  d->starter(d->_data);

  TRI_Free(TRI_CORE_MEM_ZONE, d);

  return 0;
}

////////////////////////////////////////////////////////////////////////////////
/// @}
////////////////////////////////////////////////////////////////////////////////

// -----------------------------------------------------------------------------
// --SECTION--                                      constructors and destructors
// -----------------------------------------------------------------------------

////////////////////////////////////////////////////////////////////////////////
/// @addtogroup Threading
/// @{
////////////////////////////////////////////////////////////////////////////////

////////////////////////////////////////////////////////////////////////////////
/// @brief initialises a thread
////////////////////////////////////////////////////////////////////////////////

void TRI_InitThread (TRI_thread_t* thread) {
  *thread = 0;
}

////////////////////////////////////////////////////////////////////////////////
/// @}
////////////////////////////////////////////////////////////////////////////////

// -----------------------------------------------------------------------------
// --SECTION--                                                  public functions
// -----------------------------------------------------------------------------

////////////////////////////////////////////////////////////////////////////////
/// @addtogroup Threading
/// @{
////////////////////////////////////////////////////////////////////////////////

////////////////////////////////////////////////////////////////////////////////
/// @brief returns the current process identifier
////////////////////////////////////////////////////////////////////////////////

TRI_pid_t TRI_CurrentProcessId () {
  return _getpid();
}

////////////////////////////////////////////////////////////////////////////////
/// @brief returns the current thread process identifier
////////////////////////////////////////////////////////////////////////////////

TRI_tpid_t TRI_CurrentThreadProcessId () {
  return _getpid();
}

////////////////////////////////////////////////////////////////////////////////
/// @brief returns the current thread identifier
////////////////////////////////////////////////////////////////////////////////

TRI_tid_t TRI_CurrentThreadId () {
  return GetCurrentThreadId();
}

////////////////////////////////////////////////////////////////////////////////
/// @brief starts a thread
////////////////////////////////////////////////////////////////////////////////

bool TRI_StartThread (TRI_thread_t* thread,  const char* name, void (*starter)(void*), void* data) {
  DWORD threadId;
  thread_data_t* d;

  d = TRI_Allocate(TRI_CORE_MEM_ZONE, sizeof(thread_data_t), false);

  d->starter = starter;
  d->_data = data;
  d->_name = TRI_DuplicateString(name);

  *thread = CreateThread(0, // default security attributes
                         0, // use default stack size
                         ThreadStarter, // thread function name
                         d, // argument to thread function
                         0, // use default creation flags
                         &threadId); // returns the thread identifier

  if (*thread == 0) {
    TRI_Free(TRI_CORE_MEM_ZONE, d);
    LOG_ERROR("could not start thread: %s ", strerror(errno));
    return false;
  }

  return true;
}


////////////////////////////////////////////////////////////////////////////////
/// @brief attempts to stop/terminate a thread
////////////////////////////////////////////////////////////////////////////////

void TRI_StopThread(TRI_thread_t* thread) {
  TerminateThread(thread,0);
}



////////////////////////////////////////////////////////////////////////////////
/// @brief waits for a thread to finish
////////////////////////////////////////////////////////////////////////////////

void TRI_DetachThread(TRI_thread_t* thread) {
  // TODO: no native implementation 
}

////////////////////////////////////////////////////////////////////////////////
/// @brief waits for a thread to finish
////////////////////////////////////////////////////////////////////////////////

void TRI_JoinThread (TRI_thread_t* thread) {
  WaitForSingleObject(*thread, INFINITE);
}



////////////////////////////////////////////////////////////////////////////////
/// @brief sends a signal to a thread
////////////////////////////////////////////////////////////////////////////////

bool TRI_SignalThread (TRI_thread_t* thread, int signum) {
  // TODO:  NO NATIVE implementation of signals
<<<<<<< HEAD
=======
  return false;
>>>>>>> f188357f
}


////////////////////////////////////////////////////////////////////////////////
/// @brief checks if this thread is the thread passed as a parameter
////////////////////////////////////////////////////////////////////////////////

bool TRI_IsSelfThread (TRI_thread_t* thread) {
<<<<<<< HEAD
  return ( GetCurrentThreadId() == GetThreadId(thread) );
=======
  return false;
  // ...........................................................................
  // The GetThreadID(...) function is only available in Windows Vista or Higher
  // TODO: Change the TRI_thread_t into a structure which stores the thread id
  // as well as the thread handle. This can then be passed around
  // ...........................................................................
  //return ( GetCurrentThreadId() == GetThreadId(thread) );
>>>>>>> f188357f
}


////////////////////////////////////////////////////////////////////////////////
/// @brief allow cancellation
////////////////////////////////////////////////////////////////////////////////

void TRI_AllowCancelation(void) {
  // TODO: No native implementation of this
}




////////////////////////////////////////////////////////////////////////////////
/// @}
////////////////////////////////////////////////////////////////////////////////

// Local Variables:
// mode: outline-minor
// outline-regexp: "^\\(/// @brief\\|/// {@inheritDoc}\\|/// @addtogroup\\|// --SECTION--\\|/// @\\}\\)"
// End:
<|MERGE_RESOLUTION|>--- conflicted
+++ resolved
@@ -205,10 +205,7 @@
 
 bool TRI_SignalThread (TRI_thread_t* thread, int signum) {
   // TODO:  NO NATIVE implementation of signals
-<<<<<<< HEAD
-=======
   return false;
->>>>>>> f188357f
 }
 
 
@@ -217,9 +214,6 @@
 ////////////////////////////////////////////////////////////////////////////////
 
 bool TRI_IsSelfThread (TRI_thread_t* thread) {
-<<<<<<< HEAD
-  return ( GetCurrentThreadId() == GetThreadId(thread) );
-=======
   return false;
   // ...........................................................................
   // The GetThreadID(...) function is only available in Windows Vista or Higher
@@ -227,7 +221,6 @@
   // as well as the thread handle. This can then be passed around
   // ...........................................................................
   //return ( GetCurrentThreadId() == GetThreadId(thread) );
->>>>>>> f188357f
 }
 
 
