--- conflicted
+++ resolved
@@ -48,13 +48,9 @@
         _collection(collection),
         _indexes(indexes),
         _condition(condition),
-<<<<<<< HEAD
+        _needsGatherNodeSort(false),
+        _restrictedTo(""),
         _options(opts) {
-=======
-        _reverse(reverse),
-        _needsGatherNodeSort(false),
-        _restrictedTo("") {
->>>>>>> 3fee25dd
   TRI_ASSERT(_vocbase != nullptr);
   TRI_ASSERT(_collection != nullptr);
   TRI_ASSERT(_condition != nullptr);
@@ -69,14 +65,10 @@
           base.get("collection").copyString())),
       _indexes(),
       _condition(nullptr),
-<<<<<<< HEAD
+      _needsGatherNodeSort(basics::VelocyPackHelper::readBooleanValue(base, "needsGatherNodeSort", false)),
+      _restrictedTo(""),
       _options() {
-=======
-      _reverse(base.get("reverse").getBoolean()),
-      _needsGatherNodeSort(basics::VelocyPackHelper::readBooleanValue(base, "needsGatherNodeSort", false)),
-      _restrictedTo("") {
-
->>>>>>> 3fee25dd
+
   TRI_ASSERT(_vocbase != nullptr);
   TRI_ASSERT(_collection != nullptr);
   VPackSlice restrictedTo = base.get("restrictedTo");
@@ -138,12 +130,9 @@
   nodes.add("database", VPackValue(_vocbase->name()));
   nodes.add("collection", VPackValue(_collection->getName()));
   nodes.add("satellite", VPackValue(_collection->isSatellite()));
-<<<<<<< HEAD
-=======
   if (!_restrictedTo.empty()) {
     nodes.add("restrictedTo", VPackValue(_restrictedTo));
   }
->>>>>>> 3fee25dd
 
   // add outvariable and projection
   DocumentProducingNode::toVelocyPack(nodes);
