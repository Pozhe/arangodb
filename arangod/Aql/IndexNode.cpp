--- conflicted
+++ resolved
@@ -48,12 +48,7 @@
         _collection(collection),
         _indexes(indexes),
         _condition(condition),
-<<<<<<< HEAD
         _options(opts) {
-=======
-        _reverse(reverse),
-        _needsGatherNodeSort(false) {
->>>>>>> bcd33b8e
   TRI_ASSERT(_vocbase != nullptr);
   TRI_ASSERT(_collection != nullptr);
   TRI_ASSERT(_condition != nullptr);
@@ -68,13 +63,7 @@
           base.get("collection").copyString())),
       _indexes(),
       _condition(nullptr),
-<<<<<<< HEAD
       _options() {
-=======
-      _reverse(base.get("reverse").getBoolean()),
-      _needsGatherNodeSort(basics::VelocyPackHelper::readBooleanValue(base, "needsGatherNodeSort", false)) {
-
->>>>>>> bcd33b8e
   TRI_ASSERT(_vocbase != nullptr);
   TRI_ASSERT(_collection != nullptr);
 
@@ -87,6 +76,7 @@
     _options.sorted = true;
     _options.ascending = !(base.get("reverse").getBool());
   }
+  _options.needsGatherNodeSort(basics::VelocyPackHelper::readBooleanValue(base, "needsGatherNodeSort", false)) {
 
   if (_collection == nullptr) {
     std::string msg("collection '");
@@ -141,17 +131,13 @@
   }
   nodes.add(VPackValue("condition"));
   _condition->toVelocyPack(nodes, verbose);
-<<<<<<< HEAD
   nodes.add("sorted", VPackValue(_options.sorted));
   nodes.add("ascending", VPackValue(_options.ascending));
   nodes.add("reverse", VPackValue(!_options.ascending)); // legacy
   nodes.add("evalFCalls", VPackValue(_options.evaluateFCalls));
   nodes.add("fullRange", VPackValue(_options.fullRange));
   nodes.add("limit", VPackValue(_options.limit));
-=======
-  nodes.add("reverse", VPackValue(_reverse));
-  nodes.add("needsGatherNodeSort", VPackValue(_needsGatherNodeSort));
->>>>>>> bcd33b8e
+  nodes.add("needsGatherNodeSort", VPackValue(_options.needsGatherNodeSort));
 
   // And close it:
   nodes.close();
@@ -177,7 +163,7 @@
   auto c = new IndexNode(plan, _id, _vocbase, _collection, outVariable,
                          _indexes, _condition->clone(), _options);
 
-  c->needsGatherNodeSort(_needsGatherNodeSort);
+  c->needsGatherNodeSort(_options.needsGatherNodeSort);
 
   cloneHelper(c, withDependencies, withProperties);
 
