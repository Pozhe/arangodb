////////////////////////////////////////////////////////////////////////////////
/// DISCLAIMER
///
/// Copyright 2014-2016 ArangoDB GmbH, Cologne, Germany
/// Copyright 2004-2014 triAGENS GmbH, Cologne, Germany
///
/// Licensed under the Apache License, Version 2.0 (the "License");
/// you may not use this file except in compliance with the License.
/// You may obtain a copy of the License at
///
///     http://www.apache.org/licenses/LICENSE-2.0
///
/// Unless required by applicable law or agreed to in writing, software
/// distributed under the License is distributed on an "AS IS" BASIS,
/// WITHOUT WARRANTIES OR CONDITIONS OF ANY KIND, either express or implied.
/// See the License for the specific language governing permissions and
/// limitations under the License.
///
/// Copyright holder is ArangoDB GmbH, Cologne, Germany
///
/// @author Michael Hackstein
////////////////////////////////////////////////////////////////////////////////

#include "IndexNode.h"
#include "Aql/Ast.h"
#include "Aql/Collection.h"
#include "Aql/Condition.h"
#include "Aql/ExecutionPlan.h"
#include "Aql/IndexBlock.h"
#include "Aql/Query.h"
#include "Basics/AttributeNameParser.h"
#include "Basics/VelocyPackHelper.h"
#include "Indexes/Index.h"
#include "Transaction/Methods.h"

#include <velocypack/Iterator.h>
#include <velocypack/velocypack-aliases.h>

using namespace arangodb;
using namespace arangodb::aql;

/// @brief constructor
IndexNode::IndexNode(ExecutionPlan* plan, size_t id, TRI_vocbase_t* vocbase,
            Collection const* collection, Variable const* outVariable,
            std::vector<transaction::Methods::IndexHandle> const& indexes,
            Condition* condition, IndexIteratorOptions const& opts)
      : ExecutionNode(plan, id),
        DocumentProducingNode(outVariable),
        _vocbase(vocbase),
        _collection(collection),
        _indexes(indexes),
        _condition(condition),
        _needsGatherNodeSort(false),
        _restrictedTo(""),
        _options(opts) {
  TRI_ASSERT(_vocbase != nullptr);
  TRI_ASSERT(_collection != nullptr);
  TRI_ASSERT(_condition != nullptr);

  initIndexCoversProjections();
}

/// @brief constructor for IndexNode
IndexNode::IndexNode(ExecutionPlan* plan, arangodb::velocypack::Slice const& base)
    : ExecutionNode(plan, base),
      DocumentProducingNode(plan, base),
      _vocbase(plan->getAst()->query()->vocbase()),
      _collection(plan->getAst()->query()->collections()->get(
          base.get("collection").copyString())),
      _indexes(),
      _condition(nullptr),
      _needsGatherNodeSort(basics::VelocyPackHelper::readBooleanValue(base, "needsGatherNodeSort", false)),
      _restrictedTo(""),
      _options() {

  TRI_ASSERT(_vocbase != nullptr);
  TRI_ASSERT(_collection != nullptr);
  VPackSlice restrictedTo = base.get("restrictedTo");
  if (restrictedTo.isString()) {
    _restrictedTo = restrictedTo.copyString();
  }

  _options.sorted = basics::VelocyPackHelper::readBooleanValue(base, "sorted", true);
  _options.ascending = basics::VelocyPackHelper::readBooleanValue(base, "ascending", false);
  _options.evaluateFCalls = basics::VelocyPackHelper::readBooleanValue(base, "evalFCalls", true);
  _options.fullRange = basics::VelocyPackHelper::readBooleanValue(base, "fullRange", false);
  _options.limit = basics::VelocyPackHelper::readNumericValue(base, "limit", 0);
  if (_options.sorted && base.isObject() && base.get("reverse").isBool()) {
    // legacy
    _options.sorted = true;
    _options.ascending = !(base.get("reverse").getBool());
  }

  if (_collection == nullptr) {
    std::string msg("collection '");
    msg.append(base.get("collection").copyString());
    msg.append("' not found");
    THROW_ARANGO_EXCEPTION_MESSAGE(TRI_ERROR_ARANGO_DATA_SOURCE_NOT_FOUND, msg);
  }

  VPackSlice indexes = base.get("indexes");

  if (!indexes.isArray()) {
    THROW_ARANGO_EXCEPTION_MESSAGE(TRI_ERROR_BAD_PARAMETER, "\"indexes\" attribute should be an array");
  }

  _indexes.reserve(indexes.length());

  auto trx = plan->getAst()->query()->trx();
  for (VPackSlice it : VPackArrayIterator(indexes)) {
    std::string iid  = it.get("id").copyString();
    _indexes.emplace_back(trx->getIndexByIdentifier(_collection->getName(), iid));
  }

  VPackSlice condition = base.get("condition");
  if (!condition.isObject()) {
    THROW_ARANGO_EXCEPTION_MESSAGE(TRI_ERROR_BAD_PARAMETER, "\"condition\" attribute should be an object");
  }

  _condition = Condition::fromVPack(plan, condition);

  TRI_ASSERT(_condition != nullptr);

  initIndexCoversProjections();
}

/// @brief called to build up the matching positions of the index values for
/// the projection attributes (if any)
void IndexNode::initIndexCoversProjections() {
  _coveringIndexAttributePositions.clear();

  if (_indexes.empty()) {
    // no indexes used
    return;
  }

  // cannot apply the optimization if we use more than one different index
  auto idx = _indexes[0].getIndex();
  for (size_t i = 1; i < _indexes.size(); ++i) {
    if (_indexes[i].getIndex() != idx) {
      // different index used => optimization not possible
      return;
    }
  }

  // note that we made sure that if we have multiple index instances, they
  // are actually all of the same index

  auto const& fields = idx->fields();

  if (!idx->hasCoveringIterator()) {
    // index does not have a covering index iterator
    return;
  }

  // check if we can use covering indexes
  if (fields.size() < projections().size()) {
    // we will not be able to satisfy all requested projections with this index
    return;
  }
  
  std::vector<size_t> coveringAttributePositions;
  // test if the index fields are the same fields as used in the projection
  std::string result;
  size_t i = 0;
  for (auto const& it : projections()) {
    bool found = false;
    for (size_t j = 0; j < fields.size(); ++j) {
      result.clear();
      TRI_AttributeNamesToString(fields[j], result, false);
      if (result == it) {
        found = true;
        coveringAttributePositions.emplace_back(j);
        break;
      }
    }
    if (!found) {
      return;
    }
    ++i;
  }
 
  _coveringIndexAttributePositions = std::move(coveringAttributePositions);
}

/// @brief toVelocyPack, for IndexNode
void IndexNode::toVelocyPackHelper(VPackBuilder& nodes, bool verbose) const {
  ExecutionNode::toVelocyPackHelperGeneric(nodes,
                                           verbose);  // call base class method

  // Now put info about vocbase and cid in there
  nodes.add("database", VPackValue(_vocbase->name()));
  nodes.add("collection", VPackValue(_collection->getName()));
  nodes.add("satellite", VPackValue(_collection->isSatellite()));
  nodes.add("needsGatherNodeSort", VPackValue(_needsGatherNodeSort));
  if (!_restrictedTo.empty()) {
    nodes.add("restrictedTo", VPackValue(_restrictedTo));
  }

  // add outvariable and projections
  DocumentProducingNode::toVelocyPack(nodes);

  nodes.add(VPackValue("indexes"));
  {
    VPackArrayBuilder guard(&nodes);
    for (auto& index : _indexes) {
      index.toVelocyPack(nodes, false);
    }
  }
  nodes.add(VPackValue("condition"));
  _condition->toVelocyPack(nodes, verbose);
<<<<<<< HEAD
  nodes.add("reverse", VPackValue(_reverse));
  nodes.add("needsGatherNodeSort", VPackValue(_needsGatherNodeSort));
  nodes.add("indexCoversProjections", VPackValue(!_coveringIndexAttributePositions.empty()));
=======
  // IndexIteratorOptions
  nodes.add("sorted", VPackValue(_options.sorted));
  nodes.add("ascending", VPackValue(_options.ascending));
  nodes.add("reverse", VPackValue(!_options.ascending)); // legacy
  nodes.add("evalFCalls", VPackValue(_options.evaluateFCalls));
  nodes.add("fullRange", VPackValue(_options.fullRange));
  nodes.add("limit", VPackValue(_options.limit));
>>>>>>> 1c889029

  // And close it:
  nodes.close();
}

/// @brief creates corresponding ExecutionBlock
std::unique_ptr<ExecutionBlock> IndexNode::createBlock(
    ExecutionEngine& engine,
    std::unordered_map<ExecutionNode*, ExecutionBlock*> const&,
    std::unordered_set<std::string> const&
) const {
  return std::make_unique<IndexBlock>(&engine, this);
}

ExecutionNode* IndexNode::clone(ExecutionPlan* plan, bool withDependencies,
                                bool withProperties) const {
  auto outVariable = _outVariable;

  if (withProperties) {
    outVariable = plan->getAst()->variables()->createVariable(outVariable);
  }

  auto c = new IndexNode(plan, _id, _vocbase, _collection, outVariable,
<<<<<<< HEAD
                         _indexes, _condition->clone(), _reverse);
  
  c->projections(_projections);
  c->needsGatherNodeSort(_needsGatherNodeSort);
  c->initIndexCoversProjections();
=======
                         _indexes, _condition->clone(), _options);
>>>>>>> 1c889029

  c->needsGatherNodeSort(_needsGatherNodeSort);

  cloneHelper(c, withDependencies, withProperties);

  return static_cast<ExecutionNode*>(c);
}

/// @brief destroy the IndexNode
IndexNode::~IndexNode() { delete _condition; }

/// @brief the cost of an index node is a multiple of the cost of
/// its unique dependency
double IndexNode::estimateCost(size_t& nrItems) const {
  size_t incoming = 0;
  double const dependencyCost = _dependencies.at(0)->getCost(incoming);
  transaction::Methods* trx = _plan->getAst()->query()->trx();
  size_t const itemsInCollection = _collection->count(trx);
  size_t totalItems = 0;
  double totalCost = 0.0;

  auto root = _condition->root();

  for (size_t i = 0; i < _indexes.size(); ++i) {
    double estimatedCost = 0.0;
    size_t estimatedItems = 0;

    arangodb::aql::AstNode const* condition;
    if (root == nullptr || root->numMembers() <= i) {
      condition = nullptr;
    } else {
      condition = root->getMember(i);
    }

    if (condition != nullptr &&
        trx->supportsFilterCondition(_indexes[i], condition,
                                     _outVariable, itemsInCollection,
                                     estimatedItems, estimatedCost)) {
      totalItems += estimatedItems;
      totalCost += estimatedCost;
    } else {
      totalItems += itemsInCollection;
      totalCost += static_cast<double>(itemsInCollection);
    }
  }

  nrItems = incoming * totalItems;
  return dependencyCost + incoming * totalCost;
}

/// @brief getVariablesUsedHere, returning a vector
std::vector<Variable const*> IndexNode::getVariablesUsedHere() const {
  std::unordered_set<Variable const*> s;
  // actual work is done by that method
  getVariablesUsedHere(s);

  // copy result into vector
  std::vector<Variable const*> v;
  v.reserve(s.size());

  for (auto const& vv : s) {
    v.emplace_back(const_cast<Variable*>(vv));
  }
  return v;
}

/// @brief getVariablesUsedHere, modifying the set in-place
void IndexNode::getVariablesUsedHere(
    std::unordered_set<Variable const*>& vars) const {
  Ast::getReferencedVariables(_condition->root(), vars);

  vars.erase(_outVariable);
}<|MERGE_RESOLUTION|>--- conflicted
+++ resolved
@@ -209,19 +209,15 @@
   }
   nodes.add(VPackValue("condition"));
   _condition->toVelocyPack(nodes, verbose);
-<<<<<<< HEAD
-  nodes.add("reverse", VPackValue(_reverse));
-  nodes.add("needsGatherNodeSort", VPackValue(_needsGatherNodeSort));
-  nodes.add("indexCoversProjections", VPackValue(!_coveringIndexAttributePositions.empty()));
-=======
   // IndexIteratorOptions
   nodes.add("sorted", VPackValue(_options.sorted));
   nodes.add("ascending", VPackValue(_options.ascending));
   nodes.add("reverse", VPackValue(!_options.ascending)); // legacy
+  nodes.add("needsGatherNodeSort", VPackValue(_needsGatherNodeSort));
+  nodes.add("indexCoversProjections", VPackValue(!_coveringIndexAttributePositions.empty()));
   nodes.add("evalFCalls", VPackValue(_options.evaluateFCalls));
   nodes.add("fullRange", VPackValue(_options.fullRange));
   nodes.add("limit", VPackValue(_options.limit));
->>>>>>> 1c889029
 
   // And close it:
   nodes.close();
@@ -245,17 +241,11 @@
   }
 
   auto c = new IndexNode(plan, _id, _vocbase, _collection, outVariable,
-<<<<<<< HEAD
-                         _indexes, _condition->clone(), _reverse);
-  
+                         _indexes, _condition->clone(), _options);
+
   c->projections(_projections);
   c->needsGatherNodeSort(_needsGatherNodeSort);
   c->initIndexCoversProjections();
-=======
-                         _indexes, _condition->clone(), _options);
->>>>>>> 1c889029
-
-  c->needsGatherNodeSort(_needsGatherNodeSort);
 
   cloneHelper(c, withDependencies, withProperties);
 
