////////////////////////////////////////////////////////////////////////////////
/// DISCLAIMER
///
/// Copyright 2014-2016 ArangoDB GmbH, Cologne, Germany
/// Copyright 2004-2014 triAGENS GmbH, Cologne, Germany
///
/// Licensed under the Apache License, Version 2.0 (the "License");
/// you may not use this file except in compliance with the License.
/// You may obtain a copy of the License at
///
///     http://www.apache.org/licenses/LICENSE-2.0
///
/// Unless required by applicable law or agreed to in writing, software
/// distributed under the License is distributed on an "AS IS" BASIS,
/// WITHOUT WARRANTIES OR CONDITIONS OF ANY KIND, either express or implied.
/// See the License for the specific language governing permissions and
/// limitations under the License.
///
/// Copyright holder is ArangoDB GmbH, Cologne, Germany
///
/// @author Max Neunhoeffer
////////////////////////////////////////////////////////////////////////////////

#include "QueryRegistry.h"
#include "Aql/ExecutionEngine.h"
#include "Aql/Query.h"
#include "Basics/ReadLocker.h"
#include "Basics/WriteLocker.h"
#include "Cluster/CollectionLockState.h"
#include "Logger/Logger.h"
#include "Transaction/Methods.h"

using namespace arangodb;
using namespace arangodb::aql;

QueryRegistry::~QueryRegistry() {
  std::vector<std::pair<std::string, QueryId>> toDelete;

  {
    WRITE_LOCKER(writeLocker, _lock);

    try {
      for (auto& x : _queries) {
        // x.first is a TRI_vocbase_t* and
        // x.second is a std::unordered_map<QueryId, QueryInfo*>
        for (auto& y : x.second) {
          // y.first is a QueryId and
          // y.second is a QueryInfo*
          toDelete.emplace_back(x.first, y.first);
        }
      }
    } catch (...) {
      // the emplace_back() above might fail
      // prevent throwing exceptions in the destructor
    }
  }

  // note: destroy() will acquire _lock itself, so it must be called without
  // holding the lock
  for (auto& p : toDelete) {
    try {  // just in case
      destroy(p.first, p.second, TRI_ERROR_TRANSACTION_ABORTED);
    } catch (...) {
    }
  }
}
    
/// @brief insert
void QueryRegistry::insert(QueryId id, Query* query, double ttl, bool isPrepared) {
  TRI_ASSERT(query != nullptr);
  auto vocbase = query->vocbase();
 
  // create the query info object outside of the lock 
  auto p = std::make_unique<QueryInfo>(id, query, ttl);

  // now insert into table of running queries
  {
    WRITE_LOCKER(writeLocker, _lock);

    auto m = _queries.find(vocbase->name());
    if (m == _queries.end()) {
      m = _queries.emplace(vocbase->name(),
                          std::unordered_map<QueryId, QueryInfo*>()).first;

      TRI_ASSERT(_queries.find(vocbase->name()) != _queries.end());
    }
    
    auto q = m->second.find(id);
    
    if (q != m->second.end()) {
      THROW_ARANGO_EXCEPTION_MESSAGE(
          TRI_ERROR_INTERNAL, "query with given vocbase and id already there");
    }

<<<<<<< HEAD
    TRI_ASSERT(_queries.find(vocbase->name()) != _queries.end());
  }
  auto q = m->second.find(id);
  if (q == m->second.end()) {
    auto p = std::make_unique<QueryInfo>();
    p->_vocbase = vocbase;
    p->_id = id;
    p->_query = query;
    p->_isOpen = false;
    p->_prepared = isPrepared;
    p->_timeToLive = ttl;
    p->_expires = TRI_microtime() + ttl;
=======
>>>>>>> 4f872b62
    m->second.emplace(id, p.get());
    p.release();
  }

<<<<<<< HEAD
    TRI_ASSERT(_queries.find(vocbase->name())->second.find(id) !=
                         _queries.find(vocbase->name())->second.end());

    // If we have set _noLockHeaders, we need to unset it:
    if (query->engine() != nullptr && CollectionLockState::_noLockHeaders != nullptr) {
      if (CollectionLockState::_noLockHeaders == query->engine()->lockedShards()) {
        CollectionLockState::_noLockHeaders = nullptr;
      }
      // else {
      // We have not set it, just leave it alone. This happens in particular
      // on the DBServers, who do not set lockedShards() themselves.
      // }
=======
  // If we have set _noLockHeaders, we need to unset it:
  if (CollectionLockState::_noLockHeaders != nullptr) {
    if (CollectionLockState::_noLockHeaders == query->engine()->lockedShards()) {
      CollectionLockState::_noLockHeaders = nullptr;
>>>>>>> 4f872b62
    }
    // else {
    // We have not set it, just leave it alone. This happens in particular
    // on the DBServers, who do not set lockedShards() themselves.
    // }
  }
}

/// @brief open
Query* QueryRegistry::open(TRI_vocbase_t* vocbase, QueryId id) {
  // std::cout << "Taking out query with ID " << id << std::endl;
  WRITE_LOCKER(writeLocker, _lock);

  auto m = _queries.find(vocbase->name());
  if (m == _queries.end()) {
    return nullptr;
  }
  auto q = m->second.find(id);
  if (q == m->second.end()) {
    return nullptr;
  }
  QueryInfo* qi = q->second;
  if (qi->_isOpen) {
    THROW_ARANGO_EXCEPTION_MESSAGE(
        TRI_ERROR_INTERNAL, "query with given vocbase and id is already open");
  }
  qi->_isOpen = true;
 
  if (!qi->_prepared) {
    qi->_prepared = true;
    qi->_query->prepare(this, 0);
  }

  // If we had set _noLockHeaders, we need to reset it:
  if (qi->_query->engine() != nullptr && qi->_query->engine()->lockedShards() != nullptr) {
    if (CollectionLockState::_noLockHeaders == nullptr) {
      // std::cout << "Setting _noLockHeaders\n";
      CollectionLockState::_noLockHeaders = qi->_query->engine()->lockedShards();
    } else {
      LOG_TOPIC(WARN, arangodb::Logger::FIXME) << "Found strange lockedShards in thread, not overwriting!";
    }
  }

  return qi->_query;
}

/// @brief close
void QueryRegistry::close(TRI_vocbase_t* vocbase, QueryId id, double ttl) {
  // std::cout << "Returning query with ID " << id << std::endl;
  WRITE_LOCKER(writeLocker, _lock);

  auto m = _queries.find(vocbase->name());
  if (m == _queries.end()) {
    m = _queries.emplace(vocbase->name(),
                         std::unordered_map<QueryId, QueryInfo*>()).first;
  }
  auto q = m->second.find(id);
  if (q == m->second.end()) {
    THROW_ARANGO_EXCEPTION_MESSAGE(TRI_ERROR_INTERNAL,
                                   "query with given vocbase and id not found");
  }
  QueryInfo* qi = q->second;
  if (!qi->_isOpen) {
    THROW_ARANGO_EXCEPTION_MESSAGE(
        TRI_ERROR_INTERNAL, "query with given vocbase and id is not open");
  }
  
  if (!qi->_prepared) {
    qi->_prepared = true;
    qi->_query->prepare(this, 0);
  }

  // If we have set _noLockHeaders, we need to unset it:
  if (qi->_query->engine() != nullptr && CollectionLockState::_noLockHeaders != nullptr) {
    if (CollectionLockState::_noLockHeaders ==
        qi->_query->engine()->lockedShards()) {
      // std::cout << "Resetting _noLockHeaders to nullptr\n";
      CollectionLockState::_noLockHeaders = nullptr;
    } else {
      if (CollectionLockState::_noLockHeaders != nullptr) {
        if (CollectionLockState::_noLockHeaders ==
            qi->_query->engine()->lockedShards()) {
          CollectionLockState::_noLockHeaders = nullptr;
        }
        // else {
        // We have not set it, just leave it alone. This happens in particular
        // on the DBServers, who do not set lockedShards() themselves.
        // }
      }
    }
  }

  qi->_isOpen = false;
  qi->_expires = TRI_microtime() + qi->_timeToLive;
}

/// @brief destroy
void QueryRegistry::destroy(std::string const& vocbase, QueryId id,
                            int errorCode) {
  std::unique_ptr<QueryInfo> queryInfo;
 
  { 
    WRITE_LOCKER(writeLocker, _lock);

    auto m = _queries.find(vocbase);

    if (m == _queries.end()) {
      THROW_ARANGO_EXCEPTION_MESSAGE(TRI_ERROR_BAD_PARAMETER,
                                    "query with given vocbase and id not found");
    }

    auto q = m->second.find(id);

    if (q == m->second.end()) {
      THROW_ARANGO_EXCEPTION_MESSAGE(TRI_ERROR_BAD_PARAMETER,
                                    "query with given vocbase and id not found");
    }

    if (q->second->_isOpen) {
      // query in use by another thread/request
      q->second->_query->killed(true);
      return;
    }

    // move query into our unique ptr, so we can process it outside
    // of the lock 
    queryInfo.reset(q->second);

    // remove query from the table of running queries 
    q->second = nullptr;
    m->second.erase(q);
  }
  
  if (!qi->_prepared) {
    qi->_prepared = true;
    qi->_query->prepare(this, 0);
  }

  TRI_ASSERT(queryInfo != nullptr);
  TRI_ASSERT(!queryInfo->_isOpen);

  // If the query was open, we can delete it right away, if not, we need
  // to register the transaction with the current context and adjust
  // the debugging counters for transactions:
<<<<<<< HEAD
  if (!qi->_isOpen) {
    // If we had set _noLockHeaders, we need to reset it:
    if (qi->_query->engine() != nullptr && qi->_query->engine()->lockedShards() != nullptr) {
      if (CollectionLockState::_noLockHeaders == nullptr) {
        CollectionLockState::_noLockHeaders = qi->_query->engine()->lockedShards();
      } else {
        LOG_TOPIC(WARN, arangodb::Logger::FIXME) << "Found strange lockedShards in thread, not overwriting!";
      }
=======
    
  // If we had set _noLockHeaders, we need to reset it:
  if (queryInfo->_query->engine()->lockedShards() != nullptr) {
    if (CollectionLockState::_noLockHeaders == nullptr) {
      CollectionLockState::_noLockHeaders = queryInfo->_query->engine()->lockedShards();
    } else {
      LOG_TOPIC(WARN, arangodb::Logger::FIXME) << "Found strange lockedShards in thread, not overwriting!";
>>>>>>> 4f872b62
    }
  }

  if (errorCode == TRI_ERROR_NO_ERROR) {
    // commit the operation
    queryInfo->_query->trx()->commit();
  }
}

/// @brief destroy
void QueryRegistry::destroy(TRI_vocbase_t* vocbase, QueryId id, int errorCode) {
  destroy(vocbase->name(), id, errorCode);
}

/// @brief expireQueries
void QueryRegistry::expireQueries() {
  double now = TRI_microtime();
  std::vector<std::pair<std::string, QueryId>> toDelete;

  {
    WRITE_LOCKER(writeLocker, _lock);
    for (auto& x : _queries) {
      // x.first is a TRI_vocbase_t* and
      // x.second is a std::unordered_map<QueryId, QueryInfo*>
      for (auto& y : x.second) {
        // y.first is a QueryId and
        // y.second is a QueryInfo*
        QueryInfo*& qi = y.second;
        if (!qi->_isOpen && now > qi->_expires) {
          toDelete.emplace_back(x.first, y.first);
        }
      }
    }
  }

  for (auto& p : toDelete) {
    try {  // just in case
      destroy(p.first, p.second, TRI_ERROR_TRANSACTION_ABORTED);
    } catch (...) {
    }
  }
}

/// @brief return number of registered queries
size_t QueryRegistry::numberRegisteredQueries() {
  READ_LOCKER(readLocker, _lock);
  size_t sum = 0;
  for (auto const&m : _queries) {
    sum += m.second.size();
  }
  return sum;
}

/// @brief for shutdown, we need to shut down all queries:
void QueryRegistry::destroyAll() {
  std::vector<std::pair<std::string, QueryId>> allQueries;
  {
    READ_LOCKER(readlock, _lock);
    for (auto& p : _queries) {
      for (auto& q : p.second) {
        allQueries.emplace_back(p.first, q.first);
      }
    }
  }
  for (auto& p : allQueries) {
    try {
      destroy(p.first, p.second, TRI_ERROR_SHUTTING_DOWN);
    } catch (...) {
      // ignore any errors here
    }
  }
}

QueryRegistry::QueryInfo::QueryInfo(QueryId id, Query* query, double ttl)
    : _vocbase(query->vocbase()), 
      _id(id), 
      _query(query), 
      _isOpen(false), 
      _timeToLive(ttl), 
      _expires(TRI_microtime() + ttl) {}

QueryRegistry::QueryInfo::~QueryInfo() {
  delete _query;
}<|MERGE_RESOLUTION|>--- conflicted
+++ resolved
@@ -71,7 +71,7 @@
   auto vocbase = query->vocbase();
  
   // create the query info object outside of the lock 
-  auto p = std::make_unique<QueryInfo>(id, query, ttl);
+  auto p = std::make_unique<QueryInfo>(id, query, ttl, isPrepared);
 
   // now insert into table of running queries
   {
@@ -80,7 +80,7 @@
     auto m = _queries.find(vocbase->name());
     if (m == _queries.end()) {
       m = _queries.emplace(vocbase->name(),
-                          std::unordered_map<QueryId, QueryInfo*>()).first;
+                           std::unordered_map<QueryId, QueryInfo*>()).first;
 
       TRI_ASSERT(_queries.find(vocbase->name()) != _queries.end());
     }
@@ -92,44 +92,14 @@
           TRI_ERROR_INTERNAL, "query with given vocbase and id already there");
     }
 
-<<<<<<< HEAD
-    TRI_ASSERT(_queries.find(vocbase->name()) != _queries.end());
-  }
-  auto q = m->second.find(id);
-  if (q == m->second.end()) {
-    auto p = std::make_unique<QueryInfo>();
-    p->_vocbase = vocbase;
-    p->_id = id;
-    p->_query = query;
-    p->_isOpen = false;
-    p->_prepared = isPrepared;
-    p->_timeToLive = ttl;
-    p->_expires = TRI_microtime() + ttl;
-=======
->>>>>>> 4f872b62
     m->second.emplace(id, p.get());
     p.release();
   }
 
-<<<<<<< HEAD
-    TRI_ASSERT(_queries.find(vocbase->name())->second.find(id) !=
-                         _queries.find(vocbase->name())->second.end());
-
-    // If we have set _noLockHeaders, we need to unset it:
-    if (query->engine() != nullptr && CollectionLockState::_noLockHeaders != nullptr) {
-      if (CollectionLockState::_noLockHeaders == query->engine()->lockedShards()) {
-        CollectionLockState::_noLockHeaders = nullptr;
-      }
-      // else {
-      // We have not set it, just leave it alone. This happens in particular
-      // on the DBServers, who do not set lockedShards() themselves.
-      // }
-=======
   // If we have set _noLockHeaders, we need to unset it:
-  if (CollectionLockState::_noLockHeaders != nullptr) {
+  if (query->engine() != nullptr && CollectionLockState::_noLockHeaders != nullptr) {
     if (CollectionLockState::_noLockHeaders == query->engine()->lockedShards()) {
       CollectionLockState::_noLockHeaders = nullptr;
->>>>>>> 4f872b62
     }
     // else {
     // We have not set it, just leave it alone. This happens in particular
@@ -151,16 +121,18 @@
   if (q == m->second.end()) {
     return nullptr;
   }
+
   QueryInfo* qi = q->second;
   if (qi->_isOpen) {
     THROW_ARANGO_EXCEPTION_MESSAGE(
         TRI_ERROR_INTERNAL, "query with given vocbase and id is already open");
   }
+
   qi->_isOpen = true;
  
-  if (!qi->_prepared) {
-    qi->_prepared = true;
+  if (!qi->_isPrepared) {
     qi->_query->prepare(this, 0);
+    qi->_isPrepared = true;
   }
 
   // If we had set _noLockHeaders, we need to reset it:
@@ -197,8 +169,8 @@
         TRI_ERROR_INTERNAL, "query with given vocbase and id is not open");
   }
   
-  if (!qi->_prepared) {
-    qi->_prepared = true;
+  if (!qi->_isPrepared) {
+    qi->_isPrepared = true;
     qi->_query->prepare(this, 0);
   }
 
@@ -263,35 +235,24 @@
     m->second.erase(q);
   }
   
-  if (!qi->_prepared) {
-    qi->_prepared = true;
-    qi->_query->prepare(this, 0);
-  }
-
   TRI_ASSERT(queryInfo != nullptr);
   TRI_ASSERT(!queryInfo->_isOpen);
+  
+  if (!queryInfo->_isPrepared) {
+    queryInfo->_isPrepared = true;
+    queryInfo->_query->prepare(this, 0);
+  }
+
 
   // If the query was open, we can delete it right away, if not, we need
   // to register the transaction with the current context and adjust
   // the debugging counters for transactions:
-<<<<<<< HEAD
-  if (!qi->_isOpen) {
-    // If we had set _noLockHeaders, we need to reset it:
-    if (qi->_query->engine() != nullptr && qi->_query->engine()->lockedShards() != nullptr) {
-      if (CollectionLockState::_noLockHeaders == nullptr) {
-        CollectionLockState::_noLockHeaders = qi->_query->engine()->lockedShards();
-      } else {
-        LOG_TOPIC(WARN, arangodb::Logger::FIXME) << "Found strange lockedShards in thread, not overwriting!";
-      }
-=======
-    
   // If we had set _noLockHeaders, we need to reset it:
-  if (queryInfo->_query->engine()->lockedShards() != nullptr) {
+  if (queryInfo->_query->engine() != nullptr && queryInfo->_query->engine()->lockedShards() != nullptr) {
     if (CollectionLockState::_noLockHeaders == nullptr) {
       CollectionLockState::_noLockHeaders = queryInfo->_query->engine()->lockedShards();
     } else {
       LOG_TOPIC(WARN, arangodb::Logger::FIXME) << "Found strange lockedShards in thread, not overwriting!";
->>>>>>> 4f872b62
     }
   }
 
@@ -365,11 +326,12 @@
   }
 }
 
-QueryRegistry::QueryInfo::QueryInfo(QueryId id, Query* query, double ttl)
+QueryRegistry::QueryInfo::QueryInfo(QueryId id, Query* query, double ttl, bool isPrepared)
     : _vocbase(query->vocbase()), 
       _id(id), 
       _query(query), 
       _isOpen(false), 
+      _isPrepared(isPrepared),
       _timeToLive(ttl), 
       _expires(TRI_microtime() + ttl) {}
 
