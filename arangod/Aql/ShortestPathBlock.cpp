--- conflicted
+++ resolved
@@ -325,7 +325,7 @@
     size_t toSend = (std::min)(atMost, available);
 
     RegisterId nrRegs =
-        getPlanNode()->getRegisterPlan()->nrRegs[getPlanNode()->getDepth()];
+      getPlanNode()->getRegisterPlan()->nrRegs[getPlanNode()->getDepth()];
     std::unique_ptr<AqlItemBlock> res(requestBlock(toSend, nrRegs));
     // automatically freed if we throw
     TRI_ASSERT(curRegs <= res->getNrRegs());
@@ -333,18 +333,14 @@
     // only copy 1st row of registers inherited from previous frame(s)
     inheritRegisters(cur, res.get(), _pos);
 
-    // TODO: lease builder?
-    VPackBuilder resultBuilder;
     for (size_t j = 0; j < toSend; j++) {
       if (usesVertexOutput()) {
-        resultBuilder.clear();
-        _path->vertexToVelocyPack(_trx, _mmdr.get(), _posInPath, resultBuilder);
-        res->setValue(j, _vertexReg, AqlValue(resultBuilder.slice()));
+        res->setValue(j, _vertexReg,
+            _path->vertexToAqlValue(_opts->cache(), _posInPath));
       }
       if (usesEdgeOutput()) {
-        resultBuilder.clear();
-        _path->edgeToVelocyPack(_trx, _mmdr.get(), _posInPath, resultBuilder);
-        res->setValue(j, _edgeReg, AqlValue(resultBuilder.slice()));
+        res->setValue(j, _edgeReg,
+            _path->edgeToAqlValue(_opts->cache(), _posInPath));
       }
       if (j > 0) {
         // re-use already copied aqlvalues
@@ -362,40 +358,12 @@
       }
     }
 
-<<<<<<< HEAD
-  size_t available = _pathLength - _posInPath;
-  size_t toSend = (std::min)(atMost, available);
-
-  RegisterId nrRegs =
-      getPlanNode()->getRegisterPlan()->nrRegs[getPlanNode()->getDepth()];
-  std::unique_ptr<AqlItemBlock> res(requestBlock(toSend, nrRegs));
-  // automatically freed if we throw
-  TRI_ASSERT(curRegs <= res->getNrRegs());
-
-  // only copy 1st row of registers inherited from previous frame(s)
-  inheritRegisters(cur, res.get(), _pos);
-
-  for (size_t j = 0; j < toSend; j++) {
-    if (usesVertexOutput()) {
-      res->setValue(j, _vertexReg,
-                    _path->vertexToAqlValue(_opts->cache(), _posInPath));
-    }
-    if (usesEdgeOutput()) {
-      res->setValue(j, _edgeReg,
-                    _path->edgeToAqlValue(_opts->cache(), _posInPath));
-    }
-    if (j > 0) {
-      // re-use already copied aqlvalues
-      res->copyValuesFromFirstRow(j, static_cast<RegisterId>(curRegs));
-    }
-    ++_posInPath;
-=======
     // Clear out registers no longer needed later:
     clearRegisters(res.get());
     traceGetSomeEnd(res.get());
     return res.release();
->>>>>>> 020277ca
-  }
+  }
+
   // cppcheck-suppress style
   DEBUG_END_BLOCK();
 }
