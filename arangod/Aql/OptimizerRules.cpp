--- conflicted
+++ resolved
@@ -4622,7 +4622,8 @@
     coll = colls->add(cname, AccessMode::Type::READ);
     if (!ServerState::instance()->isCoordinator()) {
       TRI_ASSERT(coll != nullptr);
-      coll->setCollection(query->trx()->vocbase()->lookupCollection(cname));
+      auto cptr = query->trx()->vocbase()->lookupCollection(cname);
+      coll->setCollection(cptr.get());
       // FIXME: does this need to happen in the coordinator?
       query->trx()->addCollectionAtRuntime(cname);
     }
@@ -4717,7 +4718,6 @@
   condition->normalize(plan);
 
   // we assume by now that collection `name` exists
-<<<<<<< HEAD
   aql::Collection* coll = addCollectionToQuery(ast->query(), cname);
   auto inode = new IndexNode(plan, plan->nextId(), vocbase,
                              coll, elnode->outVariable(),
@@ -4725,26 +4725,6 @@
                                transaction::Methods::IndexHandle{index}},
                              condition.get(), IndexIteratorOptions());
   plan->registerNode(inode);
-=======
-  aql::Collections* colls = plan->getAst()->query()->collections();
-  aql::Collection* coll = colls->get(name);
-  if (coll == nullptr) { // TODO: cleanup this mess
-    coll = colls->add(name, AccessMode::Type::READ);
-    if (!ServerState::instance()->isCoordinator()) {
-      TRI_ASSERT(coll != nullptr);
-      coll->setCollection(vocbase->lookupCollection(name).get());
-      // FIXME: does this need to happen in the coordinator?
-      plan->getAst()->query()->trx()->addCollectionAtRuntime(name);
-    }
-  }
-
-  auto indexNode = new IndexNode(plan, plan->nextId(), vocbase,
-                                 coll, elnode->outVariable(),
-                                 std::vector<transaction::Methods::IndexHandle>{
-                                   transaction::Methods::IndexHandle{index}},
-                                 condition.get(), false);
-  plan->registerNode(indexNode);
->>>>>>> 6d706614
   condition.release();
   plan->replaceNode(elnode, inode);
   // mark removable, because it will not throw for most params
@@ -5280,12 +5260,14 @@
   std::vector<AstNodeType> parents; // parents and current node
   size_t orsInBranch = 0;
   Ast::traverseReadOnly(expr->node(),
-                        [&](AstNode const* node, void*){ // pre
+                        [&](AstNode const* node) { // pre
                           parents.push_back(node->type);
                           if (Ast::IsOrOperatorType(node->type)) {
                             orsInBranch++;
                           }
-                        }, [&](AstNode const* node, void*) { // visit
+#warning return false for an OR
+                          return true;
+                        }, [&](AstNode const* node) { // post
                           size_t pl = parents.size();
                           if (orsInBranch == 0 && (pl == 1 || Ast::IsAndOperatorType(parents[pl-2]))) {
                             // do not visit below OR or into <=, <, >, >= expressions
@@ -5294,12 +5276,11 @@
                               calc->canRemoveIfThrows(true);
                             }
                           }
-                        }, [&](AstNode const* node, void*) { // post
                           parents.pop_back();
                           if (Ast::IsOrOperatorType(node->type)) {
                             orsInBranch--;
                           }
-                        }, nullptr);
+                        });
 }
 
 // modify plan
@@ -5347,37 +5328,10 @@
     addLocationArg(args);
     AstNode* func = ast->createNodeFunctionCall(TRI_CHAR_LENGTH_PAIR("GEO_DISTANCE"), args);
 
-<<<<<<< HEAD
     TRI_ASSERT(info.maxDistance || info.minDistance || info.sorted);
     if (info.minDistance != nullptr) {
       AstNodeType t = info.minInclusive ? NODE_TYPE_OPERATOR_BINARY_GE : NODE_TYPE_OPERATOR_BINARY_GT;
       cond->andCombine(ast->createNodeBinaryOperator(t, func, info.minDistance));
-=======
-    // Modifies the node in the following way: checks if a binary and node has
-    // a child that is a filter condition. if so it replaces the node with the
-    // other child effectively deleting the filter condition.
-    AstNode* modified = ast->traverseAndModify(
-        newNode->expression()->nodeForModification(),
-        [&done, &info](AstNode* node) {
-          if (done) {
-            return node;
-          }
-          if (node->type == NODE_TYPE_OPERATOR_BINARY_AND) {
-            for (std::size_t i = 0; i < node->numMembers(); i++) {
-              if (node == info.expressionNode &&
-                  isGeoFilterExpression(node->getMemberUnchecked(i), node)) {
-                done = true;
-                //select the other node - not the member containing the error message
-                return node->getMemberUnchecked(i ? 0 : 1);
-              }
-            }
-          }
-          return node;
-        });
-
-    if (modified != newNode->expression()->node()){
-      newNode->expression()->replaceNode(modified);
->>>>>>> 6d706614
     }
     if (info.maxDistance != nullptr) {
       AstNodeType t = info.maxInclusive ? NODE_TYPE_OPERATOR_BINARY_LE : NODE_TYPE_OPERATOR_BINARY_LT;
@@ -5439,10 +5393,10 @@
   Ast* ast = plan->getAst();
   for (std::pair<ExecutionNode*, Expression*> pair : info.exesToModify) {
     AstNode* root = pair.second->nodeForModification();
-    auto pre = [&](AstNode const* node, void*) -> bool {
+    auto pre = [&](AstNode const* node) -> bool {
       return node == root || Ast::IsAndOperatorType(node->type);
     };
-    auto visitor = [&](AstNode* node, void*) -> AstNode* {
+    auto visitor = [&](AstNode* node) -> AstNode* {
       if (Ast::IsAndOperatorType(node->type)) {
         std::vector<AstNode*> keep; // always shallow copy node
         for (std::size_t i = 0; i < node->numMembers(); i++) {
@@ -5469,8 +5423,8 @@
       }
       return node;
     };
-    auto post = [](AstNode const*, void*){};
-    AstNode* newNode = Ast::traverseAndModify(root, pre, visitor, post,nullptr);
+    auto post = [](AstNode const*){};
+    AstNode* newNode = Ast::traverseAndModify(root, pre, visitor, post);
     if (newNode == nullptr) { // if root was removed, unlink FILTER or SORT
       plan->unlinkNode(pair.first);
     } else if (newNode != root) {
@@ -5569,7 +5523,7 @@
     CalculationNode* originalCN = static_cast<CalculationNode*>(en);
     AstNode* root = originalCN->expression()->nodeForModification();
 
-    auto visitor = [&](AstNode* node, void*) -> AstNode* {
+    auto visitor = [&](AstNode* node) -> AstNode* {
       if (node->type == NODE_TYPE_FCALL) {
         Function* func = static_cast<Function*>(node->getData());
         AstNode* fargs = node->getMemberUnchecked(0);
@@ -5685,7 +5639,7 @@
       return node;
     };
 
-    AstNode* newNode = Ast::traverseAndModify(root, visitor ,nullptr);
+    AstNode* newNode = Ast::traverseAndModify(root, visitor);
     if (newNode != root) {
       originalCN->expression()->replaceNode(newNode);
     }
