--- conflicted
+++ resolved
@@ -1076,7 +1076,7 @@
         // no need to run this specific rule again on the cloned plan
         opt->addPlan(std::move(newPlan), rule, true);
       }
-    } else if (groupVariables.empty() && 
+    } else if (groupVariables.empty() &&
                collectNode->aggregateVariables().empty() &&
                collectNode->count()) {
       collectNode->aggregationMethod(CollectOptions::CollectMethod::COUNT);
@@ -1084,7 +1084,7 @@
       modified = true;
       continue;
     }
-      
+
     // mark node as specialized, so we do not process it again
     collectNode->specialized();
 
@@ -1947,7 +1947,7 @@
         // sort condition is fully covered by index... now we can remove the
         // sort node from the plan
         _plan->unlinkNode(_plan->getNodeById(_sortNode->id()));
-        indexNode->needsGatherNodeSort(true); 
+        indexNode->needsGatherNodeSort(true);
         _modified = true;
         handled = true;
       }
@@ -2021,12 +2021,8 @@
               (isSorted || fields.size() >= sortCondition.numAttributes())) {
             // no need to sort
             _plan->unlinkNode(_plan->getNodeById(_sortNode->id()));
-<<<<<<< HEAD
             indexNode->setAscending(sortCondition.isAscending());
-=======
-            indexNode->reverse(sortCondition.isDescending());
-            indexNode->needsGatherNodeSort(true); 
->>>>>>> bcd33b8e
+            indexNode->needsGatherNodeSort(true);
             _modified = true;
           } else if (numCovered > 0 && sortCondition.isUnidirectional()) {
             // remove the first few attributes if they are constant
@@ -3105,7 +3101,7 @@
     TRI_ASSERT(deps.size() == 1);
 
     auto collectNode = static_cast<CollectNode*>(node);
-    
+
     if (collectNode->aggregationMethod() != CollectOptions::CollectMethod::COUNT) {
       // we can only optimize count so far
       continue;
@@ -3125,12 +3121,12 @@
           // add a new CollectNode on the DB server to do the actual counting
           auto outVariable = plan->getAst()->variables()->createTemporaryVariable();
           auto dbCollectNode = new CollectNode(plan.get(), plan->nextId(), collectNode->getOptions(), collectNode->groupVariables(), collectNode->aggregateVariables(), nullptr, outVariable, std::vector<Variable const*>(), collectNode->variableMap(), true, false);
-      
+
           plan->registerNode(dbCollectNode);
-      
+
           dbCollectNode->addDependency(previous);
           current->replaceDependency(previous, dbCollectNode);
-          
+
           dbCollectNode->specialized();
           dbCollectNode->aggregationMethod(CollectOptions::CollectMethod::COUNT);
 
@@ -5469,7 +5465,7 @@
   TRI_ASSERT(info.collection != nullptr);
   TRI_ASSERT(info.collectionNodeToReplace != nullptr);
   TRI_ASSERT(info.index);
-  
+
   // verify that all vars used in the index condition are valid
   auto const& valid = info.collectionNodeToReplace->getVarsValid();
   auto checkVars = [&valid](AstNode const* expr) {
@@ -5488,7 +5484,7 @@
       !checkVars(info.distCenterLngExpr) || !checkVars(info.filterExpr)) {
     return false;
   }
-  
+
   IndexIteratorOptions opts;
   opts.sorted = info.sorted;
   opts.ascending = info.ascending;
