////////////////////////////////////////////////////////////////////////////////
/// DISCLAIMER
///
/// Copyright 2014-2016 ArangoDB GmbH, Cologne, Germany
/// Copyright 2004-2014 triAGENS GmbH, Cologne, Germany
///
/// Licensed under the Apache License, Version 2.0 (the "License");
/// you may not use this file except in compliance with the License.
/// You may obtain a copy of the License at
///
///     http://www.apache.org/licenses/LICENSE-2.0
///
/// Unless required by applicable law or agreed to in writing, software
/// distributed under the License is distributed on an "AS IS" BASIS,
/// WITHOUT WARRANTIES OR CONDITIONS OF ANY KIND, either express or implied.
/// See the License for the specific language governing permissions and
/// limitations under the License.
///
/// Copyright holder is ArangoDB GmbH, Cologne, Germany
///
/// @author Max Neunhoeffer
/// @author Jan Steemann
////////////////////////////////////////////////////////////////////////////////

#include "OptimizerRules.h"
#include "Aql/ClusterNodes.h"
#include "Aql/CollectNode.h"
#include "Aql/CollectOptions.h"
#include "Aql/Collection.h"
#include "Aql/ConditionFinder.h"
#include "Aql/DocumentProducingNode.h"
#include "Aql/ExecutionEngine.h"
#include "Aql/ExecutionNode.h"
#include "Aql/ExecutionPlan.h"
#include "Aql/Function.h"
#include "Aql/IndexNode.h"
#include "Aql/ModificationNodes.h"
#include "Aql/Optimizer.h"
#include "Aql/Query.h"
#include "Aql/ShortestPathNode.h"
#include "Aql/SortCondition.h"
#include "Aql/SortNode.h"
#include "Aql/TraversalConditionFinder.h"
#include "Aql/TraversalNode.h"
#include "Aql/Variable.h"
#include "Aql/types.h"
#include "Basics/AttributeNameParser.h"
#include "Basics/SmallVector.h"
#include "Basics/StaticStrings.h"
#include "Basics/StringBuffer.h"
#include "Cluster/ClusterInfo.h"
#include "Graph/TraverserOptions.h"
#include "Indexes/Index.h"
#include "Transaction/Methods.h"
#include "VocBase/Methods/Collections.h"

#include <boost/optional.hpp>
#include <tuple>

using namespace arangodb;
using namespace arangodb::aql;
using EN = arangodb::aql::ExecutionNode;

namespace {

static int indexOf(std::vector<std::string> const& haystack, std::string const& needle) {
  for (size_t i = 0; i < haystack.size(); ++i) {
    if (haystack[i] == needle) {
      return static_cast<int>(i);
    }
  }
  return -1;
}

static aql::Collection const* getCollection(ExecutionNode const* node) {
  switch (node->getType()) {
  case EN::ENUMERATE_COLLECTION:
    return static_cast<EnumerateCollectionNode const*>(node)->collection();
  case EN::INDEX:
    return static_cast<IndexNode const*>(node)->collection();
  case EN::TRAVERSAL:
  case EN::SHORTEST_PATH:
    return static_cast<GraphNode const*>(node)->collection();
  default:
    // note: modification nodes are not covered here yet
    THROW_ARANGO_EXCEPTION_MESSAGE(TRI_ERROR_INTERNAL, "node type does not have a collection");
  }
}

static aql::Variable const* getVariable(ExecutionNode const* node) {
  auto const* n = dynamic_cast<DocumentProducingNode const*>(node);
  if (n != nullptr) {
    return n->outVariable();
  }
    // note: modification nodes are not covered here yet
  THROW_ARANGO_EXCEPTION_MESSAGE(TRI_ERROR_INTERNAL, "node type does not have an out variable");
}

/// @brief find the single shard id for the node to restrict an operation to
/// this will check the conditions of an IndexNode or a data-modification node
/// (excluding UPSERT) and check if all shard keys are used in it. If all shard
/// keys are present and their values are fixed (constants), this function will
/// try to figure out the target shard. If the operation cannot be restricted to
/// a single shard, this function will return an empty string
std::string getSingleShardId(ExecutionPlan const* plan, ExecutionNode const* node, aql::Collection const* collection) {
  if (collection->isSmart() && collection->getCollection()->type() == TRI_COL_TYPE_EDGE) {
    // no support for smart edge collections
    return std::string();
  }

  TRI_ASSERT(node->getType() == EN::INDEX ||
             node->getType() == EN::INSERT ||
             node->getType() == EN::UPDATE ||
             node->getType() == EN::REPLACE ||
             node->getType() == EN::REMOVE);

  Variable const* inputVariable = nullptr;

  if (node->getType() == EN::INDEX) {
    inputVariable = node->getVariablesSetHere()[0];
  } else {
    std::vector<Variable const*> v = node->getVariablesUsedHere();
    if (v.size() > 1) {
      // If there is a key variable:
      inputVariable = v[1];
    } else {
      inputVariable = v[0];
    }
  }
        
  // check if we can easily find out the setter of the input variable
  // (and if we can find it, check if the data is constant so we can look
  // up the shard key attribute values)
  auto setter = plan->getVarSetBy(inputVariable->id);

  if (setter == nullptr) {
    // oops!
    TRI_ASSERT(false);
    return std::string();
  }
    
  // note for which shard keys we need to look for
  auto shardKeys = collection->shardKeys();
  std::unordered_set<std::string> toFind;
  for (auto const& it : shardKeys) {
    if (it.find('.') != std::string::npos) {
      // shard key containing a "." (sub-attribute). this is not yet supported
      return std::string();
    }
    toFind.emplace(it);
  }
      
  VPackBuilder builder;
  builder.openObject();
 
  if (setter->getType() == ExecutionNode::CALCULATION) {
    CalculationNode const* c = static_cast<CalculationNode const*>(setter);
    auto ex = c->expression();

    if (ex == nullptr) {
      return std::string();
    }

    auto n = ex->node();
    if (n == nullptr) {
      return std::string();
    }
  
    if (n->isStringValue()) {
      if (!n->isConstant() ||
          toFind.size() != 1 ||
          toFind.find(StaticStrings::KeyString) == toFind.end()) {
        return std::string();
      }

      // the lookup value is a string, and the only shard key is _key: so we can use it
      builder.add(VPackValue(StaticStrings::KeyString));
      n->toVelocyPackValue(builder);
      toFind.clear();
    } else if (n->isObject()) {
      // go through the input object attribute by attribute
      // and look for our shard keys
      for (size_t i = 0; i < n->numMembers(); ++i) {
        auto sub = n->getMember(i);

        if (sub->type != NODE_TYPE_OBJECT_ELEMENT) {
          continue;
        }

        auto it = toFind.find(sub->getString());

        if (it != toFind.end()) {
          // we found one of the shard keys!
          auto v = sub->getMember(0);
          if (v->isConstant()) {
            // if the attribute value is a constant, we copy it into our
            // builder
            builder.add(VPackValue(sub->getString()));
            v->toVelocyPackValue(builder);
            // remove the attribute from our to-do list
            toFind.erase(it);
          }
        }
      }
    } else {
      return std::string();
    }
  } else if (setter->getType() == ExecutionNode::INDEX) {
    IndexNode const* c = static_cast<IndexNode const*>(setter);
    
    if (c->getIndexes().size() != 1) {
      // we can only handle a single index here
      return std::string();
    }
    auto const* condition = c->condition();
    
    if (condition == nullptr) {
      return std::string();
    }

    AstNode const* root = condition->root();
  
    if (root == nullptr || 
        root->type != NODE_TYPE_OPERATOR_NARY_OR ||
        root->numMembers() != 1) {
      return std::string();
    }

    root = root->getMember(0);
      
    if (root == nullptr || root->type != NODE_TYPE_OPERATOR_NARY_AND) {
      return std::string();
    }
            
    std::string result;

    for (size_t i = 0; i < root->numMembers(); ++i) {
      if (root->getMember(i) != nullptr && 
          root->getMember(i)->type == NODE_TYPE_OPERATOR_BINARY_EQ) {

        AstNode const* value = nullptr;
        std::pair<Variable const*, std::vector<arangodb::basics::AttributeName>> pair;
          
        auto eq = root->getMember(i);
        auto lhs = eq->getMember(0);
        auto rhs = eq->getMember(1);
        result.clear();

        if (lhs->isAttributeAccessForVariable(pair, false) && 
            pair.first == inputVariable && 
            rhs->isConstant()) {
          TRI_AttributeNamesToString(pair.second, result, true);
          value = rhs;
        } else if (rhs->isAttributeAccessForVariable(pair, false) &&
            pair.first == inputVariable &&
            lhs->isConstant()) {
          TRI_AttributeNamesToString(pair.second, result, true);
          value = lhs;
        }

        if (value != nullptr) {
          TRI_ASSERT(!result.empty());
          auto it = toFind.find(result);

          if (it != toFind.end()) {
            builder.add(VPackValue(result));
            value->toVelocyPackValue(builder);

            toFind.erase(it);
          }
        }
      }
    }
  }

  builder.close();

  if (!toFind.empty()) {
    return std::string();
  }

  // all shard keys found!!
  auto ci = ClusterInfo::instance();

  if (ci == nullptr) {
    return std::string();
  }

  // find the responsible shard for the data
  bool usedDefaultSharding;
  std::string shardId;

  int res = ci->getResponsibleShard(collection->getCollection().get(), builder.slice(), true, shardId, usedDefaultSharding);

  if (res != TRI_ERROR_NO_ERROR) {
    // some error occurred. better do not use the
    // single shard optimization here
    return std::string();
  }

  // we will only need a single shard!
  return shardId;
}

}

/// @brief adds a SORT operation for IN right-hand side operands
void arangodb::aql::sortInValuesRule(Optimizer* opt,
                                     std::unique_ptr<ExecutionPlan> plan,
                                     OptimizerRule const* rule) {
  SmallVector<ExecutionNode*>::allocator_type::arena_type a;
  SmallVector<ExecutionNode*> nodes{a};
  plan->findNodesOfType(nodes, EN::FILTER, true);

  bool modified = false;

  for (auto const& n : nodes) {
    // filter nodes always have one input variable
    auto varsUsedHere = n->getVariablesUsedHere();
    TRI_ASSERT(varsUsedHere.size() == 1);

    // now check who introduced our variable
    auto variable = varsUsedHere[0];
    auto setter = plan->getVarSetBy(variable->id);

    if (setter == nullptr || setter->getType() != EN::CALCULATION) {
      // filter variable was not introduced by a calculation.
      continue;
    }

    // filter variable was introduced a CalculationNode. now check the
    // expression
    auto s = static_cast<CalculationNode*>(setter);
    auto filterExpression = s->expression();
    auto* inNode = filterExpression->nodeForModification();

    TRI_ASSERT(inNode != nullptr);

    // check the filter condition
    if ((inNode->type != NODE_TYPE_OPERATOR_BINARY_IN &&
         inNode->type != NODE_TYPE_OPERATOR_BINARY_NIN) ||
        inNode->canThrow() || !inNode->isDeterministic()) {
      // we better not tamper with this filter
      continue;
    }

    auto rhs = inNode->getMember(1);

    if (rhs->type != NODE_TYPE_REFERENCE && rhs->type != NODE_TYPE_ARRAY) {
      continue;
    }

    auto loop = n->getLoop();

    if (loop == nullptr) {
      // FILTER is not used inside a loop. so it will be used at most once
      // not need to sort the IN values then
      continue;
    }
      
    if (rhs->type == NODE_TYPE_ARRAY) {
      if (rhs->numMembers() < AstNode::SortNumberThreshold || rhs->isSorted()) {
        // number of values is below threshold or array is already sorted
        continue;
      }
    
      auto ast = plan->getAst();
      auto args = ast->createNodeArray();
      args->addMember(rhs);
      auto sorted = ast->createNodeFunctionCall(TRI_CHAR_LENGTH_PAIR("SORTED_UNIQUE"), args);
      inNode->changeMember(1, sorted);
      modified = true;
      continue;
    }

    variable = static_cast<Variable const*>(rhs->getData());
    setter = plan->getVarSetBy(variable->id);

    if (setter == nullptr || (setter->getType() != EN::CALCULATION &&
                              setter->getType() != EN::SUBQUERY)) {
      // variable itself was not introduced by a calculation.
      continue;
    }

    if (loop == setter->getLoop()) {
      // the FILTER and its value calculation are contained in the same loop
      // this means the FILTER will be executed as many times as its value
      // calculation. sorting the IN values will not provide a benefit here
      continue;
    }

    auto ast = plan->getAst();
    AstNode const* originalArg = nullptr;

    if (setter->getType() == EN::CALCULATION) {
      AstNode const* originalNode =
          static_cast<CalculationNode*>(setter)->expression()->node();
      TRI_ASSERT(originalNode != nullptr);

      AstNode const* testNode = originalNode;

      if (originalNode->type == NODE_TYPE_FCALL &&
          static_cast<Function const*>(originalNode->getData())->name ==
              "NOOPT") {
        // bypass NOOPT(...)
        TRI_ASSERT(originalNode->numMembers() == 1);
        auto args = originalNode->getMember(0);

        if (args->numMembers() > 0) {
          testNode = args->getMember(0);
        }
      }

      if (testNode->type == NODE_TYPE_VALUE ||
          testNode->type == NODE_TYPE_OBJECT) {
        // not really usable...
        continue;
      }

      if (testNode->type == NODE_TYPE_ARRAY &&
          testNode->numMembers() < AstNode::SortNumberThreshold) {
        // number of values is below threshold
        continue;
      }

      if (testNode->isSorted()) {
        // already sorted
        continue;
      }

      originalArg = originalNode;
    } else {
      TRI_ASSERT(setter->getType() == EN::SUBQUERY);
      auto sub = static_cast<SubqueryNode*>(setter);

      // estimate items in subquery
      size_t nrItems = 0;
      sub->getSubquery()->getCost(nrItems);

      if (nrItems < AstNode::SortNumberThreshold) {
        continue;
      }

      originalArg = ast->createNodeReference(sub->outVariable());
    }

    TRI_ASSERT(originalArg != nullptr);

    auto args = ast->createNodeArray();
    args->addMember(originalArg);
    auto sorted = ast->createNodeFunctionCall(TRI_CHAR_LENGTH_PAIR("SORTED_UNIQUE"), args);

    auto outVar = ast->variables()->createTemporaryVariable();
    ExecutionNode* calculationNode = nullptr;
    auto expression = new Expression(plan.get(), ast, sorted);
    try {
      calculationNode =
          new CalculationNode(plan.get(), plan->nextId(), expression, outVar);
    } catch (...) {
      delete expression;
      throw;
    }
    plan->registerNode(calculationNode);

    // make the new node a parent of the original calculation node
    TRI_ASSERT(setter != nullptr);
    calculationNode->addDependency(setter);
    auto oldParent = setter->getFirstParent();
    TRI_ASSERT(oldParent != nullptr);
    calculationNode->addParent(oldParent);

    oldParent->removeDependencies();
    oldParent->addDependency(calculationNode);
    setter->setParent(calculationNode);

    if (setter->getType() == EN::CALCULATION) {
      // mark the original node as being removable, even if it can throw
      // this is special as the optimizer will normally not remove any nodes
      // if they throw - even when fully unused otherwise
      static_cast<CalculationNode*>(setter)->canRemoveIfThrows(true);
    }

    AstNode* clone = ast->clone(inNode);
    // set sortedness bit for the IN operator
    clone->setBoolValue(true);
    // finally adjust the variable inside the IN calculation
    clone->changeMember(1, ast->createNodeReference(outVar));
    filterExpression->replaceNode(clone);

    modified = true;
  }

  opt->addPlan(std::move(plan), rule, modified);
}

/// @brief remove redundant sorts
/// this rule modifies the plan in place:
/// - sorts that are covered by earlier sorts will be removed
void arangodb::aql::removeRedundantSortsRule(
    Optimizer* opt, std::unique_ptr<ExecutionPlan> plan,
    OptimizerRule const* rule) {
  SmallVector<ExecutionNode*>::allocator_type::arena_type a;
  SmallVector<ExecutionNode*> nodes{a};
  plan->findNodesOfType(nodes, EN::SORT, true);

  if (nodes.empty()) {
    // quick exit
    opt->addPlan(std::move(plan), rule, false);
    return;
  }

  std::unordered_set<ExecutionNode*> toUnlink;
  arangodb::basics::StringBuffer buffer(false);

  for (auto const& n : nodes) {
    if (toUnlink.find(n) != toUnlink.end()) {
      // encountered a sort node that we already deleted
      continue;
    }

    auto const sortNode = static_cast<SortNode*>(n);

    auto sortInfo = sortNode->getSortInformation(plan.get(), &buffer);

    if (sortInfo.isValid && !sortInfo.criteria.empty()) {
      // we found a sort that we can understand
      std::vector<ExecutionNode*> stack;

      sortNode->dependencies(stack);

      int nodesRelyingOnSort = 0;

      while (!stack.empty()) {
        auto current = stack.back();
        stack.pop_back();

        if (current->getType() == EN::SORT) {
          // we found another sort. now check if they are compatible!

          auto other = static_cast<SortNode*>(current)->getSortInformation(
              plan.get(), &buffer);

          switch (sortInfo.isCoveredBy(other)) {
            case SortInformation::unequal: {
              // different sort criteria
              if (nodesRelyingOnSort == 0) {
                // a sort directly followed by another sort: now remove one of
                // them

                if (other.canThrow || !other.isDeterministic) {
                  // if the sort can throw or is non-deterministic, we must not
                  // remove it
                  break;
                }

                if (sortNode->isStable()) {
                  // we should not optimize predecessors of a stable sort (used
                  // in a COLLECT node)
                  // the stable sort is for a reason, and removing any
                  // predecessors sorts might
                  // change the result
                  break;
                }

                // remove sort that is a direct predecessor of a sort
                toUnlink.emplace(current);
              }
              break;
            }

            case SortInformation::otherLessAccurate: {
              toUnlink.emplace(current);
              break;
            }

            case SortInformation::ourselvesLessAccurate: {
              // the sort at the start of the pipeline makes the sort at the end
              // superfluous, so we'll remove it
              toUnlink.emplace(n);
              break;
            }

            case SortInformation::allEqual: {
              // the sort at the end of the pipeline makes the sort at the start
              // superfluous, so we'll remove it
              toUnlink.emplace(current);
              break;
            }
          }
        } else if (current->getType() == EN::FILTER) {
          // ok: a filter does not depend on sort order
        } else if (current->getType() == EN::CALCULATION) {
          // ok: a filter does not depend on sort order only if it does not
          // throw
          if (current->canThrow()) {
            ++nodesRelyingOnSort;
          }
        } else if (current->getType() == EN::ENUMERATE_LIST ||
                   current->getType() == EN::ENUMERATE_COLLECTION ||
                   current->getType() == EN::TRAVERSAL ||
                   current->getType() == EN::SHORTEST_PATH) {
          // ok, but we cannot remove two different sorts if one of these node
          // types is between them
          // example: in the following query, the one sort will be optimized
          // away:
          //   FOR i IN [ { a: 1 }, { a: 2 } , { a: 3 } ] SORT i.a ASC SORT i.a
          //   DESC RETURN i
          // but in the following query, the sorts will stay:
          //   FOR i IN [ { a: 1 }, { a: 2 } , { a: 3 } ] SORT i.a ASC LET a =
          //   i.a SORT i.a DESC RETURN i
          ++nodesRelyingOnSort;
        } else {
          // abort at all other type of nodes. we cannot remove a sort beyond
          // them
          // this includes COLLECT and LIMIT
          break;
        }

        if (!current->hasDependency()) {
          // node either has no or more than one dependency. we don't know what
          // to do and must abort
          // note: this will also handle Singleton nodes
          break;
        }

        current->dependencies(stack);
      }

      if (toUnlink.find(n) == toUnlink.end() &&
          sortNode->simplify(plan.get())) {
        // sort node had only constant expressions. it will make no difference
        // if we execute it or not
        // so we can remove it
        toUnlink.emplace(n);
      }
    }
  }

  if (!toUnlink.empty()) {
    plan->unlinkNodes(toUnlink);
  }

  opt->addPlan(std::move(plan), rule, !toUnlink.empty());
}

/// @brief remove all unnecessary filters
/// this rule modifies the plan in place:
/// - filters that are always true are removed completely
/// - filters that are always false will be replaced by a NoResults node
void arangodb::aql::removeUnnecessaryFiltersRule(
    Optimizer* opt, std::unique_ptr<ExecutionPlan> plan,
    OptimizerRule const* rule) {
  SmallVector<ExecutionNode*>::allocator_type::arena_type a;
  SmallVector<ExecutionNode*> nodes{a};
  plan->findNodesOfType(nodes, EN::FILTER, true);

  bool modified = false;
  std::unordered_set<ExecutionNode*> toUnlink;

  for (auto const& n : nodes) {
    // filter nodes always have one input variable
    auto varsUsedHere = n->getVariablesUsedHere();
    TRI_ASSERT(varsUsedHere.size() == 1);

    // now check who introduced our variable
    auto variable = varsUsedHere[0];
    auto setter = plan->getVarSetBy(variable->id);

    if (setter == nullptr || setter->getType() != EN::CALCULATION) {
      // filter variable was not introduced by a calculation.
      continue;
    }

    // filter variable was introduced a CalculationNode. now check the
    // expression
    auto s = static_cast<CalculationNode*>(setter);
    auto root = s->expression()->node();

    TRI_ASSERT(root != nullptr);

    if (root->canThrow() || !root->isDeterministic()) {
      // we better not tamper with this filter
      continue;
    }

    // filter expression is constant and thus cannot throw
    // we can now evaluate it safely

    if (root->isTrue()) {
      // filter is always true
      // remove filter node and merge with following node
      toUnlink.emplace(n);
      modified = true;
    } else if (root->isFalse()) {
      // filter is always false
      // now insert a NoResults node below it
      auto noResults = new NoResultsNode(plan.get(), plan->nextId());
      plan->registerNode(noResults);
      plan->replaceNode(n, noResults);
      modified = true;
    }
  }

  if (!toUnlink.empty()) {
    plan->unlinkNodes(toUnlink);
  }

  opt->addPlan(std::move(plan), rule, modified);
}

/// @brief remove INTO of a COLLECT if not used
/// additionally remove all unused aggregate calculations from a COLLECT
void arangodb::aql::removeCollectVariablesRule(
    Optimizer* opt, std::unique_ptr<ExecutionPlan> plan,
    OptimizerRule const* rule) {
  SmallVector<ExecutionNode*>::allocator_type::arena_type a;
  SmallVector<ExecutionNode*> nodes{a};
  plan->findNodesOfType(nodes, EN::COLLECT, true);

  bool modified = false;

  for (auto const& n : nodes) {
    auto collectNode = static_cast<CollectNode*>(n);
    TRI_ASSERT(collectNode != nullptr);

    auto varsUsedLater = n->getVarsUsedLater();
    auto outVariable = collectNode->outVariable();

    if (outVariable != nullptr &&
        varsUsedLater.find(outVariable) == varsUsedLater.end()) {
      // outVariable not used later
      collectNode->clearOutVariable();
      modified = true;
    } else if (outVariable != nullptr && !collectNode->count() && 
               !collectNode->hasExpressionVariable() &&
               !collectNode->hasKeepVariables()) {
      // outVariable used later, no count, no INTO expression, no KEEP
      // e.g. COLLECT something INTO g
      // we will now check how many part of "g" are used later
      std::unordered_set<std::string> keepAttributes;
       
      bool stop = false; 
      auto p = collectNode->getFirstParent();
      while (p != nullptr) {
        if (p->getType() == EN::CALCULATION) {
          auto cc = static_cast<CalculationNode const*>(p);
          Expression const* exp = cc->expression();
          if (exp != nullptr && exp->node() != nullptr) {
            bool isSafeForOptimization;
            auto usedThere = Ast::getReferencedAttributesForKeep(exp->node(), outVariable, isSafeForOptimization);
            if (isSafeForOptimization) {
              for (auto const& it : usedThere) {
                keepAttributes.emplace(it);
              }
            } else {
              stop = true;
            }
          }
        }
        if (stop) {
          break;
        }
        p = p->getFirstParent();
      }

      if (!stop) {
        std::vector<Variable const*> keepVariables;
        // we are allowed to do the optimization
        auto current = n->getFirstDependency();
        while (current != nullptr) {
          for (auto const& var : current->getVariablesSetHere()) {
            for (auto it = keepAttributes.begin(); it != keepAttributes.end(); /* no hoisting */) {
              if ((*it) == var->name) {
                keepVariables.emplace_back(var);
                it = keepAttributes.erase(it);
              } else {
                ++it;
              }
            }
          }
          if (keepAttributes.empty()) {
            // done
            break;
          }
          current = current->getFirstDependency();
        }
        
        if (keepAttributes.empty() && !keepVariables.empty()) {
          collectNode->setKeepVariables(std::move(keepVariables));
          modified = true;
        }
      }
    }

    collectNode->clearAggregates(
        [&varsUsedLater, &modified](
            std::pair<Variable const*,
                      std::pair<Variable const*, std::string>> const& aggregate)
            -> bool {
          if (varsUsedLater.find(aggregate.first) == varsUsedLater.end()) {
            // result of aggregate function not used later
            modified = true;
            return true;
          }
          return false;
        });
  }

  opt->addPlan(std::move(plan), rule, modified);
}

class PropagateConstantAttributesHelper {
 public:
  PropagateConstantAttributesHelper() : _constants(), _modified(false) {}

  bool modified() const { return _modified; }

  /// @brief inspects a plan and propages constant values in expressions
  void propagateConstants(ExecutionPlan* plan) {
    SmallVector<ExecutionNode*>::allocator_type::arena_type a;
    SmallVector<ExecutionNode*> nodes{a};
    plan->findNodesOfType(nodes, EN::FILTER, true);

    for (auto const& node : nodes) {
      auto fn = static_cast<FilterNode*>(node);

      auto inVar = fn->getVariablesUsedHere();
      TRI_ASSERT(inVar.size() == 1);

      auto setter = plan->getVarSetBy(inVar[0]->id);
      if (setter != nullptr && setter->getType() == EN::CALCULATION) {
        auto cn = static_cast<CalculationNode*>(setter);
        auto expression = cn->expression();

        if (expression != nullptr) {
          collectConstantAttributes(const_cast<AstNode*>(expression->node()));
        }
      }
    }

    if (!_constants.empty()) {
      for (auto const& node : nodes) {
        auto fn = static_cast<FilterNode*>(node);

        auto inVar = fn->getVariablesUsedHere();
        TRI_ASSERT(inVar.size() == 1);

        auto setter = plan->getVarSetBy(inVar[0]->id);
        if (setter != nullptr && setter->getType() == EN::CALCULATION) {
          auto cn = static_cast<CalculationNode*>(setter);
          auto expression = cn->expression();

          if (expression != nullptr) {
            insertConstantAttributes(const_cast<AstNode*>(expression->node()));
          }
        }
      }
    }
  }

 private:
  AstNode const* getConstant(Variable const* variable,
                             std::string const& attribute) const {
    auto it = _constants.find(variable);

    if (it == _constants.end()) {
      return nullptr;
    }

    auto it2 = (*it).second.find(attribute);

    if (it2 == (*it).second.end()) {
      return nullptr;
    }

    return (*it2).second;
  }

  /// @brief inspects an expression (recursively) and notes constant attribute
  /// values so they can be propagated later
  void collectConstantAttributes(AstNode* node) {
    if (node == nullptr) {
      return;
    }

    if (node->type == NODE_TYPE_OPERATOR_BINARY_AND) {
      auto lhs = node->getMember(0);
      auto rhs = node->getMember(1);

      collectConstantAttributes(lhs);
      collectConstantAttributes(rhs);
    } else if (node->type == NODE_TYPE_OPERATOR_BINARY_EQ) {
      auto lhs = node->getMember(0);
      auto rhs = node->getMember(1);

      if (lhs->isConstant() && rhs->type == NODE_TYPE_ATTRIBUTE_ACCESS) {
        inspectConstantAttribute(rhs, lhs);
      } else if (rhs->isConstant() && lhs->type == NODE_TYPE_ATTRIBUTE_ACCESS) {
        inspectConstantAttribute(lhs, rhs);
      }
    }
  }

  /// @brief traverses an AST part recursively and patches it by inserting
  /// constant values
  void insertConstantAttributes(AstNode* node) {
    if (node == nullptr) {
      return;
    }

    if (node->type == NODE_TYPE_OPERATOR_BINARY_AND) {
      auto lhs = node->getMember(0);
      auto rhs = node->getMember(1);

      insertConstantAttributes(lhs);
      insertConstantAttributes(rhs);
    } else if (node->type == NODE_TYPE_OPERATOR_BINARY_EQ) {
      auto lhs = node->getMember(0);
      auto rhs = node->getMember(1);

      if (!lhs->isConstant() && rhs->type == NODE_TYPE_ATTRIBUTE_ACCESS) {
        insertConstantAttribute(node, 1);
      }
      if (!rhs->isConstant() && lhs->type == NODE_TYPE_ATTRIBUTE_ACCESS) {
        insertConstantAttribute(node, 0);
      }
    }
  }

  /// @brief extract an attribute and its variable from an attribute access
  /// (e.g. `a.b.c` will return variable `a` and attribute name `b.c.`.
  bool getAttribute(AstNode const* attribute, Variable const*& variable,
                    std::string& name) {
    TRI_ASSERT(attribute != nullptr &&
               attribute->type == NODE_TYPE_ATTRIBUTE_ACCESS);
    TRI_ASSERT(name.empty());

    while (attribute->type == NODE_TYPE_ATTRIBUTE_ACCESS) {
      name = std::string(".") + attribute->getString() + name;
      attribute = attribute->getMember(0);
    }

    if (attribute->type != NODE_TYPE_REFERENCE) {
      return false;
    }

    variable = static_cast<Variable const*>(attribute->getData());
    TRI_ASSERT(variable != nullptr);

    return true;
  }

  /// @brief inspect the constant value assigned to an attribute
  /// the attribute value will be stored so it can be inserted for the attribute
  /// later
  void inspectConstantAttribute(AstNode const* attribute,
                                AstNode const* value) {
    Variable const* variable = nullptr;
    std::string name;

    if (!getAttribute(attribute, variable, name)) {
      return;
    }

    auto it = _constants.find(variable);

    if (it == _constants.end()) {
      _constants.emplace(
          variable,
          std::unordered_map<std::string, AstNode const*>{{name, value}});
      return;
    }

    auto it2 = (*it).second.find(name);

    if (it2 == (*it).second.end()) {
      // first value for the attribute
      (*it).second.emplace(name, value);
    } else {
      auto previous = (*it2).second;

      if (previous == nullptr) {
        // we have multiple different values for the attribute. better not use
        // this attribute
        return;
      }

      if (!value->computeValue().equals(previous->computeValue())) {
        // different value found for an already tracked attribute. better not
        // use this attribute
        (*it2).second = nullptr;
      }
    }
  }

  /// @brief patches an AstNode by inserting a constant value into it
  void insertConstantAttribute(AstNode* parentNode, size_t accessIndex) {
    Variable const* variable = nullptr;
    std::string name;

    if (!getAttribute(parentNode->getMember(accessIndex), variable, name)) {
      return;
    }

    auto constantValue = getConstant(variable, name);

    if (constantValue != nullptr) {
      parentNode->changeMember(accessIndex,
                               const_cast<AstNode*>(constantValue));
      _modified = true;
    }
  }

  std::unordered_map<Variable const*,
                     std::unordered_map<std::string, AstNode const*>>
      _constants;

  bool _modified;
};

/// @brief propagate constant attributes in FILTERs
void arangodb::aql::propagateConstantAttributesRule(
    Optimizer* opt, std::unique_ptr<ExecutionPlan> plan,
    OptimizerRule const* rule) {
  PropagateConstantAttributesHelper helper;
  helper.propagateConstants(plan.get());

  opt->addPlan(std::move(plan), rule, helper.modified());
}

/// @brief move calculations up in the plan
/// this rule modifies the plan in place
/// it aims to move up calculations as far up in the plan as possible, to
/// avoid redundant calculations in inner loops
void arangodb::aql::moveCalculationsUpRule(Optimizer* opt,
                                           std::unique_ptr<ExecutionPlan> plan,
                                           OptimizerRule const* rule) {
  SmallVector<ExecutionNode*>::allocator_type::arena_type a;
  SmallVector<ExecutionNode*> nodes{a};
  plan->findNodesOfType(nodes, EN::CALCULATION, true);

  bool modified = false;
  std::unordered_set<Variable const*> neededVars;

  for (auto const& n : nodes) {
    auto nn = static_cast<CalculationNode*>(n);

    if (nn->expression()->canThrow() || !nn->expression()->isDeterministic()) {
      // we will only move expressions up that cannot throw and that are
      // deterministic
      continue;
    }

    neededVars.clear();
    n->getVariablesUsedHere(neededVars);

    auto current = n->getFirstDependency();

    while (current != nullptr) {
      auto dep = current->getFirstDependency();
      
      if (dep == nullptr) {
        // node either has no or more than one dependency. we don't know what to
        // do and must abort
        // note: this will also handle Singleton nodes
        break;
      }

      if (current->setsVariable(neededVars)) {
        // shared variable, cannot move up any more
        // done with optimizing this calculation node
        break;
      }

      // first, unlink the calculation from the plan
      plan->unlinkNode(n);

      // and re-insert into before the current node
      plan->insertDependency(current, n);

      modified = true;
      current = dep;
    }
  }

  opt->addPlan(std::move(plan), rule, modified);
}

/// @brief move calculations down in the plan
/// this rule modifies the plan in place
/// it aims to move calculations as far down in the plan as possible, beyond
/// FILTER and LIMIT operations
void arangodb::aql::moveCalculationsDownRule(
    Optimizer* opt, std::unique_ptr<ExecutionPlan> plan,
    OptimizerRule const* rule) {
  SmallVector<ExecutionNode*>::allocator_type::arena_type a;
  SmallVector<ExecutionNode*> nodes{a};
  plan->findNodesOfType(nodes, EN::CALCULATION, true);

  bool modified = false;

  for (auto const& n : nodes) {
    auto nn = static_cast<CalculationNode*>(n);
    if (nn->expression()->canThrow() || !nn->expression()->isDeterministic()) {
      // we will only move expressions down that cannot throw and that are
      // deterministic
      continue;
    }

    // this is the variable that the calculation will set
    auto variable = nn->outVariable();

    std::vector<ExecutionNode*> stack;
    n->parents(stack);

    bool shouldMove = false;
    ExecutionNode* lastNode = nullptr;

    while (!stack.empty()) {
      auto current = stack.back();
      stack.pop_back();

      lastNode = current;
      bool done = false;

      for (auto const& v : current->getVariablesUsedHere()) {
        if (v == variable) {
          // the node we're looking at needs the variable we're setting.
          // can't push further!
          done = true;
          break;
        }
      }

      if (done) {
        // done with optimizing this calculation node
        break;
      }

      auto const currentType = current->getType();

      if (currentType == EN::FILTER || currentType == EN::SORT ||
          currentType == EN::LIMIT || currentType == EN::SUBQUERY) {
        // we found something interesting that justifies moving our node down
        shouldMove = true;
      } else if (currentType == EN::INDEX ||
                 currentType == EN::ENUMERATE_COLLECTION ||
                 currentType == EN::ENUMERATE_LIST ||
                 currentType == EN::TRAVERSAL ||
                 currentType == EN::SHORTEST_PATH ||
                 currentType == EN::COLLECT || currentType == EN::NORESULTS) {
        // we will not push further down than such nodes
        shouldMove = false;
        break;
      }

      if (!current->hasParent()) {
        break;
      }

      current->parents(stack);
    }

    if (shouldMove && lastNode != nullptr) {
      // first, unlink the calculation from the plan
      plan->unlinkNode(n);

      // and re-insert into before the current node
      plan->insertDependency(lastNode, n);
      modified = true;
    }
  }

  opt->addPlan(std::move(plan), rule, modified);
}

/// @brief determine the "right" type of CollectNode and
/// add a sort node for each COLLECT (note: the sort may be removed later)
/// this rule cannot be turned off (otherwise, the query result might be wrong!)
void arangodb::aql::specializeCollectRule(Optimizer* opt,
                                          std::unique_ptr<ExecutionPlan> plan,
                                          OptimizerRule const* rule) {
  SmallVector<ExecutionNode*>::allocator_type::arena_type a;
  SmallVector<ExecutionNode*> nodes{a};
  plan->findNodesOfType(nodes, EN::COLLECT, true);

  bool modified = false;

  for (auto const& n : nodes) {
    auto collectNode = static_cast<CollectNode*>(n);

    if (collectNode->isSpecialized()) {
      // already specialized this node
      continue;
    }

    auto const& groupVariables = collectNode->groupVariables();

    // test if we can use an alternative version of COLLECT with a hash table
    bool const canUseHashAggregation =
        (!groupVariables.empty() &&
         (!collectNode->hasOutVariable() || collectNode->count()) &&
         collectNode->getOptions().canUseMethod(CollectOptions::CollectMethod::HASH));

    if (canUseHashAggregation && !opt->runOnlyRequiredRules()) {
      if (collectNode->getOptions().shouldUseMethod(CollectOptions::CollectMethod::HASH)) {
        // user has explicitly asked for hash method
        // specialize existing the CollectNode so it will become a HashedCollectBlock
        // later. additionally, add a SortNode BEHIND the CollectNode (to sort the
        // final result)
        collectNode->aggregationMethod(
            CollectOptions::CollectMethod::HASH);
        collectNode->specialized();

        if (!collectNode->isDistinctCommand()) {
          // add the post-SORT
          SortElementVector sortElements;
          for (auto const& v : collectNode->groupVariables()) {
            sortElements.emplace_back(v.first, true);
          }

          auto sortNode =
              new SortNode(plan.get(), plan->nextId(), sortElements, false);
          plan->registerNode(sortNode);

          TRI_ASSERT(collectNode->hasParent());
          auto parent = collectNode->getFirstParent();
          TRI_ASSERT(parent != nullptr);

          sortNode->addDependency(collectNode);
          parent->replaceDependency(collectNode, sortNode);
        }

        modified = true;
        continue;
      }

      // create a new plan with the adjusted COLLECT node
      std::unique_ptr<ExecutionPlan> newPlan(plan->clone());

      // use the cloned COLLECT node
      auto newCollectNode =
          static_cast<CollectNode*>(newPlan->getNodeById(collectNode->id()));
      TRI_ASSERT(newCollectNode != nullptr);

      // specialize the CollectNode so it will become a HashedCollectBlock
      // later
      // additionally, add a SortNode BEHIND the CollectNode (to sort the
      // final result)
      newCollectNode->aggregationMethod(
          CollectOptions::CollectMethod::HASH);
      newCollectNode->specialized();

      if (!collectNode->isDistinctCommand()) {
        // add the post-SORT
        SortElementVector sortElements;
        for (auto const& v : newCollectNode->groupVariables()) {
          sortElements.emplace_back(v.first, true);
        }

        auto sortNode =
            new SortNode(newPlan.get(), newPlan->nextId(), sortElements, false);
        newPlan->registerNode(sortNode);

        TRI_ASSERT(newCollectNode->hasParent());
        auto parent = newCollectNode->getFirstParent();
        TRI_ASSERT(parent != nullptr);

        sortNode->addDependency(newCollectNode);
        parent->replaceDependency(newCollectNode, sortNode);
      }

      if (nodes.size() > 1) {
        // this will tell the optimizer to optimize the cloned plan with this
        // specific rule again
        opt->addPlan(std::move(newPlan), rule, true,
                    static_cast<int>(rule->level - 1));
      } else {
        // no need to run this specific rule again on the cloned plan
        opt->addPlan(std::move(newPlan), rule, true);
      }
    } else if (groupVariables.empty() && 
               collectNode->aggregateVariables().empty() &&
               collectNode->count()) {
      collectNode->aggregationMethod(CollectOptions::CollectMethod::COUNT);
      collectNode->specialized();
      modified = true;
      continue;
    }
      
    // mark node as specialized, so we do not process it again
    collectNode->specialized();

    // finally, adjust the original plan and create a sorted version of COLLECT

    // specialize the CollectNode so it will become a SortedCollectBlock
    // later
    collectNode->aggregationMethod(
        CollectOptions::CollectMethod::SORTED);

    // insert a SortNode IN FRONT OF the CollectNode
    if (!groupVariables.empty()) {
      SortElementVector sortElements;
      for (auto const& v : groupVariables) {
        sortElements.emplace_back(v.second, true);
      }

      auto sortNode =
          new SortNode(plan.get(), plan->nextId(), sortElements, true);
      plan->registerNode(sortNode);

      TRI_ASSERT(collectNode->hasDependency());
      auto dep = collectNode->getFirstDependency();
      TRI_ASSERT(dep != nullptr);
      sortNode->addDependency(dep);
      collectNode->replaceDependency(dep, sortNode);

      modified = true;
    }
  }

  opt->addPlan(std::move(plan), rule, modified);
}

/// @brief split and-combined filters and break them into smaller parts
void arangodb::aql::splitFiltersRule(Optimizer* opt,
                                     std::unique_ptr<ExecutionPlan> plan,
                                     OptimizerRule const* rule) {
  SmallVector<ExecutionNode*>::allocator_type::arena_type a;
  SmallVector<ExecutionNode*> nodes{a};
  plan->findNodesOfType(nodes, EN::FILTER, true);

  bool modified = false;

  for (auto const& n : nodes) {
    auto inVars(n->getVariablesUsedHere());
    TRI_ASSERT(inVars.size() == 1);
    auto setter = plan->getVarSetBy(inVars[0]->id);

    if (setter == nullptr || setter->getType() != EN::CALCULATION) {
      continue;
    }

    auto cn = static_cast<CalculationNode*>(setter);
    auto const expression = cn->expression();

    if (expression->canThrow() || !expression->isDeterministic() ||
        expression->node()->type != NODE_TYPE_OPERATOR_BINARY_AND) {
      continue;
    }

    std::vector<AstNode*> stack{expression->nodeForModification()};

    while (!stack.empty()) {
      auto current = stack.back();
      stack.pop_back();

      if (current->type == NODE_TYPE_OPERATOR_BINARY_AND) {
        stack.emplace_back(current->getMember(0));
        stack.emplace_back(current->getMember(1));
      } else {
        modified = true;

        ExecutionNode* calculationNode = nullptr;
        auto outVar = plan->getAst()->variables()->createTemporaryVariable();
        auto expression = new Expression(plan.get(), plan->getAst(), current);
        try {
          calculationNode = new CalculationNode(plan.get(), plan->nextId(),
                                                expression, outVar);
        } catch (...) {
          delete expression;
          throw;
        }
        plan->registerNode(calculationNode);

        plan->insertDependency(n, calculationNode);

        auto filterNode = new FilterNode(plan.get(), plan->nextId(), outVar);
        plan->registerNode(filterNode);

        plan->insertDependency(n, filterNode);
      }
    }

    if (modified) {
      plan->unlinkNode(n, false);
    }
  }

  opt->addPlan(std::move(plan), rule, modified);
}

/// @brief move filters up in the plan
/// this rule modifies the plan in place
/// filters are moved as far up in the plan as possible to make result sets
/// as small as possible as early as possible
/// filters are not pushed beyond limits
void arangodb::aql::moveFiltersUpRule(Optimizer* opt,
                                      std::unique_ptr<ExecutionPlan> plan,
                                      OptimizerRule const* rule) {
  SmallVector<ExecutionNode*>::allocator_type::arena_type a;
  SmallVector<ExecutionNode*> nodes{a};
  plan->findNodesOfType(nodes, EN::FILTER, true);

  bool modified = false;

  for (auto const& n : nodes) {
    auto neededVars = n->getVariablesUsedHere();
    TRI_ASSERT(neededVars.size() == 1);

    std::vector<ExecutionNode*> stack;
    n->dependencies(stack);

    while (!stack.empty()) {
      auto current = stack.back();
      stack.pop_back();

      if (current->getType() == EN::LIMIT) {
        // cannot push a filter beyond a LIMIT node
        break;
      }

      if (current->canThrow()) {
        // must not move a filter beyond a node that can throw
        break;
      }

      if (current->isModificationNode()) {
        // must not move a filter beyond a modification node
        break;
      }

      if (current->getType() == EN::CALCULATION) {
        // must not move a filter beyond a node with a non-deterministic result
        auto calculation = static_cast<CalculationNode const*>(current);
        if (!calculation->expression()->isDeterministic()) {
          break;
        }
      }

      bool found = false;

      for (auto const& v : current->getVariablesSetHere()) {
        for (auto it = neededVars.begin(); it != neededVars.end(); ++it) {
          if ((*it)->id == v->id) {
            // shared variable, cannot move up any more
            found = true;
            break;
          }
        }
      }

      if (found) {
        // done with optimizing this calculation node
        break;
      }

      if (!current->hasDependency()) {
        // node either has no or more than one dependency. we don't know what to
        // do and must abort
        // note: this will also handle Singleton nodes
        break;
      }

      current->dependencies(stack);

      // first, unlink the filter from the plan
      plan->unlinkNode(n);
      // and re-insert into plan in front of the current node
      plan->insertDependency(current, n);
      modified = true;
    }
  }

  opt->addPlan(std::move(plan), rule, modified);
}

class arangodb::aql::RedundantCalculationsReplacer final
    : public WalkerWorker<ExecutionNode> {
 public:
  explicit RedundantCalculationsReplacer(
      std::unordered_map<VariableId, Variable const*> const& replacements)
      : _replacements(replacements) {}

  template <typename T>
  void replaceStartTargetVariables(ExecutionNode* en) {
    auto node = static_cast<T*>(en);
    if (node->_inStartVariable != nullptr) {
      node->_inStartVariable =
          Variable::replace(node->_inStartVariable, _replacements);
    }
    if (node->_inTargetVariable != nullptr) {
      node->_inTargetVariable =
          Variable::replace(node->_inTargetVariable, _replacements);
    }
  }

  template <typename T>
  void replaceInVariable(ExecutionNode* en) {
    auto node = static_cast<T*>(en);
    node->_inVariable = Variable::replace(node->_inVariable, _replacements);
  }

  void replaceInCalculation(ExecutionNode* en) {
    auto node = static_cast<CalculationNode*>(en);
    std::unordered_set<Variable const*> variables;
    node->expression()->variables(variables);

    // check if the calculation uses any of the variables that we want to
    // replace
    for (auto const& it : variables) {
      if (_replacements.find(it->id) != _replacements.end()) {
        // calculation uses a to-be-replaced variable
        node->expression()->replaceVariables(_replacements);
        return;
      }
    }
  }

  bool before(ExecutionNode* en) override final {
    switch (en->getType()) {
      case EN::ENUMERATE_LIST: {
        replaceInVariable<EnumerateListNode>(en);
        break;
      }

      case EN::RETURN: {
        replaceInVariable<ReturnNode>(en);
        break;
      }

      case EN::CALCULATION: {
        replaceInCalculation(en);
        break;
      }

      case EN::FILTER: {
        replaceInVariable<FilterNode>(en);
        break;
      }

      case EN::TRAVERSAL: {
        replaceInVariable<TraversalNode>(en);
        break;
      }

      case EN::SHORTEST_PATH: {
        replaceStartTargetVariables<ShortestPathNode>(en);
        break;
      }

      case EN::COLLECT: {
        auto node = static_cast<CollectNode*>(en);
        for (auto& variable : node->_groupVariables) {
          variable.second = Variable::replace(variable.second, _replacements);
        }
        for (auto& variable : node->_aggregateVariables) {
          variable.second.first =
              Variable::replace(variable.second.first, _replacements);
        }
        if (node->_expressionVariable != nullptr) {
          node->_expressionVariable =
              Variable::replace(node->_expressionVariable, _replacements);
        }
        for (auto const& it : _replacements) {
          node->_variableMap.emplace(it.second->id, it.second->name);
        }
        // node->_keepVariables does not need to be updated at the moment as the
        // "remove-redundant-calculations" rule will stop when it finds a
        // COLLECT with an INTO, and the "inline-subqueries" rule will abort
        // there as well
        break;
      }

      case EN::SORT: {
        auto node = static_cast<SortNode*>(en);
        for (auto& variable : node->_elements) {
          variable.var = Variable::replace(variable.var, _replacements);
        }
        break;
      }

      case EN::REMOVE: {
        replaceInVariable<RemoveNode>(en);
        break;
      }

      case EN::INSERT: {
        replaceInVariable<InsertNode>(en);
        break;
      }

      case EN::UPSERT: {
        auto node = static_cast<UpsertNode*>(en);

        if (node->_inDocVariable != nullptr) {
          node->_inDocVariable =
              Variable::replace(node->_inDocVariable, _replacements);
        }
        if (node->_insertVariable != nullptr) {
          node->_insertVariable =
              Variable::replace(node->_insertVariable, _replacements);
        }
        if (node->_updateVariable != nullptr) {
          node->_updateVariable =
              Variable::replace(node->_updateVariable, _replacements);
        }
        break;
      }

      case EN::UPDATE: {
        auto node = static_cast<UpdateNode*>(en);

        if (node->_inDocVariable != nullptr) {
          node->_inDocVariable =
              Variable::replace(node->_inDocVariable, _replacements);
        }
        if (node->_inKeyVariable != nullptr) {
          node->_inKeyVariable =
              Variable::replace(node->_inKeyVariable, _replacements);
        }
        break;
      }

      case EN::REPLACE: {
        auto node = static_cast<ReplaceNode*>(en);

        if (node->_inDocVariable != nullptr) {
          node->_inDocVariable =
              Variable::replace(node->_inDocVariable, _replacements);
        }
        if (node->_inKeyVariable != nullptr) {
          node->_inKeyVariable =
              Variable::replace(node->_inKeyVariable, _replacements);
        }
        break;
      }

      default: {
        // ignore all other types of nodes
      }
    }

    // always continue
    return false;
  }

 private:
  std::unordered_map<VariableId, Variable const*> const& _replacements;
};

/// @brief remove CalculationNode(s) that are repeatedly used in a query
/// (i.e. common expressions)
void arangodb::aql::removeRedundantCalculationsRule(
    Optimizer* opt, std::unique_ptr<ExecutionPlan> plan,
    OptimizerRule const* rule) {
  SmallVector<ExecutionNode*>::allocator_type::arena_type a;
  SmallVector<ExecutionNode*> nodes{a};
  plan->findNodesOfType(nodes, EN::CALCULATION, true);

  if (nodes.size() < 2) {
    // quick exit
    opt->addPlan(std::move(plan), rule, false);
    return;
  }

  arangodb::basics::StringBuffer buffer(false);
  std::unordered_map<VariableId, Variable const*> replacements;

  for (auto const& n : nodes) {
    auto nn = static_cast<CalculationNode*>(n);

    if (!nn->expression()->isDeterministic()) {
      // If this node is non-deterministic, we must not touch it!
      continue;
    }

    auto outvar = n->getVariablesSetHere();
    TRI_ASSERT(outvar.size() == 1);

    try {
      nn->expression()->stringifyIfNotTooLong(&buffer);
    } catch (...) {
      // expression could not be stringified (maybe because not all node types
      // are supported). this is not an error, we just skip the optimization
      buffer.reset();
      continue;
    }

    std::string const referenceExpression(buffer.c_str(), buffer.length());
    buffer.reset();

    std::vector<ExecutionNode*> stack;
    n->dependencies(stack);

    while (!stack.empty()) {
      auto current = stack.back();
      stack.pop_back();

      if (current->getType() == EN::CALCULATION) {
        try {
          //static_cast<CalculationNode*>(current)->expression()->node()->dump(0);
          static_cast<CalculationNode*>(current)
              ->expression()
              ->stringifyIfNotTooLong(&buffer);
        } catch (...) {
          // expression could not be stringified (maybe because not all node
          // types
          // are supported). this is not an error, we just skip the optimization
          buffer.reset();
          continue;
        }

        bool const isEqual =
            (buffer.length() == referenceExpression.size() &&
             memcmp(buffer.c_str(), referenceExpression.c_str(),
                    buffer.length()) == 0);
        buffer.reset();

        if (isEqual) {
          // expressions are identical
          auto outvars = current->getVariablesSetHere();
          TRI_ASSERT(outvars.size() == 1);

          // check if target variable is already registered as a replacement
          // this covers the following case:
          // - replacements is set to B => C
          // - we're now inserting a replacement A => B
          // the goal now is to enter a replacement A => C instead of A => B
          auto target = outvars[0];
          while (target != nullptr) {
            auto it = replacements.find(target->id);

            if (it != replacements.end()) {
              target = (*it).second;
            } else {
              break;
            }
          }
          replacements.emplace(outvar[0]->id, target);

          // also check if the insertion enables further shortcuts
          // this covers the following case:
          // - replacements is set to A => B
          // - we have just inserted a replacement B => C
          // the goal now is to change the replacement A => B to A => C
          for (auto it = replacements.begin(); it != replacements.end(); ++it) {
            if ((*it).second == outvar[0]) {
              (*it).second = target;
            }
          }
        }
      }

      if (current->getType() == EN::COLLECT) {
        if (static_cast<CollectNode*>(current)->hasOutVariable()) {
          // COLLECT ... INTO is evil (tm): it needs to keep all already defined
          // variables
          // we need to abort optimization here
          break;
        }
      }

      if (!current->hasDependency()) {
        // node either has no or more than one dependency. we don't know what to
        // do and must abort
        // note: this will also handle Singleton nodes
        break;
      }

      current->dependencies(stack);
    }
  }

  if (!replacements.empty()) {
    // finally replace the variables
    RedundantCalculationsReplacer finder(replacements);
    plan->root()->walk(finder);
  }

  opt->addPlan(std::move(plan), rule, !replacements.empty());
}

/// @brief remove CalculationNodes and SubqueryNodes that are never needed
/// this modifies an existing plan in place
void arangodb::aql::removeUnnecessaryCalculationsRule(
    Optimizer* opt, std::unique_ptr<ExecutionPlan> plan,
    OptimizerRule const* rule) {
  std::vector<ExecutionNode::NodeType> const types{EN::CALCULATION,
                                                   EN::SUBQUERY};

  SmallVector<ExecutionNode*>::allocator_type::arena_type a;
  SmallVector<ExecutionNode*> nodes{a};
  plan->findNodesOfType(nodes, types, true);

  std::unordered_set<ExecutionNode*> toUnlink;

  for (auto const& n : nodes) {
    if (n->getType() == EN::CALCULATION) {
      auto nn = static_cast<CalculationNode*>(n);

      if (nn->canThrow() && !nn->canRemoveIfThrows()) {
        // If this node can throw, we must not optimize it away!
        continue;
      }
      // will remove calculation when we get here
    } else if (n->getType() == EN::SUBQUERY) {
      auto nn = static_cast<SubqueryNode*>(n);

      if (nn->canThrow()) {
        // subqueries that can throw must not be optimized away
        continue;
      }

      if (nn->isModificationQuery()) {
        // subqueries that modify data must not be optimized away
        continue;
      }
      // will remove subquery when we get here
    }

    auto outvars = n->getVariablesSetHere();
    TRI_ASSERT(outvars.size() == 1);
    auto varsUsedLater = n->getVarsUsedLater();

    if (varsUsedLater.find(outvars[0]) == varsUsedLater.end()) {
      // The variable whose value is calculated here is not used at
      // all further down the pipeline! We remove the whole
      // calculation node,
      toUnlink.emplace(n);
    } else if (n->getType() == EN::CALCULATION) {
      // variable is still used later, but...
      // ...if it's used exactly once later by another calculation,
      // it's a temporary variable that we can fuse with the other
      // calculation easily

      if (n->canThrow() ||
          !static_cast<CalculationNode*>(n)->expression()->isDeterministic()) {
        continue;
      }

      AstNode const* rootNode =
          static_cast<CalculationNode*>(n)->expression()->node();

      if (rootNode->type == NODE_TYPE_REFERENCE) {
        // if the LET is a simple reference to another variable, e.g. LET a = b
        // then replace all references to a with references to b
        bool hasCollectWithOutVariable = false;
        auto current = n->getFirstParent();

        // check first if we have a COLLECT with an INTO later in the query
        // in this case we must not perform the replacements
        while (current != nullptr) {
          if (current->getType() == EN::COLLECT) {
            if (static_cast<CollectNode const*>(current)->hasOutVariableButNoCount()) {
              hasCollectWithOutVariable = true;
              break;
            }
          }
          current = current->getFirstParent();
        }

        if (!hasCollectWithOutVariable) {
          // no COLLECT found, now replace
          std::unordered_map<VariableId, Variable const*> replacements;
          replacements.emplace(outvars[0]->id, static_cast<Variable const*>(
                                                   rootNode->getData()));

          RedundantCalculationsReplacer finder(replacements);
          plan->root()->walk(finder);
          toUnlink.emplace(n);
          continue;
        }
      }

      std::unordered_set<Variable const*> vars;

      size_t usageCount = 0;
      CalculationNode* other = nullptr;
      auto current = n->getFirstParent();

      while (current != nullptr) {
        current->getVariablesUsedHere(vars);
        if (vars.find(outvars[0]) != vars.end()) {
          if (current->getType() == EN::COLLECT) {
            if (static_cast<CollectNode const*>(current)->hasOutVariableButNoCount()) {
              // COLLECT with an INTO variable will collect all variables from
              // the scope, so we shouldn't try to remove or change the meaning
              // of variables
              usageCount = 0;
              break;
            }
          }
          if (current->getType() != EN::CALCULATION) {
            // don't know how to replace the variable in a non-LET node
            // abort the search
            usageCount = 0;
            break;
          }

          // got a LET. we can replace the variable reference in it by
          // something else
          ++usageCount;
          other = static_cast<CalculationNode*>(current);
        }

        if (usageCount > 1) {
          break;
        }

        current = current->getFirstParent();
        vars.clear();
      }

      if (usageCount == 1) {
        // our variable is used by exactly one other calculation
        // now we can replace the reference to our variable in the other
        // calculation with the variable's expression directly
        auto otherExpression = other->expression();
        TRI_ASSERT(otherExpression != nullptr);

        if (rootNode->type != NODE_TYPE_ATTRIBUTE_ACCESS &&
            Ast::countReferences(otherExpression->node(), outvars[0]) > 1) {
          // used more than once... better give up
          continue;
        }

        if (rootNode->isSimple() != otherExpression->node()->isSimple()) {
          // expression types (V8 vs. non-V8) do not match. give up
          continue;
        }

        if (!n->isInInnerLoop() && rootNode->callsFunction() &&
            other->isInInnerLoop()) {
          // original expression calls a function and is not contained in a loop
          // we're about to move this expression into a loop, but we don't want
          // to move (expensive) function calls into loops
          continue;
        }

        TRI_ASSERT(other != nullptr);
        otherExpression->replaceVariableReference(outvars[0], rootNode);

        toUnlink.emplace(n);
      }
    }
  }

  if (!toUnlink.empty()) {
    plan->unlinkNodes(toUnlink);
  }

  opt->addPlan(std::move(plan), rule, !toUnlink.empty());
}

/// @brief useIndex, try to use an index for filtering
void arangodb::aql::useIndexesRule(Optimizer* opt,
                                   std::unique_ptr<ExecutionPlan> plan,
                                   OptimizerRule const* rule) {
  // These are all the nodes where we start traversing (including all
  // subqueries)
  SmallVector<ExecutionNode*>::allocator_type::arena_type a;
  SmallVector<ExecutionNode*> nodes{a};
  plan->findEndNodes(nodes, true);

  std::unordered_map<size_t, ExecutionNode*> changes;

  auto cleanupChanges = [&changes]() -> void {
    for (auto& v : changes) {
      delete v.second;
    }
    changes.clear();
  };

  TRI_DEFER(cleanupChanges());
  bool hasEmptyResult = false;
  for (auto const& n : nodes) {
    ConditionFinder finder(plan.get(), &changes, &hasEmptyResult, false);
    n->walk(finder);
  }

  if (!changes.empty()) {
    for (auto& it : changes) {
      plan->registerNode(it.second);
      plan->replaceNode(plan->getNodeById(it.first), it.second);

      // prevent double deletion by cleanupChanges()
      it.second = nullptr;
    }
    opt->addPlan(std::move(plan), rule, true);
  } else {
    opt->addPlan(std::move(plan), rule, hasEmptyResult);
  }
}

struct SortToIndexNode final : public WalkerWorker<ExecutionNode> {
  ExecutionPlan* _plan;
  SortNode* _sortNode;
  std::vector<std::pair<Variable const*, bool>> _sorts;
  std::unordered_map<VariableId, AstNode const*> _variableDefinitions;
  bool _modified;

 public:
  explicit SortToIndexNode(ExecutionPlan* plan)
      : _plan(plan),
        _sortNode(nullptr),
        _sorts(),
        _variableDefinitions(),
        _modified(false) {}

  bool handleEnumerateCollectionNode(
      EnumerateCollectionNode* enumerateCollectionNode) {
    if (_sortNode == nullptr) {
      return true;
    }

    if (enumerateCollectionNode->isInInnerLoop()) {
      // index node contained in an outer loop. must not optimize away the sort!
      return true;
    }

    SortCondition sortCondition(_plan,
        _sorts, std::vector<std::vector<arangodb::basics::AttributeName>>(),
        _variableDefinitions);

    if (!sortCondition.isEmpty() && sortCondition.isOnlyAttributeAccess() &&
        sortCondition.isUnidirectional()) {
      // we have found a sort condition, which is unidirectionl
      // now check if any of the collection's indexes covers it

      Variable const* outVariable = enumerateCollectionNode->outVariable();
      std::vector<transaction::Methods::IndexHandle> usedIndexes;
      auto trx = _plan->getAst()->query()->trx();
      size_t coveredAttributes = 0;
      auto resultPair = trx->getIndexForSortCondition(
          enumerateCollectionNode->collection()->getName(), &sortCondition,
          outVariable, enumerateCollectionNode->collection()->count(trx),
          usedIndexes, coveredAttributes);
      if (resultPair.second) {
        // If this bit is set, then usedIndexes has length exactly one
        // and contains the best index found.
        auto condition = std::make_unique<Condition>(_plan->getAst());
        condition->normalize(_plan);

        std::unique_ptr<ExecutionNode> newNode(new IndexNode(
            _plan, _plan->nextId(), enumerateCollectionNode->vocbase(),
            enumerateCollectionNode->collection(), outVariable, usedIndexes,
            condition.get(), sortCondition.isDescending()));

        condition.release();

        auto n = newNode.release();

        _plan->registerNode(n);
        _plan->replaceNode(enumerateCollectionNode, n);
        _modified = true;

        if (coveredAttributes == sortCondition.numAttributes()) {
          // if the index covers the complete sort condition, we can also remove
          // the sort node
          _plan->unlinkNode(_plan->getNodeById(_sortNode->id()));
        }
      }
    }

    return true;  // always abort further searching here
  }

  bool handleIndexNode(IndexNode* indexNode) {
    if (_sortNode == nullptr) {
      return true;
    }

    if (indexNode->isInInnerLoop()) {
      // index node contained in an outer loop. must not optimize away the sort!
      return true;
    }

    auto const& indexes = indexNode->getIndexes();
    auto cond = indexNode->condition();
    TRI_ASSERT(cond != nullptr);

    Variable const* outVariable = indexNode->outVariable();
    TRI_ASSERT(outVariable != nullptr);

    auto index = indexes[0];
    transaction::Methods* trx = _plan->getAst()->query()->trx();
    bool isSorted = false;
    bool isSparse = false;
    std::vector<std::vector<arangodb::basics::AttributeName>> fields =
        trx->getIndexFeatures(index, isSorted, isSparse);
    if (indexes.size() != 1) {
      // can only use this index node if it uses exactly one index or multiple
      // indexes on exactly the same attributes

      if (!cond->isSorted()) {
        // index conditions do not guarantee sortedness
        return true;
      }

      if (isSparse) {
        return true;
      }

      for (auto& idx : indexes) {
        if (idx != index) {
          // Can only be sorted iff only one index is used.
          return true;
        }
      }

      // all indexes use the same attributes and index conditions guarantee
      // sorted output
    }

    TRI_ASSERT(indexes.size() == 1 || cond->isSorted());

    // if we get here, we either have one index or multiple indexes on the same
    // attributes
    bool handled = false;

    if (indexes.size() == 1 && isSorted) {
      // if we have just a single index and we can use it for the filtering
      // condition, then we can use the index for sorting, too. regardless of it
      // the index is sparse or not. because the index would only return
      // non-null attributes anyway, so we do not need to care about null values
      // when sorting here
      isSparse = false;
    }

    SortCondition sortCondition(_plan,
        _sorts, cond->getConstAttributes(outVariable, !isSparse),
        _variableDefinitions);

    bool const isOnlyAttributeAccess =
        (!sortCondition.isEmpty() && sortCondition.isOnlyAttributeAccess());

    if (isOnlyAttributeAccess && isSorted && !isSparse &&
        sortCondition.isUnidirectional() &&
        sortCondition.isDescending() == indexNode->reverse()) {
      // we have found a sort condition, which is unidirectional and in the same
      // order as the IndexNode...
      // now check if the sort attributes match the ones of the index
      size_t const numCovered =
          sortCondition.coveredAttributes(outVariable, fields);

      if (numCovered >= sortCondition.numAttributes()) {
        // sort condition is fully covered by index... now we can remove the
        // sort node from the plan
        _plan->unlinkNode(_plan->getNodeById(_sortNode->id()));
        indexNode->needsGatherNodeSort(true); 
        _modified = true;
        handled = true;
      }
    }

    if (!handled && isOnlyAttributeAccess && indexes.size() == 1) {
      // special case... the index cannot be used for sorting, but we only
      // compare with equality
      // lookups. now check if the equality lookup attributes are the same as
      // the index attributes
      auto root = cond->root();

      if (root != nullptr) {
        auto condNode = root->getMember(0);

        if (condNode->isOnlyEqualityMatch()) {
          // now check if the index fields are the same as the sort condition fields
          // e.g. FILTER c.value1 == 1 && c.value2 == 42 SORT c.value1, c.value2
          auto i = index.getIndex();
          // some special handling for the MMFiles edge index here, which to the outside
          // world is an index on attributes _from and _to at the same time, but only one
          // can be queried at a time
          // this special handling is required in order to prevent lookups by one of the index
          // attributes (e.g. _from) and a sort clause on the other index attribte (e.g. _to)
          // to be treated as the same index attribute, e.g.
          //     FOR doc IN edgeCol FILTER doc._from == ... SORT doc._to ...
          // can use the index either for lookup or for sorting, but not for both at the same
          // time. this is because if we do the lookup by _from, the results will be sorted
          // by _from, and not by _to.
          if (i->type() == arangodb::Index::IndexType::TRI_IDX_TYPE_EDGE_INDEX && fields.size() == 2) {
            // looks like MMFiles edge index
            if (condNode->type == NODE_TYPE_OPERATOR_NARY_AND) {
              // check all conditions of the index node, and check if we can find _from or _to
              for (size_t j = 0; j < condNode->numMembers(); ++j) {
                auto sub = condNode->getMemberUnchecked(j);
                if (sub->type != NODE_TYPE_OPERATOR_BINARY_EQ) {
                  continue;
                }
                auto lhs = sub->getMember(0);
                if (lhs->type == NODE_TYPE_ATTRIBUTE_ACCESS && 
                    lhs->getMember(0)->type == NODE_TYPE_REFERENCE && 
                    lhs->getMember(0)->getData() == outVariable) {
                  // check if this is either _from or _to
                  std::string attr = lhs->getString();
                  if (attr == StaticStrings::FromString || attr == StaticStrings::ToString) {
                    // reduce index fields to just the attribute we found in the index lookup condition
                    fields = {{arangodb::basics::AttributeName(attr, false)} };
                  }
                } 

                auto rhs = sub->getMember(1);
                if (rhs->type == NODE_TYPE_ATTRIBUTE_ACCESS && 
                    rhs->getMember(0)->type == NODE_TYPE_REFERENCE && 
                    rhs->getMember(0)->getData() == outVariable) {
                  // check if this is either _from or _to
                  std::string attr = rhs->getString();
                  if (attr == StaticStrings::FromString || attr == StaticStrings::ToString) {
                    // reduce index fields to just the attribute we found in the index lookup condition
                    fields = {{arangodb::basics::AttributeName(attr, false)} };
                  }
                }
              }
            }
          }

          size_t const numCovered =
              sortCondition.coveredAttributes(outVariable, fields);

          if (numCovered == sortCondition.numAttributes() &&
              sortCondition.isUnidirectional() &&
              (isSorted || fields.size() >= sortCondition.numAttributes())) {
            // no need to sort
            _plan->unlinkNode(_plan->getNodeById(_sortNode->id()));
            indexNode->reverse(sortCondition.isDescending());
            indexNode->needsGatherNodeSort(true); 
            _modified = true;
          } else if (numCovered > 0 && sortCondition.isUnidirectional()) {
            // remove the first few attributes if they are constant
            SortNode* sortNode =
                static_cast<SortNode*>(_plan->getNodeById(_sortNode->id()));
            sortNode->removeConditions(numCovered);
            _modified = true;
          }
        }
      }
    }

    return true;  // always abort after we found an IndexNode
  }

  bool enterSubquery(ExecutionNode*, ExecutionNode*) override final {
    return false;
  }

  bool before(ExecutionNode* en) override final {
    switch (en->getType()) {
      case EN::TRAVERSAL:
      case EN::SHORTEST_PATH:
      case EN::ENUMERATE_LIST:
#ifdef USE_IRESEARCH
      case EN::ENUMERATE_IRESEARCH_VIEW:
      case EN::SCATTER_IRESEARCH_VIEW:
#endif
      case EN::SUBQUERY:
      case EN::FILTER:
        return false;  // skip. we don't care.

      case EN::CALCULATION: {
        auto outvars = en->getVariablesSetHere();
        TRI_ASSERT(outvars.size() == 1);

        _variableDefinitions.emplace(
            outvars[0]->id,
            static_cast<CalculationNode const*>(en)->expression()->node());
        return false;
      }

      case EN::SINGLETON:
      case EN::COLLECT:
      case EN::INSERT:
      case EN::REMOVE:
      case EN::REPLACE:
      case EN::UPDATE:
      case EN::UPSERT:
      case EN::RETURN:
      case EN::NORESULTS:
      case EN::SCATTER:
      case EN::DISTRIBUTE:
      case EN::GATHER:
      case EN::REMOTE:
      case EN::LIMIT:  // LIMIT is criterion to stop
        return true;   // abort.

      case EN::SORT:  // pulling two sorts together is done elsewhere.
        if (!_sorts.empty() || _sortNode != nullptr) {
          return true;  // a different SORT node. abort
        }
        _sortNode = static_cast<SortNode*>(en);
        for (auto& it : _sortNode->getElements()) {
          _sorts.emplace_back(it.var, it.ascending);
        }
        return false;

      case EN::INDEX:
        return handleIndexNode(static_cast<IndexNode*>(en));

      case EN::ENUMERATE_COLLECTION:
        return handleEnumerateCollectionNode(
            static_cast<EnumerateCollectionNode*>(en));
    }
    return true;
  }
};

void arangodb::aql::useIndexForSortRule(Optimizer* opt,
                                        std::unique_ptr<ExecutionPlan> plan,
                                        OptimizerRule const* rule) {
  SmallVector<ExecutionNode*>::allocator_type::arena_type a;
  SmallVector<ExecutionNode*> nodes{a};
  plan->findNodesOfType(nodes, EN::SORT, true);

  bool modified = false;

  for (auto const& n : nodes) {
    auto sortNode = static_cast<SortNode*>(n);

    SortToIndexNode finder(plan.get());
    sortNode->walk(finder);

    if (finder._modified) {
      modified = true;
    }
  }

  opt->addPlan(std::move(plan), rule, modified);
}

/// @brief try to remove filters which are covered by indexes
void arangodb::aql::removeFiltersCoveredByIndexRule(
    Optimizer* opt, std::unique_ptr<ExecutionPlan> plan,
    OptimizerRule const* rule) {
  SmallVector<ExecutionNode*>::allocator_type::arena_type a;
  SmallVector<ExecutionNode*> nodes{a};
  plan->findNodesOfType(nodes, EN::FILTER, true);

  std::unordered_set<ExecutionNode*> toUnlink;
  bool modified = false;

  for (auto const& node : nodes) {
    auto fn = static_cast<FilterNode const*>(node);
    // find the node with the filter expression
    auto inVar = fn->getVariablesUsedHere();
    TRI_ASSERT(inVar.size() == 1);

    auto setter = plan->getVarSetBy(inVar[0]->id);

    if (setter == nullptr || setter->getType() != EN::CALCULATION) {
      continue;
    }

    auto calculationNode = static_cast<CalculationNode*>(setter);
    auto conditionNode = calculationNode->expression()->node();

    // build the filter condition
    Condition condition(plan->getAst());
    condition.andCombine(conditionNode);
    condition.normalize(plan.get());

    if (condition.root() == nullptr) {
      continue;
    }

    size_t const n = condition.root()->numMembers();

    if (n != 1) {
      // either no condition or multiple ORed conditions...
      continue;
    }

    bool handled = false;
    auto current = node;
    while (current != nullptr) {
      if (current->getType() == EN::INDEX) {
        auto indexNode = static_cast<IndexNode const*>(current);

        // found an index node, now check if the expression is covered by the
        // index
        auto indexCondition = indexNode->condition();

        if (indexCondition != nullptr && !indexCondition->isEmpty()) {
          auto const& indexesUsed = indexNode->getIndexes();

          if (indexesUsed.size() == 1) {
            // single index. this is something that we can handle
            auto newNode = condition.removeIndexCondition(
                plan.get(), indexNode->outVariable(), indexCondition->root());

            if (newNode == nullptr) {
              // no condition left...
              // FILTER node can be completely removed
              toUnlink.emplace(node);
              // note: we must leave the calculation node intact, in case it is
              // still used by other nodes in the plan
              modified = true;
              handled = true;
            } else if (newNode != condition.root()) {
              // some condition is left, but it is a different one than
              // the one from the FILTER node
              auto expr = std::make_unique<Expression>(plan.get(), plan->getAst(), newNode);
              CalculationNode* cn =
                  new CalculationNode(plan.get(), plan->nextId(), expr.get(),
                                      calculationNode->outVariable());
              expr.release();
              plan->registerNode(cn);
              plan->replaceNode(setter, cn);
              modified = true;
              handled = true;
            }
          }
        }

        if (handled) {
          break;
        }
      }

      if (handled || current->getType() == EN::LIMIT ||
          !current->hasDependency()) {
        break;
      }

      current = current->getFirstDependency();
    }
  }

  if (!toUnlink.empty()) {
    plan->unlinkNodes(toUnlink);
  }

  opt->addPlan(std::move(plan), rule, modified);
}

/// @brief helper to compute lots of permutation tuples
/// a permutation tuple is represented as a single vector together with
/// another vector describing the boundaries of the tuples.
/// Example:
/// data:   0,1,2, 3,4, 5,6
/// starts: 0,     3,   5,      (indices of starts of sections)
/// means a tuple of 3 permutations of 3, 2 and 2 points respectively
/// This function computes the next permutation tuple among the
/// lexicographically sorted list of all such tuples. It returns true
/// if it has successfully computed this and false if the tuple is already
/// the lexicographically largest one. If false is returned, the permutation
/// tuple is back to the beginning.
static bool NextPermutationTuple(std::vector<size_t>& data,
                                 std::vector<size_t>& starts) {
  auto begin = data.begin();  // a random access iterator

  for (size_t i = starts.size(); i-- != 0;) {
    std::vector<size_t>::iterator from = begin + starts[i];
    std::vector<size_t>::iterator to;
    if (i == starts.size() - 1) {
      to = data.end();
    } else {
      to = begin + starts[i + 1];
    }
    if (std::next_permutation(from, to)) {
      return true;
    }
  }

  return false;
}

/// @brief interchange adjacent EnumerateCollectionNodes in all possible ways
void arangodb::aql::interchangeAdjacentEnumerationsRule(
    Optimizer* opt, std::unique_ptr<ExecutionPlan> plan,
    OptimizerRule const* rule) {
  SmallVector<ExecutionNode*>::allocator_type::arena_type a;
  SmallVector<ExecutionNode*> nodes{a};

  std::vector<ExecutionNode::NodeType> const types = {
      ExecutionNode::ENUMERATE_COLLECTION, ExecutionNode::ENUMERATE_LIST};
  plan->findNodesOfType(nodes, types, true);

  std::unordered_set<ExecutionNode*> nodesSet;
  for (auto const& n : nodes) {
    TRI_ASSERT(nodesSet.find(n) == nodesSet.end());
    nodesSet.emplace(n);
  }

  std::vector<ExecutionNode*> nodesToPermute;
  std::vector<size_t> permTuple;
  std::vector<size_t> starts;

  // We use that the order of the nodes is such that a node B that is among the
  // recursive dependencies of a node A is later in the vector.
  for (auto const& n : nodes) {
    if (nodesSet.find(n) != nodesSet.end()) {
      std::vector<ExecutionNode*> nn{n};
      nodesSet.erase(n);

      // Now follow the dependencies as long as we see further such nodes:
      auto nwalker = n;

      while (true) {
        if (!nwalker->hasDependency()) {
          break;
        }

        auto dep = nwalker->getFirstDependency();

        if (dep->getType() != EN::ENUMERATE_COLLECTION &&
            dep->getType() != EN::ENUMERATE_LIST) {
          break;
        }

        if (n->getType() == EN::ENUMERATE_LIST &&
            dep->getType() == EN::ENUMERATE_LIST) {
          break;
        }

        nwalker = dep;
        nn.emplace_back(nwalker);
        nodesSet.erase(nwalker);
      }

      if (nn.size() > 1) {
        // Move it into the permutation tuple:
        starts.emplace_back(permTuple.size());

        for (auto const& nnn : nn) {
          nodesToPermute.emplace_back(nnn);
          permTuple.emplace_back(permTuple.size());
        }
      }
    }
  }

  // Now we have collected all the runs of EnumerateCollectionNodes in the
  // plan, we need to compute all possible permutations of all of them,
  // independently. This is why we need to compute all permutation tuples.

  if (!starts.empty()) {
    NextPermutationTuple(permTuple, starts);  // will never return false

    do {
      // check if we already have enough plans (plus the one plan that we will
      // add at the end of this function)
      if (opt->hasEnoughPlans(1)) {
        // have enough plans. stop permutations
        break;
      }

      // Clone the plan:
      std::unique_ptr<ExecutionPlan> newPlan(plan->clone());

      // Find the nodes in the new plan corresponding to the ones in the
      // old plan that we want to permute:
      std::vector<ExecutionNode*> newNodes;
      for (size_t j = 0; j < nodesToPermute.size(); j++) {
        newNodes.emplace_back(newPlan->getNodeById(nodesToPermute[j]->id()));
      }

      // Now get going with the permutations:
      for (size_t i = 0; i < starts.size(); i++) {
        size_t lowBound = starts[i];
        size_t highBound =
            (i < starts.size() - 1) ? starts[i + 1] : permTuple.size();
        // We need to remove the nodes
        // newNodes[lowBound..highBound-1] in newPlan and replace
        // them by the same ones in a different order, given by
        // permTuple[lowBound..highBound-1].
        auto parent = newNodes[lowBound]->getFirstParent();

        TRI_ASSERT(parent != nullptr);

        // Unlink all those nodes:
        for (size_t j = lowBound; j < highBound; j++) {
          newPlan->unlinkNode(newNodes[j]);
        }

        // And insert them in the new order:
        for (size_t j = highBound; j-- != lowBound;) {
          newPlan->insertDependency(parent, newNodes[permTuple[j]]);
        }
      }

      // OK, the new plan is ready, let's report it:
      opt->addPlan(std::move(newPlan), rule, true);
    } while (NextPermutationTuple(permTuple, starts));
  }

  opt->addPlan(std::move(plan), rule, false);
}

/// @brief optimize queries in the cluster so that the entire query gets pushed to a single server
void arangodb::aql::optimizeClusterSingleShardRule(Optimizer* opt,
                                                   std::unique_ptr<ExecutionPlan> plan,
                                                   OptimizerRule const* rule) {
  TRI_ASSERT(arangodb::ServerState::instance()->isCoordinator());
  bool wasModified = false;
  bool done = false;

  std::unordered_set<std::string> responsibleServers;
  auto collections = plan->getAst()->query()->collections();

  for (auto const& it : *(collections->collections())) {
    Collection* c = it.second;
    TRI_ASSERT(c != nullptr);

    if (c->numberOfShards() != 1) {
      // more than one shard for this collection
      done = true;
      break;
    }

    size_t n = c->responsibleServers(responsibleServers);

    if (n != 1) {
      // more than one responsible server for this collection
      done = true;
      break;
    }
  }

  if (done || responsibleServers.size() != 1) {
    opt->addPlan(std::move(plan), rule, wasModified);
    return;
  }

  // we only found a single responsible server, and all collections involved
  // have exactly one shard
  // that means we can move the entire query onto that server


  // TODO: handle Traversals and ShortestPaths here!
  // TODO: properly handle subqueries here
  SmallVector<ExecutionNode*>::allocator_type::arena_type s;
  SmallVector<ExecutionNode*> nodes{s};
  // std::vector<ExecutionNode::NodeType> types = {ExecutionNode::TRAVERSAL, ExecutionNode::SHORTEST_PATH, ExecutionNode::SUBQUERY};
  std::vector<ExecutionNode::NodeType> types = {ExecutionNode::SHORTEST_PATH, ExecutionNode::SUBQUERY};
  plan->findNodesOfType(nodes, types, true);

  bool hasIncompatibleNodes = !nodes.empty();

  nodes.clear();
  types = {ExecutionNode::INDEX, ExecutionNode::ENUMERATE_COLLECTION, ExecutionNode::TRAVERSAL};
  plan->findNodesOfType(nodes, types, false);

  if (!nodes.empty() && !hasIncompatibleNodes) {
    // turn off all other cluster optimization rules now as they are superfluous
    opt->disableRule(OptimizerRule::optimizeClusterJoinsRule_pass10);
    opt->disableRule(OptimizerRule::distributeInClusterRule_pass10);
    opt->disableRule(OptimizerRule::scatterInClusterRule_pass10);
    opt->disableRule(OptimizerRule::distributeFilternCalcToClusterRule_pass10);
    opt->disableRule(OptimizerRule::distributeSortToClusterRule_pass10);
    opt->disableRule(OptimizerRule::removeUnnecessaryRemoteScatterRule_pass10);
#ifdef USE_ENTERPRISE
    opt->disableRule(OptimizerRule::removeSatelliteJoinsRule_pass10);
#endif
    opt->disableRule(OptimizerRule::undistributeRemoveAfterEnumCollRule_pass10);

    // get first collection from query
    Collection const* c = getCollection(nodes[0]);
    TRI_ASSERT(c != nullptr);

    TRI_vocbase_t* vocbase = plan->getAst()->query()->vocbase();

    ExecutionNode* rootNode = plan->root();

    // insert a remote node
    ExecutionNode* remoteNode = new RemoteNode(
      plan.get(), plan->nextId(), vocbase, "", "", ""
    );
    plan->registerNode(remoteNode);
    remoteNode->addDependency(rootNode);

    // insert a gather node
    ExecutionNode* gatherNode = new GatherNode(plan.get(), plan->nextId(), vocbase, c);
    plan->registerNode(gatherNode);
    gatherNode->addDependency(remoteNode);

    plan->root(gatherNode, true);
    wasModified = true;
  }

  opt->addPlan(std::move(plan), rule, wasModified);
}

void arangodb::aql::optimizeClusterJoinsRule(Optimizer* opt,
                                             std::unique_ptr<ExecutionPlan> plan,
                                             OptimizerRule const* rule) {
  TRI_ASSERT(arangodb::ServerState::instance()->isCoordinator());
  bool wasModified = false;

  SmallVector<ExecutionNode*>::allocator_type::arena_type s;
  SmallVector<ExecutionNode*> nodes{s};
  std::vector<ExecutionNode::NodeType> const types = {ExecutionNode::ENUMERATE_COLLECTION, ExecutionNode::INDEX};
  plan->findNodesOfType(nodes, types, true);

  for (auto& n : nodes) {
    ExecutionNode* current = n->getFirstDependency();
    while (current != nullptr) {
      if (current->getType() == ExecutionNode::ENUMERATE_COLLECTION ||
          current->getType() == ExecutionNode::INDEX) {

        Collection const* c1 = getCollection(n);
        Collection const* c2 = getCollection(current);

        bool qualifies = false;

        // check how many (different) responsible servers we have for this
        // collection
        std::unordered_set<std::string> responsibleServers;
        size_t n1 = c1->responsibleServers(responsibleServers);
        size_t n2 = c2->responsibleServers(responsibleServers);

        if (responsibleServers.size() == 1 &&
            c1->numberOfShards() == 1 &&
            c2->numberOfShards() == 1) {
          // a single responsible server. so we can use a shard-local access
          qualifies = true;
        } else if ((c1->isSatellite() && (c2->numberOfShards() == 1 || n2 == 1)) ||
                   (c2->isSatellite() && (c1->numberOfShards() == 1 || n1 == 1))) {
          // a satellite collection and another collection with a single shard or single responsible server
          qualifies = true;
        }

        if (!qualifies && n->getType() == EN::INDEX) {
          Variable const* indexVariable = getVariable(n);
          Variable const* otherVariable = getVariable(current);

          std::string dist1 = c1->distributeShardsLike();
          std::string dist2 = c2->distributeShardsLike();

          // convert cluster collection names into proper collection names
          if (!dist1.empty()) {
            auto trx = plan->getAst()->query()->trx();
            dist1 = trx->resolver()->getCollectionNameCluster(
                    static_cast<TRI_voc_cid_t>(basics::StringUtils::uint64(dist1)));
          }
          if (!dist2.empty()) {
            auto trx = plan->getAst()->query()->trx();
            dist2 = trx->resolver()->getCollectionNameCluster(
                    static_cast<TRI_voc_cid_t>(basics::StringUtils::uint64(dist2)));
          }

          if (dist1 == c2->getName() ||
              dist2 == c1->getName() ||
              (!dist1.empty() && dist1 == dist2)) {
            // collections have the same "distributeShardsLike" values
            // so their shards are distributed to the same servers for the
            // same shardKey values
            // now check if the number of shardKeys match
            auto keys1 = c1->shardKeys();
            auto keys2 = c2->shardKeys();

            if (keys1.size() == keys2.size()) {
              // same number of shard keys... now check if the shard keys are all used
              // and whether we only have equality joins
              Condition const* condition = static_cast<IndexNode const*>(n)->condition();

              if (condition != nullptr) {
                AstNode const* root = condition->root();

                if (root != nullptr && root->type == NODE_TYPE_OPERATOR_NARY_OR) {
                  size_t found = 0;
                  size_t numAnds = root->numMembers();

                  for (size_t i = 0; i < numAnds; ++i) {
                    AstNode const* andNode = root->getMember(i);

                    if (andNode == nullptr) {
                      continue;
                    }

                    TRI_ASSERT(andNode->type == NODE_TYPE_OPERATOR_NARY_AND);

                    std::unordered_set<int> shardKeysFound;
                    size_t numConds = andNode->numMembers();

                    if (numConds < keys1.size()) {
                      // too few join conditions, so we will definitely not cover all shardKeys
                      break;
                    }

                    for (size_t j = 0; j < numConds; ++j) {
                      AstNode const* condNode = andNode->getMember(j);

                      if (condNode == nullptr || condNode->type != NODE_TYPE_OPERATOR_BINARY_EQ) {
                        // something other than an equality join. we do not support this
                        continue;
                      }

                      // equality comparison
                      // now check if this comparison has the pattern
                      // <variable from collection1>.<attribute from collection1> ==
                      //   <variable from collection2>.<attribute from collection2>

                      auto const* lhs = condNode->getMember(0);
                      auto const* rhs = condNode->getMember(1);

                      if (lhs->type != NODE_TYPE_ATTRIBUTE_ACCESS ||
                          rhs->type != NODE_TYPE_ATTRIBUTE_ACCESS) {
                        // something else
                        continue;
                      }

                      AstNode const* lhsData = lhs->getMember(0);
                      AstNode const* rhsData = rhs->getMember(0);

                      if (lhsData->type != NODE_TYPE_REFERENCE ||
                          rhsData->type != NODE_TYPE_REFERENCE) {
                        // something else
                        continue;
                      }

                      Variable const* lhsVar = static_cast<Variable const*>(lhsData->getData());
                      Variable const* rhsVar = static_cast<Variable const*>(rhsData->getData());

                      std::string leftString = lhs->getString();
                      std::string rightString = rhs->getString();

                      int pos = -1;
                      if (lhsVar == indexVariable &&
                          rhsVar == otherVariable &&
                          indexOf(keys1, leftString) == indexOf(keys2, rightString)) {
                        pos = indexOf(keys1, leftString);
                        // indexedCollection.shardKeyAttribute == otherCollection.shardKeyAttribute
                      } else if (lhsVar == otherVariable &&
                                  rhsVar == indexVariable &&
                                  indexOf(keys2, leftString) == indexOf(keys1, rightString)) {
                        // otherCollection.shardKeyAttribute == indexedCollection.shardKeyAttribute
                        pos = indexOf(keys2, leftString);
                      }

                      // we found a shardKeys match
                      if (pos != -1) {
                        shardKeysFound.emplace(pos);
                      }
                    }

                    // conditions match
                    if (shardKeysFound.size() >= keys1.size()) {
                      // all shard keys covered
                      ++found;
                    } else {
                      // not all shard keys covered
                      break;
                    }
                  }

                  qualifies = (found > 0 && found == numAnds);
                }
              }
            }
          }
        }
        // everything else does not qualify

        if (qualifies) {
          wasModified = true;

          plan->excludeFromScatterGather(current);
          break; // done for this pair
        }

      } else if (current->getType() != ExecutionNode::FILTER &&
                 current->getType() != ExecutionNode::CALCULATION &&
                 current->getType() != ExecutionNode::LIMIT) {
        // we allow just these nodes in between and ignore them
        // we need to stop for all other types of nodes
        break;
      }

      current = current->getFirstDependency();
    }
  }

  opt->addPlan(std::move(plan), rule, wasModified);
}

/// @brief scatter operations in cluster
/// this rule inserts scatter, gather and remote nodes so operations on sharded
/// collections actually work
/// it will change plans in place
void arangodb::aql::scatterInClusterRule(Optimizer* opt,
                                         std::unique_ptr<ExecutionPlan> plan,
                                         OptimizerRule const* rule) {
  TRI_ASSERT(arangodb::ServerState::instance()->isCoordinator());
  bool wasModified = false;

  // find subqueries
  std::unordered_map<ExecutionNode*, ExecutionNode*> subqueries;

  SmallVector<ExecutionNode*>::allocator_type::arena_type s;
  SmallVector<ExecutionNode*> subs{s};
  plan->findNodesOfType(subs, ExecutionNode::SUBQUERY, true);

  for (auto& it : subs) {
    subqueries.emplace(static_cast<SubqueryNode const*>(it)->getSubquery(),
                        it);
  }

  // we are a coordinator. now look in the plan for nodes of type
  // EnumerateCollectionNode, IndexNode and modification nodes
  std::vector<ExecutionNode::NodeType> const types = {
      ExecutionNode::ENUMERATE_COLLECTION,
      ExecutionNode::INDEX,
      ExecutionNode::INSERT,
      ExecutionNode::UPDATE,
      ExecutionNode::REPLACE,
      ExecutionNode::REMOVE,
      ExecutionNode::UPSERT
  };

  SmallVector<ExecutionNode*>::allocator_type::arena_type a;
  SmallVector<ExecutionNode*> nodes{a};
  plan->findNodesOfType(nodes, types, true);

  for (auto& node : nodes) {
    // found a node we need to replace in the plan

    auto const& parents = node->getParents();
    auto const& deps = node->getDependencies();
    TRI_ASSERT(deps.size() == 1);

    // don't do this if we are already distributing!
    if (deps[0]->getType() == ExecutionNode::REMOTE &&
        deps[0]->getFirstDependency()->getType() ==
            ExecutionNode::DISTRIBUTE) {
      continue;
    }

    if (plan->shouldExcludeFromScatterGather(node)) {
      continue;
    }

    bool const isRootNode = plan->isRoot(node);
    plan->unlinkNode(node, true);

    auto const nodeType = node->getType();

    // extract database and collection from plan node
    TRI_vocbase_t* vocbase = nullptr;
    Collection const* collection = nullptr;

    SortElementVector elements;

    if (nodeType == ExecutionNode::ENUMERATE_COLLECTION) {
      vocbase = static_cast<EnumerateCollectionNode const*>(node)->vocbase();
      collection = static_cast<EnumerateCollectionNode const*>(node)->collection();
    } else if (nodeType == ExecutionNode::INDEX) {
      auto idxNode = static_cast<IndexNode const*>(node);
      vocbase = idxNode->vocbase();
      collection = idxNode->collection();
      TRI_ASSERT(collection != nullptr);
      auto outVars = idxNode->getVariablesSetHere();
      TRI_ASSERT(outVars.size() == 1);
      Variable const* sortVariable = outVars[0];
      bool isSortReverse = idxNode->reverse();
      auto allIndexes = idxNode->getIndexes();
      TRI_ASSERT(!allIndexes.empty());

      // Using Index for sort only works if all indexes are equal.
      auto first = allIndexes[0].getIndex();
      if (first->isSorted() && idxNode->needsGatherNodeSort()) {
        for (auto const& path : first->fieldNames()) {
          elements.emplace_back(sortVariable, !isSortReverse, path);
        }
        for (auto const& it : allIndexes) {
          if (first != it.getIndex()) {
            elements.clear();
            break;
          }
        }
      }
    } else if (nodeType == ExecutionNode::INSERT ||
               nodeType == ExecutionNode::UPDATE ||
               nodeType == ExecutionNode::REPLACE ||
               nodeType == ExecutionNode::REMOVE ||
               nodeType == ExecutionNode::UPSERT) {
      vocbase = static_cast<ModificationNode*>(node)->vocbase();
      collection = static_cast<ModificationNode*>(node)->collection();
      if (nodeType == ExecutionNode::REMOVE ||
          nodeType == ExecutionNode::UPDATE) {
        // Note that in the REPLACE or UPSERT case we are not getting here,
        // since the distributeInClusterRule fires and a DistributionNode is
        // used.
        auto* modNode = static_cast<ModificationNode*>(node);
        modNode->getOptions().ignoreDocumentNotFound = true;
      }
    } else {
      TRI_ASSERT(false);
    }

    // insert a scatter node
    ExecutionNode* scatterNode =
        new ScatterNode(plan.get(), plan->nextId(), vocbase, collection);
    plan->registerNode(scatterNode);
    TRI_ASSERT(!deps.empty());
    scatterNode->addDependency(deps[0]);

    // insert a remote node
    ExecutionNode* remoteNode = new RemoteNode(
      plan.get(), plan->nextId(), vocbase, "", "", ""
    );
    plan->registerNode(remoteNode);
    TRI_ASSERT(scatterNode);
    remoteNode->addDependency(scatterNode);

    // re-link with the remote node
    node->addDependency(remoteNode);

    // insert another remote node
    remoteNode = new RemoteNode(
      plan.get(), plan->nextId(), vocbase, "", "", ""
    );
    plan->registerNode(remoteNode);
    TRI_ASSERT(node);
    remoteNode->addDependency(node);

    // insert a gather node
    GatherNode* gatherNode =
        new GatherNode(plan.get(), plan->nextId(), vocbase, collection);
    plan->registerNode(gatherNode);
    TRI_ASSERT(remoteNode);
    gatherNode->addDependency(remoteNode);
    // On SmartEdge collections we have 0 shards and we need the elements
    // to be injected here as well. So do not replace it with > 1
    if (!elements.empty() && gatherNode->collection()->numberOfShards() != 1) {
      gatherNode->setElements(elements);
    }

    // and now link the gather node with the rest of the plan
    if (parents.size() == 1) {
      parents[0]->replaceDependency(deps[0], gatherNode);
    }

    // check if the node that we modified was at the end of a subquery
    auto it = subqueries.find(node);

    if (it != subqueries.end()) {
      static_cast<SubqueryNode*>((*it).second)->setSubquery(gatherNode, true);
    }

    if (isRootNode) {
      // if we replaced the root node, set a new root node
      plan->root(gatherNode);
    }
    wasModified = true;
  }

  opt->addPlan(std::move(plan), rule, wasModified);
}

/// @brief distribute operations in cluster
///
/// this rule inserts distribute, remote nodes so operations on sharded
/// collections actually work, this differs from scatterInCluster in that every
/// incoming row is only sent to one shard and not all as in scatterInCluster
///
/// it will change plans in place
void arangodb::aql::distributeInClusterRule(Optimizer* opt,
                                            std::unique_ptr<ExecutionPlan> plan,
                                            OptimizerRule const* rule) {
  TRI_ASSERT(arangodb::ServerState::instance()->isCoordinator());
  bool wasModified = false;
  // we are a coordinator, we replace the root if it is a modification node

  // only replace if it is the last node in the plan
  SmallVector<ExecutionNode*>::allocator_type::arena_type a;
  SmallVector<ExecutionNode*> subqueryNodes{a};
  // inspect each return node and work upwards to SingletonNode
  subqueryNodes.push_back(plan->root());
  plan->findNodesOfType(subqueryNodes, ExecutionNode::SUBQUERY, true);

  for (ExecutionNode* subqueryNode : subqueryNodes) {
    SubqueryNode* snode = nullptr;
    ExecutionNode* root = nullptr; //only used for asserts
    bool hasFound = false;
    if (subqueryNode == plan->root()) {
      snode = nullptr;
      root = plan->root();
    } else {
      snode = static_cast<SubqueryNode*>(subqueryNode);
      root = snode->getSubquery();
    }
    ExecutionNode* node = root;
    TRI_ASSERT(node != nullptr);

    while (node != nullptr) {
      // loop until we find a modification node or the end of the plan
      auto nodeType = node->getType();

      // check if there is a node type that needs distribution
      if (nodeType == ExecutionNode::INSERT ||
          nodeType == ExecutionNode::REMOVE ||
          nodeType == ExecutionNode::UPDATE ||
          nodeType == ExecutionNode::REPLACE ||
          nodeType == ExecutionNode::UPSERT) {
        // found a node!
        hasFound = true;
        break;
      }

      // there is nothing above us
      if (!node->hasDependency()) {
        // reached the end
        break;
      }

      //go further up the tree
      node = node->getFirstDependency();
    }

    if (!hasFound){
      continue;
    }

    TRI_ASSERT(node != nullptr);
    if (node == nullptr) {
      THROW_ARANGO_EXCEPTION_MESSAGE(TRI_ERROR_INTERNAL, "logic error");
    }

    if (node->getType() != EN::UPSERT &&
        !node->isInInnerLoop() && 
        !getSingleShardId(plan.get(), node, static_cast<ModificationNode const*>(node)->collection()).empty()) {
      // no need to insert a DistributeNode for a single operation that is restricted to a single shard
      continue;
    }
   
    ExecutionNode* originalParent = nullptr;
    if (node->hasParent()) {
      auto const& parents = node->getParents();
      originalParent = parents[0];
      TRI_ASSERT(originalParent != nullptr);
      TRI_ASSERT(node != root);
    } else {
      TRI_ASSERT(node == root);
    }

    // when we get here, we have found a matching data-modification node!
    auto const nodeType = node->getType();

    TRI_ASSERT(nodeType == ExecutionNode::INSERT ||
               nodeType == ExecutionNode::REMOVE ||
               nodeType == ExecutionNode::UPDATE ||
               nodeType == ExecutionNode::REPLACE ||
               nodeType == ExecutionNode::UPSERT);

    Collection const* collection =
        static_cast<ModificationNode*>(node)->collection();

#ifdef USE_ENTERPRISE
    auto ci = ClusterInfo::instance();
    auto collInfo =
        ci->getCollection(collection->vocbase->name(), collection->name);
    // Throws if collection is not found!
    if (collInfo->isSmart() && collInfo->type() == TRI_COL_TYPE_EDGE) {
      distributeInClusterRuleSmartEdgeCollection(
          plan.get(), snode, node, originalParent, wasModified);
      continue;
    }
#endif
    bool const defaultSharding = collection->usesDefaultSharding();

    if (nodeType == ExecutionNode::REMOVE ||
        nodeType == ExecutionNode::UPDATE) {
      if (!defaultSharding) {
        // We have to use a ScatterNode.
        continue;
      }
    }

    // In the INSERT and REPLACE cases we use a DistributeNode...

    TRI_ASSERT(node->hasDependency());
    auto const& deps = node->getDependencies();

    bool haveAdjusted = false;
    if (originalParent != nullptr) {
      // nodes below removed node
      originalParent->removeDependency(node);
      plan->unlinkNode(node, true);
      if (snode) {
        if (snode->getSubquery() == node) { 
          snode->setSubquery(originalParent, true);
          haveAdjusted = true;
        }
      }
    } else {
      // no nodes below unlinked node
      plan->unlinkNode(node, true);
      if (snode) {
        snode->setSubquery(deps[0], true);
        haveAdjusted = true;
      } else {
        plan->root(deps[0], true);
      }
    }

    // extract database from plan node
    TRI_vocbase_t* vocbase = static_cast<ModificationNode*>(node)->vocbase();

    // insert a distribute node
    ExecutionNode* distNode = nullptr;
    Variable const* inputVariable;
    if (nodeType == ExecutionNode::INSERT ||
        nodeType == ExecutionNode::REMOVE) {
      TRI_ASSERT(node->getVariablesUsedHere().size() == 1);

      // in case of an INSERT, the DistributeNode is responsible for generating
      // keys if none present
      bool const createKeys = (nodeType == ExecutionNode::INSERT);
      inputVariable = node->getVariablesUsedHere()[0];
      distNode =
          new DistributeNode(plan.get(), plan->nextId(), vocbase, collection,
                             inputVariable->id, createKeys, true);
    } else if (nodeType == ExecutionNode::REPLACE) {
      std::vector<Variable const*> v = node->getVariablesUsedHere();
      if (defaultSharding && v.size() > 1) {
        // We only look into _inKeyVariable
        inputVariable = v[1];
      } else {
        // We only look into _inDocVariable
        inputVariable = v[0];
      }
      distNode =
          new DistributeNode(plan.get(), plan->nextId(), vocbase, collection,
                             inputVariable->id, false, v.size() > 1);
    } else if (nodeType == ExecutionNode::UPDATE) {
      std::vector<Variable const*> v = node->getVariablesUsedHere();
      if (v.size() > 1) {
        // If there is a key variable:
        inputVariable = v[1];
        // This is the _inKeyVariable! This works, since we use a ScatterNode
        // for non-default-sharding attributes.
      } else {
        // was only UPDATE <doc> IN <collection>
        inputVariable = v[0];
      }
      distNode =
          new DistributeNode(plan.get(), plan->nextId(), vocbase, collection,
                             inputVariable->id, false, v.size() > 1);
    } else if (nodeType == ExecutionNode::UPSERT) {
      // an UPSERT node has two input variables!
      std::vector<Variable const*> v(node->getVariablesUsedHere());
      TRI_ASSERT(v.size() >= 2);

      auto d = new DistributeNode(plan.get(), plan->nextId(), vocbase,
                                  collection, v[0]->id, v[1]->id, true, true);
      d->setAllowSpecifiedKeys(true);
      distNode = static_cast<ExecutionNode*>(d);
    } else {
      TRI_ASSERT(false);
      THROW_ARANGO_EXCEPTION_MESSAGE(TRI_ERROR_INTERNAL, "logic error");
    }

    TRI_ASSERT(distNode != nullptr);

    plan->registerNode(distNode);
    distNode->addDependency(deps[0]);

    // insert a remote node
    ExecutionNode* remoteNode = new RemoteNode(
      plan.get(), plan->nextId(), vocbase, "", "", ""
    );
    plan->registerNode(remoteNode);
    remoteNode->addDependency(distNode);

    // re-link with the remote node
    node->addDependency(remoteNode);

    // insert another remote node
    remoteNode = new RemoteNode(
      plan.get(), plan->nextId(), vocbase, "", "", ""
    );
    plan->registerNode(remoteNode);
    remoteNode->addDependency(node);

    // insert a gather node
    ExecutionNode* gatherNode =
        new GatherNode(plan.get(), plan->nextId(), vocbase, collection);
    plan->registerNode(gatherNode);
    gatherNode->addDependency(remoteNode);

    if (originalParent != nullptr) {
      // we did not replace the root node
      TRI_ASSERT(gatherNode);
      originalParent->addDependency(gatherNode);
    } else {
      // we replaced the root node, set a new root node
      if (snode) {
        if (snode->getSubquery() == node || haveAdjusted) { 
          snode->setSubquery(gatherNode, true);
        }
      } else {
        plan->root(gatherNode, true);
      }
    }
    wasModified = true;
  } // for end nodes in plan
  opt->addPlan(std::move(plan), rule, wasModified);
}

void arangodb::aql::collectInClusterRule(Optimizer* opt,
                                         std::unique_ptr<ExecutionPlan> plan,
                                         OptimizerRule const* rule) {
  TRI_ASSERT(arangodb::ServerState::instance()->isCoordinator());
  bool wasModified = false;

  SmallVector<ExecutionNode*>::allocator_type::arena_type a;
  SmallVector<ExecutionNode*> nodes{a};
  plan->findNodesOfType(nodes, EN::COLLECT, true);

  for (auto& node : nodes) {
    // found a node we need to replace in the plan

    auto const& deps = node->getDependencies();
    TRI_ASSERT(deps.size() == 1);

    auto collectNode = static_cast<CollectNode*>(node);
    
    if (collectNode->aggregationMethod() != CollectOptions::CollectMethod::COUNT) {
      // we can only optimize count so far
      continue;
    }

    // look for next remote node
    GatherNode* gatherNode = nullptr;
    auto current = node->getFirstDependency();

    while (current != nullptr) {
      if (current->getType() == ExecutionNode::GATHER) {
        gatherNode = static_cast<GatherNode*>(current);
      } else if (current->getType() == ExecutionNode::REMOTE) {
        auto previous = current->getFirstDependency();
        // now we are on a DB server
        if (previous != nullptr) {
          // add a new CollectNode on the DB server to do the actual counting
          auto outVariable = plan->getAst()->variables()->createTemporaryVariable();
          auto dbCollectNode = new CollectNode(plan.get(), plan->nextId(), collectNode->getOptions(), collectNode->groupVariables(), collectNode->aggregateVariables(), nullptr, outVariable, std::vector<Variable const*>(), collectNode->variableMap(), true, false);
      
          plan->registerNode(dbCollectNode);
      
          dbCollectNode->addDependency(previous);
          current->replaceDependency(previous, dbCollectNode);
          
          dbCollectNode->specialized();
          dbCollectNode->aggregationMethod(CollectOptions::CollectMethod::COUNT);

          // re-use the existing CollectNode on the coordinator to aggregate the
          // counts of the DB servers
          std::vector<std::pair<Variable const*, std::pair<Variable const*, std::string>>> aggregateVariables;
          aggregateVariables.emplace_back(std::make_pair(collectNode->outVariable(), std::make_pair(outVariable, "SUM")));

          collectNode->aggregationMethod(CollectOptions::CollectMethod::SORTED);
          collectNode->count(false);
          collectNode->setAggregateVariables(aggregateVariables);
          collectNode->clearOutVariable();

          if (gatherNode != nullptr) {
            gatherNode->clearElements();
          }

          wasModified = true;
        }
        break;
      }

      current = current->getFirstDependency();
    }
  }

  opt->addPlan(std::move(plan), rule, wasModified);
}

/// @brief move filters up into the cluster distribution part of the plan
/// this rule modifies the plan in place
/// filters are moved as far up in the plan as possible to make result sets
/// as small as possible as early as possible
void arangodb::aql::distributeFilternCalcToClusterRule(
    Optimizer* opt, std::unique_ptr<ExecutionPlan> plan,
    OptimizerRule const* rule) {
  bool modified = false;

  SmallVector<ExecutionNode*>::allocator_type::arena_type a;
  SmallVector<ExecutionNode*> nodes{a};
  plan->findNodesOfType(nodes, EN::GATHER, true);

  for (auto& n : nodes) {
    auto const& remoteNodeList = n->getDependencies();
    TRI_ASSERT(remoteNodeList.size() > 0);
    auto rn = remoteNodeList[0];

    if (!n->hasParent()) {
      continue;
    }

    std::unordered_set<Variable const*> varsSetHere;
    auto parents = n->getParents();
    TRI_ASSERT(!parents.empty());

    while (true) {
      TRI_ASSERT(!parents.empty());
      bool stopSearching = false;
      auto inspectNode = parents[0];
      TRI_ASSERT(inspectNode != nullptr);

      switch (inspectNode->getType()) {
        case EN::ENUMERATE_LIST:
        case EN::SINGLETON:
        case EN::INSERT:
        case EN::REMOVE:
        case EN::REPLACE:
        case EN::UPDATE:
        case EN::UPSERT: {
          for (auto& v : inspectNode->getVariablesSetHere()) {
            varsSetHere.emplace(v);
          }
          parents = inspectNode->getParents();
          continue;
        }

        case EN::COLLECT:
        case EN::SUBQUERY:
        case EN::RETURN:
        case EN::NORESULTS:
        case EN::SCATTER:
        case EN::DISTRIBUTE:
        case EN::GATHER:
        case EN::REMOTE:
        case EN::LIMIT:
        case EN::SORT:
        case EN::INDEX:
        case EN::ENUMERATE_COLLECTION:
        case EN::TRAVERSAL:
        case EN::SHORTEST_PATH:
#ifdef USE_IRESEARCH
        case EN::ENUMERATE_IRESEARCH_VIEW:
        case EN::SCATTER_IRESEARCH_VIEW:
#endif
          // do break
          stopSearching = true;
          break;

        case EN::CALCULATION:
          // check if the expression can be executed on a DB server safely
          if (!static_cast<CalculationNode const*>(inspectNode)->expression()->canRunOnDBServer()) {
            stopSearching = true;
            break;
          }
          // intentionally falls through

        case EN::FILTER:
          for (auto& v : inspectNode->getVariablesUsedHere()) {
            if (varsSetHere.find(v) != varsSetHere.end()) {
              // do not move over the definition of variables that we need
              stopSearching = true;
              break;
            }
          }

          if (!stopSearching) {
            // remember our cursor...
            parents = inspectNode->getParents();
            // then unlink the filter/calculator from the plan
            plan->unlinkNode(inspectNode);
            // and re-insert into plan in front of the remoteNode
            plan->insertDependency(rn, inspectNode);

            modified = true;
            // ready to rumble!
          }
          break;
      }

      if (stopSearching) {
        break;
      }
    }
  }

  opt->addPlan(std::move(plan), rule, modified);
}

/// @brief move sorts up into the cluster distribution part of the plan
/// this rule modifies the plan in place
/// sorts are moved as far up in the plan as possible to make result sets
/// as small as possible as early as possible
///
/// filters are not pushed beyond limits
void arangodb::aql::distributeSortToClusterRule(
    Optimizer* opt, std::unique_ptr<ExecutionPlan> plan,
    OptimizerRule const* rule) {
  SmallVector<ExecutionNode*>::allocator_type::arena_type a;
  SmallVector<ExecutionNode*> nodes{a};
  plan->findNodesOfType(nodes, EN::GATHER, true);

  bool modified = false;

  for (auto& n : nodes) {
    auto const& remoteNodeList = n->getDependencies();
    auto gatherNode = static_cast<GatherNode*>(n);
    TRI_ASSERT(remoteNodeList.size() > 0);
    auto rn = remoteNodeList[0];

    if (!n->hasParent()) {
      continue;
    }

    auto parents = n->getParents();

    while (true) {
      TRI_ASSERT(!parents.empty());
      bool stopSearching = false;
      auto inspectNode = parents[0];
      TRI_ASSERT(inspectNode != nullptr);

      switch (inspectNode->getType()) {
        case EN::SINGLETON:
        case EN::ENUMERATE_COLLECTION:
        case EN::ENUMERATE_LIST:
        case EN::COLLECT:
        case EN::INSERT:
        case EN::REMOVE:
        case EN::REPLACE:
        case EN::UPDATE:
        case EN::UPSERT:
        case EN::CALCULATION:
        case EN::FILTER:
        case EN::SUBQUERY:
        case EN::RETURN:
        case EN::NORESULTS:
        case EN::SCATTER:
        case EN::DISTRIBUTE:
        case EN::GATHER:
        case EN::REMOTE:
        case EN::LIMIT:
        case EN::INDEX:
        case EN::TRAVERSAL:
        case EN::SHORTEST_PATH:
#ifdef USE_IRESEARCH
        case EN::ENUMERATE_IRESEARCH_VIEW:
        case EN::SCATTER_IRESEARCH_VIEW:
#endif
          // For all these, we do not want to pull a SortNode further down
          // out to the DBservers, note that potential FilterNodes and
          // CalculationNodes that can be moved to the DBservers have
          // already been moved over by the distribute-filtercalc-to-cluster
          // rule which is done first.
          stopSearching = true;
          break;
        case EN::SORT:
          auto thisSortNode = static_cast<SortNode*>(inspectNode);

          // remember our cursor...
          parents = inspectNode->getParents();
          // then unlink the filter/calculator from the plan
          plan->unlinkNode(inspectNode);
          // and re-insert into plan in front of the remoteNode
          if (thisSortNode->_reinsertInCluster) {
            plan->insertDependency(rn, inspectNode);
          }
          // On SmartEdge collections we have 0 shards and we need the elements
          // to be injected here as well. So do not replace it with > 1
          if (gatherNode->collection()->numberOfShards() != 1) {
            gatherNode->setElements(thisSortNode->getElements());
          }
          modified = true;
          // ready to rumble!
      }

      if (stopSearching) {
        break;
      }
    }
  }

  opt->addPlan(std::move(plan), rule, modified);
}

/// @brief try to get rid of a RemoteNode->ScatterNode combination which has
/// only a SingletonNode and possibly some CalculationNodes as dependencies
void arangodb::aql::removeUnnecessaryRemoteScatterRule(
    Optimizer* opt, std::unique_ptr<ExecutionPlan> plan,
    OptimizerRule const* rule) {
  SmallVector<ExecutionNode*>::allocator_type::arena_type a;
  SmallVector<ExecutionNode*> nodes{a};
  plan->findNodesOfType(nodes, EN::REMOTE, true);

  std::unordered_set<ExecutionNode*> toUnlink;

  for (auto& n : nodes) {
    // check if the remote node is preceeded by a scatter node and any number of
    // calculation and singleton nodes. if yes, remove remote and scatter
    if (!n->hasDependency()) {
      continue;
    }

    auto const dep = n->getFirstDependency();
    if (dep->getType() != EN::SCATTER
#ifdef USE_IRESEARCH
        && dep->getType() != EN::SCATTER_IRESEARCH_VIEW
#endif
        ) {
      continue;
    }

    bool canOptimize = true;
    auto node = dep;
    while (node != nullptr) {
      auto const& d = node->getDependencies();

      if (d.size() != 1) {
        break;
      }

      node = d[0];
      if (!plan->shouldExcludeFromScatterGather(node)) {
        if (node->getType() != EN::SINGLETON &&
            node->getType() != EN::CALCULATION &&
            node->getType() != EN::FILTER) {
          // found some other node type...
          // this disqualifies the optimization
          canOptimize = false;
          break;
        }

        if (node->getType() == EN::CALCULATION) {
          auto calc = static_cast<CalculationNode const*>(node);
          // check if the expression can be executed on a DB server safely
          if (!calc->expression()->canRunOnDBServer()) {
            canOptimize = false;
            break;
          }
        }
      }
    }

    if (canOptimize) {
      toUnlink.emplace(n);
      toUnlink.emplace(dep);
    }
  }

  if (!toUnlink.empty()) {
    plan->unlinkNodes(toUnlink);
  }

  opt->addPlan(std::move(plan), rule, !toUnlink.empty());
}

/// WalkerWorker for restrictToSingleShard
class RestrictToSingleShardChecker final : public WalkerWorker<ExecutionNode> {
  ExecutionPlan* _plan;
  std::unordered_map<aql::Collection const*, std::unordered_set<std::string>> _shardsUsed;
  bool _stop;

 public:
  explicit RestrictToSingleShardChecker(ExecutionPlan* plan) 
      : _plan(plan),
        _stop(false) {}
  
  bool isSafeForOptimization() const {
    // we have found something in the execution plan that will
    // render the optimization unsafe
    return (!_stop && !_plan->getAst()->functionsMayAccessDocuments());
  }
  
  bool enterSubquery(ExecutionNode*, ExecutionNode*) override final {
    return true;
  }

  bool before(ExecutionNode* en) override final {
    switch (en->getType()) {
      case EN::TRAVERSAL:
      case EN::SHORTEST_PATH: {
        _stop = true;
        return true; // abort enumerating, we are done already!
      }
      
      case EN::INDEX: {
        // track usage of the collection
        auto collection = static_cast<IndexNode const*>(en)->collection();
        std::string shardId = getSingleShardId(_plan, en, collection);
        if (shardId.empty()) {
          _shardsUsed[collection].emplace("all");
        } else {
          _shardsUsed[collection].emplace(shardId);
        }
        break;
      }
      
      case EN::ENUMERATE_COLLECTION: 
      case EN::UPSERT: {
        // track usage of the collection
        auto collection = static_cast<EnumerateCollectionNode const*>(en)->collection();
        _shardsUsed[collection].emplace("all");
        break;
      }
      
      case EN::INSERT:
      case EN::REPLACE:
      case EN::UPDATE:
      case EN::REMOVE: {
        auto collection = static_cast<ModificationNode const*>(en)->collection();
        std::string shardId = getSingleShardId(_plan, en, collection);
        if (shardId.empty()) {
          _shardsUsed[collection].emplace("all");
        } else {
          _shardsUsed[collection].emplace(shardId);
        }
        break;
      }

      default: {
        // we don't care about other execution node types here
        break;
      }
    }
   
    return false; // go on 
  }
};

/// @brief try to restrict fragments to a single shard if possible
void arangodb::aql::restrictToSingleShardRule(
    Optimizer* opt, std::unique_ptr<ExecutionPlan> plan,
    OptimizerRule const* rule) {
  TRI_ASSERT(arangodb::ServerState::instance()->isCoordinator());
  bool wasModified = false;

  RestrictToSingleShardChecker finder(plan.get());
  plan->root()->walk(finder);

  if (!finder.isSafeForOptimization()) {
    // found something in the execution plan that renders the optimization
    // unsafe, so do not optimize
    opt->addPlan(std::move(plan), rule, wasModified);
    return;
  } 
  
  SmallVector<ExecutionNode*>::allocator_type::arena_type a;
  SmallVector<ExecutionNode*> nodes{a};
  plan->findNodesOfType(nodes, EN::REMOTE, true);

  for (auto& node : nodes) {
    TRI_ASSERT(node->getType() == ExecutionNode::REMOTE);
    ExecutionNode* current = node->getFirstDependency();

    while (current != nullptr) {
      auto const currentType = current->getType();
      
      // don't do this if we are already distributing!
      auto deps = current->getDependencies();
      if (deps.size() &&
          deps[0]->getType() == ExecutionNode::REMOTE &&
          deps[0]->hasDependency() &&
          deps[0]->getFirstDependency()->getType() == ExecutionNode::DISTRIBUTE) {
        break;
      }

      if (currentType == ExecutionNode::INSERT ||
          currentType == ExecutionNode::UPDATE ||
          currentType == ExecutionNode::REPLACE ||
          currentType == ExecutionNode::REMOVE) {
        auto collection = static_cast<ModificationNode const*>(current)->collection();
        std::string shardId = getSingleShardId(plan.get(), current, collection);

        if (!shardId.empty()) {
          wasModified = true;
          // we are on a single shard. we must not ignore not-found documents now
          auto* modNode = static_cast<ModificationNode*>(current);
          modNode->getOptions().ignoreDocumentNotFound = false;
          modNode->restrictToShard(shardId);
        }
        break;
      } else if (currentType == ExecutionNode::INDEX) {
        auto collection = static_cast<IndexNode const*>(current)->collection();
        std::string shardId = getSingleShardId(plan.get(), current, collection);

        if (!shardId.empty()) {
          wasModified = true;
          static_cast<IndexNode*>(current)->restrictToShard(shardId);
        }
        break;
      } else if (currentType == ExecutionNode::UPSERT ||
                 currentType == ExecutionNode::REMOTE ||
                 currentType == ExecutionNode::DISTRIBUTE ||
                 currentType == ExecutionNode::SINGLETON) {
        // we reached a new snippet or the end of the plan - we can abort searching now
        // additionally, we cannot yet handle UPSERT well
        break;
      }
      
      current = current->getFirstDependency();
    }
  }

  opt->addPlan(std::move(plan), rule, wasModified); 
}

/// WalkerWorker for undistributeRemoveAfterEnumColl
class RemoveToEnumCollFinder final : public WalkerWorker<ExecutionNode> {
  ExecutionPlan* _plan;
  std::unordered_set<ExecutionNode*>& _toUnlink;
  bool _remove;
  bool _scatter;
  bool _gather;
  ExecutionNode* _enumColl;
  ExecutionNode* _setter;
  const Variable* _variable;
  ExecutionNode* _lastNode;

 public:
  RemoveToEnumCollFinder(ExecutionPlan* plan,
                         std::unordered_set<ExecutionNode*>& toUnlink)
      : _plan(plan),
        _toUnlink(toUnlink),
        _remove(false),
        _scatter(false),
        _gather(false),
        _enumColl(nullptr),
        _setter(nullptr),
        _variable(nullptr),
        _lastNode(nullptr) {}

  ~RemoveToEnumCollFinder() {}

  bool before(ExecutionNode* en) override final {
    switch (en->getType()) {
      case EN::REMOVE: {
        if (_remove) {
          break;
        }

        // find the variable we are removing . . .
        auto rn = static_cast<RemoveNode*>(en);
        auto varsToRemove = rn->getVariablesUsedHere();

        // remove nodes always have one input variable
        TRI_ASSERT(varsToRemove.size() == 1);

        _setter = _plan->getVarSetBy(varsToRemove[0]->id);
        TRI_ASSERT(_setter != nullptr);
        auto enumColl = _setter;

        if (_setter->getType() == EN::CALCULATION) {
          // this should be an attribute access for _key
          auto cn = static_cast<CalculationNode*>(_setter);

          auto expr = cn->expression();
          if (expr->isAttributeAccess()) {
            // check the variable is the same as the remove variable
            auto vars = cn->getVariablesSetHere();
            if (vars.size() != 1 || vars[0]->id != varsToRemove[0]->id) {
              break;  // abort . . .
            }
            // check the remove node's collection is sharded over _key
            std::vector<std::string> shardKeys = rn->collection()->shardKeys();
            if (shardKeys.size() != 1 ||
                shardKeys[0] != StaticStrings::KeyString) {
              break;  // abort . . .
            }

            // set the varsToRemove to the variable in the expression of this
            // node and also define enumColl
            varsToRemove = cn->getVariablesUsedHere();
            TRI_ASSERT(varsToRemove.size() == 1);
            enumColl = _plan->getVarSetBy(varsToRemove[0]->id);
            TRI_ASSERT(_setter != nullptr);
          } else if (expr->node() && expr->node()->isObject()) {
            auto n = expr->node();
            
            if (n == nullptr) {
              break;
            }
            
            // note for which shard keys we need to look for
            auto shardKeys = rn->collection()->shardKeys();
            std::unordered_set<std::string> toFind;
            for (auto const& it : shardKeys) {
              toFind.emplace(it);
            }
            // for REMOVE, we must also know the _key value, otherwise
            // REMOVE will not work
            toFind.emplace(StaticStrings::KeyString);

            // go through the input object attribute by attribute
            // and look for our shard keys
            Variable const* lastVariable = nullptr;
            bool doOptimize = true;

            for (size_t i = 0; i < n->numMembers(); ++i) {
              auto sub = n->getMember(i);

              if (sub->type != NODE_TYPE_OBJECT_ELEMENT) {
                continue;
              }

              auto it = toFind.find(sub->getString());

              if (it != toFind.end()) {
                // we found one of the shard keys!
                // remove the attribute from our to-do list
                auto value = sub->getMember(0);

                if (value->type == NODE_TYPE_ATTRIBUTE_ACCESS) {
                  // check if all values for the shard keys are referring to the same
                  // FOR loop variable
                  auto var = value->getMember(0);
                  if (var->type == NODE_TYPE_REFERENCE) {
                    auto accessedVariable = static_cast<Variable const*>(var->getData());

                    if (lastVariable == nullptr) {
                      lastVariable = accessedVariable;
                    } else if (lastVariable != accessedVariable) {
                      doOptimize = false;
                      break;
                    }
                    
                    toFind.erase(it);
                  }
                }
              }
            }
  
            if (!toFind.empty() || !doOptimize || lastVariable == nullptr) {
              // not all shard keys covered, or different source variables in use
              break;
            }
              
            TRI_ASSERT(lastVariable != nullptr);  
            enumColl = _plan->getVarSetBy(lastVariable->id);
          } else {
            // cannot optimize this type of input
            break;
          }
        }

        if (enumColl->getType() != EN::ENUMERATE_COLLECTION &&
            enumColl->getType() != EN::INDEX) {
          break;  // abort . . .
        }

        if (enumColl->getType() == EN::ENUMERATE_COLLECTION &&
            !dynamic_cast<DocumentProducingNode const*>(enumColl)->projection().empty()) {
          // cannot handle projections yet
          break;
        }

        _enumColl = enumColl;

        if (getCollection(_enumColl) != rn->collection()) {
          break;  // abort . . .
        }

        _variable = varsToRemove[0];  // the variable we'll remove
        _remove = true;
        _lastNode = en;
        return false;  // continue . . .
      }
      case EN::REMOTE: {
        _toUnlink.emplace(en);
        _lastNode = en;
        return false;  // continue . . .
      }
      case EN::DISTRIBUTE:
      case EN::SCATTER:
#ifdef USE_IRESEARCH
      case EN::SCATTER_IRESEARCH_VIEW: // FIXME check
#endif
      {
        if (_scatter) {  // met more than one scatter node
          break;         // abort . . .
        }
        _scatter = true;
        _toUnlink.emplace(en);
        _lastNode = en;
        return false;  // continue . . .
      }
      case EN::GATHER: {
        if (_gather) {  // met more than one gather node
          break;        // abort . . .
        }
        _gather = true;
        _toUnlink.emplace(en);
        _lastNode = en;
        return false;  // continue . . .
      }
      case EN::FILTER: {
        _lastNode = en;
        return false;  // continue . . .
      }
      case EN::CALCULATION: {
        TRI_ASSERT(_setter != nullptr);
        if (_setter->getType() == EN::CALCULATION &&
            _setter->id() == en->id()) {
          _lastNode = en;
          return false;  // continue . . .
        }
        if (_lastNode == nullptr || _lastNode->getType() != EN::FILTER) {
          // doesn't match the last filter node
          break;  // abort . . .
        }
        auto cn = static_cast<CalculationNode*>(en);
        auto fn = static_cast<FilterNode*>(_lastNode);

        // check these are a Calc-Filter pair
        if (cn->getVariablesSetHere()[0]->id !=
            fn->getVariablesUsedHere()[0]->id) {
          break;  // abort . . .
        }

        // check that we are filtering/calculating something with the variable
        // we are to remove
        auto varsUsedHere = cn->getVariablesUsedHere();

        if (varsUsedHere.size() != 1) {
          break;  // abort . . .
        }
        if (varsUsedHere[0]->id != _variable->id) {
          break;
        }
        _lastNode = en;
        return false;  // continue . . .
      }
      case EN::ENUMERATE_COLLECTION: 
      case EN::INDEX: {
        // check that we are enumerating the variable we are to remove
        // and that we have already seen a remove node
        TRI_ASSERT(_enumColl != nullptr);
        if (en->id() != _enumColl->id()) {
          break;
        }
        return true;  // reached the end!
      }
      case EN::SINGLETON:
      case EN::ENUMERATE_LIST:
      case EN::SUBQUERY:
      case EN::COLLECT:
      case EN::INSERT:
      case EN::REPLACE:
      case EN::UPDATE:
      case EN::UPSERT:
      case EN::RETURN:
      case EN::NORESULTS:
      case EN::LIMIT:
      case EN::SORT:
      case EN::TRAVERSAL:
<<<<<<< HEAD
      case EN::INDEX:
      case EN::SHORTEST_PATH:
#ifdef USE_IRESEARCH
      case EN::ENUMERATE_IRESEARCH_VIEW:
#endif
      {
=======
      case EN::SHORTEST_PATH: {
>>>>>>> 2870b8f5
        // if we meet any of the above, then we abort . . .
      }
    }
    _toUnlink.clear();
    return true;
  }
};

/// @brief recognizes that a RemoveNode can be moved to the shards.
void arangodb::aql::undistributeRemoveAfterEnumCollRule(
    Optimizer* opt, std::unique_ptr<ExecutionPlan> plan,
    OptimizerRule const* rule) {
  SmallVector<ExecutionNode*>::allocator_type::arena_type a;
  SmallVector<ExecutionNode*> nodes{a};
  plan->findNodesOfType(nodes, EN::REMOVE, true);

  std::unordered_set<ExecutionNode*> toUnlink;

  for (auto& n : nodes) {
    RemoveToEnumCollFinder finder(plan.get(), toUnlink);
    n->walk(finder);
  }

  bool modified = false;
  if (!toUnlink.empty()) {
    plan->unlinkNodes(toUnlink);
    modified = true;
  }

  opt->addPlan(std::move(plan), rule, modified);
}

/// @brief auxilliary struct for finding common nodes in OR conditions
struct CommonNodeFinder {
  std::vector<AstNode const*> possibleNodes;

  bool find(AstNode const* node, AstNodeType condition,
            AstNode const*& commonNode, std::string& commonName) {
    if (node->type == NODE_TYPE_OPERATOR_BINARY_OR) {
      return (find(node->getMember(0), condition, commonNode, commonName) &&
              find(node->getMember(1), condition, commonNode, commonName));
    }

    if (node->type == NODE_TYPE_VALUE) {
      possibleNodes.clear();
      return true;
    }

    if (node->type == condition ||
        (condition != NODE_TYPE_OPERATOR_BINARY_EQ &&
         (node->type == NODE_TYPE_OPERATOR_BINARY_LE ||
          node->type == NODE_TYPE_OPERATOR_BINARY_LT ||
          node->type == NODE_TYPE_OPERATOR_BINARY_GE ||
          node->type == NODE_TYPE_OPERATOR_BINARY_GT ||
          node->type == NODE_TYPE_OPERATOR_BINARY_IN))) {
      auto lhs = node->getMember(0);
      auto rhs = node->getMember(1);

      bool const isIn =
          (node->type == NODE_TYPE_OPERATOR_BINARY_IN && rhs->isArray());

      if (node->type == NODE_TYPE_OPERATOR_BINARY_IN &&
          rhs->type == NODE_TYPE_EXPANSION) {
        // ooh, cannot optimize this (yet)
        possibleNodes.clear();
        return false;
      }

      if (!isIn && lhs->isConstant()) {
        commonNode = rhs;
        commonName = commonNode->toString();
        possibleNodes.clear();
        return true;
      }

      if (rhs->isConstant()) {
        commonNode = lhs;
        commonName = commonNode->toString();
        possibleNodes.clear();
        return true;
      }

      if (rhs->type == NODE_TYPE_FCALL || rhs->type == NODE_TYPE_FCALL_USER ||
          rhs->type == NODE_TYPE_REFERENCE) {
        commonNode = lhs;
        commonName = commonNode->toString();
        possibleNodes.clear();
        return true;
      }

      if (!isIn &&
          (lhs->type == NODE_TYPE_FCALL || lhs->type == NODE_TYPE_FCALL_USER ||
           lhs->type == NODE_TYPE_REFERENCE)) {
        commonNode = rhs;
        commonName = commonNode->toString();
        possibleNodes.clear();
        return true;
      }

      if (!isIn && (lhs->type == NODE_TYPE_ATTRIBUTE_ACCESS ||
                    lhs->type == NODE_TYPE_INDEXED_ACCESS)) {
        if (possibleNodes.size() == 2) {
          for (size_t i = 0; i < 2; i++) {
            if (lhs->toString() == possibleNodes[i]->toString()) {
              commonNode = possibleNodes[i];
              commonName = commonNode->toString();
              possibleNodes.clear();
              return true;
            }
          }
          // don't return, must consider the other side of the condition
        } else {
          possibleNodes.emplace_back(lhs);
        }
      }
      if (rhs->type == NODE_TYPE_ATTRIBUTE_ACCESS ||
          rhs->type == NODE_TYPE_INDEXED_ACCESS) {
        if (possibleNodes.size() == 2) {
          for (size_t i = 0; i < 2; i++) {
            if (rhs->toString() == possibleNodes[i]->toString()) {
              commonNode = possibleNodes[i];
              commonName = commonNode->toString();
              possibleNodes.clear();
              return true;
            }
          }
          return false;
        } else {
          possibleNodes.emplace_back(rhs);
          return true;
        }
      }
    }
    possibleNodes.clear();
    return (!commonName.empty());
  }
};

/// @brief auxilliary struct for the OR-to-IN conversion
struct OrSimplifier {
  Ast* ast;
  ExecutionPlan* plan;

  OrSimplifier(Ast* ast, ExecutionPlan* plan) : ast(ast), plan(plan) {}

  std::string stringifyNode(AstNode const* node) const {
    try {
      return node->toString();
    } catch (...) {
    }
    return std::string();
  }

  bool qualifies(AstNode const* node, std::string& attributeName) const {
    if (node->isConstant()) {
      return false;
    }

    if (node->type == NODE_TYPE_ATTRIBUTE_ACCESS ||
        node->type == NODE_TYPE_INDEXED_ACCESS ||
        node->type == NODE_TYPE_REFERENCE) {
      attributeName = stringifyNode(node);
      return true;
    }

    return false;
  }

  bool detect(AstNode const* node, bool preferRight, std::string& attributeName,
              AstNode const*& attr, AstNode const*& value) const {
    attributeName.clear();

    if (node->type == NODE_TYPE_OPERATOR_BINARY_EQ) {
      auto lhs = node->getMember(0);
      auto rhs = node->getMember(1);
      if (!preferRight && qualifies(lhs, attributeName)) {
        if (rhs->isDeterministic() && !rhs->canThrow()) {
          attr = lhs;
          value = rhs;
          return true;
        }
      }

      if (qualifies(rhs, attributeName)) {
        if (lhs->isDeterministic() && !lhs->canThrow()) {
          attr = rhs;
          value = lhs;
          return true;
        }
      }
      // intentionally falls through
    } else if (node->type == NODE_TYPE_OPERATOR_BINARY_IN) {
      auto lhs = node->getMember(0);
      auto rhs = node->getMember(1);
      if (rhs->isArray() && qualifies(lhs, attributeName)) {
        if (rhs->isDeterministic() && !rhs->canThrow()) {
          attr = lhs;
          value = rhs;
          return true;
        }
      }
      // intentionally falls through
    }

    return false;
  }

  AstNode* buildValues(AstNode const* attr, AstNode const* lhs,
                       bool leftIsArray, AstNode const* rhs,
                       bool rightIsArray) const {
    auto values = ast->createNodeArray();
    if (leftIsArray) {
      size_t const n = lhs->numMembers();
      for (size_t i = 0; i < n; ++i) {
        values->addMember(lhs->getMemberUnchecked(i));
      }
    } else {
      values->addMember(lhs);
    }

    if (rightIsArray) {
      size_t const n = rhs->numMembers();
      for (size_t i = 0; i < n; ++i) {
        values->addMember(rhs->getMemberUnchecked(i));
      }
    } else {
      values->addMember(rhs);
    }

    return ast->createNodeBinaryOperator(NODE_TYPE_OPERATOR_BINARY_IN, attr,
                                         values);
  }

  AstNode* simplify(AstNode const* node) const {
    if (node == nullptr) {
      return nullptr;
    }

    if (node->type == NODE_TYPE_OPERATOR_BINARY_OR) {
      auto lhs = node->getMember(0);
      auto rhs = node->getMember(1);

      auto lhsNew = simplify(lhs);
      auto rhsNew = simplify(rhs);

      if (lhs != lhsNew || rhs != rhsNew) {
        // create a modified node
        node = ast->createNodeBinaryOperator(node->type, lhsNew, rhsNew);
      }

      if ((lhsNew->type == NODE_TYPE_OPERATOR_BINARY_EQ ||
           lhsNew->type == NODE_TYPE_OPERATOR_BINARY_IN) &&
          (rhsNew->type == NODE_TYPE_OPERATOR_BINARY_EQ ||
           rhsNew->type == NODE_TYPE_OPERATOR_BINARY_IN)) {
        std::string leftName;
        std::string rightName;
        AstNode const* leftAttr = nullptr;
        AstNode const* rightAttr = nullptr;
        AstNode const* leftValue = nullptr;
        AstNode const* rightValue = nullptr;

        for (size_t i = 0; i < 4; ++i) {
          if (detect(lhsNew, i >= 2, leftName, leftAttr, leftValue) &&
              detect(rhsNew, i % 2 == 0, rightName, rightAttr, rightValue) &&
              leftName == rightName) {
            std::pair<Variable const*, std::vector<arangodb::basics::AttributeName>> tmp1;

            if (leftValue->isAttributeAccessForVariable(tmp1)) {
              bool qualifies = false;
              auto setter = plan->getVarSetBy(tmp1.first->id);
              if (setter != nullptr && setter->getType() == EN::ENUMERATE_COLLECTION) {
                qualifies = true;
              }

              std::pair<Variable const*, std::vector<arangodb::basics::AttributeName>> tmp2;

              if (qualifies && rightValue->isAttributeAccessForVariable(tmp2)) {
                auto setter = plan->getVarSetBy(tmp2.first->id);
                if (setter != nullptr && setter->getType() == EN::ENUMERATE_COLLECTION) {
                  if (tmp1.first != tmp2.first || tmp1.second != tmp2.second) {
                    continue;
                  }
                }
              }
            }

            return buildValues(leftAttr, leftValue,
                               lhsNew->type == NODE_TYPE_OPERATOR_BINARY_IN,
                               rightValue,
                               rhsNew->type == NODE_TYPE_OPERATOR_BINARY_IN);
          }
        }
      }

      // return node as is
      return const_cast<AstNode*>(node);
    }

    if (node->type == NODE_TYPE_OPERATOR_BINARY_AND) {
      auto lhs = node->getMember(0);
      auto rhs = node->getMember(1);

      auto lhsNew = simplify(lhs);
      auto rhsNew = simplify(rhs);

      if (lhs != lhsNew || rhs != rhsNew) {
        // return a modified node
        return ast->createNodeBinaryOperator(node->type, lhsNew, rhsNew);
      }

      // intentionally falls through
    }

    return const_cast<AstNode*>(node);
  }
};

/// @brief this rule replaces expressions of the type:
///   x.val == 1 || x.val == 2 || x.val == 3
//  with
//    x.val IN [1,2,3]
//  when the OR conditions are present in the same FILTER node, and refer to the
//  same (single) attribute.
void arangodb::aql::replaceOrWithInRule(Optimizer* opt,
                                        std::unique_ptr<ExecutionPlan> plan,
                                        OptimizerRule const* rule) {
  SmallVector<ExecutionNode*>::allocator_type::arena_type a;
  SmallVector<ExecutionNode*> nodes{a};
  plan->findNodesOfType(nodes, EN::FILTER, true);

  bool modified = false;
  for (auto const& n : nodes) {
    TRI_ASSERT(n->hasDependency());

    auto const dep = n->getFirstDependency();

    if (dep->getType() != EN::CALCULATION) {
      continue;
    }

    auto fn = static_cast<FilterNode*>(n);
    auto inVar = fn->getVariablesUsedHere();

    auto cn = static_cast<CalculationNode*>(dep);
    auto outVar = cn->getVariablesSetHere();

    if (outVar.size() != 1 || outVar[0]->id != inVar[0]->id) {
      continue;
    }

    auto root = cn->expression()->node();

    OrSimplifier simplifier(plan->getAst(), plan.get());
    auto newRoot = simplifier.simplify(root);

    if (newRoot != root) {
      ExecutionNode* newNode = nullptr;
      Expression* expr = new Expression(plan.get(), plan->getAst(), newRoot);

      try {
        TRI_IF_FAILURE("OptimizerRules::replaceOrWithInRuleOom") {
          THROW_ARANGO_EXCEPTION(TRI_ERROR_DEBUG);
        }

        newNode =
            new CalculationNode(plan.get(), plan->nextId(), expr, outVar[0]);
      } catch (...) {
        delete expr;
        throw;
      }

      plan->registerNode(newNode);
      plan->replaceNode(cn, newNode);
      modified = true;
    }
  }

  opt->addPlan(std::move(plan), rule, modified);
}

struct RemoveRedundantOr {
  AstNode const* bestValue = nullptr;
  AstNodeType comparison;
  bool inclusive;
  bool isComparisonSet = false;
  CommonNodeFinder finder;
  AstNode const* commonNode = nullptr;
  std::string commonName;

  bool hasRedundantCondition(AstNode const* node) {
    try {
      if (finder.find(node, NODE_TYPE_OPERATOR_BINARY_LT, commonNode,
                      commonName)) {
        return hasRedundantConditionWalker(node);
      }
    } catch (...) {
      // ignore errors and simply return false
    }
    return false;
  }

  AstNode* createReplacementNode(Ast* ast) {
    TRI_ASSERT(commonNode != nullptr);
    TRI_ASSERT(bestValue != nullptr);
    TRI_ASSERT(isComparisonSet == true);
    return ast->createNodeBinaryOperator(comparison, commonNode->clone(ast),
                                         bestValue);
  }

 private:
  bool isInclusiveBound(AstNodeType type) {
    return (type == NODE_TYPE_OPERATOR_BINARY_GE ||
            type == NODE_TYPE_OPERATOR_BINARY_LE);
  }

  int isCompatibleBound(AstNodeType type, AstNode const* value) {
    if ((comparison == NODE_TYPE_OPERATOR_BINARY_LE ||
         comparison == NODE_TYPE_OPERATOR_BINARY_LT) &&
        (type == NODE_TYPE_OPERATOR_BINARY_LE ||
         type == NODE_TYPE_OPERATOR_BINARY_LT)) {
      return -1;  // high bound
    } else if ((comparison == NODE_TYPE_OPERATOR_BINARY_GE ||
                comparison == NODE_TYPE_OPERATOR_BINARY_GT) &&
               (type == NODE_TYPE_OPERATOR_BINARY_GE ||
                type == NODE_TYPE_OPERATOR_BINARY_GT)) {
      return 1;  // low bound
    }
    return 0;  // incompatible bounds
  }

  // returns false if the existing value is better and true if the input value
  // is better
  bool compareBounds(AstNodeType type, AstNode const* value, int lowhigh) {
    int cmp = CompareAstNodes(bestValue, value, true);

    if (cmp == 0 && (isInclusiveBound(comparison) != isInclusiveBound(type))) {
      return (isInclusiveBound(type) ? true : false);
    }
    return (cmp * lowhigh == 1);
  }

  bool hasRedundantConditionWalker(AstNode const* node) {
    AstNodeType type = node->type;

    if (type == NODE_TYPE_OPERATOR_BINARY_OR) {
      return (hasRedundantConditionWalker(node->getMember(0)) &&
              hasRedundantConditionWalker(node->getMember(1)));
    }

    if (type == NODE_TYPE_OPERATOR_BINARY_LE ||
        type == NODE_TYPE_OPERATOR_BINARY_LT ||
        type == NODE_TYPE_OPERATOR_BINARY_GE ||
        type == NODE_TYPE_OPERATOR_BINARY_GT) {
      auto lhs = node->getMember(0);
      auto rhs = node->getMember(1);

      if (hasRedundantConditionWalker(rhs) &&
          !hasRedundantConditionWalker(lhs) && lhs->isConstant()) {
        if (!isComparisonSet) {
          comparison = Ast::ReverseOperator(type);
          bestValue = lhs;
          isComparisonSet = true;
          return true;
        }

        int lowhigh = isCompatibleBound(Ast::ReverseOperator(type), lhs);
        if (lowhigh == 0) {
          return false;
        }

        if (compareBounds(type, lhs, lowhigh)) {
          comparison = Ast::ReverseOperator(type);
          bestValue = lhs;
        }
        return true;
      }
      if (hasRedundantConditionWalker(lhs) &&
          !hasRedundantConditionWalker(rhs) && rhs->isConstant()) {
        if (!isComparisonSet) {
          comparison = type;
          bestValue = rhs;
          isComparisonSet = true;
          return true;
        }

        int lowhigh = isCompatibleBound(type, rhs);
        if (lowhigh == 0) {
          return false;
        }

        if (compareBounds(type, rhs, lowhigh)) {
          comparison = type;
          bestValue = rhs;
        }
        return true;
      }
      // if hasRedundantConditionWalker(lhs) and
      // hasRedundantConditionWalker(rhs), then one of the conditions in the OR
      // statement is of the form x == x intentionally falls through
    } else if (type == NODE_TYPE_REFERENCE ||
               type == NODE_TYPE_ATTRIBUTE_ACCESS ||
               type == NODE_TYPE_INDEXED_ACCESS) {
      // get a string representation of the node for comparisons
      return (node->toString() == commonName);
    }

    return false;
  }
};

void arangodb::aql::removeRedundantOrRule(Optimizer* opt,
                                          std::unique_ptr<ExecutionPlan> plan,
                                          OptimizerRule const* rule) {
  SmallVector<ExecutionNode*>::allocator_type::arena_type a;
  SmallVector<ExecutionNode*> nodes{a};
  plan->findNodesOfType(nodes, EN::FILTER, true);

  bool modified = false;
  for (auto const& n : nodes) {
    TRI_ASSERT(n->hasDependency());

    auto const dep = n->getFirstDependency();

    if (dep->getType() != EN::CALCULATION) {
      continue;
    }

    auto fn = static_cast<FilterNode*>(n);
    auto inVar = fn->getVariablesUsedHere();

    auto cn = static_cast<CalculationNode*>(dep);
    auto outVar = cn->getVariablesSetHere();

    if (outVar.size() != 1 || outVar[0]->id != inVar[0]->id) {
      continue;
    }
    if (cn->expression()->node()->type != NODE_TYPE_OPERATOR_BINARY_OR) {
      continue;
    }

    RemoveRedundantOr remover;
    if (remover.hasRedundantCondition(cn->expression()->node())) {
      ExecutionNode* newNode = nullptr;
      auto astNode = remover.createReplacementNode(plan->getAst());

      Expression* expr = new Expression(plan.get(), plan->getAst(), astNode);

      try {
        newNode =
            new CalculationNode(plan.get(), plan->nextId(), expr, outVar[0]);
      } catch (...) {
        delete expr;
        throw;
      }

      plan->registerNode(newNode);
      plan->replaceNode(cn, newNode);
      modified = true;
    }
  }

  opt->addPlan(std::move(plan), rule, modified);
}

/// @brief remove $OLD and $NEW variables from data-modification statements
/// if not required
void arangodb::aql::removeDataModificationOutVariablesRule(
    Optimizer* opt, std::unique_ptr<ExecutionPlan> plan,
    OptimizerRule const* rule) {
  bool modified = false;
  std::vector<ExecutionNode::NodeType> const types = {
      EN::REMOVE, EN::INSERT, EN::UPDATE, EN::REPLACE, EN::UPSERT};

  SmallVector<ExecutionNode*>::allocator_type::arena_type a;
  SmallVector<ExecutionNode*> nodes{a};
  plan->findNodesOfType(nodes, types, true);

  for (auto const& n : nodes) {
    auto node = static_cast<ModificationNode*>(n);
    TRI_ASSERT(node != nullptr);

    auto varsUsedLater = n->getVarsUsedLater();
    if (varsUsedLater.find(node->getOutVariableOld()) == varsUsedLater.end()) {
      // "$OLD" is not used later
      node->clearOutVariableOld();
      modified = true;
    }

    if (varsUsedLater.find(node->getOutVariableNew()) == varsUsedLater.end()) {
      // "$NEW" is not used later
      node->clearOutVariableNew();
      modified = true;
    }
  }

  opt->addPlan(std::move(plan), rule, modified);
}

/// @brief patch UPDATE statement on single collection that iterates over the
/// entire collection to operate in batches
void arangodb::aql::patchUpdateStatementsRule(
    Optimizer* opt, std::unique_ptr<ExecutionPlan> plan,
    OptimizerRule const* rule) {
  // no need to dive into subqueries here, as UPDATE needs to be on the top
  // level
  SmallVector<ExecutionNode*>::allocator_type::arena_type a;
  SmallVector<ExecutionNode*> nodes{a};
  plan->findNodesOfType(nodes, EN::UPDATE, false);

  bool modified = false;

  for (auto const& n : nodes) {
    // we should only get through here a single time
    auto node = static_cast<ModificationNode*>(n);
    TRI_ASSERT(node != nullptr);

    auto& options = node->getOptions();
    if (!options.readCompleteInput) {
      // already ok
      continue;
    }

    auto const collection = node->collection();

    auto dep = n->getFirstDependency();

    while (dep != nullptr) {
      auto const type = dep->getType();

      if (type == EN::ENUMERATE_LIST || type == EN::INDEX ||
          type == EN::SUBQUERY) {
        // not suitable
        modified = false;
        break;
      }

      if (type == EN::ENUMERATE_COLLECTION) {
        auto collectionNode = static_cast<EnumerateCollectionNode const*>(dep);

        if (collectionNode->collection() != collection) {
          // different collection, not suitable
          modified = false;
          break;
        } else {
          if (modified) {
            // already saw the collection... that means we have seen the same
            // collection two times in two FOR loops
            modified = false;
            // abort
            break;
          }
          // saw the same collection in FOR as in UPDATE
          if (n->isVarUsedLater(collectionNode->outVariable())) {
            // must abort, because the variable produced by the FOR loop is
            // read after it is updated
            break;
          }
          modified = true;
        }
      } else if (type == EN::TRAVERSAL || type == EN::SHORTEST_PATH) {
        // unclear what will be read by the traversal
        modified = false;
        break;
      }

      dep = dep->getFirstDependency();
    }

    if (modified) {
      options.readCompleteInput = false;
    }
  }

  // always re-add the original plan, be it modified or not
  // only a flag in the plan will be modified
  opt->addPlan(std::move(plan), rule, modified);
}

/// @brief optimizes away unused traversal output variables and
/// merges filter nodes into graph traversal nodes
void arangodb::aql::optimizeTraversalsRule(Optimizer* opt,
                                           std::unique_ptr<ExecutionPlan> plan,
                                           OptimizerRule const* rule) {
  SmallVector<ExecutionNode*>::allocator_type::arena_type a;
  SmallVector<ExecutionNode*> tNodes{a};
  plan->findNodesOfType(tNodes, EN::TRAVERSAL, true);

  if (tNodes.empty()) {
    // no traversals present
    opt->addPlan(std::move(plan), rule, false);
    return;
  }

  bool modified = false;

  // first make a pass over all traversal nodes and remove unused
  // variables from them
  for (auto const& n : tNodes) {
    TraversalNode* traversal = static_cast<TraversalNode*>(n);

    auto varsUsedLater = n->getVarsUsedLater();

    // note that we can NOT optimize away the vertex output variable
    // yet, as many traversal internals depend on the number of vertices
    // found/built
    auto outVariable = traversal->edgeOutVariable();
    if (outVariable != nullptr &&
        varsUsedLater.find(outVariable) == varsUsedLater.end()) {
      // traversal edge outVariable not used later
      traversal->setEdgeOutput(nullptr);
      modified = true;
    }

    outVariable = traversal->pathOutVariable();
    if (outVariable != nullptr &&
        varsUsedLater.find(outVariable) == varsUsedLater.end()) {
      // traversal path outVariable not used later
      traversal->setPathOutput(nullptr);
      modified = true;
    }
  }

  if (!tNodes.empty()) {
    // These are all the end nodes where we start
    SmallVector<ExecutionNode*>::allocator_type::arena_type a;
    SmallVector<ExecutionNode*> nodes{a};
    plan->findEndNodes(nodes, true);

    for (auto const& n : nodes) {
      TraversalConditionFinder finder(plan.get(), &modified);
      n->walk(finder);
    }
  }

  opt->addPlan(std::move(plan), rule, modified);
}

// remove filter nodes already covered by a traversal
void arangodb::aql::removeFiltersCoveredByTraversal(Optimizer* opt, std::unique_ptr<ExecutionPlan> plan,
                                                   OptimizerRule const* rule) {
  SmallVector<ExecutionNode*>::allocator_type::arena_type a;
  SmallVector<ExecutionNode*> fNodes{a};
  plan->findNodesOfType(fNodes, EN::FILTER, true);
  if (fNodes.empty()) {
    // no filters present
    opt->addPlan(std::move(plan), rule, false);
    return;
  }

  bool modified = false;
  std::unordered_set<ExecutionNode*> toUnlink;

  for (auto const& node : fNodes) {
    auto fn = static_cast<FilterNode const*>(node);
    // find the node with the filter expression
    auto inVar = fn->getVariablesUsedHere();
    TRI_ASSERT(inVar.size() == 1);

    auto setter = plan->getVarSetBy(inVar[0]->id);
    if (setter == nullptr || setter->getType() != EN::CALCULATION) {
      continue;
    }

    auto calculationNode = static_cast<CalculationNode*>(setter);
    auto conditionNode = calculationNode->expression()->node();

    // build the filter condition
    Condition condition(plan->getAst());
    condition.andCombine(conditionNode);
    condition.normalize(plan.get());

    if (condition.root() == nullptr) {
      continue;
    }

    size_t const n = condition.root()->numMembers();

    if (n != 1) {
      // either no condition or multiple ORed conditions...
      continue;
    }

    bool handled = false;
    auto current = node;
    while (current != nullptr) {
      if (current->getType() == EN::TRAVERSAL) {
        auto traversalNode = static_cast<TraversalNode const*>(current);

        // found a traversal node, now check if the expression
        // is covered by the traversal
        auto traversalCondition = traversalNode->condition();

        if (traversalCondition != nullptr && !traversalCondition->isEmpty()) {
          /*auto const& indexesUsed = traversalNode->get //indexNode->getIndexes();

          if (indexesUsed.size() == 1) {*/
            // single index. this is something that we can handle
          Variable const* outVariable = traversalNode->pathOutVariable();
          std::unordered_set<Variable const*> varsUsedByCondition;
          Ast::getReferencedVariables(condition.root(), varsUsedByCondition);
          if (outVariable != nullptr &&
              varsUsedByCondition.find(outVariable) != varsUsedByCondition.end()) {

            auto newNode = condition.removeTraversalCondition(plan.get(), outVariable, traversalCondition->root());
            if (newNode == nullptr) {
              // no condition left...
              // FILTER node can be completely removed
              toUnlink.emplace(node);
              // note: we must leave the calculation node intact, in case it is
              // still used by other nodes in the plan
              modified = true;
              handled = true;
            } else if (newNode != condition.root()) {
              // some condition is left, but it is a different one than
              // the one from the FILTER node
              auto expr = std::make_unique<Expression>(plan.get(), plan->getAst(), newNode);
              CalculationNode* cn =
              new CalculationNode(plan.get(), plan->nextId(), expr.get(),
                                  calculationNode->outVariable());
              expr.release();
              plan->registerNode(cn);
              plan->replaceNode(setter, cn);
              modified = true;
              handled = true;
            }
          }
        }

        if (handled) {
          break;
        }
      }

      if (handled || current->getType() == EN::LIMIT ||
          !current->hasDependency()) {
        break;
      }
      current = current->getFirstDependency();
    }
  }

  if (!toUnlink.empty()) {
    plan->unlinkNodes(toUnlink);
  }

  opt->addPlan(std::move(plan), rule, modified);
}

/// @brief removes redundant path variables, after applying
/// `removeFiltersCoveredByTraversal`. Should significantly reduce overhead
void arangodb::aql::removeTraversalPathVariable(Optimizer* opt,
                                           std::unique_ptr<ExecutionPlan> plan,
                                           OptimizerRule const* rule) {
  SmallVector<ExecutionNode*>::allocator_type::arena_type a;
  SmallVector<ExecutionNode*> tNodes{a};
  plan->findNodesOfType(tNodes, EN::TRAVERSAL, true);

  bool modified = false;
  // first make a pass over all traversal nodes and remove unused
  // variables from them
  for (auto const& n : tNodes) {
    TraversalNode* traversal = static_cast<TraversalNode*>(n);

    auto varsUsedLater = n->getVarsUsedLater();
    auto outVariable = traversal->pathOutVariable();
    if (outVariable != nullptr &&
        varsUsedLater.find(outVariable) == varsUsedLater.end()) {
      // traversal path outVariable not used later
      traversal->setPathOutput(nullptr);
      modified = true;
    }
  }
  opt->addPlan(std::move(plan), rule, modified);
}

/// @brief prepares traversals for execution (hidden rule)
void arangodb::aql::prepareTraversalsRule(Optimizer* opt,
                                          std::unique_ptr<ExecutionPlan> plan,
                                          OptimizerRule const* rule) {
  SmallVector<ExecutionNode*>::allocator_type::arena_type a;
  SmallVector<ExecutionNode*> tNodes{a};
  plan->findNodesOfType(tNodes, EN::TRAVERSAL, true);
  plan->findNodesOfType(tNodes, EN::SHORTEST_PATH, true);

  if (tNodes.empty()) {
    // no traversals present
    opt->addPlan(std::move(plan), rule, false);
    return;
  }

  // first make a pass over all traversal nodes and remove unused
  // variables from them
  for (auto const& n : tNodes) {
    if (n->getType() == EN::TRAVERSAL) {
      TraversalNode* traversal = static_cast<TraversalNode*>(n);
      traversal->prepareOptions();
    } else {
      TRI_ASSERT(n->getType() == EN::SHORTEST_PATH);
      ShortestPathNode* spn = static_cast<ShortestPathNode*>(n);
      spn->prepareOptions();
    }
  }

  opt->addPlan(std::move(plan), rule, true);
}

/// @brief pulls out simple subqueries and merges them with the level above
///
/// For example, if we have the input query
///
/// FOR x IN (
///     FOR y IN collection FILTER y.value >= 5 RETURN y.test
///   )
///   RETURN x.a
///
/// then this rule will transform it into:
///
/// FOR tmp IN collection
///   FILTER tmp.value >= 5
///   LET x = tmp.test
///   RETURN x.a
void arangodb::aql::inlineSubqueriesRule(Optimizer* opt,
                                         std::unique_ptr<ExecutionPlan> plan,
                                         OptimizerRule const* rule) {
  SmallVector<ExecutionNode*>::allocator_type::arena_type a;
  SmallVector<ExecutionNode*> nodes{a};
  plan->findNodesOfType(nodes, EN::SUBQUERY, true);

  if (nodes.empty()) {
    opt->addPlan(std::move(plan), rule, false);
    return;
  }

  bool modified = false;

  for (auto const& n : nodes) {
    auto subqueryNode = static_cast<SubqueryNode*>(n);

    if (subqueryNode->isModificationQuery()) {
      // can't modify modifying subqueries
      continue;
    }

    if (subqueryNode->canThrow()) {
      // can't inline throwing subqueries
      continue;
    }

    // check if subquery contains a COLLECT node with an INTO variable
    bool eligible = true;
    bool containsLimitOrSort = false;
    auto current = subqueryNode->getSubquery();
    TRI_ASSERT(current != nullptr);

    while (current != nullptr) {
      if (current->getType() == EN::COLLECT) {
        if (static_cast<CollectNode const*>(current)->hasOutVariable()) {
          eligible = false;
          break;
        }
      } else if (current->getType() == EN::LIMIT ||
                 current->getType() == EN::SORT) {
        containsLimitOrSort = true;
      }
      current = current->getFirstDependency();
    }

    if (!eligible) {
      continue;
    }

    Variable const* out = subqueryNode->outVariable();
    TRI_ASSERT(out != nullptr);

    std::unordered_set<Variable const*> varsUsed;

    current = n->getFirstParent();
    // now check where the subquery is used
    while (current->hasParent()) {
      if (current->getType() == EN::ENUMERATE_LIST) {
        if (current->isInInnerLoop() && containsLimitOrSort) {
          // exit the loop
          current = nullptr;
          break;
        }

        // we're only interested in FOR loops...
        auto listNode = static_cast<EnumerateListNode*>(current);

        // ...that use our subquery as its input
        if (listNode->inVariable() == out) {
          // bingo!
          auto queryVariables = plan->getAst()->variables();
          std::vector<ExecutionNode*> subNodes(
              subqueryNode->getSubquery()->getDependencyChain(true));

          // check if the subquery result variable is used after the FOR loop as
          // well
          std::unordered_set<Variable const*> varsUsedLater(
              listNode->getVarsUsedLater());
          if (varsUsedLater.find(listNode->inVariable()) !=
              varsUsedLater.end()) {
            // exit the loop
            current = nullptr;
            break;
          }

          TRI_ASSERT(!subNodes.empty());
          auto returnNode = static_cast<ReturnNode*>(subNodes[0]);
          TRI_ASSERT(returnNode->getType() == EN::RETURN);

          modified = true;
          auto previous = n->getFirstDependency();
          auto insert = n->getFirstParent();
          TRI_ASSERT(insert != nullptr);

          // unlink the original SubqueryNode
          plan->unlinkNode(n, false);

          for (auto& it : subNodes) {
            // first unlink them all
            plan->unlinkNode(it, true);

            if (it->getType() == EN::SINGLETON) {
              // reached the singleton node already. that means we can stop
              break;
            }

            // and now insert them one level up
            if (it != returnNode) {
              // we skip over the subquery's return node. we don't need it
              // anymore
              insert->removeDependencies();
              TRI_ASSERT(it != nullptr);
              insert->addDependency(it);
              insert = it;

              // additionally rename the variables from the subquery so they
              // cannot conflict with the ones from the top query
              for (auto const& variable : it->getVariablesSetHere()) {
                queryVariables->renameVariable(variable->id);
              }
            }
          }

          // link the top node in the subquery with the original plan
          if (previous != nullptr) {
            insert->addDependency(previous);
          }

          // remove the list node from the plan
          plan->unlinkNode(listNode, false);

          queryVariables->renameVariable(returnNode->inVariable()->id,
                                         listNode->outVariable()->name);

          // finally replace the variables
          std::unordered_map<VariableId, Variable const*> replacements;
          replacements.emplace(listNode->outVariable()->id,
                               returnNode->inVariable());
          RedundantCalculationsReplacer finder(replacements);
          plan->root()->walk(finder);

          plan->clearVarUsageComputed();
          plan->invalidateCost();
          plan->findVarUsage();

          // abort optimization
          current = nullptr;
        }
      }

      if (current == nullptr) {
        break;
      }

      varsUsed.clear();
      current->getVariablesUsedHere(varsUsed);
      if (varsUsed.find(out) != varsUsed.end()) {
        // we found another node that uses the subquery variable
        // we need to stop the optimization attempts here
        break;
      }

      current = current->getFirstParent();
    }
  }

  opt->addPlan(std::move(plan), rule, modified);
}

static bool isValueTypeString(AstNode const* node) {
  return (node->type == NODE_TYPE_VALUE && node->value.type == VALUE_TYPE_STRING);
}

static bool isValueTypeCollection(AstNode const* node) {
  return node->type == NODE_TYPE_COLLECTION || isValueTypeString(node);
}

static bool isValueTypeNumber(AstNode* node) {
  return (node->type == NODE_TYPE_VALUE && (node->value.type == VALUE_TYPE_INT ||
                                            node->value.type == VALUE_TYPE_DOUBLE));
}

static bool applyFulltextOptimization(EnumerateListNode* elnode,
                                      LimitNode* limitNode, ExecutionPlan* plan) {
  std::vector<Variable const*> varsUsedHere = elnode->getVariablesUsedHere();
  TRI_ASSERT(varsUsedHere.size() == 1);
  // now check who introduced our variable
  ExecutionNode* node = plan->getVarSetBy(varsUsedHere[0]->id);
  if (node->getType() != EN::CALCULATION) {
    return false;
  }

  CalculationNode* calcNode = static_cast<CalculationNode*>(node);
  Expression* expr = calcNode->expression();
  // the expression must exist and it must have an astNode
  if (expr->node() == nullptr) {
    return false;// not the right type of node
  }
  AstNode* flltxtNode = expr->nodeForModification();
  if (flltxtNode->type != NODE_TYPE_FCALL) {
    return false;
  }

  // get the ast node of the expression
  auto func = static_cast<Function const*>(flltxtNode->getData());
  // we're looking for "FULLTEXT()", which is a function call
  // with a parameters array with collection, attribute, query, limit
  if (func->name != "FULLTEXT" || flltxtNode->numMembers() != 1) {
    return false;
  }
  AstNode* fargs = flltxtNode->getMember(0);
  if (fargs->numMembers() != 3 && fargs->numMembers() != 4) {
    return false;
  }

  AstNode* collArg = fargs->getMember(0);
  AstNode* attrArg = fargs->getMember(1);
  AstNode* queryArg = fargs->getMember(2);
  AstNode* limitArg = fargs->numMembers() == 4 ? fargs->getMember(3) : nullptr;
  if (!isValueTypeCollection(collArg) || !isValueTypeString(attrArg) ||
      !isValueTypeString(queryArg) || // (...  || queryArg->type == NODE_TYPE_REFERENCE)
      (limitArg != nullptr && !isValueTypeNumber(limitArg))) {
    return false;
  }

  std::string name = collArg->getString();
  TRI_vocbase_t* vocbase = plan->getAst()->query()->vocbase();
  std::vector<basics::AttributeName> field;
  TRI_ParseAttributeString(attrArg->getString(), field, /*allowExpansion*/false);
  if (field.empty()) {
    return false;
  }

  // check for suitable indexes
  std::shared_ptr<arangodb::Index> index;
  methods::Collections::lookup(vocbase, name, [&](LogicalCollection* logical) {
    for (auto idx : logical->getIndexes()) {
      if (idx->type() == arangodb::Index::IndexType::TRI_IDX_TYPE_FULLTEXT_INDEX) {
        TRI_ASSERT(idx->fields().size() == 1);
        if (basics::AttributeName::isIdentical(idx->fields()[0], field, false)) {
          index = idx;
          break;
        }
      }
    }
  });
  if (!index) { // no index found
    return false;
  }

  Ast* ast = plan->getAst();
  AstNode* args = ast->createNodeArray(3 + (limitArg != nullptr ? 0 : 1));
  args->addMember(ast->clone(collArg));  // only so createNodeFunctionCall doesn't throw
  args->addMember(attrArg);
  args->addMember(queryArg);
  if (limitArg != nullptr) {
    args->addMember(limitArg);
  }
  AstNode* cond = ast->createNodeFunctionCall("FULLTEXT", args);
  TRI_ASSERT(cond != nullptr);
  auto condition = std::make_unique<Condition>(ast);
  condition->andCombine(cond);
  condition->normalize(plan);

  // we assume by now that collection `name` exists
  aql::Collections* colls = plan->getAst()->query()->collections();
  aql::Collection* coll = colls->get(name);
  if (coll == nullptr) { // TODO: cleanup this mess
    coll = colls->add(name, AccessMode::Type::READ);
    if (!ServerState::instance()->isCoordinator()) {
      TRI_ASSERT(coll != nullptr);
      coll->setCollection(vocbase->lookupCollection(name).get());
      // FIXME: does this need to happen in the coordinator?
      plan->getAst()->query()->trx()->addCollectionAtRuntime(name);
    }
  }

  auto indexNode = new IndexNode(plan, plan->nextId(), vocbase,
                                 coll, elnode->outVariable(),
                                 std::vector<transaction::Methods::IndexHandle>{
                                   transaction::Methods::IndexHandle{index}},
                                 condition.get(), false);
  plan->registerNode(indexNode);
  condition.release();
  plan->replaceNode(elnode, indexNode);
  // mark removable, because it will not throw for most params
  // FIXME: technically we need to validate the query parameter
  calcNode->canRemoveIfThrows(true);

  if (limitArg != nullptr && limitNode == nullptr) { // add LIMIT
    size_t limit = static_cast<size_t>(limitArg->getIntValue());
    limitNode = new LimitNode(plan, plan->nextId(), 0, limit);
    plan->registerNode(limitNode);
    auto parents = indexNode->getParents(); // Intentional copy
    for (ExecutionNode* parent : parents) {
      if (!parent->replaceDependency(indexNode, limitNode)) {
        THROW_ARANGO_EXCEPTION_MESSAGE(TRI_ERROR_INTERNAL,
                                       "Could not replace dependencies of an old node");
      }
    }
    limitNode->addDependency(indexNode);
  }

  return true;
}

void arangodb::aql::fulltextIndexRule(Optimizer* opt,
                                      std::unique_ptr<ExecutionPlan> plan,
                                      OptimizerRule const* rule) {
  SmallVector<ExecutionNode*>::allocator_type::arena_type a;
  SmallVector<ExecutionNode*> nodes{a};
  bool modified = false;
  // inspect each return node and work upwards to SingletonNode
  plan->findEndNodes(nodes, true);

  for (ExecutionNode* node : nodes) {
    ExecutionNode* current = node;
    LimitNode* limit = nullptr; // maybe we have an existing LIMIT x,y
    while (current) {
      if (current->getType() == EN::ENUMERATE_LIST) {
        EnumerateListNode* elnode = static_cast<EnumerateListNode*>(current);
        modified = modified || applyFulltextOptimization(elnode, limit, plan.get());
        break;
      } else if (current->getType() == EN::LIMIT) {
        limit = static_cast<LimitNode*>(current);
      }
      current = current->getFirstDependency();  // inspect next node
    }
  }

  opt->addPlan(std::move(plan), rule, modified);
}


struct GeoIndexInfo {
  operator bool() const { return distanceNode && valid; }
  void invalidate() { valid = false; }
  GeoIndexInfo()
      : collectionNode(nullptr),
        executionNode(nullptr),
        indexNode(nullptr),
        setter(nullptr),
        expressionParent(nullptr),
        expressionNode(nullptr),
        distanceNode(nullptr),
        index(nullptr),
        range(nullptr),
        executionNodeType(EN::NORESULTS),
        within(false),
        lessgreaterequal(false),
        valid(true),
        constantPair{nullptr, nullptr}
        {}
  EnumerateCollectionNode*
      collectionNode;  // node that will be replaced by (geo) IndexNode
  ExecutionNode* executionNode;  // start node that is a sort or filter
  IndexNode* indexNode;          // AstNode that is the parent of the Node
  CalculationNode*
      setter;  // node that has contains the condition for filter or sort
  AstNode* expressionParent;  // AstNode that is the parent of the Node
  AstNode* expressionNode;    // AstNode that contains the sort/filter condition
  AstNode* distanceNode;      // AstNode that contains the distance parameters
  std::shared_ptr<arangodb::Index> index;  // pointer to geoindex
  AstNode const* range;                    // range for within
  ExecutionNode::NodeType
      executionNodeType;  // type of execution node sort or filter
  bool within;            // is this a within lookup
  bool lessgreaterequal;  // is this a check for le/ge (true) or lt/gt (false)
  bool valid;             // contains this node a valid condition
  std::vector<std::string> longitude;  // access path to longitude
  std::vector<std::string> latitude;   // access path to latitude
  std::pair<AstNode*, AstNode*> constantPair;
};

// candidate checking


// contains the AstNode* distanceNode a distance function?
// if so return a valid GeoIndexInfo object
GeoIndexInfo isDistanceFunction(AstNode* distanceNode,
                                AstNode* expressionParent) {
  // the expression must exist and it must be a function call
  auto rv = GeoIndexInfo{};
  if (distanceNode->type != NODE_TYPE_FCALL) {
    return rv;
  }

  // get the ast node of the expression
  auto func = static_cast<Function const*>(distanceNode->getData());

  // we're looking for "DISTANCE()", which is a function call
  // with an empty parameters array
  if (func->name != "DISTANCE" || distanceNode->numMembers() != 1) {
    return rv;
  }
  rv.distanceNode = distanceNode;
  rv.expressionNode = distanceNode;
  rv.expressionParent = expressionParent;
  return rv;
}


// checks if a node contanis a geo index function a valid operator to from
// a filter condition!
GeoIndexInfo isGeoFilterExpression(AstNode* node, AstNode* expressionParent) {
  // binary compare must be on top
  bool dist_first = true;
  bool lessEqual = true;
  auto rv = GeoIndexInfo{};
  if (node->type != NODE_TYPE_OPERATOR_BINARY_GE &&
      node->type != NODE_TYPE_OPERATOR_BINARY_GT &&
      node->type != NODE_TYPE_OPERATOR_BINARY_LE &&
      node->type != NODE_TYPE_OPERATOR_BINARY_LT) {
    return rv;
  }
  if (node->type == NODE_TYPE_OPERATOR_BINARY_GE ||
      node->type == NODE_TYPE_OPERATOR_BINARY_GT) {
    dist_first = false;
  }
  if (node->type == NODE_TYPE_OPERATOR_BINARY_GT ||
      node->type == NODE_TYPE_OPERATOR_BINARY_LT) {
    lessEqual = false;
  }

  if (node->numMembers() != 2) {
    return rv;
  }
  
  AstNode* first = node->getMember(0);
  AstNode* second = node->getMember(1);

  auto eval_stuff = [](bool dist_first, bool lessEqual, GeoIndexInfo&& dist_fun,
                       AstNode* value_node) {
    if (dist_first && dist_fun && value_node) {
      dist_fun.within = true;
      dist_fun.range = value_node;
      dist_fun.lessgreaterequal = lessEqual;
    } else {
      dist_fun.invalidate();
    }
    return dist_fun;
  };

  if (dist_first) {
    rv = eval_stuff(dist_first, lessEqual,
                    isDistanceFunction(first, expressionParent),
                    second);
  }
  if (!rv && !dist_first) {
    rv = eval_stuff(dist_first, lessEqual,
                    isDistanceFunction(second, expressionParent),
                    first);
  }
  if (rv) {
    // this must be set after checking if the node contains a distance node.
    rv.expressionNode = node;
  }

  return rv;
}

GeoIndexInfo iterativePreorderWithCondition(
    EN::NodeType type, AstNode* root,
    GeoIndexInfo (*condition)(AstNode*, AstNode*)) {
  // returns on first hit
  if (!root) {
    return GeoIndexInfo{};
  }
  std::vector<std::pair<AstNode*, AstNode*>> nodestack;
  nodestack.push_back({root, nullptr});

  while (nodestack.size()) {
    auto current = nodestack.back();
    nodestack.pop_back();
    GeoIndexInfo rv = condition(current.first, current.second);
    if (rv) {
      return rv;
    }

    if (type == EN::FILTER) {
      if (current.first->type == NODE_TYPE_OPERATOR_BINARY_AND ||
          current.first->type == NODE_TYPE_OPERATOR_NARY_AND) {
        for (std::size_t i = 0; i < current.first->numMembers(); ++i) {
          nodestack.push_back({current.first->getMember(i), current.first});
        }
      }
    } else if (type == EN::SORT) {
      // must be the only sort condition
    }
  }
  return GeoIndexInfo{};
}


GeoIndexInfo geoDistanceFunctionArgCheck(std::pair<AstNode const*, AstNode const*> const& pair
                                        ,ExecutionPlan* plan, GeoIndexInfo info) {
  // checks 2 parameters of distance function if they represent a valid access to
  // latitude and longitude attribute of the geo index.
  //
  // disance(a,b,c,d) - possible pairs are (a,b) and (c,d)

  std::pair<Variable const*, std::vector<arangodb::basics::AttributeName>> attributeAccess1;
  std::pair<Variable const*, std::vector<arangodb::basics::AttributeName>> attributeAccess2;

  // first and second should be based on the same document - need to provide the
  // document in order to see which collection is bound to it and if that
  // collections supports geo-index

  if (!pair.first->isAttributeAccessForVariable(attributeAccess1, true) ||
      !pair.second->isAttributeAccessForVariable(attributeAccess2, true)) {
    info.invalidate();
    return info;
  }

  TRI_ASSERT(attributeAccess1.first != nullptr);
  TRI_ASSERT(attributeAccess2.first != nullptr);

  // expect access of the for doc.attribute
  auto setter1 = plan->getVarSetBy(attributeAccess1.first->id);
  auto setter2 = plan->getVarSetBy(attributeAccess2.first->id);

  if (setter1 != nullptr && setter2 != nullptr && setter1 == setter2 &&
      setter1->getType() == EN::ENUMERATE_COLLECTION) {

    //get logical collection
    auto collNode = reinterpret_cast<EnumerateCollectionNode*>(setter1);
    auto coll = collNode->collection();
    auto logicalColl = coll->getCollection();

    //check for suitiable indexes
    for (auto indexShardPtr : logicalColl->getIndexes()) {
      // get real index
      arangodb::Index& index = *indexShardPtr.get();

      // check if current index is a geo-index
      std::size_t fieldNum = index.fields().size();
      bool isGeo1 = (index.type() == arangodb::Index::IndexType::TRI_IDX_TYPE_GEO1_INDEX) && fieldNum == 1;
      bool isGeo2 = (index.type() == arangodb::Index::IndexType::TRI_IDX_TYPE_GEO2_INDEX) && fieldNum == 2;

      if (!isGeo1  && !isGeo2) {
        continue;
      }

      if(isGeo2){
        // check access paths of attributes in ast and those in index match
        if (index.fields()[0] == attributeAccess1.second && index.fields()[1] == attributeAccess2.second) {
          info.collectionNode = collNode;
          info.index = indexShardPtr;
          TRI_AttributeNamesJoinNested(attributeAccess1.second, info.longitude, true);
          TRI_AttributeNamesJoinNested(attributeAccess2.second, info.latitude, true);
          return info;
        }
      } else if (isGeo1){
        std::vector<basics::AttributeName> fields1 = index.fields()[0];
        std::vector<basics::AttributeName> fields2 = index.fields()[0];

        VPackBuilder builder;
        indexShardPtr->toVelocyPack(builder,true,false);
        bool geoJson = builder.slice().get("geoJson").getBool();
        if(geoJson) {
          fields1.back().name += "[1]";
          fields2.back().name += "[0]";
        } else {
          fields1.back().name += "[0]";
          fields2.back().name += "[1]";
        }

        if (fields1 == attributeAccess1.second && fields2 == attributeAccess2.second) {
          info.collectionNode = collNode;
          info.index = indexShardPtr;
          TRI_AttributeNamesJoinNested(attributeAccess1.second, info.longitude, true);
          TRI_AttributeNamesJoinNested(attributeAccess2.second, info.latitude, true);
          return info;
        }
      } // if isGeo 1 or 2
    } // for index in collection
  } // if setters (enumerate collection)

  info.invalidate();
  return info;
}

bool checkDistanceArguments(GeoIndexInfo& info, ExecutionPlan* plan) {
  if (!info) {
    return false;
  }

  auto const& functionArguments = info.distanceNode->getMember(0);
  if (functionArguments->numMembers() < 4) {
    return false;
  }

  std::pair<AstNode*, AstNode*> argPair1 = {functionArguments->getMember(0),
                                            functionArguments->getMember(1)};
  std::pair<AstNode*, AstNode*> argPair2 = {functionArguments->getMember(2),
                                            functionArguments->getMember(3)};

  GeoIndexInfo result1 =
      geoDistanceFunctionArgCheck(argPair1, plan, info /*copy*/);
  GeoIndexInfo result2 =
      geoDistanceFunctionArgCheck(argPair2, plan, info /*copy*/);
  // info now conatins access path to collection

  // xor only one argument pair shall have a geoIndex
  if ((!result1 && !result2) || (result1 && result2)) {
    info.invalidate();
    return false;
  }

  GeoIndexInfo res;
  if (result1) {
    info = std::move(result1);
    info.constantPair = std::move(argPair2);
  } else {
    info = std::move(result2);
    info.constantPair = std::move(argPair1);
  }

  return true;
}

// checks a single sort or filter node
GeoIndexInfo identifyGeoOptimizationCandidate(ExecutionNode::NodeType type,
                                              ExecutionPlan* plan,
                                              ExecutionNode* n) {
  ExecutionNode* setter = nullptr;
  auto rv = GeoIndexInfo{};
  switch (type) {
    case EN::SORT: {
      auto node = static_cast<SortNode*>(n);
      auto& elements = node->getElements();

      // we're looking for "SORT DISTANCE(x,y,a,b) ASC", which has just one sort
      // criterion
      if (!(elements.size() == 1 && elements[0].ascending)) {
        // test on second makes sure the SORT is ascending
        return rv;
      }

      // variable of sort expression
      auto variable = elements[0].var;
      TRI_ASSERT(variable != nullptr);

      //// find the expression that is bound to the variable
      // get the expression node that holds the calculation
      setter = plan->getVarSetBy(variable->id);
    } break;

    case EN::FILTER: {
      auto node = static_cast<FilterNode*>(n);

      // filter nodes always have one input variable
      auto varsUsedHere = node->getVariablesUsedHere();
      TRI_ASSERT(varsUsedHere.size() == 1);

      // now check who introduced our variable
      auto variable = varsUsedHere[0];
      setter = plan->getVarSetBy(variable->id);
    } break;

    default:
      return rv;
  }

  // common part - extract astNode from setter witch is a calculation node
  if (setter == nullptr || setter->getType() != EN::CALCULATION) {
    return rv;
  }

  auto expression = static_cast<CalculationNode*>(setter)->expression();

  // the expression must exist and it must have an astNode
  if (expression == nullptr || expression->node() == nullptr) {
    // not the right type of node
    return rv;
  }
  AstNode* node = expression->nodeForModification();

  // FIXME -- technical debt -- code duplication / not all cases covered
  switch (type) {
    case EN::SORT: {
      // check comma separated parts of condition cond0, cond1, cond2
      rv = isDistanceFunction(node, nullptr);
    } break;

    case EN::FILTER: {
      rv = iterativePreorderWithCondition(type, node, &isGeoFilterExpression);
    } break;

    default:
      rv.invalidate();  // not required but make sure the result is invalid
  }

  rv.executionNode = n;
  rv.executionNodeType = type;
  rv.setter = static_cast<CalculationNode*>(setter);

  checkDistanceArguments(rv, plan);

  return rv;
};

// modify plan

// builds a condition that can be used with the index interface and
// contains all parameters required by the MMFilesGeoIndex
std::unique_ptr<Condition> buildGeoCondition(ExecutionPlan* plan,
                                             GeoIndexInfo& info) {
  AstNode* lat = info.constantPair.first;
  AstNode* lon = info.constantPair.second;
  auto ast = plan->getAst();
  auto varAstNode =
      ast->createNodeReference(info.collectionNode->outVariable());

  auto args = ast->createNodeArray(info.within ? 4 : 3);
  args->addMember(varAstNode);  // collection
  args->addMember(lat);         // latitude
  args->addMember(lon);         // longitude

  AstNode* cond = nullptr;
  if (info.within) {
    // WITHIN
    args->addMember(info.range);
    auto lessValue = ast->createNodeValueBool(info.lessgreaterequal);
    args->addMember(lessValue);
    cond = ast->createNodeFunctionCall(TRI_CHAR_LENGTH_PAIR("WITHIN"), args);
  } else {
    // NEAR
    cond = ast->createNodeFunctionCall(TRI_CHAR_LENGTH_PAIR("NEAR"), args);
  }

  TRI_ASSERT(cond != nullptr);

  auto condition = std::make_unique<Condition>(ast);
  condition->andCombine(cond);
  condition->normalize(plan);
  return condition;
}

void replaceGeoCondition(ExecutionPlan* plan, GeoIndexInfo& info) {
  if (info.expressionParent && info.executionNodeType == EN::FILTER) {
    auto ast = plan->getAst();
    CalculationNode* newNode = nullptr;
    Expression* expr =
        new Expression(plan, ast, static_cast<CalculationNode*>(info.setter)
                                ->expression()
                                ->nodeForModification()
                                ->clone(ast));

    try {
      newNode = new CalculationNode(
          plan, plan->nextId(), expr,
          static_cast<CalculationNode*>(info.setter)->outVariable());
    } catch (...) {
      delete expr;
      throw;
    }

    plan->registerNode(newNode);
    plan->replaceNode(info.setter, newNode);

    bool done = false;

    // Modifies the node in the following way: checks if a binary and node has
    // a child that is a filter condition. if so it replaces the node with the
    // other child effectively deleting the filter condition.
    AstNode* modified = ast->traverseAndModify(
        newNode->expression()->nodeForModification(),
        [&done, &info](AstNode* node) {
          if (done) {
            return node;
          }
          if (node->type == NODE_TYPE_OPERATOR_BINARY_AND) {
            for (std::size_t i = 0; i < node->numMembers(); i++) {
              if (node == info.expressionNode &&
                  isGeoFilterExpression(node->getMemberUnchecked(i), node)) {
                done = true;
                //select the other node - not the member containing the error message
                return node->getMemberUnchecked(i ? 0 : 1);
              }
            }
          }
          return node;
        });

    if (modified != newNode->expression()->node()){
      newNode->expression()->replaceNode(modified);
    }

    if (done) {
      return;
    }

    auto replaceInfo = iterativePreorderWithCondition(
        EN::FILTER, newNode->expression()->nodeForModification(),
        &isGeoFilterExpression);

    if (newNode->expression()->nodeForModification() ==
        replaceInfo.expressionParent) {
      if (replaceInfo.expressionParent->type == NODE_TYPE_OPERATOR_BINARY_AND) {
        for (std::size_t i = 0; i < replaceInfo.expressionParent->numMembers();
             ++i) {
          if (replaceInfo.expressionParent->getMember(i) != replaceInfo.expressionNode) {
            newNode->expression()->replaceNode( replaceInfo.expressionParent->getMember(i));
            return;
          }
        }
      }
    }

    // else {
    //  // COULD BE IMPROVED
    //  if(replaceInfo.expressionParent->type == NODE_TYPE_OPERATOR_BINARY_AND){
    //    // delete ast node - we would need the parent of expression parent to
    //    delete the node
    //    // we do not have it available here so we just replace the node
    //    with true return;
    //  }
    //}

    // fallback
    auto replacement = ast->createNodeValueBool(true);
    for (std::size_t i = 0; i < replaceInfo.expressionParent->numMembers();
         ++i) {
      if (replaceInfo.expressionParent->getMember(i) ==
          replaceInfo.expressionNode) {
        // edit in place for now; TODO change to replace instead
        TEMPORARILY_UNLOCK_NODE(replaceInfo.expressionParent);
        replaceInfo.expressionParent->removeMemberUnchecked(i);
        replaceInfo.expressionParent->addMember(replacement);
      }
    }
  }
}

// applys the optimization for a candidate
bool applyGeoOptimization(bool near, ExecutionPlan* plan, GeoIndexInfo& first,
                          GeoIndexInfo& second) {
  if (!first && !second) {
    return false;
  }

  if (!first) {
    first = std::move(second);
    second.invalidate();
  }

  // We are not allowed to be a inner loop
  if (first.collectionNode->isInInnerLoop() &&
      first.executionNodeType == EN::SORT) {
    return false;
  }

  std::unique_ptr<Condition> condition(buildGeoCondition(plan, first));

  auto inode = new IndexNode(
      plan, plan->nextId(), first.collectionNode->vocbase(),
      first.collectionNode->collection(), first.collectionNode->outVariable(),
      std::vector<transaction::Methods::IndexHandle>{
          transaction::Methods::IndexHandle{first.index}},
      condition.get(), false);
  plan->registerNode(inode);
  condition.release();

  plan->replaceNode(first.collectionNode, inode);

  replaceGeoCondition(plan, first);
  replaceGeoCondition(plan, second);

  // if executionNode is sort OR a filter without further sub conditions
  // the node can be unlinked
  auto unlinkNode = [&](GeoIndexInfo& info) {
    if (info && !info.expressionParent) {
      if (!arangodb::ServerState::instance()->isCoordinator() ||
          info.executionNodeType == EN::FILTER) {
        plan->unlinkNode(info.executionNode);
      } else if (info.executionNodeType == EN::SORT) {
        // make sure sort is not reinserted in cluster
        static_cast<SortNode*>(info.executionNode)->_reinsertInCluster = false;
      }
    }
  };

  unlinkNode(first);
  unlinkNode(second);

  // signal that plan has been changed
  return true;
}

void arangodb::aql::geoIndexRule(Optimizer* opt,
                                 std::unique_ptr<ExecutionPlan> plan,
                                 OptimizerRule const* rule) {
  SmallVector<ExecutionNode*>::allocator_type::arena_type a;
  SmallVector<ExecutionNode*> nodes{a};
  bool modified = false;
  // inspect each return node and work upwards to SingletonNode
  plan->findEndNodes(nodes, true);

  for (auto& node : nodes) {
    GeoIndexInfo sortInfo{};
    GeoIndexInfo filterInfo{};
    auto current = node;

    while (current) {
      switch (current->getType()) {
        case EN::SORT: {
          sortInfo =
              identifyGeoOptimizationCandidate(EN::SORT, plan.get(), current);
          break;
        }
        case EN::FILTER: {
          if (filterInfo) {
            // do not overwrite an already found condition, but test first if the
            // new condition is actually valid
            GeoIndexInfo test;
            test =
                identifyGeoOptimizationCandidate(EN::FILTER, plan.get(), current);
            if (test) {
              filterInfo = test;
            }
          } else {
            filterInfo =
                identifyGeoOptimizationCandidate(EN::FILTER, plan.get(), current);
          }
          break;
        }
        case EN::ENUMERATE_COLLECTION: {
          EnumerateCollectionNode* collnode =
              static_cast<EnumerateCollectionNode*>(current);
          if ((sortInfo && sortInfo.collectionNode != collnode) ||
              (filterInfo && filterInfo.collectionNode != collnode)) {
            filterInfo.invalidate();
            sortInfo.invalidate();
            break;
          }
          if (applyGeoOptimization(true, plan.get(), filterInfo, sortInfo)) {
            modified = true;
            filterInfo.invalidate();
            sortInfo.invalidate();
          }
          break;
        }

        case EN::INDEX:
        case EN::COLLECT: {
          filterInfo.invalidate();
          sortInfo.invalidate();
          break;
        }

        default: {
          // skip - do nothing
          break;
        }
      }

      current = current->getFirstDependency();  // inspect next node
    }
  }

  opt->addPlan(std::move(plan), rule, modified);
}<|MERGE_RESOLUTION|>--- conflicted
+++ resolved
@@ -4031,6 +4031,9 @@
       }
       case EN::SINGLETON:
       case EN::ENUMERATE_LIST:
+#ifdef USE_IRESEARCH
+      case EN::ENUMERATE_IRESEARCH_VIEW:
+#endif
       case EN::SUBQUERY:
       case EN::COLLECT:
       case EN::INSERT:
@@ -4042,16 +4045,7 @@
       case EN::LIMIT:
       case EN::SORT:
       case EN::TRAVERSAL:
-<<<<<<< HEAD
-      case EN::INDEX:
-      case EN::SHORTEST_PATH:
-#ifdef USE_IRESEARCH
-      case EN::ENUMERATE_IRESEARCH_VIEW:
-#endif
-      {
-=======
       case EN::SHORTEST_PATH: {
->>>>>>> 2870b8f5
         // if we meet any of the above, then we abort . . .
       }
     }
