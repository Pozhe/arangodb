////////////////////////////////////////////////////////////////////////////////
/// DISCLAIMER
///
/// Copyright 2014-2017 ArangoDB GmbH, Cologne, Germany
/// Copyright 2004-2014 triAGENS GmbH, Cologne, Germany
///
/// Licensed under the Apache License, Version 2.0 (the "License");
/// you may not use this file except in compliance with the License.
/// You may obtain a copy of the License at
///
///     http://www.apache.org/licenses/LICENSE-2.0
///
/// Unless required by applicable law or agreed to in writing, software
/// distributed under the License is distributed on an "AS IS" BASIS,
/// WITHOUT WARRANTIES OR CONDITIONS OF ANY KIND, either express or implied.
/// See the License for the specific language governing permissions and
/// limitations under the License.
///
/// Copyright holder is ArangoDB GmbH, Cologne, Germany
///
/// @author Jan Steemann
////////////////////////////////////////////////////////////////////////////////

#include "ExecutionEngine.h"

#include "Aql/BasicBlocks.h"
#include "Aql/CalculationBlock.h"
#include "Aql/ClusterBlocks.h"
#include "Aql/CollectBlock.h"
#include "Aql/Collection.h"
#include "Aql/CollectNode.h"
#include "Aql/CollectOptions.h"
#include "Aql/EnumerateCollectionBlock.h"
#include "Aql/EnumerateListBlock.h"
#include "Aql/EnumerateViewBlock.h"
#include "Aql/ExecutionNode.h"
#include "Aql/IndexBlock.h"
#include "Aql/ModificationBlocks.h"
#include "Aql/Query.h"
#include "Aql/SortBlock.h"
#include "Aql/SubqueryBlock.h"
#include "Aql/TraversalBlock.h"
#include "Aql/ShortestPathBlock.h"
#include "Aql/ShortestPathNode.h"
#include "Aql/WalkerWorker.h"
#include "Basics/Exceptions.h"
#include "Basics/VelocyPackHelper.h"
#include "Cluster/ClusterComm.h"
#include "Cluster/ClusterInfo.h"
#include "Cluster/CollectionLockState.h"
#include "Cluster/TraverserEngineRegistry.h"
#include "Logger/Logger.h"
#include "StorageEngine/TransactionState.h"
#include "Transaction/Methods.h"
#include "VocBase/ticks.h"

using namespace arangodb;
using namespace arangodb::aql;

// @brief Local struct to create the
// information required to build traverser engines
// on DB servers.
struct TraverserEngineShardLists {
  explicit TraverserEngineShardLists(size_t length) {
    // Make sure they all have a fixed size.
    edgeCollections.resize(length);
  }

  ~TraverserEngineShardLists() {}

  // Mapping for edge collections to shardIds.
  // We have to retain the ordering of edge collections, all
  // vectors of these in one run need to have identical size.
  // This is because the conditions to query those edges have the
  // same ordering.
  std::vector<std::vector<ShardID>> edgeCollections;

  // Mapping for vertexCollections to shardIds.
  std::unordered_map<std::string, std::vector<ShardID>> vertexCollections;
  
#ifdef USE_ENTERPRISE
  std::set<ShardID> inaccessibleShards;
#endif
};

/// Typedef for a complicated mapping used in TraverserEngines.
typedef std::unordered_map<ServerID, TraverserEngineShardLists> Serv2ColMap;

/// @brief helper function to create a block
static ExecutionBlock* CreateBlock(
    ExecutionEngine* engine, ExecutionNode const* en,
    std::unordered_map<ExecutionNode*, ExecutionBlock*> const& cache,
    std::unordered_set<std::string> const& includedShards) {
  switch (en->getType()) {
    case ExecutionNode::SINGLETON: {
      return new SingletonBlock(engine, static_cast<SingletonNode const*>(en));
    }
    case ExecutionNode::INDEX: {
      return new IndexBlock(engine, static_cast<IndexNode const*>(en));
    }
    case ExecutionNode::ENUMERATE_COLLECTION: {
      return new EnumerateCollectionBlock(
          engine, static_cast<EnumerateCollectionNode const*>(en));
    }
    case ExecutionNode::ENUMERATE_LIST: {
      return new EnumerateListBlock(engine,
                                    static_cast<EnumerateListNode const*>(en));
    }
    case ExecutionNode::ENUMERATE_VIEW: {
      return new EnumerateViewBlock(engine,
                                    static_cast<EnumerateViewNode const*>(en));
    }
    case ExecutionNode::TRAVERSAL: {
      return new TraversalBlock(engine, static_cast<TraversalNode const*>(en));
    }
    case ExecutionNode::SHORTEST_PATH: {
      return new ShortestPathBlock(engine, static_cast<ShortestPathNode const*>(en));
    }
    case ExecutionNode::CALCULATION: {
      return new CalculationBlock(engine,
                                  static_cast<CalculationNode const*>(en));
    }
    case ExecutionNode::FILTER: {
      return new FilterBlock(engine, static_cast<FilterNode const*>(en));
    }
    case ExecutionNode::LIMIT: {
      return new LimitBlock(engine, static_cast<LimitNode const*>(en));
    }
    case ExecutionNode::SORT: {
      return new SortBlock(engine, static_cast<SortNode const*>(en));
    }
    case ExecutionNode::COLLECT: {
      auto aggregationMethod =
          static_cast<CollectNode const*>(en)->aggregationMethod();

      if (aggregationMethod ==
          CollectOptions::CollectMethod::COLLECT_METHOD_HASH) {
        return new HashedCollectBlock(engine,
                                      static_cast<CollectNode const*>(en));
      } else if (aggregationMethod ==
                 CollectOptions::CollectMethod::COLLECT_METHOD_SORTED) {
        return new SortedCollectBlock(engine,
                                      static_cast<CollectNode const*>(en));
      }

      THROW_ARANGO_EXCEPTION_MESSAGE(TRI_ERROR_INTERNAL,
                                     "cannot instantiate CollectBlock with "
                                     "undetermined aggregation method");
    }
    case ExecutionNode::SUBQUERY: {
      auto es = static_cast<SubqueryNode const*>(en);
      auto it = cache.find(es->getSubquery());

      TRI_ASSERT(it != cache.end());

      return new SubqueryBlock(engine, static_cast<SubqueryNode const*>(en),
                               it->second);
    }
    case ExecutionNode::RETURN: {
      return new ReturnBlock(engine, static_cast<ReturnNode const*>(en));
    }
    case ExecutionNode::REMOVE: {
      return new RemoveBlock(engine, static_cast<RemoveNode const*>(en));
    }
    case ExecutionNode::INSERT: {
      return new InsertBlock(engine, static_cast<InsertNode const*>(en));
    }
    case ExecutionNode::UPDATE: {
      return new UpdateBlock(engine, static_cast<UpdateNode const*>(en));
    }
    case ExecutionNode::REPLACE: {
      return new ReplaceBlock(engine, static_cast<ReplaceNode const*>(en));
    }
    case ExecutionNode::UPSERT: {
      return new UpsertBlock(engine, static_cast<UpsertNode const*>(en));
    }
    case ExecutionNode::NORESULTS: {
      return new NoResultsBlock(engine, static_cast<NoResultsNode const*>(en));
    }
    case ExecutionNode::SCATTER: {
      auto shardIds =
          static_cast<ScatterNode const*>(en)->collection()->shardIds(includedShards);
      return new ScatterBlock(engine, static_cast<ScatterNode const*>(en),
                              *shardIds);
    }
    case ExecutionNode::DISTRIBUTE: {
      auto shardIds =
          static_cast<DistributeNode const*>(en)->collection()->shardIds(includedShards);
      return new DistributeBlock(
          engine, static_cast<DistributeNode const*>(en), *shardIds,
          static_cast<DistributeNode const*>(en)->collection());
    }
    case ExecutionNode::GATHER: {
      return new GatherBlock(engine, static_cast<GatherNode const*>(en));
    }
    case ExecutionNode::REMOTE: {
      auto remote = static_cast<RemoteNode const*>(en);
      return new RemoteBlock(engine, remote, remote->server(),
                             remote->ownName(), remote->queryId());
    }
  }
        
  THROW_ARANGO_EXCEPTION_MESSAGE(TRI_ERROR_INTERNAL, "illegal node type");
}

/// @brief create the engine
ExecutionEngine::ExecutionEngine(Query* query)
    : _stats(),
      _itemBlockManager(query->resourceMonitor()),
      _blocks(),
      _root(nullptr),
      _query(query),
      _resultRegister(0),
      _wasShutdown(false),
      _previouslyLockedShards(nullptr),
      _lockedShards(nullptr) {
  _blocks.reserve(8);
}

/// @brief destroy the engine, frees all assigned blocks
ExecutionEngine::~ExecutionEngine() {
  try {
    shutdown(TRI_ERROR_INTERNAL);
  } catch (...) {
    // shutdown can throw - ignore it in the destructor
  }

  for (auto& it : _blocks) {
    delete it;
  }
}

struct Instanciator final : public WalkerWorker<ExecutionNode> {
  ExecutionEngine* engine;
  ExecutionBlock* root;
  std::unordered_map<ExecutionNode*, ExecutionBlock*> cache;

  explicit Instanciator(ExecutionEngine* engine)
      : engine(engine), root(nullptr) {}

  ~Instanciator() {}

  virtual void after(ExecutionNode* en) override final {
    ExecutionBlock* block = nullptr;
    {
      if (en->getType() == ExecutionNode::TRAVERSAL || en->getType() == ExecutionNode::SHORTEST_PATH) {
        // We have to prepare the options before we build the block
        static_cast<GraphNode*>(en)->prepareOptions();
      }

      std::unique_ptr<ExecutionBlock> eb(CreateBlock(engine, en, cache, std::unordered_set<std::string>()));

      // do we need to adjust the root node?
      auto const nodeType = en->getType();

      if (nodeType == ExecutionNode::DISTRIBUTE ||
          nodeType == ExecutionNode::SCATTER ||
          nodeType == ExecutionNode::GATHER) {
        THROW_ARANGO_EXCEPTION_MESSAGE(
            TRI_ERROR_INTERNAL, "logic error, got cluster node in local query");
      }

      engine->addBlock(eb.get());

      if (!en->hasParent()) {
        // yes. found a new root!
        root = eb.get();
      }

      block = eb.release();
    }

    TRI_ASSERT(block != nullptr);

    // Now add dependencies:
    for (auto const& it : en->getDependencies()) {
      auto it2 = cache.find(it);
      TRI_ASSERT(it2 != cache.end());
      TRI_ASSERT(it2->second != nullptr);
      block->addDependency(it2->second);
    }

    cache.emplace(en, block);
  }
};

// Here is a description of how the instantiation of an execution plan
// works in the cluster. See below for a complete example
//
// The instantiation of this works as follows:
// (0) Variable usage and register planning is done in the global plan
// (1) A walk with subqueries is done on the whole plan
//     The purpose is to plan how many ExecutionEngines we need, where they
//     have to be instantiated and which plan nodes belong to each of them.
//     Such a walk is depth first and visits subqueries after it has visited
//     the dependencies of the subquery node recursively. Whenever the
//     walk passes by a RemoteNode it switches location between coordinator
//     and DBserver and starts a new engine. The nodes of an engine are
//     collected in the after method.
//     This walk results in a list of engines and a list of nodes for
//     each engine. It follows that the order in these lists is as follows:
//     The first engine is the main one on the coordinator, it has id 0.
//     The order of the engines is exactly as they are discovered in the
//     walk. That is, engines closer to the root are earlier and engines
//     in subqueries are later. The nodes in each engine are always
//     done in a way such that a dependency D of a node N is earlier in the
//     list as N, and a subquery node is later in the list than the nodes
//     of the subquery.
// (2) buildEngines is called with that data. It proceeds engine by engine,
//     starting from the back of the list. This means that an engine that
//     is referred to in a RemoteNode (because its nodes are dependencies
//     of that node) are always already instantiated before the RemoteNode
//     is instantiated. The corresponding query ids are collected in a
//     global hash table, for which the key consists of the id of the
//     RemoteNode using the query and the actual query id. For each engine,
//     the nodes are instantiated along the list of nodes for that engine.
//     This means that all dependencies of a node N are already instantiated
//     when N is instantiated. We distinguish the coordinator and the
//     DBserver case. In the former one we have to clone a part of the
//     plan and in the latter we have to send a part to a DBserver via HTTP.
//
// Here is a fully worked out example:
//
// FOR i IN [1,2]
//   FOR d IN coll
//     FILTER d.pass == i
//     LET s = (FOR e IN coll2 FILTER e.name == d.name RETURN e)
//     RETURN {d:d, s:s}
//
// this is optimized to, variable and register planning is done in this plan:
//
//    Singleton
//        ^
//   EnumList [1,2]             Singleton
//        ^                         ^
//     Scatter (2)            Enum coll2
//        ^                         ^
//     Remote              Calc e.name==d.name
//        ^                         ^
//    Enum coll                  Filter (3)
//        ^                         ^
//  Calc d.pass==i               Remote
//        ^                         ^
//     Filter (1)                Gather
//        ^                         ^
//     Remote                    Return
//        ^                         ^
//     Gather                       |
//        ^                         |
//     Subquery  -------------------/
//        ^
//  Calc {d:d, s:s}
//        ^
//      Return (0)
//
// There are 4 engines here, their corresponding root nodes are labelled
// in the above picture in round brackets with the ids of the engine.
// Engines 1 and 3 have to be replicated for each shard of coll or coll2
// respectively, and sent to the right DBserver via HTTP. Engine 0 is the
// main one on the coordinator and engine 2 is a non-main part on the
// coordinator. Recall that the walk goes first to the dependencies before
// it visits the nodes of the subquery. Thus, the walk builds up the lists
// in this order:
//   engine 0: [Remote, Gather, Remote, Gather, Return, Subquery, Calc, Return]
//   engine 1: [Remote, Enum coll, Calc d.pass==i, Filter]
//   engine 2: [Singleton, EnumList [1,2], Scatter]
//   engine 3: [Singleton, Enum coll2, Calc e.name==d.name, Filter]
// buildEngines will then do engines in the order 3, 2, 1, 0 and for each
// of them the nodes from left to right in these lists. In the end, we have
// a proper instantiation of the whole thing.

struct CoordinatorInstanciator : public WalkerWorker<ExecutionNode> {
  enum EngineLocation { COORDINATOR, DBSERVER };

  struct EngineInfo {
    EngineInfo(EngineLocation location, size_t id, arangodb::aql::QueryPart p,
               size_t idOfRemoteNode)
        : location(location),
          id(id),
          nodes(),
          part(p),
          idOfRemoteNode(idOfRemoteNode),
          collection(nullptr),
          auxiliaryCollections(),
          populated(false) {}

    void populate() {
      // mop: compiler should inline that I suppose :S
      auto collectionFn = [&](Collection* col) -> void {
        if (col->isSatellite() || collection != nullptr) {
          auxiliaryCollections.emplace(col);
        } else {
          collection = col;
        }
      };
      Collection* localCollection = nullptr;
      for (auto en = nodes.rbegin(); en != nodes.rend(); ++en) {
        // find the collection to be used
        if ((*en)->getType() == ExecutionNode::ENUMERATE_COLLECTION) {
          localCollection = const_cast<Collection*>(
              static_cast<EnumerateCollectionNode*>((*en))->collection());
          collectionFn(localCollection);
        } else if ((*en)->getType() == ExecutionNode::INDEX) {
          localCollection = const_cast<Collection*>(
              static_cast<IndexNode*>((*en))->collection());
          collectionFn(localCollection);
        } else if ((*en)->getType() == ExecutionNode::INSERT ||
                   (*en)->getType() == ExecutionNode::UPDATE ||
                   (*en)->getType() == ExecutionNode::REPLACE ||
                   (*en)->getType() == ExecutionNode::REMOVE ||
                   (*en)->getType() == ExecutionNode::UPSERT) {
          localCollection = const_cast<Collection*>(
              static_cast<ModificationNode*>((*en))->collection());
          collectionFn(localCollection);
        }
      }
      // mop: no non satellite collection found
      if (collection == nullptr) {
        // mop: just take the last satellite then
        collection = localCollection;
      }
      // mop: ok we are actually only working with a satellite...
      // so remove its shardId from the auxiliaryShards again
      if (collection != nullptr) {
        auxiliaryCollections.erase(collection);
      }
      populated = true;
    }

    Collection* getCollection() {
      if (!populated) {
        populate();
      }
      TRI_ASSERT(collection != nullptr);
      return collection;
    }

    std::unordered_set<Collection*>& getAuxiliaryCollections() {
      if (!populated) {
        populate();
      }
      return auxiliaryCollections;
    }

    EngineLocation const location;
    size_t const id;
    std::vector<ExecutionNode*> nodes;
    arangodb::aql::QueryPart part;  // only relevant for DBserver parts
    size_t idOfRemoteNode;          // id of the remote node
    Collection* collection;
    std::unordered_set<Collection*> auxiliaryCollections;
    bool populated;
    // in the original plan that needs this engine
  };

  void includedShards(std::unordered_set<std::string> const& allowed) {
    _includedShards = allowed;
  }


  Query* query;
  QueryRegistry* queryRegistry;
  ExecutionBlock* root;
  EngineLocation currentLocation;
  size_t currentEngineId;
  std::vector<EngineInfo> engines;
  std::vector<size_t> engineStack;  // stack of engine ids, used for
                                    // RemoteNodes
  std::unordered_set<std::string> collNamesSeenOnDBServer;
  std::unordered_set<std::string> _includedShards;
  // names of sharded collections that we have already seen on a DBserver
  // this is relevant to decide whether or not the engine there is a main
  // query or a dependent one.

  std::unordered_map<std::string, std::string> queryIds;

  std::unordered_set<Collection*> auxiliaryCollections;
  // this map allows to find the queries which are the parts of the big
  // query. There are two cases, the first is for the remote queries on
  // the DBservers, for these, the key is:
  //   itoa(ID of RemoteNode in original plan) + ":" + shardId
  // and the value is the
  //   queryId on DBserver
  // with a * appended, if it is a PART_MAIN query.
  // The second case is a query, which lives on the coordinator but is not
  // the main query. For these, we store
  //   itoa(ID of RemoteNode in original plan) + "/" + <name of vocbase>
  // and the value is the
  //   queryId used in the QueryRegistry
  // this is built up when we instantiate the various engines on the
  // DBservers and used when we instantiate the ones on the
  // coordinator. Note that the main query and engine is not put into
  // this map at all.

  std::unordered_map<traverser::TraverserEngineID, std::unordered_set<std::string>> traverserEngines;
  // This map allows to find all traverser engine parts of the query.
  // The first value is the engine id. The second value is a list of
  // shards this engine is responsible for.
  // All shards that are not yet in queryIds have to be locked by
  // one of the traverserEngines.
  // TraverserEngines will always give the PART_MAIN to other parts
  // of the queries if they desire them.

  CoordinatorInstanciator(Query* query, QueryRegistry* queryRegistry)
      : query(query),
        queryRegistry(queryRegistry),
        root(nullptr),
        currentLocation(COORDINATOR),
        currentEngineId(0),
        engines() {
    TRI_ASSERT(query != nullptr);
    TRI_ASSERT(queryRegistry != nullptr);

    engines.emplace_back(COORDINATOR, 0, PART_MAIN, 0);
  }

  ~CoordinatorInstanciator() {}

  /// @brief generatePlanForOneShard
  void generatePlanForOneShard(VPackBuilder& builder, size_t nr,
                               EngineInfo* info, QueryId& connectedId,
                               std::string const& shardId, bool verbose) {
    // copy the relevant fragment of the plan for each shard
    // Note that in these parts of the query there are no SubqueryNodes,
    // since they are all on the coordinator!
    ExecutionPlan plan(query->ast());

    ExecutionNode* previous = nullptr;
    for (ExecutionNode const* current : info->nodes) {
      auto clone = current->clone(&plan, false, false);

      if (current->getType() == ExecutionNode::REMOTE) {
        // update the remote node with the information about the query
        static_cast<RemoteNode*>(clone)
            ->server("server:" + arangodb::ServerState::instance()->getId());
        static_cast<RemoteNode*>(clone)->ownName(shardId);
        static_cast<RemoteNode*>(clone)->queryId(connectedId);
        // only one of the remote blocks is responsible for forwarding the
        // initializeCursor and shutDown requests
        // for simplicity, we always use the first remote block if we have more
        // than one
        static_cast<RemoteNode*>(clone)->isResponsibleForInitializeCursor(nr == 0);
      }

      if (previous != nullptr) {
        clone->addDependency(previous);
      }

      previous = clone;
    }
    plan.root(previous);
    plan.setVarUsageComputed();
    return plan.root()->toVelocyPack(builder, verbose);
  }

  /// @brief distributePlanToShard, send a single plan to one shard
  void distributePlanToShard(arangodb::CoordTransactionID& coordTransactionID,
                             EngineInfo* info,
                             QueryId& connectedId, std::string const& shardId,
                             VPackSlice const& planSlice) {
    Collection* collection = info->getCollection();
    TRI_ASSERT(collection != nullptr);

    // create a JSON representation of the plan
    VPackBuilder result;
    result.openObject();

    result.add("plan", VPackValue(VPackValueType::Object));

    VPackBuilder tmp;
    query->ast()->variables()->toVelocyPack(tmp);
    result.add("initialize", VPackValue(false));
    result.add("variables", tmp.slice());

    result.add("collections", VPackValue(VPackValueType::Array));
    result.openObject();
    result.add("name", VPackValue(shardId));
    result.add("type", VPackValue(AccessMode::typeString(collection->accessType)));
    result.close();

<<<<<<< HEAD
    // mop: this is currently only working for satellites and hardcoded to their structure
    for (auto auxiliaryCollection: info->getAuxiliaryCollections()) {
      TRI_ASSERT(auxiliaryCollection->isSatellite());

=======
    for (auto const& auxiliaryCollection : info->getAuxiliaryCollections()) {
      if (auxiliaryCollection == collection) {
        // report each different collection just once
        continue;
      }
>>>>>>> fbfd3491
      // add the collection
      result.openObject();
      result.add("name", VPackValue(auxiliaryCollection->getName())); // returns the *current* shard 
      result.add("type", VPackValue(AccessMode::typeString(auxiliaryCollection->accessType)));
      result.close();
    }
    result.close(); // collections

    result.add(VPackObjectIterator(planSlice));
    result.close(); // plan

    if (info->part == arangodb::aql::PART_MAIN) {
      result.add("part", VPackValue("main"));
    } else {
      result.add("part", VPackValue("dependent"));
    }

    result.add(VPackValue("options"));
#ifdef USE_ENTERPRISE
    if (query->trx()->state()->options().skipInaccessibleCollections &&
        query->trx()->isInaccessibleCollectionId(collection->getPlanId())) {
      aql::QueryOptions opts = query->queryOptions();
      TRI_ASSERT(opts.transactionOptions.skipInaccessibleCollections);
      opts.inaccessibleCollections.insert(shardId);
      opts.inaccessibleCollections.insert(collection->getCollection()->cid_as_string());
      opts.toVelocyPack(result, true);
    } else {
      // the toVelocyPack will open & close the "options" object
      query->queryOptions().toVelocyPack(result, true);
    }
#else
    // the toVelocyPack will open & close the "options" object
    query->queryOptions().toVelocyPack(result, true);
#endif

    result.close();

    TRI_ASSERT(result.isClosed());

    auto body = std::make_shared<std::string const>(result.slice().toJson());

    //LOG_TOPIC(ERR, arangodb::Logger::FIXME) << "GENERATED A PLAN FOR THE REMOTE SERVERS: " << *(body.get());
    // << "\n";

    auto cc = arangodb::ClusterComm::instance();
    if (cc != nullptr) {
      // nullptr only happens on controlled shutdown

      std::string const url("/_db/"
                            + arangodb::basics::StringUtils::urlEncode(collection->vocbase->name()) +
                            "/_api/aql/instantiate");

      auto headers = std::make_unique<std::unordered_map<std::string, std::string>>();
      (*headers)["X-Arango-Nolock"] = shardId;  // Prevent locking
      cc->asyncRequest("", coordTransactionID, "shard:" + shardId,
                       arangodb::rest::RequestType::POST,
                       url, body, headers, nullptr, 90.0);
    }
  }

  /// @brief aggregateQueryIds, get answers for all shards in a Scatter/Gather
  void aggregateQueryIds(EngineInfo* info,
                         std::shared_ptr<arangodb::ClusterComm>& cc,
                         arangodb::CoordTransactionID& coordTransactionID,
                         Collection* collection) {
    // pick up the remote query ids
    auto shardIds = collection->shardIds(_includedShards);

    std::string error;
    int count = 0;
    int nrok = 0;
    int errorCode = TRI_ERROR_NO_ERROR;
    for (count = (int)shardIds->size(); count > 0; count--) {
      auto res = cc->wait("", coordTransactionID, 0, "", 90.0);

      if (res.status == arangodb::CL_COMM_RECEIVED) {
        if (res.answer_code == arangodb::rest::ResponseCode::OK ||
            res.answer_code == arangodb::rest::ResponseCode::CREATED ||
            res.answer_code == arangodb::rest::ResponseCode::ACCEPTED) {
          // query instantiated without problems
          nrok++;

          VPackSlice tmp = res.answer->payload().get("queryId");
          std::string queryId;
          if (tmp.isString()) {
            queryId = tmp.copyString();
          }

          // std::cout << "DB SERVER ANSWERED WITHOUT ERROR: " <<
          // res.answer->body() << ", REMOTENODEID: " << info.idOfRemoteNode <<
          // " SHARDID:"  << res.shardID << ", QUERYID: " << queryId << "\n";
          std::string theID =
              arangodb::basics::StringUtils::itoa(info->idOfRemoteNode) + ":" +
              res.shardID;

          if (info->part == arangodb::aql::PART_MAIN) {
            queryId += "*";
          }
          queryIds.emplace(theID, queryId);
        } else {
          error += "DB SERVER ANSWERED WITH ERROR: ";
          error += res.answer->payload().toJson();
          error += "\n";
        }
      } else {
        error += res.stringifyErrorMessage();
        if (errorCode == TRI_ERROR_NO_ERROR) {
          errorCode = res.getErrorCode();
        }
      }
    }

    size_t numShards = shardIds->size();
    //LOG_TOPIC(ERR, arangodb::Logger::FIXME) << "GOT ALL RESPONSES FROM DB SERVERS: " << nrok << "\n";

    if (nrok != static_cast<int>(numShards)) {
      if (errorCode == TRI_ERROR_NO_ERROR) {
        errorCode = TRI_ERROR_INTERNAL; // must have an error
      }
      THROW_ARANGO_EXCEPTION_MESSAGE(errorCode, error);
    }
  }

  /// @brief distributePlansToShards, for a single Scatter/Gather block
  void distributePlansToShards(EngineInfo* info, QueryId connectedId) {
    //LOG_TOPIC(ERR, arangodb::Logger::FIXME) << "distributePlansToShards: " << info.id;
    Collection* collection = info->getCollection();
    TRI_ASSERT(collection != nullptr);

    // now send the plan to the remote servers
    arangodb::CoordTransactionID coordTransactionID = TRI_NewTickServer();
    auto cc = arangodb::ClusterComm::instance();
    if (cc != nullptr) {
      // nullptr only happens on controlled shutdown
      
      auto auxiliaryCollections = info->getAuxiliaryCollections();
      // iterate over all shards of the collection
      size_t nr = 0;
      auto shardIds = collection->shardIds(_includedShards);
      for (auto const& shardId : *shardIds) {
        // inject the current shard id into the collection
        collection->setCurrentShard(shardId);
      
        // inject the current shard id for auxiliary collections
        std::string auxShardId;
        for (auto const& auxiliaryCollection : auxiliaryCollections) {
          auto auxShardIds = auxiliaryCollection->shardIds();
          if (auxiliaryCollection->isSatellite()) {
            TRI_ASSERT(auxShardIds->size() == 1);
            auxShardId = (*auxShardIds)[0];
          } else {
            auxShardId = (*auxShardIds)[nr];
          }
          auxiliaryCollection->setCurrentShard(auxShardId);
        }

        VPackBuilder b;
        generatePlanForOneShard(b, nr, info, connectedId, shardId, true);

        ++nr;
        distributePlanToShard(coordTransactionID, info,
                              connectedId, shardId,
                              b.slice());
      }

      collection->resetCurrentShard();
      
      // reset shard for auxiliary collections too
      for (auto const& auxiliaryCollection: auxiliaryCollections) {
        auxiliaryCollection->resetCurrentShard();
      }

      aggregateQueryIds(info, cc, coordTransactionID, collection);
    }
  }

  /// @brief buildEngineCoordinator, for a single piece
  ExecutionEngine* buildEngineCoordinator(EngineInfo* info) {
    Query* localQuery = query;
    bool needToClone = info->id > 0;  // use the original for the main part
    if (needToClone) {
      // need a new query instance on the coordinator
      localQuery = query->clone(PART_DEPENDENT, false);
    }

    try {
      auto clusterInfo = arangodb::ClusterInfo::instance();
      auto engine = std::make_unique<ExecutionEngine>(localQuery);
      localQuery->setEngine(engine.get());

      std::unordered_map<ExecutionNode*, ExecutionBlock*> cache;
      RemoteNode* remoteNode = nullptr;

      for (auto en = info->nodes.begin(); en != info->nodes.end(); ++en) {
        auto const nodeType = (*en)->getType();

        if (nodeType == ExecutionNode::REMOTE) {
          remoteNode = static_cast<RemoteNode*>((*en));
          continue;
        }

        // for all node types but REMOTEs, we create blocks
        ExecutionBlock* eb = CreateBlock(engine.get(), (*en), cache, _includedShards);

        try {
          engine.get()->addBlock(eb);
        } catch (...) {
          delete eb;
          throw;
        }

        for (auto const& dep : (*en)->getDependencies()) {
          auto d = cache.find(dep);

          if (d != cache.end()) {
            // add regular dependencies
            TRI_ASSERT((*d).second != nullptr);
            eb->addDependency((*d).second);
          }
        }

        if (nodeType == ExecutionNode::GATHER) {
          // we found a gather node
          if (remoteNode == nullptr) {
            THROW_ARANGO_EXCEPTION_MESSAGE(TRI_ERROR_INTERNAL,
                                           "expecting a RemoteNode");
          }

          // now we'll create a remote node for each shard and add it to the
          // gather node
          auto gatherNode = static_cast<GatherNode const*>(*en);
          Collection const* collection = gatherNode->collection();

          auto shardIds = collection->shardIds(_includedShards);
          for (auto const& shardId : *shardIds) {
            std::string theId =
                arangodb::basics::StringUtils::itoa(remoteNode->id()) + ":" +
                shardId;

            auto it = queryIds.find(theId);
            if (it == queryIds.end()) {
              THROW_ARANGO_EXCEPTION_MESSAGE(TRI_ERROR_INTERNAL,
                                             "could not find query id in list");
            }
            std::string idThere = it->second;
            if (idThere.back() == '*') {
              idThere.pop_back();
            }

            auto serverList = clusterInfo->getResponsibleServer(shardId);
            if (serverList->empty()) {
              THROW_ARANGO_EXCEPTION_MESSAGE(TRI_ERROR_CLUSTER_BACKEND_UNAVAILABLE,
                                            "Could not find responsible server for shard " + shardId);
            }

            // use "server:" instead of "shard:" to send query fragments to 
            // the correct servers, even after failover or when a follower drops
            // the problem with using the previous shard-based approach was that 
            // responsibilities for shards may change at runtime.
            // however, an AQL query must send all requests for the query to the 
            // initially used servers.
            // if there is a failover while the query is executing, we must still 
            // send all following requests to the same servers, and not the newly 
            // responsible servers.
            // otherwise we potentially would try to get data from a query from 
            // server B while the query was only instanciated on server A.
            TRI_ASSERT(!serverList->empty());
            auto& leader = (*serverList)[0];
            ExecutionBlock* r = new RemoteBlock(engine.get(), remoteNode,
                                                "server:" + leader,  // server
                                                "",                  // ownName
                                                idThere);            // queryId

            try {
              engine.get()->addBlock(r);
            } catch (...) {
              delete r;
              throw;
            }

            TRI_ASSERT(r != nullptr);
            eb->addDependency(r);
          }
        }

        // the last block is always the root
        engine->root(eb);

        // put it into our cache:
        cache.emplace(*en, eb);
      }

      TRI_ASSERT(engine->root() != nullptr);

      // localQuery is stored in the engine
      return engine.release();
    } catch (...) {
      localQuery->releaseEngine();  // engine is already destroyed by unique_ptr
      if (needToClone) {
        delete localQuery;
      }
      throw;
    }
  }

  /// @brief Build traverser engines on DBServers. Coordinator still uses
  ///        traversal block.
  void buildTraverserEnginesForNode(GraphNode* en) {
    // We have to initialize all options. After this point the node
    // is not cloneable any more.
    en->prepareOptions();
    VPackBuilder optsBuilder;
    graph::BaseOptions* opts = en->options();
    opts->buildEngineInfo(optsBuilder);
    // All info in opts is identical for each traverser engine.
    // Only the shards are different.
    std::vector<std::unique_ptr<arangodb::aql::Collection>> const& edges = en->edgeColls();

    // Here we create a mapping
    // ServerID => ResponsibleShards
    // Where Responsible shards is divided in edgeCollections and vertexCollections
    // For edgeCollections the Ordering is important for the index access.
    // Also the same edgeCollection can be included twice (iff direction is ANY)
    auto clusterInfo = arangodb::ClusterInfo::instance();
    Serv2ColMap mappingServerToCollections;
    size_t length = edges.size();
    
#ifdef USE_ENTERPRISE
    transaction::Methods* trx = query->trx();
    transaction::Options& trxOps = query->trx()->state()->options();
#endif
    
    auto findServerLists = [&] (ShardID const& shard) -> Serv2ColMap::iterator {
      auto serverList = clusterInfo->getResponsibleServer(shard);
      if (serverList->empty()) {
        THROW_ARANGO_EXCEPTION_MESSAGE(TRI_ERROR_CLUSTER_BACKEND_UNAVAILABLE,
                                       "Could not find responsible server for shard " + shard);
      }
      TRI_ASSERT(!serverList->empty());
      auto& leader = (*serverList)[0];
      auto pair = mappingServerToCollections.find(leader);
      if (pair == mappingServerToCollections.end()) {
        mappingServerToCollections.emplace(leader, TraverserEngineShardLists{length});
        pair = mappingServerToCollections.find(leader);
      }
      return pair;
    };

    for (size_t i = 0; i < length; ++i) {
      auto shardIds = edges[i]->shardIds(_includedShards);
      for (auto const& shard : *shardIds) {
        auto pair = findServerLists(shard);
        pair->second.edgeCollections[i].emplace_back(shard);
      }
    }
    
    std::vector<std::unique_ptr<arangodb::aql::Collection>> const& vertices =
        en->vertexColls();
    if (vertices.empty()) {
      std::unordered_set<std::string> knownEdges;
      for (auto const& it : edges) {
        knownEdges.emplace(it->getName());
      }
      // This case indicates we do not have a named graph. We simply use
      // ALL collections known to this query.
      std::map<std::string, Collection*>* cs = query->collections()->collections();
      for (auto const& collection : (*cs)) {
        if (knownEdges.find(collection.second->getName()) == knownEdges.end()) {
          // This collection is not one of the edge collections used in this
          // graph.
          auto shardIds = collection.second->shardIds(_includedShards);
          for (ShardID const& shard : *shardIds) {
            auto pair = findServerLists(shard);
            pair->second.vertexCollections[collection.second->getName()].emplace_back(shard);
#ifdef USE_ENTERPRISE
            if (trx->isInaccessibleCollectionId(collection.second->getPlanId())) {
              TRI_ASSERT(ServerState::instance()->isSingleServerOrCoordinator());
              TRI_ASSERT(trxOps.skipInaccessibleCollections);
              pair->second.inaccessibleShards.insert(shard);
              pair->second.inaccessibleShards.insert(collection.second->getCollection()->cid_as_string());
            }
#endif
          }
        }
      }
      // We have to make sure that all engines at least know all vertex collections.
      // Thanks to fanout...
      for (auto const& collection : (*cs)) {
        for (auto& entry : mappingServerToCollections) {
          auto it = entry.second.vertexCollections.find(collection.second->getName());
          if (it == entry.second.vertexCollections.end()) {
            entry.second.vertexCollections.emplace(collection.second->getName(),
                                                   std::vector<ShardID>());
          }
        }
      }
    } else {
      // This Traversal is started with a GRAPH. It knows all relevant collections.
      for (auto const& it : vertices) {
        auto shardIds = it->shardIds(_includedShards);
        for (ShardID const& shard : *shardIds) {
          auto pair = findServerLists(shard);
          pair->second.vertexCollections[it->getName()].emplace_back(shard);
#ifdef USE_ENTERPRISE
          if (trx->isInaccessibleCollectionId(it->getPlanId())) {
            TRI_ASSERT(trxOps.skipInaccessibleCollections);
            pair->second.inaccessibleShards.insert(shard);
            pair->second.inaccessibleShards.insert(it->getCollection()->cid_as_string());
          }
#endif
        }
      }
      // We have to make sure that all engines at least know all vertex collections.
      // Thanks to fanout...
      for (auto const& it : vertices) {
        for (auto& entry : mappingServerToCollections) {
          auto vIt = entry.second.vertexCollections.find(it->getName());
          if (vIt == entry.second.vertexCollections.end()) {
            entry.second.vertexCollections.emplace(it->getName(),
                                                   std::vector<ShardID>());
          }
        }
      }
    }

    // Now we create a VPack Object containing the relevant information
    // for the Traverser Engines.
    // First the options (which are identical for all engines.
    // Second the list of shards this engine is responsible for.
    // Shards are not overlapping between Engines as there is exactly
    // one engine per server.
    //
    // The resulting JSON is a s follows:
    //
    // {
    //   "options": <options.toVelocyPack>,
    //   "variables": [<vars used in conditions>], // optional
    //   "shards": {
    //     "edges" : [
    //       [ <shards of edge collection 1> ],
    //       [ <shards of edge collection 2> ]
    //     ],
    //     "vertices" : {
    //       "v1": [<shards of v1>], // may be empty
    //       "v2": [<shards of v2>]  // may be empty
    //     },
    //     "inaccessible": [<inaccessible shards>]
    //   }
    // }

    std::string const url("/_db/" + arangodb::basics::StringUtils::urlEncode(
                                        query->vocbase()->name()) +
                          "/_internal/traverser");
    auto cc = arangodb::ClusterComm::instance();
    if (cc == nullptr) {
      // nullptr only happens on controlled shutdown
      return;
    }
    bool hasVars = false;
    VPackBuilder varInfo;
    std::vector<aql::Variable const*> vars;
    en->getConditionVariables(vars);
    if (!vars.empty()) {
      hasVars = true;
      varInfo.openArray();
      for (auto v : vars) {
        v->toVelocyPack(varInfo);
      }
      varInfo.close();
    }

    VPackBuilder engineInfo;
    for (auto const& list : mappingServerToCollections) {
      std::unordered_set<std::string> shardSet;
      engineInfo.clear();
      engineInfo.openObject();
      engineInfo.add(VPackValue("options"));
      engineInfo.add(optsBuilder.slice());
      if (hasVars) {
        engineInfo.add(VPackValue("variables"));
        engineInfo.add(varInfo.slice());
      }

      engineInfo.add(VPackValue("shards"));
      engineInfo.openObject();
      engineInfo.add(VPackValue("vertices"));
      engineInfo.openObject();
      for (auto const& col : list.second.vertexCollections) {
        engineInfo.add(VPackValue(col.first));
        engineInfo.openArray();
        for (auto const& v : col.second) {
          shardSet.emplace(v);
          engineInfo.add(VPackValue(v));
        }
        engineInfo.close(); // this collection
      }
      engineInfo.close(); // vertices

      engineInfo.add(VPackValue("edges"));
      engineInfo.openArray();
      for (auto const& edgeShards : list.second.edgeCollections) {
        engineInfo.openArray();
        for (auto const& e : edgeShards) {
          shardSet.emplace(e);
          engineInfo.add(VPackValue(e));
        }
        engineInfo.close();
      }
      engineInfo.close(); // edges
      
#ifdef USE_ENTERPRISE
      if (!list.second.inaccessibleShards.empty()) {
        engineInfo.add(VPackValue("inaccessible"));
        engineInfo.openArray();
        for (ShardID const& shard : list.second.inaccessibleShards) {
          engineInfo.add(VPackValue(shard));
        }
        engineInfo.close(); // inaccessible
      }
#endif

      engineInfo.close(); // shards

      en->enhanceEngineInfo(engineInfo);

      engineInfo.close(); // base

      if (!shardSet.empty()) {
        arangodb::CoordTransactionID coordTransactionID = TRI_NewTickServer();
        std::unordered_map<std::string, std::string> headers;

        std::string shardList;
        for (auto const& shard : shardSet) {
          if (!shardList.empty()) {
            shardList += ",";
          }
          shardList += shard;
        }
        headers["X-Arango-Nolock"] = shardList;  // Prevent locking
        auto res = cc->syncRequest("", coordTransactionID, "server:" + list.first,
                                   RequestType::POST, url, engineInfo.toJson(),
                                   headers, 90.0);
        if (res->status != CL_COMM_SENT) {
          // Note If there was an error on server side we do not have CL_COMM_SENT
          std::string message("could not start all traversal engines");
          if (res->errorMessage.length() > 0) {
            message += std::string(" : ") + res->errorMessage;
          }
          THROW_ARANGO_EXCEPTION_MESSAGE(
              TRI_ERROR_CLUSTER_BACKEND_UNAVAILABLE, message);
        } else {
          // Only if the result was successful we will get here
          arangodb::basics::StringBuffer& body = res->result->getBody();

          std::shared_ptr<VPackBuilder> builder =
              VPackParser::fromJson(body.c_str(), body.length());
          VPackSlice resultSlice = builder->slice();
          if (!resultSlice.isNumber()) {
            THROW_ARANGO_EXCEPTION_MESSAGE(
                TRI_ERROR_INTERNAL, "got unexpected response from engine build request: '" + resultSlice.toJson() + "'");
          }
          auto engineId = resultSlice.getNumericValue<traverser::TraverserEngineID>();
          TRI_ASSERT(engineId != 0);
          traverserEngines.emplace(engineId, shardSet);
          en->addEngine(engineId, list.first);
        }
      }
    }
  }

  /// @brief buildEngines, build engines on DBservers and coordinator
  ExecutionEngine* buildEngines() {
    ExecutionEngine* engine = nullptr;
    QueryId id = 0;

    for (auto it = engines.rbegin(); it != engines.rend(); ++it) {
      EngineInfo* info = &(*it);
      //LOG_TOPIC(ERR, arangodb::Logger::FIXME) << "Doing engine: " << it->id << " location:"
      //          << it->location;
      if (info->location == COORDINATOR) {
        // create a coordinator-based engine
        engine = buildEngineCoordinator(info);
        TRI_ASSERT(engine != nullptr);

        if ((*it).id > 0) {
          // create a remote id for the engine that we can pass to
          // the plans to be created for the DBServers
          id = TRI_NewTickServer();

          try {
            queryRegistry->insert(id, engine->getQuery(), 600.0);
          } catch (...) {
            delete engine->getQuery();
            // This deletes the new query as well as the engine
            throw;
          }
          try {
            std::string queryId = arangodb::basics::StringUtils::itoa(id);
            std::string theID =
                arangodb::basics::StringUtils::itoa(it->idOfRemoteNode) + "/" +
                engine->getQuery()->vocbase()->name();
            queryIds.emplace(theID, queryId);
          } catch (...) {
            queryRegistry->destroy(engine->getQuery()->vocbase(), id,
                                   TRI_ERROR_INTERNAL);
            // This deletes query, engine and entry in QueryRegistry
            throw;
          }
        }
      } else {
        // create an engine on a remote DB server
        // hand in the previous engine's id
        distributePlansToShards(info, id);
      }
    }

    TRI_ASSERT(engine != nullptr);
    // return the last created coordinator-based engine
    // this is the local engine that we'll use to run the query
    return engine;
  }

  /// @brief before method for collection of pieces phase
  virtual bool before(ExecutionNode* en) override final {
    auto const nodeType = en->getType();

    if (nodeType == ExecutionNode::REMOTE) {
      // got a remote node
      // this indicates the end of an execution section

      engineStack.push_back(currentEngineId);

      // begin a new engine
      // flip current location
      currentLocation =
          (currentLocation == COORDINATOR ? DBSERVER : COORDINATOR);
      currentEngineId = engines.size();
      QueryPart part = PART_DEPENDENT;
      if (currentLocation == DBSERVER) {
        auto rn = static_cast<RemoteNode*>(en);
        Collection const* coll = rn->collection();
        if (collNamesSeenOnDBServer.find(coll->name) ==
            collNamesSeenOnDBServer.end()) {
          part = PART_MAIN;
          collNamesSeenOnDBServer.insert(coll->name);
        }
      }
      // For the coordinator we do not care about main or part:
      engines.emplace_back(currentLocation, currentEngineId, part, en->id());
    }

    if (nodeType == ExecutionNode::TRAVERSAL || nodeType == ExecutionNode::SHORTEST_PATH) {
      buildTraverserEnginesForNode(static_cast<GraphNode*>(en));
    }

    return false;
  }

  /// @brief after method for collection of pieces phase
  virtual void after(ExecutionNode* en) override final {
    auto const nodeType = en->getType();

    if (nodeType == ExecutionNode::REMOTE) {
      currentEngineId = engineStack.back();
      engineStack.pop_back();
      currentLocation = engines[currentEngineId].location;
    }

    // assign the current node to the current engine
    engines[currentEngineId].nodes.emplace_back(en);
  }
};

/// @brief shutdown, will be called exactly once for the whole query
int ExecutionEngine::shutdown(int errorCode) {
  int res = TRI_ERROR_NO_ERROR;
  if (_root != nullptr && !_wasShutdown) {
    // Take care of locking prevention measures in the cluster:
    if (_lockedShards != nullptr) {
      if (CollectionLockState::_noLockHeaders == _lockedShards) {
        CollectionLockState::_noLockHeaders = _previouslyLockedShards;
      }

      delete _lockedShards;
      _lockedShards = nullptr;
      _previouslyLockedShards = nullptr;
    }

    res = _root->shutdown(errorCode);

    // prevent a duplicate shutdown
    _wasShutdown = true;
  }

  return res;
}

/// @brief create an execution engine from a plan
ExecutionEngine* ExecutionEngine::instantiateFromPlan(
    QueryRegistry* queryRegistry, Query* query, ExecutionPlan* plan,
    bool planRegisters) {
  auto role = arangodb::ServerState::instance()->getRole();
  bool const isCoordinator =
      arangodb::ServerState::instance()->isCoordinator(role);
  bool const isDBServer = arangodb::ServerState::instance()->isDBServer(role);

  TRI_ASSERT(queryRegistry != nullptr);

  ExecutionEngine* engine = nullptr;

  try {
    if (!plan->varUsageComputed()) {
      plan->findVarUsage();
    }
    if (planRegisters) {
      plan->planRegisters();
    }

    ExecutionBlock* root = nullptr;

    if (isCoordinator) {
      // instantiate the engine on the coordinator
      auto inst =
          std::make_unique<CoordinatorInstanciator>(query, queryRegistry);
      // optionally restrict query to certain shards
      inst->includedShards(query->queryOptions().shardIds);

      try {
        plan->root()->walk(inst.get());  // if this throws, we need to
                                         // clean up as well
        engine = inst.get()->buildEngines();
        root = engine->root();
        // Now find all shards that take part:
        if (CollectionLockState::_noLockHeaders != nullptr) {
          engine->_lockedShards = new std::unordered_set<std::string>(
              *CollectionLockState::_noLockHeaders);
          engine->_previouslyLockedShards = CollectionLockState::_noLockHeaders;
        } else {
          engine->_lockedShards = new std::unordered_set<std::string>();
          engine->_previouslyLockedShards = nullptr;
        }
        // Note that it is crucial that this is a map and not an unordered_map,
        // because we need to guarantee the order of locking by using
        // alphabetical order on the shard names!
        std::map<std::string, std::pair<std::string, bool>> forLocking;
        for (auto& q : inst.get()->queryIds) {
          std::string theId = q.first;
          std::string queryId = q.second;

          // std::cout << "queryIds: " << theId << " : " << queryId <<
          // std::endl;
          auto pos = theId.find(':');
          if (pos != std::string::npos) {
            // So this is a remote one on a DBserver:
            if (queryId.back() == '*') {  // only the PART_MAIN one!
              queryId.pop_back();
              std::string shardId = theId.substr(pos + 1);
              engine->_lockedShards->insert(shardId);
              forLocking.emplace(shardId, std::make_pair(queryId, false));
            }
          }
        }

        // TODO is this enough? Do we have to somehow inform the other engines?
        for (auto& te : inst.get()->traverserEngines) {
          std::string traverserId = arangodb::basics::StringUtils::itoa(te.first);
          for (auto const& shardId : te.second) {
            if (forLocking.find(shardId) == forLocking.end()) {
              // No other node stated that it is responsible for locking this shard.
              // So the traverser engine has to step in.
              forLocking.emplace(shardId, std::make_pair(traverserId, true));
            }
          }
        }

        // Second round, this time we deal with the coordinator pieces
        // and tell them the lockedShards as well, we need to copy, since
        // they want to delete independently:
        for (auto& q : inst.get()->queryIds) {
          std::string theId = q.first;
          std::string queryId = q.second;
          // std::cout << "queryIds: " << theId << " : " << queryId <<
          // std::endl;
          auto pos = theId.find('/');
          if (pos != std::string::npos) {
            // std::cout << "Setting lockedShards for query ID "
            //          << queryId << std::endl;
            QueryId qId = arangodb::basics::StringUtils::uint64(queryId);
            TRI_vocbase_t* vocbase = query->vocbase();
            Query* q = queryRegistry->open(vocbase, qId);
            q->engine()->setLockedShards(
                new std::unordered_set<std::string>(*engine->_lockedShards));
            queryRegistry->close(vocbase, qId);
            // std::cout << "Setting lockedShards done." << std::endl;
          }
        }
        // Now lock them all in the right order:
        for (auto& p : forLocking) {
          std::string const& shardId = p.first;
          std::string const& queryId = p.second.first;
          bool isTraverserEngine = p.second.second;

          // Lock shard on DBserver:
          arangodb::CoordTransactionID coordTransactionID = TRI_NewTickServer();
          auto cc = arangodb::ClusterComm::instance();
          if (cc == nullptr) {
            // nullptr only happens on controlled shutdown
            THROW_ARANGO_EXCEPTION( TRI_ERROR_SHUTTING_DOWN);
          }

          TRI_vocbase_t* vocbase = query->vocbase();
          std::unique_ptr<ClusterCommResult> res;
          std::unordered_map<std::string, std::string> headers;
          if (isTraverserEngine) {
            std::string const url(
                "/_db/" +
                arangodb::basics::StringUtils::urlEncode(vocbase->name()) +
                "/_internal/traverser/lock/" + queryId + "/" + shardId);
            res = cc->syncRequest("", coordTransactionID, "shard:" + shardId,
                                  RequestType::PUT, url, "", headers, 90.0);
          } else {
            std::string const url(
                "/_db/" +
                arangodb::basics::StringUtils::urlEncode(vocbase->name()) +
                "/_api/aql/lock/" + queryId);
            res = cc->syncRequest("", coordTransactionID, "shard:" + shardId,
                                  RequestType::PUT, url, "{}", headers, 90.0);
          }
          if (res->status != CL_COMM_SENT) {
            std::string message("could not lock all shards");
            if (res->errorMessage.length() > 0) {
              message += std::string(" : ") + res->errorMessage;
            }
            THROW_ARANGO_EXCEPTION_MESSAGE(
                TRI_ERROR_QUERY_COLLECTION_LOCK_FAILED, message);
          }
        }
        CollectionLockState::_noLockHeaders = engine->_lockedShards;
      } catch (...) {
        // We need to destroy all queries that we have built and stuffed
        // into the QueryRegistry as well as those that we have pushed to
        // the DBservers via HTTP:
        TRI_vocbase_t* vocbase = query->vocbase();
        auto cc = arangodb::ClusterComm::instance();
        if (cc != nullptr) {
          // nullptr only happens during controlled shutdown
          for (auto& q : inst.get()->queryIds) {
            std::string theId = q.first;
            std::string queryId = q.second;
            auto pos = theId.find(':');
            if (pos != std::string::npos) {
              // So this is a remote one on a DBserver:
              std::string shardId = theId.substr(pos + 1);
              // Remove query from DBserver:
              arangodb::CoordTransactionID coordTransactionID =
                  TRI_NewTickServer();
              if (queryId.back() == '*') {
                queryId.pop_back();
              }
              std::string const url(
                  "/_db/" +
                  arangodb::basics::StringUtils::urlEncode(vocbase->name()) +
                  "/_api/aql/shutdown/" + queryId);
              std::unordered_map<std::string, std::string> headers;
              auto res =
                  cc->syncRequest("", coordTransactionID, "shard:" + shardId,
                                  arangodb::rest::RequestType::PUT,
                                  url, "{\"code\": 0}", headers, 120.0);
              // Ignore result, we need to try to remove all.
              // However, log the incident if we have an errorMessage.
              if (!res->errorMessage.empty()) {
                std::string msg("while trying to unregister query ");
                msg += queryId + ": " + res->stringifyErrorMessage();
                LOG_TOPIC(WARN, arangodb::Logger::FIXME) << msg;
              }
            } else {
              // Remove query from registry:
              try {
                queryRegistry->destroy(
                    vocbase, arangodb::basics::StringUtils::uint64(queryId),
                    TRI_ERROR_INTERNAL);
              } catch (...) {
                // Ignore problems
              }
            }
          }
          // Also we need to destroy all traverser engines that have been pushed to DBServers
          {

            std::string const url(
                "/_db/" +
                arangodb::basics::StringUtils::urlEncode(vocbase->name()) +
                "/_internal/traverser/");
            for (auto& te : inst.get()->traverserEngines) {
              std::string traverserId = arangodb::basics::StringUtils::itoa(te.first);
              arangodb::CoordTransactionID coordTransactionID =
                  TRI_NewTickServer();
              std::unordered_map<std::string, std::string> headers;
              // NOTE: te.second is the list of shards. So we just send delete
              // to the first of those shards
              auto res = cc->syncRequest(
                  "", coordTransactionID, "shard:" + *(te.second.begin()),
                  RequestType::DELETE_REQ, url + traverserId, "", headers, 90.0);

              // Ignore result, we need to try to remove all.
              // However, log the incident if we have an errorMessage.
              if (!res->errorMessage.empty()) {
                std::string msg("while trying to unregister traverser engine ");
                msg += traverserId + ": " + res->stringifyErrorMessage();
                LOG_TOPIC(WARN, arangodb::Logger::FIXME) << msg;
              }
            }
          }
        }
        throw;
      }
    } else {
      // instantiate the engine on a local server
      engine = new ExecutionEngine(query);
      auto inst = std::make_unique<Instanciator>(engine);
      plan->root()->walk(inst.get());
      root = inst.get()->root;
      TRI_ASSERT(root != nullptr);
    }

    TRI_ASSERT(root != nullptr);

    // inspect the root block of the query
    if (!isDBServer &&
        root->getPlanNode()->getType() == ExecutionNode::RETURN) {
      // it's a return node. now tell it to not copy its results from above,
      // but directly return it. we also need to note the RegisterId the
      // caller needs to look into when fetching the results

      // in short: this avoids copying the return values
      engine->resultRegister(
          static_cast<ReturnBlock*>(root)->returnInheritedResults());
    }

    engine->_root = root;

    if (plan->isResponsibleForInitialize()) {
      root->initialize();
      root->initializeCursor(nullptr, 0);
    }

    return engine;
  } catch (...) {
    if (!isCoordinator) {
      delete engine;
    }
    throw;
  }
}

/// @brief add a block to the engine
void ExecutionEngine::addBlock(ExecutionBlock* block) {
  TRI_ASSERT(block != nullptr);

  _blocks.emplace_back(block);
}<|MERGE_RESOLUTION|>--- conflicted
+++ resolved
@@ -578,18 +578,11 @@
     result.add("type", VPackValue(AccessMode::typeString(collection->accessType)));
     result.close();
 
-<<<<<<< HEAD
-    // mop: this is currently only working for satellites and hardcoded to their structure
-    for (auto auxiliaryCollection: info->getAuxiliaryCollections()) {
-      TRI_ASSERT(auxiliaryCollection->isSatellite());
-
-=======
     for (auto const& auxiliaryCollection : info->getAuxiliaryCollections()) {
       if (auxiliaryCollection == collection) {
         // report each different collection just once
         continue;
       }
->>>>>>> fbfd3491
       // add the collection
       result.openObject();
       result.add("name", VPackValue(auxiliaryCollection->getName())); // returns the *current* shard 
