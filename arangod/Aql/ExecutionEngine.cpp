////////////////////////////////////////////////////////////////////////////////
/// DISCLAIMER
///
/// Copyright 2014-2017 ArangoDB GmbH, Cologne, Germany
/// Copyright 2004-2014 triAGENS GmbH, Cologne, Germany
///
/// Licensed under the Apache License, Version 2.0 (the "License");
/// you may not use this file except in compliance with the License.
/// You may obtain a copy of the License at
///
///     http://www.apache.org/licenses/LICENSE-2.0
///
/// Unless required by applicable law or agreed to in writing, software
/// distributed under the License is distributed on an "AS IS" BASIS,
/// WITHOUT WARRANTIES OR CONDITIONS OF ANY KIND, either express or implied.
/// See the License for the specific language governing permissions and
/// limitations under the License.
///
/// Copyright holder is ArangoDB GmbH, Cologne, Germany
///
/// @author Jan Steemann
////////////////////////////////////////////////////////////////////////////////

#include "ExecutionEngine.h"

#include "Aql/AqlResult.h"
#include "Aql/BasicBlocks.h"
#include "Aql/ClusterBlocks.h"
#include "Aql/Collection.h"
#include "Aql/EngineInfoContainerCoordinator.h"
#include "Aql/EngineInfoContainerDBServer.h"
#include "Aql/ExecutionNode.h"
#include "Aql/GraphNode.h"
#include "Aql/Query.h"
#include "Aql/QueryRegistry.h"
#include "Aql/WalkerWorker.h"
#include "Cluster/ClusterComm.h"
#include "Cluster/CollectionLockState.h"
#include "Cluster/ServerState.h"
#include "Logger/Logger.h"

using namespace arangodb;
using namespace arangodb::aql;

// @brief Local struct to create the
// information required to build traverser engines
// on DB servers.
struct TraverserEngineShardLists {
  explicit TraverserEngineShardLists(size_t length) {
    // Make sure they all have a fixed size.
    edgeCollections.resize(length);
  }

  ~TraverserEngineShardLists() {}

  // Mapping for edge collections to shardIds.
  // We have to retain the ordering of edge collections, all
  // vectors of these in one run need to have identical size.
  // This is because the conditions to query those edges have the
  // same ordering.
  std::vector<std::vector<ShardID>> edgeCollections;

  // Mapping for vertexCollections to shardIds.
  std::unordered_map<std::string, std::vector<ShardID>> vertexCollections;

#ifdef USE_ENTERPRISE
  std::set<ShardID> inaccessibleShards;
#endif
};

/**
 * @brief Create AQL blocks from a list of ExectionNodes
 * Only works in cluster mode
 *
 * @param nodes The list of Nodes => Blocks
 * @param restrictToShards This query is restricted to those shards
 * @param queryIds A Mapping: RemoteNodeId -> DBServerId -> [snippetId]
 *
 * @return A result containing the error in bad case.
 */
Result ExecutionEngine::createBlocks(
    std::vector<ExecutionNode*> const& nodes,
    std::unordered_set<std::string> const& restrictToShards,
    MapRemoteToSnippet const& queryIds) {
  TRI_ASSERT(arangodb::ServerState::instance()->isCoordinator());

  std::unordered_map<ExecutionNode*, ExecutionBlock*> cache;
  RemoteNode const* remoteNode = nullptr;

  // We need to traverse the nodes from back to front, the walker collects
  // them in the wrong ordering
  for (auto it = nodes.rbegin(); it != nodes.rend(); ++it) {
    auto en = *it;
    auto const nodeType = en->getType();

    if (nodeType == ExecutionNode::REMOTE) {
      remoteNode = static_cast<RemoteNode const*>(en);
      continue;
    }


    // for all node types but REMOTEs, we create blocks
    std::unordered_set<std::string> const includedShards{};
    std::unique_ptr<ExecutionBlock> uptrEb(
        en->createBlock(*this, cache, includedShards));

    if (uptrEb == nullptr) {
      return {TRI_ERROR_INTERNAL, "illegal node type"};
    }

    auto eb = uptrEb.get();

    // Transfers ownership
    addBlock(eb);
    uptrEb.release();

    for (auto const& dep : en->getDependencies()) {
      auto d = cache.find(dep);

      if (d != cache.end()) {
        // add regular dependencies
        TRI_ASSERT((*d).second != nullptr);
        eb->addDependency((*d).second);
      }
    }

    if (nodeType == ExecutionNode::GATHER) {
      // we found a gather node
      if (remoteNode == nullptr) {
        return {TRI_ERROR_INTERNAL, "expecting a remoteNode"};
      }

      // now we'll create a remote node for each shard and add it to the
      // gather node (eb->addDependency)
      auto serversForRemote = queryIds.find(remoteNode->id());
      // Planning gone terribly wrong. The RemoteNode does not have a
      // counter-part to fetch data from.
      TRI_ASSERT(serversForRemote != queryIds.end());
      if (serversForRemote == queryIds.end()) {
        return {TRI_ERROR_INTERNAL, "Did not find a DBServer to contact for RemoteNode."};
      }

      // use "server:" instead of "shard:" to send query fragments to
      // the correct servers, even after failover or when a follower drops
      // the problem with using the previous shard-based approach was that
      // responsibilities for shards may change at runtime.
      // however, an AQL query must send all requests for the query to the
      // initially used servers.
      // if there is a failover while the query is executing, we must still
      // send all following requests to the same servers, and not the newly
      // responsible servers.
      // otherwise we potentially would try to get data from a query from
      // server B while the query was only instanciated on server A.
      for (auto const& serverToSnippet : serversForRemote->second) {
        auto const& serverID = serverToSnippet.first;
        for (auto const& snippetId : serverToSnippet.second) {
          auto r = std::make_unique<RemoteBlock>(this, remoteNode,
              serverID, "", snippetId);
          TRI_ASSERT(r != nullptr);
          eb->addDependency(r.get());
          addBlock(r.get());
          r.release();
        }
      }
    }

    // the last block is always the root
    root(eb);

    // put it into our cache:
    cache.emplace(en, eb);
  }
  return {TRI_ERROR_NO_ERROR};
}

/// @brief create the engine
ExecutionEngine::ExecutionEngine(Query* query)
    : _stats(),
      _itemBlockManager(query->resourceMonitor()),
      _blocks(),
      _root(nullptr),
      _query(query),
      _resultRegister(0),
      _wasShutdown(false),
      _previouslyLockedShards(nullptr),
      _lockedShards(nullptr) {
  _blocks.reserve(8);
}

/// @brief destroy the engine, frees all assigned blocks
ExecutionEngine::~ExecutionEngine() {
  try {
    shutdown(TRI_ERROR_INTERNAL);
  } catch (...) {
    // shutdown can throw - ignore it in the destructor
  }

  for (auto& it : _blocks) {
    delete it;
  }
}

struct Instanciator final : public WalkerWorker<ExecutionNode> {
  ExecutionEngine* engine;
  ExecutionBlock* root;
  std::unordered_map<ExecutionNode*, ExecutionBlock*> cache;

  explicit Instanciator(ExecutionEngine* engine)
      : engine(engine), root(nullptr) {}

  ~Instanciator() {}

  virtual void after(ExecutionNode* en) override final {
    ExecutionBlock* block = nullptr;
    {
      if (en->getType() == ExecutionNode::TRAVERSAL ||
          en->getType() == ExecutionNode::SHORTEST_PATH) {
        // We have to prepare the options before we build the block
        static_cast<GraphNode*>(en)->prepareOptions();
      }

      // do we need to adjust the root node?
      auto const nodeType = en->getType();

      if (nodeType == ExecutionNode::DISTRIBUTE ||
          nodeType == ExecutionNode::SCATTER ||
#ifdef USE_IRESEARCH
          nodeType == ExecutionNode::SCATTER_IRESEARCH_VIEW ||
#endif
          nodeType == ExecutionNode::GATHER) {
        THROW_ARANGO_EXCEPTION_MESSAGE(
            TRI_ERROR_INTERNAL, "logic error, got cluster node in local query");
      }

      static const std::unordered_set<std::string> EMPTY;
      block = engine->addBlock(en->createBlock(*engine, cache, EMPTY));

      if (!en->hasParent()) {
        // yes. found a new root!
        root = block;
      }
    }

    TRI_ASSERT(block != nullptr);

    // Now add dependencies:
    for (auto const& it : en->getDependencies()) {
      auto it2 = cache.find(it);
      TRI_ASSERT(it2 != cache.end());
      TRI_ASSERT(it2->second != nullptr);
      block->addDependency(it2->second);
    }

    cache.emplace(en, block);
  }
};

// Here is a description of how the instantiation of an execution plan
// works in the cluster. See below for a complete example
//
// The instantiation of this works as follows:
// (0) Variable usage and register planning is done in the global plan
// (1) A walk with subqueries is done on the whole plan
//     The purpose is to plan how many ExecutionEngines we need, where they
//     have to be instantiated and which plan nodes belong to each of them.
//     Such a walk is depth first and visits subqueries after it has visited
//     the dependencies of the subquery node recursively. Whenever the
//     walk passes by a RemoteNode it switches location between coordinator
//     and DBserver and starts a new engine. The nodes of an engine are
//     collected in the after method.
//     This walk results in a list of engines and a list of nodes for
//     each engine. It follows that the order in these lists is as follows:
//     The first engine is the main one on the coordinator, it has id 0.
//     The order of the engines is exactly as they are discovered in the
//     walk. That is, engines closer to the root are earlier and engines
//     in subqueries are later. The nodes in each engine are always
//     done in a way such that a dependency D of a node N is earlier in the
//     list as N, and a subquery node is later in the list than the nodes
//     of the subquery.
// (2) buildEngines is called with that data. It proceeds engine by engine,
//     starting from the back of the list. This means that an engine that
//     is referred to in a RemoteNode (because its nodes are dependencies
//     of that node) are always already instantiated before the RemoteNode
//     is instantiated. The corresponding query ids are collected in a
//     global hash table, for which the key consists of the id of the
//     RemoteNode using the query and the actual query id. For each engine,
//     the nodes are instantiated along the list of nodes for that engine.
//     This means that all dependencies of a node N are already instantiated
//     when N is instantiated. We distinguish the coordinator and the
//     DBserver case. In the former one we have to clone a part of the
//     plan and in the latter we have to send a part to a DBserver via HTTP.
//
// Here is a fully worked out example:
//
// FOR i IN [1,2]
//   FOR d IN coll
//     FILTER d.pass == i
//     LET s = (FOR e IN coll2 FILTER e.name == d.name RETURN e)
//     RETURN {d:d, s:s}
//
// this is optimized to, variable and register planning is done in this plan:
//
//    Singleton
//        ^
//   EnumList [1,2]             Singleton
//        ^                         ^
//     Scatter (2)            Enum coll2
//        ^                         ^
//     Remote              Calc e.name==d.name
//        ^                         ^
//    Enum coll                  Filter (3)
//        ^                         ^
//  Calc d.pass==i               Remote
//        ^                         ^
//     Filter (1)                Gather
//        ^                         ^
//     Remote                    Return
//        ^                         ^
//     Gather                       |
//        ^                         |
//     Subquery  -------------------/
//        ^
//  Calc {d:d, s:s}
//        ^
//      Return (0)
//
// There are 4 engines here, their corresponding root nodes are labelled
// in the above picture in round brackets with the ids of the engine.
// Engines 1 and 3 have to be replicated for each shard of coll or coll2
// respectively, and sent to the right DBserver via HTTP. Engine 0 is the
// main one on the coordinator and engine 2 is a non-main part on the
// coordinator. Recall that the walk goes first to the dependencies before
// it visits the nodes of the subquery. Thus, the walk builds up the lists
// in this order:
//   engine 0: [Remote, Gather, Remote, Gather, Return, Subquery, Calc, Return]
//   engine 1: [Remote, Enum coll, Calc d.pass==i, Filter]
//   engine 2: [Singleton, EnumList [1,2], Scatter]
//   engine 3: [Singleton, Enum coll2, Calc e.name==d.name, Filter]
// buildEngines will then do engines in the order 3, 2, 1, 0 and for each
// of them the nodes from left to right in these lists. In the end, we have
// a proper instantiation of the whole thing.

struct CoordinatorInstanciator : public WalkerWorker<ExecutionNode> {
 private:
  EngineInfoContainerCoordinator _coordinatorParts;
  EngineInfoContainerDBServer _dbserverParts;
  bool _isCoordinator;
  QueryId _lastClosed;
  Query* _query;

 public:
<<<<<<< HEAD
  CoordinatorInstanciator(Query* query)
      : _isCoordinator(true),
        _lastClosed(0),
        _query(query) {
    TRI_ASSERT(_query);
  }
=======

  explicit CoordinatorInstanciator(Query* query)
      : _dbserverParts(query), _isCoordinator(true), _lastClosed(0), _query(query) {}
>>>>>>> 2870b8f5

  ~CoordinatorInstanciator() {}

  /// @brief before method for collection of pieces phase
  ///        Collects all nodes on the path and devides them
  ///        into coordinator and dbserver parts
  bool before(ExecutionNode* en) override final {
    auto const nodeType = en->getType();
    if (_isCoordinator) {
      _coordinatorParts.addNode(en);

      switch (nodeType) {
        case ExecutionNode::REMOTE:
          // Flip over to DBServer
          _isCoordinator = false;
          _dbserverParts.openSnippet(en->id());
          break;
        case ExecutionNode::TRAVERSAL:
        case ExecutionNode::SHORTEST_PATH:
          _dbserverParts.addGraphNode(static_cast<GraphNode*>(en));
          break;
        default:
          // Do nothing
          break;
      }
    } else {
      if (ExecutionNode::ENUMERATE_IRESEARCH_VIEW == nodeType) {
        return false;
      }

      // on dbserver
      _dbserverParts.addNode(en);
      if (nodeType == ExecutionNode::REMOTE) {
        _isCoordinator = true;
        _coordinatorParts.openSnippet(en->id());
      }
    }

    // Always return false to not abort searching
    return false;
  }

  void after(ExecutionNode* en) override final {
    if (en->getType() == ExecutionNode::REMOTE) {
      if (_isCoordinator) {
        _lastClosed = _coordinatorParts.closeSnippet();
        _isCoordinator = false;
      } else {
        _dbserverParts.closeSnippet(_lastClosed);
        _isCoordinator = true;
      }
    }
  }

  /// @brief Builds the Engines necessary for the query execution
  ///        For Coordinator Parts:
  ///        * Creates the ExecutionBlocks
  ///        * Injects all Parts but the First one into QueryRegistery
  ///        For DBServer Parts
  ///        * Creates one Query-Entry for each Snippet per Shard (multiple on
  ///        the same DB) Each Snippet knows all details about locking.
  ///        * Only the first snippet does lock the collections.
  ///        other snippets are not responsible for any locking.
  ///        * After this step DBServer-Collections are locked!
  ///
  ///        Error Case:
  ///        * It is guaranteed that all DBServers will be send a request
  ///        to remove query snippets / locks they have locally created.
  ///        * No Engines for this query will remain in the Coordinator
  ///        Registry.
  ///        * In case the Network is broken, all non-reachable DBServers will
  ///        clean out their snippets after a TTL.
  ///        Returns the First Coordinator Engine, the one not in the registry.
  ExecutionEngineResult buildEngines(
      QueryRegistry* registry, std::unordered_set<ShardID>& lockedShards) {
    // QueryIds are filled by responses of DBServer parts.
    MapRemoteToSnippet queryIds{};

    bool needsErrorCleanup = true;
    auto cleanup = [&]() {
      if (needsErrorCleanup) {
        _dbserverParts.cleanupEngines(ClusterComm::instance(),
                                      TRI_ERROR_INTERNAL,
                                      _query->vocbase()->name(), queryIds);
      }
    };
    TRI_DEFER(cleanup());

    _dbserverParts.buildEngines(queryIds, lockedShards);

    // The coordinator engines cannot decide on lock issues later on,
    // however every engine gets injected the list of locked shards.
    auto res = _coordinatorParts.buildEngines(
        _query, registry, _query->vocbase()->name(),
        _query->queryOptions().shardIds, queryIds, lockedShards);
    if (res.ok()) {
      needsErrorCleanup = false;
    }
    return res;
  }
};

/// @brief shutdown, will be called exactly once for the whole query
int ExecutionEngine::shutdown(int errorCode) {
  int res = TRI_ERROR_NO_ERROR;
  if (_root != nullptr && !_wasShutdown) {
    // Take care of locking prevention measures in the cluster:
    if (_lockedShards != nullptr) {
      if (CollectionLockState::_noLockHeaders == _lockedShards) {
        CollectionLockState::_noLockHeaders = _previouslyLockedShards;
      }

      delete _lockedShards;
      _lockedShards = nullptr;
      _previouslyLockedShards = nullptr;
    }

    res = _root->shutdown(errorCode);

    // prevent a duplicate shutdown
    _wasShutdown = true;
  }

  return res;
}

/// @brief create an execution engine from a plan
ExecutionEngine* ExecutionEngine::instantiateFromPlan(
    QueryRegistry* queryRegistry, Query* query, ExecutionPlan* plan,
    bool planRegisters) {
  auto role = arangodb::ServerState::instance()->getRole();
  bool const isCoordinator =
      arangodb::ServerState::instance()->isCoordinator(role);
  bool const isDBServer = arangodb::ServerState::instance()->isDBServer(role);

  TRI_ASSERT(queryRegistry != nullptr);

  ExecutionEngine* engine = nullptr;

  try {
    if (!plan->varUsageComputed()) {
      plan->findVarUsage();
    }
    if (planRegisters) {
      plan->planRegisters();
    }

    ExecutionBlock* root = nullptr;

    if (isCoordinator) {
      try {
        std::unordered_set<std::string> lockedShards;
        if (CollectionLockState::_noLockHeaders != nullptr) {
          lockedShards = *CollectionLockState::_noLockHeaders;
        }

        CoordinatorInstanciator inst(query);

        plan->root()->walk(inst);

        auto result = inst.buildEngines(queryRegistry, lockedShards);
        if (!result.ok()) {
          THROW_ARANGO_EXCEPTION_MESSAGE(result.errorNumber(),
                                         result.errorMessage());
        }
        // Every engine has copied the list of locked shards anyways. Simply
        // throw this list away.
        // TODO: We can save exactly one copy of this list. Or we could
        // potentially replace it by
        // a single shared_ptr and save the copy all along...

        engine = result.engine();
        TRI_ASSERT(engine != nullptr);

        // We can always use the _noLockHeaders. They have not been modified
        // until now
        // And it is correct to set the previously locked to nullptr if the
        // headers are nullptr.
        engine->_previouslyLockedShards = CollectionLockState::_noLockHeaders;

        // Now update _noLockHeaders;
        CollectionLockState::_noLockHeaders = engine->_lockedShards;

        root = engine->root();
        TRI_ASSERT(root != nullptr);

      } catch (std::exception const& e) {
        LOG_TOPIC(ERR, Logger::AQL)
            << "Coordinator query instantiation failed: " << e.what();
        throw;
      }
    } else {
      // instantiate the engine on a local server
      engine = new ExecutionEngine(query); 
      Instanciator inst(engine);
      plan->root()->walk(inst);
      root = inst.root;
      TRI_ASSERT(root != nullptr);
    }

    TRI_ASSERT(root != nullptr);

    // inspect the root block of the query
    if (!isDBServer &&
        root->getPlanNode()->getType() == ExecutionNode::RETURN) {
      // it's a return node. now tell it to not copy its results from above,
      // but directly return it. we also need to note the RegisterId the
      // caller needs to look into when fetching the results

      // in short: this avoids copying the return values
      engine->resultRegister(
          static_cast<ReturnBlock*>(root)->returnInheritedResults());
    }

    engine->_root = root;

    if (plan->isResponsibleForInitialize()) {
      root->initialize();
      root->initializeCursor(nullptr, 0);
    }

    return engine;
  } catch (...) {
    if (!isCoordinator) {
      delete engine;
    }
    throw;
  }
}

/// @brief add a block to the engine
void ExecutionEngine::addBlock(ExecutionBlock* block) {
  TRI_ASSERT(block != nullptr);

  _blocks.emplace_back(block);
}

/// @brief add a block to the engine
ExecutionBlock* ExecutionEngine::addBlock(
    std::unique_ptr<ExecutionBlock>&& block) {
  TRI_ASSERT(block != nullptr);

  _blocks.emplace_back(block.get());
  return block.release();
}<|MERGE_RESOLUTION|>--- conflicted
+++ resolved
@@ -349,18 +349,14 @@
   Query* _query;
 
  public:
-<<<<<<< HEAD
-  CoordinatorInstanciator(Query* query)
-      : _isCoordinator(true),
-        _lastClosed(0),
+
+  explicit CoordinatorInstanciator(Query* query)
+      : _dbserverParts(query), 
+        _isCoordinator(true), 
+        _lastClosed(0), 
         _query(query) {
     TRI_ASSERT(_query);
   }
-=======
-
-  explicit CoordinatorInstanciator(Query* query)
-      : _dbserverParts(query), _isCoordinator(true), _lastClosed(0), _query(query) {}
->>>>>>> 2870b8f5
 
   ~CoordinatorInstanciator() {}
 
