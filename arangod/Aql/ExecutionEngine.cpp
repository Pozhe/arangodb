////////////////////////////////////////////////////////////////////////////////
/// DISCLAIMER
///
/// Copyright 2014-2017 ArangoDB GmbH, Cologne, Germany
/// Copyright 2004-2014 triAGENS GmbH, Cologne, Germany
///
/// Licensed under the Apache License, Version 2.0 (the "License");
/// you may not use this file except in compliance with the License.
/// You may obtain a copy of the License at
///
///     http://www.apache.org/licenses/LICENSE-2.0
///
/// Unless required by applicable law or agreed to in writing, software
/// distributed under the License is distributed on an "AS IS" BASIS,
/// WITHOUT WARRANTIES OR CONDITIONS OF ANY KIND, either express or implied.
/// See the License for the specific language governing permissions and
/// limitations under the License.
///
/// Copyright holder is ArangoDB GmbH, Cologne, Germany
///
/// @author Jan Steemann
////////////////////////////////////////////////////////////////////////////////

#include "ExecutionEngine.h"

#include "Aql/AqlResult.h"
#include "Aql/BasicBlocks.h"
#include "Aql/ClusterBlocks.h"
#include "Aql/Collection.h"
#include "Aql/EngineInfoContainerCoordinator.h"
#include "Aql/EngineInfoContainerDBServer.h"
#include "Aql/ExecutionNode.h"
#include "Aql/GraphNode.h"
#include "Aql/Query.h"
#include "Aql/QueryRegistry.h"
#include "Aql/WalkerWorker.h"
#include "Cluster/ClusterComm.h"
#include "Cluster/ClusterInfo.h"
#include "Cluster/CollectionLockState.h"
#include "Cluster/ServerState.h"
#include "Logger/Logger.h"

using namespace arangodb;
using namespace arangodb::aql;

// @brief Local struct to create the
// information required to build traverser engines
// on DB servers.
struct TraverserEngineShardLists {
  explicit TraverserEngineShardLists(size_t length) {
    // Make sure they all have a fixed size.
    edgeCollections.resize(length);
  }

  ~TraverserEngineShardLists() {}

  // Mapping for edge collections to shardIds.
  // We have to retain the ordering of edge collections, all
  // vectors of these in one run need to have identical size.
  // This is because the conditions to query those edges have the
  // same ordering.
  std::vector<std::vector<ShardID>> edgeCollections;

  // Mapping for vertexCollections to shardIds.
  std::unordered_map<std::string, std::vector<ShardID>> vertexCollections;

#ifdef USE_ENTERPRISE
  std::set<ShardID> inaccessibleShards;
#endif
};

void ExecutionEngine::createBlocks(
    std::vector<ExecutionNode*> const& nodes,
    std::unordered_set<std::string> const& includedShards,
    std::unordered_set<std::string> const& restrictToShards,
    std::unordered_map<std::string, std::string> const& queryIds) {
  if (arangodb::ServerState::instance()->isCoordinator()) {
    auto clusterInfo = arangodb::ClusterInfo::instance();

    std::unordered_map<ExecutionNode*, ExecutionBlock*> cache;
    RemoteNode const* remoteNode = nullptr;

    // We need to traverse the nodes from back to front, the walker collects
    // them
    // in the wrong ordering
    for (auto it = nodes.rbegin(); it != nodes.rend(); ++it) {
      auto en = *it;
      auto const nodeType = en->getType();

      if (nodeType == ExecutionNode::REMOTE) {
        remoteNode = static_cast<RemoteNode const*>(en);
        continue;
      }

      // for all node types but REMOTEs, we create blocks
      std::unique_ptr<ExecutionBlock> uptrEb(
          en->createBlock(*this, cache, includedShards));

      if (uptrEb == nullptr) {
        THROW_ARANGO_EXCEPTION_MESSAGE(TRI_ERROR_INTERNAL, "illegal node type");
      }

      auto eb = uptrEb.get();

      // Transfers ownership
      addBlock(eb);
      uptrEb.release();

      for (auto const& dep : en->getDependencies()) {
        auto d = cache.find(dep);

        if (d != cache.end()) {
          // add regular dependencies
          TRI_ASSERT((*d).second != nullptr);
          eb->addDependency((*d).second);
        }
      }

      if (nodeType == ExecutionNode::GATHER) {
        // we found a gather node
        if (remoteNode == nullptr) {
          THROW_ARANGO_EXCEPTION_MESSAGE(TRI_ERROR_INTERNAL,
                                         "expecting a remoteNode");
        }

        // now we'll create a remote node for each shard and add it to the
        // gather node
        auto gatherNode = static_cast<GatherNode const*>(en);
        Collection const* collection = gatherNode->collection();

        auto shardIds = collection->shardIds(restrictToShards);
        for (auto const& shardId : *shardIds) {
          std::string theId =
              arangodb::basics::StringUtils::itoa(remoteNode->id()) + ":" +
              shardId;

          auto it = queryIds.find(theId);
          if (it == queryIds.end()) {
            THROW_ARANGO_EXCEPTION_MESSAGE(
                TRI_ERROR_INTERNAL,
                "could not find query id " + theId + " in list");
          }

          auto serverList = clusterInfo->getResponsibleServer(shardId);
          if (serverList->empty()) {
            THROW_ARANGO_EXCEPTION_MESSAGE(
                TRI_ERROR_CLUSTER_BACKEND_UNAVAILABLE,
                "Could not find responsible server for shard " + shardId);
          }

          // use "server:" instead of "shard:" to send query fragments to
          // the correct servers, even after failover or when a follower drops
          // the problem with using the previous shard-based approach was that
          // responsibilities for shards may change at runtime.
          // however, an AQL query must send all requests for the query to the
          // initially used servers.
          // if there is a failover while the query is executing, we must still
          // send all following requests to the same servers, and not the newly
          // responsible servers.
          // otherwise we potentially would try to get data from a query from
          // server B while the query was only instanciated on server A.
          TRI_ASSERT(!serverList->empty());
          auto& leader = (*serverList)[0];
          auto r = std::make_unique<RemoteBlock>(this, remoteNode,
                                                 "server:" + leader,  // server
                                                 "",                  // ownName
                                                 it->second);         // queryId

          TRI_ASSERT(r != nullptr);

          eb->addDependency(r.get());
          addBlock(r.get());
          r.release();
        }
      }

      // the last block is always the root
      root(eb);

      // put it into our cache:
      cache.emplace(en, eb);
    }
  }
}

/// @brief create the engine
ExecutionEngine::ExecutionEngine(Query* query)
    : _stats(),
      _itemBlockManager(query->resourceMonitor()),
      _blocks(),
      _root(nullptr),
      _query(query),
      _resultRegister(0),
      _wasShutdown(false),
      _previouslyLockedShards(nullptr),
      _lockedShards(nullptr) {
  _blocks.reserve(8);
}

/// @brief destroy the engine, frees all assigned blocks
ExecutionEngine::~ExecutionEngine() {
  try {
    shutdown(TRI_ERROR_INTERNAL);
  } catch (...) {
    // shutdown can throw - ignore it in the destructor
  }

  for (auto& it : _blocks) {
    delete it;
  }
}

struct Instanciator final : public WalkerWorker<ExecutionNode> {
  ExecutionEngine* engine;
  ExecutionBlock* root;
  std::unordered_map<ExecutionNode*, ExecutionBlock*> cache;

  explicit Instanciator(ExecutionEngine* engine)
      : engine(engine), root(nullptr) {}

  ~Instanciator() {}

  virtual void after(ExecutionNode* en) override final {
    ExecutionBlock* block = nullptr;
    {
      if (en->getType() == ExecutionNode::TRAVERSAL ||
          en->getType() == ExecutionNode::SHORTEST_PATH) {
        // We have to prepare the options before we build the block
        static_cast<GraphNode*>(en)->prepareOptions();
      }

      // do we need to adjust the root node?
      auto const nodeType = en->getType();

      if (nodeType == ExecutionNode::DISTRIBUTE ||
          nodeType == ExecutionNode::SCATTER ||
          nodeType == ExecutionNode::GATHER) {
        THROW_ARANGO_EXCEPTION_MESSAGE(
            TRI_ERROR_INTERNAL, "logic error, got cluster node in local query");
      }

      static const std::unordered_set<std::string> EMPTY;
      block = engine->addBlock(en->createBlock(*engine, cache, EMPTY));

      if (!en->hasParent()) {
        // yes. found a new root!
        root = block;
      }
    }

    TRI_ASSERT(block != nullptr);

    // Now add dependencies:
    for (auto const& it : en->getDependencies()) {
      auto it2 = cache.find(it);
      TRI_ASSERT(it2 != cache.end());
      TRI_ASSERT(it2->second != nullptr);
      block->addDependency(it2->second);
    }

    cache.emplace(en, block);
  }
};

// Here is a description of how the instantiation of an execution plan
// works in the cluster. See below for a complete example
//
// The instantiation of this works as follows:
// (0) Variable usage and register planning is done in the global plan
// (1) A walk with subqueries is done on the whole plan
//     The purpose is to plan how many ExecutionEngines we need, where they
//     have to be instantiated and which plan nodes belong to each of them.
//     Such a walk is depth first and visits subqueries after it has visited
//     the dependencies of the subquery node recursively. Whenever the
//     walk passes by a RemoteNode it switches location between coordinator
//     and DBserver and starts a new engine. The nodes of an engine are
//     collected in the after method.
//     This walk results in a list of engines and a list of nodes for
//     each engine. It follows that the order in these lists is as follows:
//     The first engine is the main one on the coordinator, it has id 0.
//     The order of the engines is exactly as they are discovered in the
//     walk. That is, engines closer to the root are earlier and engines
//     in subqueries are later. The nodes in each engine are always
//     done in a way such that a dependency D of a node N is earlier in the
//     list as N, and a subquery node is later in the list than the nodes
//     of the subquery.
// (2) buildEngines is called with that data. It proceeds engine by engine,
//     starting from the back of the list. This means that an engine that
//     is referred to in a RemoteNode (because its nodes are dependencies
//     of that node) are always already instantiated before the RemoteNode
//     is instantiated. The corresponding query ids are collected in a
//     global hash table, for which the key consists of the id of the
//     RemoteNode using the query and the actual query id. For each engine,
//     the nodes are instantiated along the list of nodes for that engine.
//     This means that all dependencies of a node N are already instantiated
//     when N is instantiated. We distinguish the coordinator and the
//     DBserver case. In the former one we have to clone a part of the
//     plan and in the latter we have to send a part to a DBserver via HTTP.
//
// Here is a fully worked out example:
//
// FOR i IN [1,2]
//   FOR d IN coll
//     FILTER d.pass == i
//     LET s = (FOR e IN coll2 FILTER e.name == d.name RETURN e)
//     RETURN {d:d, s:s}
//
// this is optimized to, variable and register planning is done in this plan:
//
//    Singleton
//        ^
//   EnumList [1,2]             Singleton
//        ^                         ^
//     Scatter (2)            Enum coll2
//        ^                         ^
//     Remote              Calc e.name==d.name
//        ^                         ^
//    Enum coll                  Filter (3)
//        ^                         ^
//  Calc d.pass==i               Remote
//        ^                         ^
//     Filter (1)                Gather
//        ^                         ^
//     Remote                    Return
//        ^                         ^
//     Gather                       |
//        ^                         |
//     Subquery  -------------------/
//        ^
//  Calc {d:d, s:s}
//        ^
//      Return (0)
//
// There are 4 engines here, their corresponding root nodes are labelled
// in the above picture in round brackets with the ids of the engine.
// Engines 1 and 3 have to be replicated for each shard of coll or coll2
// respectively, and sent to the right DBserver via HTTP. Engine 0 is the
// main one on the coordinator and engine 2 is a non-main part on the
// coordinator. Recall that the walk goes first to the dependencies before
// it visits the nodes of the subquery. Thus, the walk builds up the lists
// in this order:
//   engine 0: [Remote, Gather, Remote, Gather, Return, Subquery, Calc, Return]
//   engine 1: [Remote, Enum coll, Calc d.pass==i, Filter]
//   engine 2: [Singleton, EnumList [1,2], Scatter]
//   engine 3: [Singleton, Enum coll2, Calc e.name==d.name, Filter]
// buildEngines will then do engines in the order 3, 2, 1, 0 and for each
// of them the nodes from left to right in these lists. In the end, we have
// a proper instantiation of the whole thing.

struct CoordinatorInstanciator : public WalkerWorker<ExecutionNode> {
 private:
  EngineInfoContainerCoordinator _coordinatorParts;
  EngineInfoContainerDBServer _dbserverParts;
  bool _isCoordinator;
  QueryId _lastClosed;
  Query* _query;

 public:
  CoordinatorInstanciator(Query* query)
      : _isCoordinator(true), _lastClosed(0), _query(query) {}

  ~CoordinatorInstanciator() {}

  /// @brief before method for collection of pieces phase
  ///        Collects all nodes on the path and devides them
  ///        into coordinator and dbserver parts
  bool before(ExecutionNode* en) override final {
    auto const nodeType = en->getType();
    if (_isCoordinator) {
      _coordinatorParts.addNode(en);

      switch (nodeType) {
        case ExecutionNode::REMOTE:
          // Flip over to DBServer
          _isCoordinator = false;
          _dbserverParts.openSnippet(en->id());
          break;
        case ExecutionNode::TRAVERSAL:
        case ExecutionNode::SHORTEST_PATH:
          _dbserverParts.addGraphNode(_query, static_cast<GraphNode*>(en));
          break;
        default:
          // Do nothing
          break;
      }
    } else {
      // on dbserver
      _dbserverParts.addNode(en);
      if (nodeType == ExecutionNode::REMOTE) {
        _isCoordinator = true;
        _coordinatorParts.openSnippet(en->id());
      }
    }

    // Always return false to not abort searching
    return false;
  }

  void after(ExecutionNode* en) override final {
    if (en->getType() == ExecutionNode::REMOTE) {
      if (_isCoordinator) {
        _lastClosed = _coordinatorParts.closeSnippet();
        _isCoordinator = false;
      } else {
        _dbserverParts.closeSnippet(_lastClosed);
        _isCoordinator = true;
      }
    }
  }

  /// @brief Builds the Engines necessary for the query execution
  ///        For Coordinator Parts:
  ///        * Creates the ExecutionBlocks
  ///        * Injects all Parts but the First one into QueryRegistery
  ///        For DBServer Parts
  ///        * Creates one Query-Entry for each Snippet per Shard (multiple on
  ///        the same DB) Each Snippet knows all details about locking.
  ///        * Only the first snippet does lock the collections.
  ///        other snippets are not responsible for any locking.
  ///        * After this step DBServer-Collections are locked!
  ///
  ///        Error Case:
  ///        * It is guaranteed that all DBServers will be send a request
  ///        to remove query snippets / locks they have locally created.
  ///        * No Engines for this query will remain in the Coordinator
  ///        Registry.
  ///        * In case the Network is broken, all non-reachable DBServers will
  ///        clean out their snippets after a TTL.
  ///        Returns the First Coordinator Engine, the one not in the registry.
  ExecutionEngineResult buildEngines(
      QueryRegistry* registry, std::unordered_set<ShardID>& lockedShards) {
    // QueryIds are filled by responses of DBServer parts.
    std::unordered_map<std::string, std::string> queryIds;

    bool needsErrorCleanup = true;
    auto cleanup = [&]() {
      if (needsErrorCleanup) {
        _dbserverParts.cleanupEngines(ClusterComm::instance(),
                                      TRI_ERROR_INTERNAL,
                                      _query->vocbase()->name(), queryIds);
      }
    };
    TRI_DEFER(cleanup());

    _dbserverParts.buildEngines(_query, queryIds,
                                _query->queryOptions().shardIds, lockedShards);

    // The coordinator engines cannot decide on lock issues later on,
    // however every engine gets injected the list of locked shards.
    auto res = _coordinatorParts.buildEngines(
        _query, registry, _query->vocbase()->name(),
        _query->queryOptions().shardIds, queryIds, lockedShards);
    if (res.ok()) {
      needsErrorCleanup = false;
    }
    return res;
  }
};

/// @brief shutdown, will be called exactly once for the whole query
int ExecutionEngine::shutdown(int errorCode) {
  int res = TRI_ERROR_NO_ERROR;
  if (_root != nullptr && !_wasShutdown) {
    // Take care of locking prevention measures in the cluster:
    if (_lockedShards != nullptr) {
      if (CollectionLockState::_noLockHeaders == _lockedShards) {
        CollectionLockState::_noLockHeaders = _previouslyLockedShards;
      }

      delete _lockedShards;
      _lockedShards = nullptr;
      _previouslyLockedShards = nullptr;
    }

    res = _root->shutdown(errorCode);

    // prevent a duplicate shutdown
    _wasShutdown = true;
  }

  return res;
}

/// @brief create an execution engine from a plan
ExecutionEngine* ExecutionEngine::instantiateFromPlan(
    QueryRegistry* queryRegistry, Query* query, ExecutionPlan* plan,
    bool planRegisters) {
  auto role = arangodb::ServerState::instance()->getRole();
  bool const isCoordinator =
      arangodb::ServerState::instance()->isCoordinator(role);
  bool const isDBServer = arangodb::ServerState::instance()->isDBServer(role);

  TRI_ASSERT(queryRegistry != nullptr);

  ExecutionEngine* engine = nullptr;

  try {
    if (!plan->varUsageComputed()) {
      plan->findVarUsage();
    }
    if (planRegisters) {
      plan->planRegisters();
    }

    ExecutionBlock* root = nullptr;

    if (isCoordinator) {
      try {
        std::unordered_set<std::string> lockedShards;
        if (CollectionLockState::_noLockHeaders != nullptr) {
          lockedShards = *CollectionLockState::_noLockHeaders;
        }

        CoordinatorInstanciator inst(query);

        plan->root()->walk(inst);

        auto result = inst.buildEngines(queryRegistry, lockedShards);
        if (!result.ok()) {
          THROW_ARANGO_EXCEPTION_MESSAGE(result.errorNumber(),
                                         result.errorMessage());
        }
        // Every engine has copied the list of locked shards anyways. Simply
        // throw this list away.
        // TODO: We can save exactly one copy of this list. Or we could
        // potentially replace it by
        // a single shared_ptr and save the copy all along...

        engine = result.engine();
        TRI_ASSERT(engine != nullptr);

        // We can always use the _noLockHeaders. They have not been modified
        // until now
        // And it is correct to set the previously locked to nullptr if the
        // headers are nullptr.
        engine->_previouslyLockedShards = CollectionLockState::_noLockHeaders;

        // Now update _noLockHeaders;
        CollectionLockState::_noLockHeaders = engine->_lockedShards;

        root = engine->root();
        TRI_ASSERT(root != nullptr);

      } catch (std::exception const& e) {
        LOG_TOPIC(ERR, Logger::AQL)
            << "Coordinator query instantiation failed: " << e.what();
        throw e;
      } catch (...) {
        throw;
      }
    } else {
      // instantiate the engine on a local server
<<<<<<< HEAD
      ExecutionEngine engine(query);
      Instanciator inst(&engine);
      plan->root()->walk(inst);
      root = inst.root;
=======
      engine = new ExecutionEngine(query); 
      auto inst = std::make_unique<Instanciator>(engine); 
      plan->root()->walk(*inst); 
      root = inst.get()->root; 
>>>>>>> f2df093e
      TRI_ASSERT(root != nullptr);
    }

    TRI_ASSERT(root != nullptr);

    // inspect the root block of the query
    if (!isDBServer &&
        root->getPlanNode()->getType() == ExecutionNode::RETURN) {
      // it's a return node. now tell it to not copy its results from above,
      // but directly return it. we also need to note the RegisterId the
      // caller needs to look into when fetching the results

      // in short: this avoids copying the return values
      engine->resultRegister(
          static_cast<ReturnBlock*>(root)->returnInheritedResults());
    }

    engine->_root = root;

    if (plan->isResponsibleForInitialize()) {
      root->initialize();
      root->initializeCursor(nullptr, 0);
    }

    return engine;
  } catch (...) {
    if (!isCoordinator) {
      delete engine;
    }
    throw;
  }
}

/// @brief add a block to the engine
void ExecutionEngine::addBlock(ExecutionBlock* block) {
  TRI_ASSERT(block != nullptr);

  _blocks.emplace_back(block);
}

/// @brief add a block to the engine
ExecutionBlock* ExecutionEngine::addBlock(
    std::unique_ptr<ExecutionBlock>&& block) {
  TRI_ASSERT(block != nullptr);

  _blocks.emplace_back(block.get());
  return block.release();
}<|MERGE_RESOLUTION|>--- conflicted
+++ resolved
@@ -550,17 +550,10 @@
       }
     } else {
       // instantiate the engine on a local server
-<<<<<<< HEAD
-      ExecutionEngine engine(query);
-      Instanciator inst(&engine);
-      plan->root()->walk(inst);
-      root = inst.root;
-=======
       engine = new ExecutionEngine(query); 
       auto inst = std::make_unique<Instanciator>(engine); 
       plan->root()->walk(*inst); 
       root = inst.get()->root; 
->>>>>>> f2df093e
       TRI_ASSERT(root != nullptr);
     }
 
