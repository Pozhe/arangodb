--- conflicted
+++ resolved
@@ -120,7 +120,7 @@
     - Generic errors: RegisterWarning(query, "MYFUNC", TRI_ERROR_QUERY_INVALID_REGEX);
     - ICU related errors: if (U_FAILURE(status)) { RegisterICUWarning(query, "MYFUNC", status); }
     - close with: return AqlValue(AqlValueHintNull());
-- specify the number of parameters you expect at least and at max using: 
+- specify the number of parameters you expect at least and at max using:
   ValidateParameters(parameters, "MYFUNC", 1, 3); (min: 1, max: 3); Max is optional.
 - if you support optional parameters, first check whether the count is sufficient
   using parameters.size()
@@ -493,7 +493,6 @@
 }
 
 /// @brief register warning
-<<<<<<< HEAD
 void Functions::RegisterWarning(arangodb::aql::Query* query,
                                 char const* fName, Result rr) {
   std::string msg = "in function '";
@@ -501,7 +500,8 @@
   msg.append("()': ");
   msg.append(rr.errorMessage());
   query->registerWarning(rr.errorNumber(), msg.c_str());
-=======
+}
+
 void Functions::RegisterError(arangodb::aql::Query* query,
                               char const* fName,
                               int code) {
@@ -517,7 +517,6 @@
   }
 
   query->registerError(code, msg.c_str());
->>>>>>> bcd33b8e
 }
 
 /// @brief register usage of an invalid function argument
@@ -1273,7 +1272,7 @@
       array.push_back(it);
     }
     std::reverse(std::begin(array), std::end(array));
-    
+
     builder->openArray();
     for (auto const &it : array) {
       builder->add(it);
@@ -1703,7 +1702,7 @@
   std::vector<UnicodeString> matchPatterns;
   std::vector<UnicodeString> replacePatterns;
   bool replaceWasPlainString = false;
-  
+
   if (search.isObject()) {
     if (parameters.size() > 3) {
       RegisterWarning(query, AFN, TRI_ERROR_QUERY_FUNCTION_ARGUMENT_NUMBER_MISMATCH);
@@ -1735,7 +1734,7 @@
     if (parameters.size() == 4) {
       limit = ExtractFunctionParameterValue(parameters, 3).toInt64(trx);
     }
-    
+
     VPackSlice slice = materializer.slice(search, false);
     if (search.isArray()) {
       for (auto const& it : VPackArrayIterator(slice)) {
@@ -1811,12 +1810,12 @@
       return AqlValue(AqlValueHintNull());
     }
   }
-  
+
   std::vector<std::pair<int32_t, int32_t>> srchResultPtrs;
   std::string utf8;
   srchResultPtrs.reserve(matchPatterns.size());
   for (auto& search : searchVec) {
-    // We now find the first hit for each search string. 
+    // We now find the first hit for each search string.
     auto pos = search->first(status);
     if (U_FAILURE(status)) {
       RegisterICUWarning(query, AFN, status);
@@ -1830,7 +1829,7 @@
     srchResultPtrs.push_back(std::make_pair(pos, len));
   }
 
-  UnicodeString result;  
+  UnicodeString result;
   int32_t lastStart = 0;
   int64_t count = 0;
   while (true) {
@@ -1864,8 +1863,8 @@
         result.append(replacePatterns[0]);
       }
     }
-    
-    // lastStart is the place up to we searched the source string 
+
+    // lastStart is the place up to we searched the source string
     lastStart = pos + mLen;
 
     // we try to search the next occurance of this string
@@ -1909,7 +1908,7 @@
       }
       which++;
     }
-    
+
     count ++;
     if ((limit != -1) && (count >= limit)) {
       // Do we have a limit count?
@@ -1929,7 +1928,7 @@
   }
   // Append from the last found:
   result.append(unicodeStr, lastStart, unicodeStr.length() - lastStart);
-  
+
   result.toUTF8String(utf8);
   return AqlValue(utf8);
 }
@@ -2302,17 +2301,17 @@
     UErrorCode errorCode = U_ZERO_ERROR;
     auto uCount = matcher->split(valueToSplit, uResults, nrResults, errorCode);
     uint16_t copyThisTime = uCount;
-    
+
     if (U_FAILURE(errorCode)) {
       RegisterWarning(query, AFN, TRI_ERROR_QUERY_INVALID_REGEX);
       return AqlValue(AqlValueHintNull());
     }
-    
+
     if ((copyThisTime > 0) && (copyThisTime > nrResults)) {
       // last hit is the remaining string to be fed into split in a subsequent invocation
       copyThisTime --;
     }
-    
+
     if ((copyThisTime > 0) && ((copyThisTime == nrResults) || isEmptyExpression)) {
       // ICU will give us a traling empty string we don't care for if we split
       // with empty strings.
@@ -2334,7 +2333,7 @@
       i++;
       totalCount++;
     }
-           
+
     if (((uCount != nrResults)) || // fetch any / found less then N
         ((limitNumber >= 0) && (totalCount >= limitNumber))) { // fetch N
       break;
@@ -2349,7 +2348,7 @@
       break;
     }
   }
-  
+
   result.close();
   return AqlValue(result);
 }
@@ -4363,7 +4362,7 @@
                              transaction::Methods* trx,
                              VPackFunctionParameters const& parameters) {
   ValidateParameters(parameters, "GEO_POINT", 2, 2);
-  
+
   size_t const n = parameters.size();
 
   if (n < 2) {
@@ -4387,13 +4386,13 @@
   error |= failed;
   double lat1Value = lat1.toDouble(trx, failed);
   error |= failed;
-  
+
   if (error) {
     RegisterWarning(query, "GEO_POINT",
                     TRI_ERROR_QUERY_FUNCTION_ARGUMENT_TYPE_MISMATCH);
     return AqlValue(arangodb::basics::VelocyPackHelper::NullValue());
   }
-  
+
   VPackBuilder b;
 
   b.add(VPackValue(VPackValueType::Object));
@@ -4856,8 +4855,8 @@
   AqlValue value = ExtractFunctionParameterValue(parameters, 0);
   AqlValueMaterializer materializer(trx);
   VPackSlice slice = materializer.slice(value, false);
-   
-  if (!slice.isString()) { 
+
+  if (!slice.isString()) {
     RegisterWarning(query, AFN, TRI_ERROR_QUERY_FUNCTION_ARGUMENT_TYPE_MISMATCH);
     return AqlValue(AqlValueHintNull());
   }
@@ -5493,7 +5492,7 @@
                          VPackFunctionParameters const& parameters) {
   static char const* AFN = "PUSH";
   ValidateParameters(parameters, AFN, 2, 3);
-  
+
   AqlValue list = ExtractFunctionParameterValue(parameters, 0);
   AqlValue toPush = ExtractFunctionParameterValue(parameters, 1);
 
@@ -6282,7 +6281,7 @@
     ISOLATE;
     TRI_V8_CURRENT_GLOBALS_AND_SCOPE;
     query->prepareV8Context();
-    
+
     auto old = v8g->_query;
     v8g->_query = query;
     TRI_DEFER(v8g->_query = old);
@@ -6300,7 +6299,7 @@
       args[0] = TRI_V8_STD_STRING(isolate, ucInvokeFN);
       // call parameters
       v8::Handle<v8::Array> params = v8::Array::New(isolate, static_cast<int>(n));
-      
+
       for (int i = 0; i < n; ++i) {
         params->Set(static_cast<uint32_t>(i), invokeParams[i].toV8(isolate, trx));
       }
@@ -6329,7 +6328,7 @@
   ValidateParameters(parameters, AFN, 1);
 
   AqlValue invokeFN = ExtractFunctionParameterValue(parameters, 0);
-  if (!invokeFN.isString()) { 
+  if (!invokeFN.isString()) {
     RegisterError(query, AFN, TRI_ERROR_QUERY_FUNCTION_ARGUMENT_TYPE_MISMATCH);
     return AqlValue(AqlValueHintNull());
   }
@@ -6356,7 +6355,7 @@
   ValidateParameters(parameters, AFN, 1, 2);
 
   AqlValue invokeFN = ExtractFunctionParameterValue(parameters, 0);
-  if (!invokeFN.isString()) { 
+  if (!invokeFN.isString()) {
     RegisterError(query, AFN, TRI_ERROR_QUERY_FUNCTION_ARGUMENT_TYPE_MISMATCH);
     return AqlValue(AqlValueHintNull());
   }
@@ -6428,7 +6427,7 @@
                                  VPackFunctionParameters const& parameters) {
   static char const* AFN = "PREGEL_RESULT";
   ValidateParameters(parameters, AFN, 1, 1);
-  
+
   AqlValue arg1 = ExtractFunctionParameterValue(parameters, 0);
   if (!arg1.isNumber()) {
     THROW_ARANGO_EXCEPTION_PARAMS(TRI_ERROR_QUERY_FUNCTION_ARGUMENT_TYPE_MISMATCH, AFN);
