////////////////////////////////////////////////////////////////////////////////
/// DISCLAIMER
///
/// Copyright 2014-2016 ArangoDB GmbH, Cologne, Germany
/// Copyright 2004-2014 triAGENS GmbH, Cologne, Germany
///
/// Licensed under the Apache License, Version 2.0 (the "License");
/// you may not use this file except in compliance with the License.
/// You may obtain a copy of the License at
///
///     http://www.apache.org/licenses/LICENSE-2.0
///
/// Unless required by applicable law or agreed to in writing, software
/// distributed under the License is distributed on an "AS IS" BASIS,
/// WITHOUT WARRANTIES OR CONDITIONS OF ANY KIND, either express or implied.
/// See the License for the specific language governing permissions and
/// limitations under the License.
///
/// Copyright holder is ArangoDB GmbH, Cologne, Germany
///
/// @author Jan Steemann
////////////////////////////////////////////////////////////////////////////////


#include "Functions.h"

#include "ApplicationFeatures/ApplicationServer.h"
#include "ApplicationFeatures/LanguageFeature.h"
#include "Aql/Function.h"
#include "Aql/Query.h"
#include "Aql/RegexCache.h"
#include "Basics/Exceptions.h"
#include "Basics/StringBuffer.h"
#include "Basics/Utf8Helper.h"
#include "Basics/VPackStringBufferAdapter.h"
#include "Basics/VelocyPackHelper.h"
#include "Basics/fpconv.h"
#include "Basics/tri-strings.h"
#include "GeneralServer/AuthenticationFeature.h"
#include "Geo/GeoParams.h"
#include "Geo/GeoUtils.h"
#include "Geo/GeoJson.h"
#include "Geo/ShapeContainer.h"
#include "Indexes/Index.h"
#include "Logger/Logger.h"
#include "Random/UniformCharacter.h"
#include "RestServer/FeatureCacheFeature.h"
#include "Pregel/PregelFeature.h"
#include "Pregel/Worker.h"
#include "Ssl/SslInterface.h"
#include "Transaction/Helpers.h"
#include "Transaction/Methods.h"
#include "Transaction/Context.h"
#include "Utils/CollectionNameResolver.h"
#include "Utils/ExecContext.h"
#include "VocBase/KeyGenerator.h"
#include "VocBase/LogicalCollection.h"
#include "VocBase/ManagedDocumentResult.h"
#include "V8Server/v8-collection.h"

#include <s2/s2latlng_rect.h>
#include <s2/s2loop.h>
#include <unicode/uchar.h>
#include <unicode/unistr.h>
#include <unicode/stsearch.h>
#include <velocypack/Collection.h>
#include <velocypack/Dumper.h>
#include <velocypack/Iterator.h>
#include <velocypack/velocypack-aliases.h>

using namespace arangodb;
using namespace arangodb::aql;

/// @brief convert a number value into an AqlValue
static inline AqlValue NumberValue(transaction::Methods* trx, int value) {
  return AqlValue(AqlValueHintInt(value));
}

/// @brief convert a number value into an AqlValue
static AqlValue NumberValue(transaction::Methods* trx, double value, bool nullify) {
  if (std::isnan(value) || !std::isfinite(value) || value == HUGE_VAL || value == -HUGE_VAL) {
    if (nullify) {
      // convert to null
      return AqlValue(AqlValueHintNull());
    }
    // convert to 0
    return AqlValue(AqlValueHintZero());
  }

  return AqlValue(AqlValueHintDouble(value));
}

/// @brief validate the number of parameters
void Functions::ValidateParameters(VPackFunctionParameters const& parameters,
                                   char const* function, int minParams,
                                   int maxParams) {
  if (parameters.size() < static_cast<size_t>(minParams) ||
      parameters.size() > static_cast<size_t>(maxParams)) {
    THROW_ARANGO_EXCEPTION_PARAMS(
        TRI_ERROR_QUERY_FUNCTION_ARGUMENT_NUMBER_MISMATCH, function, minParams, maxParams);
  }
}

void Functions::ValidateParameters(VPackFunctionParameters const& parameters,
                                   char const* function, int minParams) {
  return ValidateParameters(parameters, function, minParams,
                            static_cast<int>(Function::MaxArguments));
}

/// @brief extract a function parameter from the arguments
AqlValue Functions::ExtractFunctionParameterValue(
    VPackFunctionParameters const& parameters, size_t position) {
  if (position >= parameters.size()) {
    // parameter out of range
    return AqlValue();
  }
  return parameters[position];
}

/// @brief extra a collection name from an AqlValue
std::string Functions::ExtractCollectionName(
    transaction::Methods* trx, VPackFunctionParameters const& parameters,
    size_t position) {
  AqlValue value =
      ExtractFunctionParameterValue(parameters, position);

  std::string identifier;

  if (value.isString()) {
    // already a string
    identifier = value.slice().copyString();
  } else {
    AqlValueMaterializer materializer(trx);
    VPackSlice slice = materializer.slice(value, true);
    VPackSlice id = slice;

<<<<<<< HEAD
    if (s.isObject() && s.hasKey(StaticStrings::IdString)) {
      id = s.get(StaticStrings::IdString);
    }
=======
    if (slice.isObject() && slice.hasKey(StaticStrings::IdString)) {
      id = slice.get(StaticStrings::IdString);
    } 
>>>>>>> 4edbcc58
    if (id.isString()) {
      identifier = id.copyString();
    } else if (id.isCustom()) {
      identifier = trx->extractIdString(slice);
    }
  }

  if (!identifier.empty()) {
    size_t pos = identifier.find('/');

    if (pos != std::string::npos) {
      return identifier.substr(0, pos);
    }

    return identifier;
  }

  return StaticStrings::Empty;
}

/// @brief register warning
void Functions::RegisterWarning(arangodb::aql::Query* query,
                                char const* fName, int code) {
  std::string msg;

  if (code == TRI_ERROR_QUERY_FUNCTION_ARGUMENT_TYPE_MISMATCH) {
    msg = arangodb::basics::Exception::FillExceptionString(code, fName);
  } else {
    msg.append("in function '");
    msg.append(fName);
    msg.append("()': ");
    msg.append(TRI_errno_string(code));
  }

  query->registerWarning(code, msg.c_str());
}

/// @brief register warning
void Functions::RegisterWarning(arangodb::aql::Query* query,
                                char const* fName, Result rr) {
  std::string msg = "in function '";
  msg.append(fName);
  msg.append("()': ");
  msg.append(rr.errorMessage());
  query->registerWarning(rr.errorNumber(), msg.c_str());
}

/// @brief register usage of an invalid function argument
void Functions::RegisterInvalidArgumentWarning(arangodb::aql::Query* query,
                                                   char const* functionName) {
  RegisterWarning(query, functionName,
                  TRI_ERROR_QUERY_FUNCTION_ARGUMENT_TYPE_MISMATCH);
}

/// @brief converts a value into a number value
static double ValueToNumber(VPackSlice const& slice, bool& isValid) {
  if (slice.isNull()) {
    isValid = true;
    return 0.0;
  }
  if (slice.isBoolean()) {
    isValid = true;
    return (slice.getBoolean() ? 1.0 : 0.0);
  }
  if (slice.isNumber()) {
    isValid = true;
    return slice.getNumericValue<double>();
  }
  if (slice.isString()) {
    std::string const str = slice.copyString();
    try {
      if (str.empty()) {
        isValid = true;
        return 0.0;
      }
      size_t behind = 0;
      double value = std::stod(str, &behind);
      while (behind < str.size()) {
        char c = str[behind];
        if (c != ' ' && c != '\t' && c != '\r' && c != '\n' && c != '\f') {
          isValid = false;
          return 0.0;
        }
        ++behind;
      }
      isValid = true;
      return value;
    } catch (...) {
      size_t behind = 0;
      while (behind < str.size()) {
        char c = str[behind];
        if (c != ' ' && c != '\t' && c != '\r' && c != '\n' && c != '\f') {
          isValid = false;
          return 0.0;
        }
        ++behind;
      }
      // A string only containing whitespae-characters is valid and should return 0.0
      // It throws in std::stod
      isValid = true;
      return 0.0;
    }
  }
  if (slice.isArray()) {
    VPackValueLength const n = slice.length();
    if (n == 0) {
      isValid = true;
      return 0.0;
    }
    if (n == 1) {
      return ValueToNumber(slice.at(0), isValid);
    }
  }

  // All other values are invalid
  isValid = false;
  return 0.0;
}

/// @brief extract a boolean parameter from an array
static bool GetBooleanParameter(transaction::Methods* trx,
                                VPackFunctionParameters const& parameters,
                                size_t startParameter, bool defaultValue) {
  size_t const n = parameters.size();

  if (startParameter >= n) {
    return defaultValue;
  }

  return parameters[startParameter].toBoolean();
}

/// @brief extract attribute names from the arguments
void Functions::ExtractKeys(std::unordered_set<std::string>& names,
                            arangodb::aql::Query* query,
                            transaction::Methods* trx,
                            VPackFunctionParameters const& parameters,
                            size_t startParameter, char const* functionName) {
  size_t const n = parameters.size();

  for (size_t i = startParameter; i < n; ++i) {
    AqlValue param = ExtractFunctionParameterValue(parameters, i);

    if (param.isString()) {
      names.emplace(param.slice().copyString());
    } else if (param.isNumber()) {
      double number = param.toDouble(trx);

      if (std::isnan(number) || number == HUGE_VAL || number == -HUGE_VAL) {
        names.emplace("null");
      } else {
        char buffer[24];
        int length = fpconv_dtoa(number, &buffer[0]);
        names.emplace(std::string(&buffer[0], static_cast<size_t>(length)));
      }
    } else if (param.isArray()) {
      AqlValueMaterializer materializer(trx);
      VPackSlice s = materializer.slice(param, false);

      for (auto const& v : VPackArrayIterator(s)) {
        if (v.isString()) {
          names.emplace(v.copyString());
        } else {
          RegisterInvalidArgumentWarning(query, functionName);
        }
      }
    }
  }
}

/// @brief append the VelocyPack value to a string buffer
///        Note: Backwards compatibility. Is different than Slice.toJson()
void Functions::Stringify(transaction::Methods* trx,
                          arangodb::basics::VPackStringBufferAdapter& buffer,
                          VPackSlice const& slice) {
  if (slice.isNull()) {
    // null is the empty string
    return;
  }

  if (slice.isString()) {
    // dumping adds additional ''
    VPackValueLength length;
    char const* p = slice.getString(length);
    buffer.append(p, length);
    return;
  }

  VPackOptions* options = trx->transactionContextPtr()->getVPackOptionsForDump();
  VPackOptions adjustedOptions = *options;
  adjustedOptions.escapeUnicode = false;
  adjustedOptions.escapeForwardSlashes = false;
  VPackDumper dumper(&buffer, &adjustedOptions);
  dumper.dump(slice);
}

/// @brief append the VelocyPack value to a string buffer
///        Note: Backwards compatibility. Is different than Slice.toJson()
static void AppendAsString(transaction::Methods* trx,
                           arangodb::basics::VPackStringBufferAdapter& buffer,
                           AqlValue const& value) {
  AqlValueMaterializer materializer(trx);
  VPackSlice slice = materializer.slice(value, false);

  Functions::Stringify(trx, buffer, slice);
}

/// @brief Checks if the given list contains the element
static bool ListContainsElement(transaction::Methods* trx,
                                VPackOptions const* options,
                                AqlValue const& list,
                                AqlValue const& testee, size_t& index) {
  TRI_ASSERT(list.isArray());
  AqlValueMaterializer materializer(trx);
  VPackSlice slice = materializer.slice(list, false);

  AqlValueMaterializer testeeMaterializer(trx);
  VPackSlice testeeSlice = testeeMaterializer.slice(testee, false);

  VPackArrayIterator it(slice);
  while (it.valid()) {
    if (arangodb::basics::VelocyPackHelper::compare(testeeSlice, it.value(), false, options) == 0) {
      index = static_cast<size_t>(it.index());
      return true;
    }
    it.next();
  }
  return false;
}

/// @brief Checks if the given list contains the element
/// DEPRECATED
static bool ListContainsElement(VPackOptions const* options,
                                VPackSlice const& list,
                                VPackSlice const& testee, size_t& index) {
  TRI_ASSERT(list.isArray());
  for (size_t i = 0; i < static_cast<size_t>(list.length()); ++i) {
    if (arangodb::basics::VelocyPackHelper::compare(testee, list.at(i),
                                                    false, options) == 0) {
      index = i;
      return true;
    }
  }
  return false;
}

static bool ListContainsElement(VPackOptions const* options,
                                VPackSlice const& list,
                                VPackSlice const& testee) {
  size_t unused;
  return ListContainsElement(options, list, testee, unused);
}

/// @brief Computes the Variance of the given list.
///        If successful value will contain the variance and count
///        will contain the number of elements.
///        If not successful value and count contain garbage.
static bool Variance(transaction::Methods* trx,
                     AqlValue const& values, double& value, size_t& count) {
  TRI_ASSERT(values.isArray());
  value = 0.0;
  count = 0;
  bool unused = false;
  double mean = 0.0;

  AqlValueMaterializer materializer(trx);
  VPackSlice slice = materializer.slice(values, false);

  for (auto const& element : VPackArrayIterator(slice)) {
    if (!element.isNull()) {
      if (!element.isNumber()) {
        return false;
      }
      double current = ValueToNumber(element, unused);
      count++;
      double delta = current - mean;
      mean += delta / count;
      value += delta * (current - mean);
    }
  }
  return true;
}

/// @brief Sorts the given list of Numbers in ASC order.
///        Removes all null entries.
///        Returns false if the list contains non-number values.
static bool SortNumberList(transaction::Methods* trx,
                           AqlValue const& values,
                           std::vector<double>& result) {
  TRI_ASSERT(values.isArray());
  TRI_ASSERT(result.empty());
  bool unused;
  AqlValueMaterializer materializer(trx);
  VPackSlice slice = materializer.slice(values, false);

  for (auto const& element : VPackArrayIterator(slice)) {
    if (!element.isNull()) {
      if (!element.isNumber()) {
        return false;
      }
      result.emplace_back(ValueToNumber(element, unused));
    }
  }
  std::sort(result.begin(), result.end());
  return true;
}

/// @brief Helper function to unset or keep all given names in the value.
///        Recursively iterates over sub-object and unsets or keeps their values
///        as well
static void UnsetOrKeep(transaction::Methods* trx,
                        VPackSlice const& value,
                        std::unordered_set<std::string> const& names,
                        bool unset,  // true means unset, false means keep
                        bool recursive, VPackBuilder& result) {
  TRI_ASSERT(value.isObject());
  VPackObjectBuilder b(&result); // Close the object after this function
  for (auto const& entry : VPackObjectIterator(value, false)) {
    TRI_ASSERT(entry.key.isString());
    std::string key = entry.key.copyString();
    if ((names.find(key) == names.end()) == unset) {
      // not found and unset or found and keep
      if (recursive && entry.value.isObject()) {
        result.add(entry.key); // Add the key
        UnsetOrKeep(trx, entry.value, names, unset, recursive, result); // Adds the object
      } else {
        if (entry.value.isCustom()) {
          result.add(key, VPackValue(trx->extractIdString(value)));
        } else {
          result.add(key, entry.value);
        }
      }
    }
  }
}

/// @brief Helper function to get a document by it's identifier
///        Lazy Locks the collection if necessary.
static void GetDocumentByIdentifier(transaction::Methods* trx,
                                    std::string& collectionName,
                                    std::string const& identifier,
                                    bool ignoreError,
                                    VPackBuilder& result) {
  transaction::BuilderLeaser searchBuilder(trx);

  size_t pos = identifier.find('/');
  if (pos == std::string::npos) {
    searchBuilder->add(VPackValue(identifier));
  } else {
    if (collectionName.empty()) {
      searchBuilder->add(VPackValue(identifier.substr(pos + 1)));
      collectionName = identifier.substr(0, pos);
    } else if (identifier.substr(0, pos) != collectionName) {
      // Requesting an _id that cannot be stored in this collection
      if (ignoreError) {
        return;
      }
      THROW_ARANGO_EXCEPTION(TRI_ERROR_ARANGO_CROSS_COLLECTION_REQUEST);
    } else {
      searchBuilder->add(VPackValue(identifier.substr(pos + 1)));
    }
  }

  Result res;
  try {
    res = trx->documentFastPath(collectionName, nullptr, searchBuilder->slice(), result,
                                true);
  } catch (arangodb::basics::Exception const& ex) {
    res.reset(ex.code());
  }

  if (!res.ok()) {
    if (ignoreError) {
      if (res.errorNumber() == TRI_ERROR_ARANGO_DOCUMENT_NOT_FOUND ||
          res.errorNumber() == TRI_ERROR_ARANGO_COLLECTION_NOT_FOUND ||
          res.errorNumber() == TRI_ERROR_ARANGO_CROSS_COLLECTION_REQUEST) {
        return;
      }
    }
    if (res.errorNumber() == TRI_ERROR_TRANSACTION_UNREGISTERED_COLLECTION) {
      // special error message to indicate which collection was undeclared
      THROW_ARANGO_EXCEPTION_MESSAGE(res.errorNumber(), res.errorMessage() + ": " + collectionName + " [" + AccessMode::typeString(AccessMode::Type::READ) + "]");
    }
    THROW_ARANGO_EXCEPTION(res);
  }
}

/// @brief Helper function to merge given parameters
///        Works for an array of objects as first parameter or arbitrary many
///        object parameters
AqlValue Functions::MergeParameters(arangodb::aql::Query* query,
                                 transaction::Methods* trx,
                                 VPackFunctionParameters const& parameters,
                                 char const* funcName,
                                 bool recursive) {
  size_t const n = parameters.size();

  if (n == 0) {
    return AqlValue(arangodb::basics::VelocyPackHelper::EmptyObjectValue());
  }

  // use the first argument as the preliminary result
  AqlValue initial = ExtractFunctionParameterValue(parameters, 0);
  AqlValueMaterializer materializer(trx);
  VPackSlice initialSlice = materializer.slice(initial, true);

  VPackBuilder builder;

  if (initial.isArray() && n == 1) {
    // special case: a single array parameter
    // Create an empty document as start point
    builder.openObject();
    builder.close();
    // merge in all other arguments
    for (auto const& it : VPackArrayIterator(initialSlice)) {
      if (!it.isObject()) {
        RegisterInvalidArgumentWarning(query, funcName);
        return AqlValue(AqlValueHintNull());
      }
      builder = arangodb::basics::VelocyPackHelper::merge(builder.slice(), it, false,
                                                          recursive);
    }
    return AqlValue(builder);
  }

  if (!initial.isObject()) {
    RegisterInvalidArgumentWarning(query, funcName);
    return AqlValue(AqlValueHintNull());
  }

  // merge in all other arguments
  for (size_t i = 1; i < n; ++i) {
    AqlValue param = ExtractFunctionParameterValue(parameters, i);

    if (!param.isObject()) {
      RegisterInvalidArgumentWarning(query, funcName);
      return AqlValue(AqlValueHintNull());
    }

    AqlValueMaterializer materializer(trx);
    VPackSlice slice = materializer.slice(param, false);

    builder = arangodb::basics::VelocyPackHelper::merge(initialSlice, slice, false,
                                                        recursive);
    initialSlice = builder.slice();
  }
  if (n == 1) {
    // only one parameter. now add original document
    builder.add(initialSlice);
  }
  return AqlValue(builder);
}

/// @brief internal recursive flatten helper
static void FlattenList(VPackSlice const& array, size_t maxDepth,
                        size_t curDepth, VPackBuilder& result) {
  TRI_ASSERT(result.isOpenArray());
  for (auto const& tmp : VPackArrayIterator(array)) {
    if (tmp.isArray() && curDepth < maxDepth) {
      FlattenList(tmp, maxDepth, curDepth + 1, result);
    } else {
      // Copy the content of tmp into the result
      result.add(tmp);
    }
  }
}

/// @brief function IS_NULL
AqlValue Functions::IsNull(arangodb::aql::Query* query,
                           transaction::Methods* trx,
                           VPackFunctionParameters const& parameters) {
  AqlValue a = ExtractFunctionParameterValue(parameters, 0);
  return AqlValue(AqlValueHintBool(a.isNull(true)));
}

/// @brief function IS_BOOL
AqlValue Functions::IsBool(arangodb::aql::Query* query,
                           transaction::Methods* trx,
                           VPackFunctionParameters const& parameters) {
  AqlValue a = ExtractFunctionParameterValue(parameters, 0);
  return AqlValue(AqlValueHintBool(a.isBoolean()));
}

/// @brief function IS_NUMBER
AqlValue Functions::IsNumber(arangodb::aql::Query* query,
                             transaction::Methods* trx,
                             VPackFunctionParameters const& parameters) {
  AqlValue a = ExtractFunctionParameterValue(parameters, 0);
  return AqlValue(AqlValueHintBool(a.isNumber()));
}

/// @brief function IS_STRING
AqlValue Functions::IsString(arangodb::aql::Query* query,
                             transaction::Methods* trx,
                             VPackFunctionParameters const& parameters) {
  AqlValue a = ExtractFunctionParameterValue(parameters, 0);
  return AqlValue(AqlValueHintBool(a.isString()));
}

/// @brief function IS_ARRAY
AqlValue Functions::IsArray(arangodb::aql::Query* query,
                            transaction::Methods* trx,
                            VPackFunctionParameters const& parameters) {
  AqlValue a = ExtractFunctionParameterValue(parameters, 0);
  return AqlValue(AqlValueHintBool(a.isArray()));
}

/// @brief function IS_OBJECT
AqlValue Functions::IsObject(arangodb::aql::Query* query,
                             transaction::Methods* trx,
                             VPackFunctionParameters const& parameters) {
  AqlValue a = ExtractFunctionParameterValue(parameters, 0);
  return AqlValue(AqlValueHintBool(a.isObject()));
}

/// @brief function TYPENAME
AqlValue Functions::Typename(arangodb::aql::Query* query,
                             transaction::Methods* trx,
                             VPackFunctionParameters const& parameters) {
  AqlValue value = ExtractFunctionParameterValue(parameters, 0);
  char const* type = value.getTypeString();

  return AqlValue(TRI_CHAR_LENGTH_PAIR(type));
}

/// @brief function TO_NUMBER
AqlValue Functions::ToNumber(arangodb::aql::Query* query,
                             transaction::Methods* trx,
                             VPackFunctionParameters const& parameters) {
  AqlValue a = ExtractFunctionParameterValue(parameters, 0);
  bool failed;
  double value = a.toDouble(trx, failed);

  if (failed) {
    return AqlValue(AqlValueHintZero());
  }

  return AqlValue(AqlValueHintDouble(value));
}

/// @brief function TO_STRING
AqlValue Functions::ToString(arangodb::aql::Query* query,
                             transaction::Methods* trx,
                             VPackFunctionParameters const& parameters) {
  AqlValue value = ExtractFunctionParameterValue(parameters, 0);

  transaction::StringBufferLeaser buffer(trx);
  arangodb::basics::VPackStringBufferAdapter adapter(buffer->stringBuffer());

  AppendAsString(trx, adapter, value);
  return AqlValue(buffer->begin(), buffer->length());
}

/// @brief function TO_BOOL
AqlValue Functions::ToBool(arangodb::aql::Query* query,
                           transaction::Methods* trx,
                           VPackFunctionParameters const& parameters) {
  AqlValue a = ExtractFunctionParameterValue(parameters, 0);
  return AqlValue(AqlValueHintBool(a.toBoolean()));
}

/// @brief function TO_ARRAY
AqlValue Functions::ToArray(arangodb::aql::Query* query,
                            transaction::Methods* trx,
                            VPackFunctionParameters const& parameters) {
  AqlValue value = ExtractFunctionParameterValue(parameters, 0);

  if (value.isArray()) {
    // return copy of the original array
    return value.clone();
  }

  if (value.isNull(true)) {
    return AqlValue(arangodb::basics::VelocyPackHelper::EmptyArrayValue());
  }

  transaction::BuilderLeaser builder(trx);
  builder->openArray();
  if (value.isBoolean() || value.isNumber() || value.isString()) {
    // return array with single member
    builder->add(value.slice());
  } else if (value.isObject()) {
    AqlValueMaterializer materializer(trx);
    VPackSlice slice = materializer.slice(value, false);
    // return an array with the attribute values
    for (auto const& it : VPackObjectIterator(slice, true)) {
      if (it.value.isCustom()) {
        builder->add(VPackValue(trx->extractIdString(slice)));
      } else {
        builder->add(it.value);
      }
    }
  }
  builder->close();
  return AqlValue(builder.get());
}

/// @brief function LENGTH
AqlValue Functions::Length(arangodb::aql::Query* query,
                           transaction::Methods* trx,
                           VPackFunctionParameters const& parameters) {

  ValidateParameters(parameters, "LENGTH", 1, 1);

  AqlValue value = ExtractFunctionParameterValue(parameters, 0);
  if (value.isArray()) {
    // shortcut!
    return AqlValue(AqlValueHintUInt(value.length()));
  }

  size_t length = 0;
  if (value.isNull(true)) {
    length = 0;
  } else if (value.isBoolean()) {
    if (value.toBoolean()) {
      length = 1;
    } else {
      length = 0;
    }
  } else if (value.isNumber()) {
    double tmp = value.toDouble(trx);
    if (std::isnan(tmp) || !std::isfinite(tmp)) {
      length = 0;
    } else {
      char buffer[24];
      length = static_cast<size_t>(fpconv_dtoa(tmp, buffer));
    }
  } else if (value.isString()) {
    VPackValueLength l;
    char const* p = value.slice().getString(l);
    length = TRI_CharLengthUtf8String(p, l);
  } else if (value.isObject()) {
    length = static_cast<size_t>(value.length());
  }

  return AqlValue(AqlValueHintUInt(length));
}


/// @brief function FIND_FIRST
/// FIND_FIRST(text, search, start, end) → position
AqlValue Functions::FindFirst(arangodb::aql::Query* query,
                          transaction::Methods* trx,
                          VPackFunctionParameters const& parameters) {
  ValidateParameters(parameters, "FIND_FIRST", 2, 4);

  AqlValue value = ExtractFunctionParameterValue(parameters, 0);
  AqlValue searchValue = ExtractFunctionParameterValue(parameters, 1);

  transaction::StringBufferLeaser buf1(trx);
  arangodb::basics::VPackStringBufferAdapter adapter(buf1->stringBuffer());
  AppendAsString(trx, adapter, value);
  UnicodeString uBuf(buf1->c_str(), static_cast<int32_t>(buf1->length()));

  transaction::StringBufferLeaser buf2(trx);
  arangodb::basics::VPackStringBufferAdapter adapter2(buf2->stringBuffer());
  AppendAsString(trx, adapter2, searchValue);
  UnicodeString uSearchBuf(buf2->c_str(), static_cast<int32_t>(buf2->length()));
  auto searchLen = uSearchBuf.length();

  int64_t startOffset = 0;
  int64_t maxEnd = -1;

  if (parameters.size() >= 3) {
    AqlValue optionalStartOffset  = ExtractFunctionParameterValue(parameters, 2);
    startOffset = optionalStartOffset.toInt64(trx);
    if (startOffset < 0) {
      return AqlValue(AqlValueHintInt(-1));
    }
  }
  
  maxEnd = uBuf.length();
  if (parameters.size() == 4) {
    AqlValue optionalEndMax  = ExtractFunctionParameterValue(parameters, 3);
    if (!optionalEndMax.isNull(true)) {
      maxEnd = optionalEndMax.toInt64(trx);
      if ((maxEnd < startOffset) || (maxEnd < 0)) {
        return AqlValue(AqlValueHintInt(-1));
      }
    }
  }

  if (searchLen == 0) {
    return AqlValue(AqlValueHintInt(startOffset));
  }
  if (uBuf.length() == 0) {
    return AqlValue(AqlValueHintInt(-1));
  }

  auto locale = LanguageFeature::instance()->getLocale();
  UErrorCode status = U_ZERO_ERROR;
  StringSearch search(uSearchBuf, uBuf, locale, NULL, status);

  for(int pos = search.first(status);
      U_SUCCESS(status) && pos != USEARCH_DONE;
      pos = search.next(status)) {
    if ((pos >= startOffset) && ((pos + searchLen -1) <= maxEnd)) {
      return AqlValue(AqlValueHintInt(pos));
    }
  }
  return AqlValue(AqlValueHintInt(-1));
}

/// @brief function FIND_LAST
/// FIND_FIRST(text, search, start, end) → position
AqlValue Functions::FindLast(arangodb::aql::Query* query,
                          transaction::Methods* trx,
                          VPackFunctionParameters const& parameters) {
  ValidateParameters(parameters, "FIND_LAST", 2, 4);

  AqlValue value = ExtractFunctionParameterValue(parameters, 0);
  AqlValue searchValue = ExtractFunctionParameterValue(parameters, 1);

  transaction::StringBufferLeaser buf1(trx);
  arangodb::basics::VPackStringBufferAdapter adapter(buf1->stringBuffer());
  AppendAsString(trx, adapter, value);
  UnicodeString uBuf(buf1->c_str(), static_cast<int32_t>(buf1->length()));

  transaction::StringBufferLeaser buf2(trx);
  arangodb::basics::VPackStringBufferAdapter adapter2(buf2->stringBuffer());
  AppendAsString(trx, adapter2, searchValue);
  UnicodeString uSearchBuf(buf2->c_str(), static_cast<int32_t>(buf2->length()));
  auto searchLen = uSearchBuf.length();

  int64_t startOffset = 0;
  int64_t maxEnd = -1;

  if (parameters.size() >= 3) {
    AqlValue optionalStartOffset  = ExtractFunctionParameterValue(parameters, 2);
    startOffset = optionalStartOffset.toInt64(trx);
    if (startOffset < 0) {
      return AqlValue(AqlValueHintInt(-1));
    }
  }
  
  maxEnd = uBuf.length();
  int emptySearchCludge = 0;
  if (parameters.size() == 4) {
    AqlValue optionalEndMax  = ExtractFunctionParameterValue(parameters, 3);
    if (!optionalEndMax.isNull(true)) {
      maxEnd = optionalEndMax.toInt64(trx);
      if ((maxEnd < startOffset) || (maxEnd < 0)) {
        return AqlValue(AqlValueHintInt(-1));
      }
      emptySearchCludge = 1;
    }
  }

  if (searchLen == 0) {
    return AqlValue(AqlValueHintInt(maxEnd + emptySearchCludge));
  }
  if (uBuf.length() == 0) {
    return AqlValue(AqlValueHintInt(-1));
  }

  auto locale = LanguageFeature::instance()->getLocale();
  UErrorCode status = U_ZERO_ERROR;
  StringSearch search(uSearchBuf, uBuf, locale, NULL, status);

  int foundPos = -1;
  for(int pos = search.first(status);
      U_SUCCESS(status) && pos != USEARCH_DONE;
      pos = search.next(status)) {
    if ((pos >= startOffset) && ((pos + searchLen -1) <= maxEnd)) {
      foundPos = pos;
    }
  }
  return AqlValue(AqlValueHintInt(foundPos));
}

/// @brief function FIRST
AqlValue Functions::First(arangodb::aql::Query* query,
                          transaction::Methods* trx,
                          VPackFunctionParameters const& parameters) {
  ValidateParameters(parameters, "FIRST", 1, 1);
  AqlValue value = ExtractFunctionParameterValue(parameters, 0);

  if (!value.isArray()) {
    // not an array
    RegisterWarning(query, "FIRST", TRI_ERROR_QUERY_ARRAY_EXPECTED);
    return AqlValue(AqlValueHintNull());
  }

  if (value.length() == 0) {
    return AqlValue(AqlValueHintNull());
  }

  bool mustDestroy;
  return value.at(trx, 0, mustDestroy, true);
}

/// @brief function LAST
AqlValue Functions::Last(arangodb::aql::Query* query,
                          transaction::Methods* trx,
                          VPackFunctionParameters const& parameters) {
  ValidateParameters(parameters, "LAST", 1, 1);
  AqlValue value = ExtractFunctionParameterValue(parameters, 0);

  if (!value.isArray()) {
    // not an array
    RegisterWarning(query, "LAST", TRI_ERROR_QUERY_ARRAY_EXPECTED);
    return AqlValue(AqlValueHintNull());
  }

  VPackValueLength const n = value.length();

  if (n == 0) {
    return AqlValue(AqlValueHintNull());
  }

  bool mustDestroy;
  return value.at(trx, n - 1, mustDestroy, true);
}

/// @brief function NTH
AqlValue Functions::Nth(arangodb::aql::Query* query,
                        transaction::Methods* trx,
                        VPackFunctionParameters const& parameters) {
  ValidateParameters(parameters, "NTH", 2, 2);
  AqlValue value = ExtractFunctionParameterValue(parameters, 0);

  if (!value.isArray()) {
    // not an array
    RegisterWarning(query, "NTH", TRI_ERROR_QUERY_ARRAY_EXPECTED);
    return AqlValue(AqlValueHintNull());
  }

  VPackValueLength const n = value.length();

  if (n == 0) {
    return AqlValue(AqlValueHintNull());
  }

  AqlValue position = ExtractFunctionParameterValue(parameters, 1);
  int64_t index = position.toInt64(trx);

  if (index < 0 || index >= static_cast<int64_t>(n)) {
    return AqlValue(AqlValueHintNull());
  }

  bool mustDestroy;
  return value.at(trx, index, mustDestroy, true);
}

/// @brief function CONTAINS
AqlValue Functions::Contains(arangodb::aql::Query* query,
                             transaction::Methods* trx,
                             VPackFunctionParameters const& parameters) {
  ValidateParameters(parameters, "CONTAINS", 2, 3);

  AqlValue value = ExtractFunctionParameterValue(parameters, 0);
  AqlValue search = ExtractFunctionParameterValue(parameters, 1);
  AqlValue returnIndex = ExtractFunctionParameterValue(parameters, 2);

  bool const willReturnIndex = returnIndex.toBoolean();

  int result = -1; // default is "not found"
  {
    transaction::StringBufferLeaser buffer(trx);
    arangodb::basics::VPackStringBufferAdapter adapter(buffer->stringBuffer());

    AppendAsString(trx, adapter, value);
    size_t const valueLength = buffer->length();

    size_t const searchOffset = buffer->length();
    AppendAsString(trx, adapter, search);
    size_t const searchLength = buffer->length() - valueLength;

    if (searchLength > 0) {
      char const* found = static_cast<char const*>(memmem(buffer->c_str(), valueLength, buffer->c_str() + searchOffset, searchLength));

      if (found != nullptr) {
        if (willReturnIndex) {
          // find offset into string
          int bytePosition = static_cast<int>(found - buffer->c_str());
          char const* p = buffer->c_str();
          int pos = 0;
          while (pos < bytePosition) {
            unsigned char c = static_cast<unsigned char>(*p);
            if (c < 128) {
              ++pos;
            } else if (c < 224) {
              pos += 2;
            } else if (c < 240) {
              pos += 3;
            } else if (c < 248) {
              pos += 4;
            }
          }
          result = pos;
        } else {
          // fake result position, but it does not matter as it will
          // only be compared to -1 later
          result = 0;
        }
      }
    }
  }

  if (willReturnIndex) {
    // return numeric value
    return NumberValue(trx, result);
  }

  // return boolean
  return AqlValue(AqlValueHintBool(result != -1));
}

/// @brief function CONCAT
AqlValue Functions::Concat(arangodb::aql::Query* query,
                           transaction::Methods* trx,
                           VPackFunctionParameters const& parameters) {
  transaction::StringBufferLeaser buffer(trx);
  arangodb::basics::VPackStringBufferAdapter adapter(buffer->stringBuffer());

  size_t const n = parameters.size();

  if (n == 1) {
    AqlValue member = ExtractFunctionParameterValue(parameters, 0);
    if (member.isArray()) {
      AqlValueMaterializer materializer(trx);
      VPackSlice slice = materializer.slice(member, false);

      for (auto const& it : VPackArrayIterator(slice)) {
        if (it.isNull()) {
          continue;
        }
        // convert member to a string and append
        AppendAsString(trx, adapter, AqlValue(it.begin()));
      }
      return AqlValue(buffer->c_str(), buffer->length());
    }
  }

  for (size_t i = 0; i < n; ++i) {
    AqlValue member = ExtractFunctionParameterValue(parameters, i);

    if (member.isNull(true)) {
      continue;
    }

    // convert member to a string and append
    AppendAsString(trx, adapter, member);
  }

  return AqlValue(buffer->c_str(), buffer->length());
}

/// @brief function CONCAT_SEPARATOR
AqlValue Functions::ConcatSeparator(arangodb::aql::Query* query,
                                    transaction::Methods* trx,
                                    VPackFunctionParameters const& parameters) {
  transaction::StringBufferLeaser buffer(trx);
  arangodb::basics::VPackStringBufferAdapter adapter(buffer->stringBuffer());

  bool found = false;
  size_t const n = parameters.size();

  AqlValue separator = ExtractFunctionParameterValue(parameters, 0);
  AppendAsString(trx, adapter, separator);
  std::string const plainStr(buffer->c_str(), buffer->length());

  buffer->clear();

  if (n == 2) {
    AqlValue member = ExtractFunctionParameterValue(parameters, 1);

    if (member.isArray()) {
      // reserve *some* space
      buffer->reserve((plainStr.size() + 10) * member.length());

      AqlValueMaterializer materializer(trx);
      VPackSlice slice = materializer.slice(member, false);

      for (auto const& it : VPackArrayIterator(slice)) {
        if (it.isNull()) {
          continue;
        }
        if (found) {
          buffer->appendText(plainStr);
        }
        // convert member to a string and append
        AppendAsString(trx, adapter, AqlValue(it.begin()));
        found = true;
      }
      return AqlValue(buffer->c_str(), buffer->length());
    }
  }

  // reserve *some* space
  buffer->reserve((plainStr.size() + 10) * n);
  for (size_t i = 1; i < n; ++i) {
    AqlValue member = ExtractFunctionParameterValue(parameters, i);

    if (member.isNull(true)) {
      continue;
    }
    if (found) {
      buffer->appendText(plainStr);
    }

    // convert member to a string and append
    AppendAsString(trx, adapter, member);
    found = true;
  }

  return AqlValue(buffer->c_str(), buffer->length());
}

/// @brief function CHAR_LENGTH
AqlValue Functions::CharLength(arangodb::aql::Query* query,
                                    transaction::Methods* trx,
                                    VPackFunctionParameters const& parameters) {
  ValidateParameters(parameters, "CHAR_LENGTH", 1, 1);

  AqlValue value = ExtractFunctionParameterValue(parameters, 0);
  size_t length = 0;

  if (value.isArray() || value.isObject()) {
    AqlValueMaterializer materializer(trx);
    VPackSlice slice = materializer.slice(value, false);

    transaction::StringBufferLeaser buffer(trx);
    arangodb::basics::VPackStringBufferAdapter adapter(buffer->stringBuffer());

    VPackDumper dumper(&adapter, trx->transactionContextPtr()->getVPackOptions());
    dumper.dump(slice);

    length = buffer->length();

  } else if (value.isNull(true)) {
    length = 0;

  } else if (value.isBoolean()) {
    if (value.toBoolean()) {
      length = 4;
    } else {
      length = 5;
    }

  } else if (value.isNumber()) {
    double tmp = value.toDouble(trx);
    if (std::isnan(tmp) || !std::isfinite(tmp)) {
      length = 0;
    } else {
      char buffer[24];
      length = static_cast<size_t>(fpconv_dtoa(tmp, buffer));
    }

  } else if (value.isString()) {
    VPackValueLength l;
    char const* p = value.slice().getString(l);
    length = TRI_CharLengthUtf8String(p, l);
  }

  return AqlValue(AqlValueHintUInt(length));
}

/// @brief function LOWER
AqlValue Functions::Lower(arangodb::aql::Query* query,
                                    transaction::Methods* trx,
                                    VPackFunctionParameters const& parameters) {
  ValidateParameters(parameters, "LOWER", 1, 1);

  std::string utf8;
  AqlValue value = ExtractFunctionParameterValue(parameters, 0);

  transaction::StringBufferLeaser buffer(trx);
  arangodb::basics::VPackStringBufferAdapter adapter(buffer->stringBuffer());

  AppendAsString(trx, adapter, value);

  UnicodeString unicodeStr(buffer->c_str(), static_cast<int32_t>(buffer->length()));
  unicodeStr.toLower(NULL);
  unicodeStr.toUTF8String(utf8);

  return AqlValue(utf8);
}

/// @brief function UPPER
AqlValue Functions::Upper(arangodb::aql::Query* query,
                                    transaction::Methods* trx,
                                    VPackFunctionParameters const& parameters) {
  ValidateParameters(parameters, "UPPER", 1, 1);

  std::string utf8;
  AqlValue value = ExtractFunctionParameterValue(parameters, 0);

  transaction::StringBufferLeaser buffer(trx);
  arangodb::basics::VPackStringBufferAdapter adapter(buffer->stringBuffer());

  AppendAsString(trx, adapter, value);

  UnicodeString unicodeStr(buffer->c_str(), static_cast<int32_t>(buffer->length()));
  unicodeStr.toUpper(NULL);
  unicodeStr.toUTF8String(utf8);

  return AqlValue(utf8);
}

/// @brief function SUBSTRING
AqlValue Functions::Substring(arangodb::aql::Query* query,
                                    transaction::Methods* trx,
                                    VPackFunctionParameters const& parameters) {
  ValidateParameters(parameters, "SUBSTRING", 2, 3);
  AqlValue value = ExtractFunctionParameterValue(parameters, 0);

  int32_t length = INT32_MAX;

  transaction::StringBufferLeaser buffer(trx);
  arangodb::basics::VPackStringBufferAdapter adapter(buffer->stringBuffer());

  AppendAsString(trx, adapter, value);
  UnicodeString unicodeStr(buffer->c_str(), static_cast<int32_t>(buffer->length()));

  int32_t offset = static_cast<int32_t>(ExtractFunctionParameterValue(parameters, 1).toInt64(trx));

  if (parameters.size() == 3) {
    length = static_cast<int32_t>(ExtractFunctionParameterValue(parameters, 2).toInt64(trx));
  }

  if (offset < 0) {
    offset = unicodeStr.moveIndex32(unicodeStr.moveIndex32( unicodeStr.length(), 0), offset);
  } else {
    offset = unicodeStr.moveIndex32(0, offset);
  }

  std::string utf8;
  unicodeStr.tempSubString(offset, unicodeStr.moveIndex32(offset, length) - offset)
  .toUTF8String(utf8);

  return AqlValue(utf8);
}

/// @brief function LEFT str, length
AqlValue Functions::Left(arangodb::aql::Query* query,
                         transaction::Methods* trx,
                         VPackFunctionParameters const& parameters) {
  ValidateParameters(parameters, "LEFT", 2, 2);

  AqlValue value = ExtractFunctionParameterValue(parameters, 0);
  uint32_t length = static_cast<int32_t>(ExtractFunctionParameterValue(parameters, 1).toInt64(trx));

  std::string utf8;
  transaction::StringBufferLeaser buffer(trx);
  arangodb::basics::VPackStringBufferAdapter adapter(buffer->stringBuffer());

  AppendAsString(trx, adapter, value);

  UnicodeString unicodeStr(buffer->c_str(), static_cast<int32_t>(buffer->length()));
  UnicodeString left = unicodeStr.tempSubString(0, unicodeStr.moveIndex32(0, length));

  left.toUTF8String(utf8);
  return AqlValue(utf8);
}

/// @brief function RIGHT
AqlValue Functions::Right(arangodb::aql::Query* query,
                         transaction::Methods* trx,
                         VPackFunctionParameters const& parameters) {
  ValidateParameters(parameters, "RIGHT", 2, 2);

  AqlValue value = ExtractFunctionParameterValue(parameters, 0);
  uint32_t length = static_cast<int32_t>(ExtractFunctionParameterValue(parameters, 1).toInt64(trx));

  std::string utf8;
  transaction::StringBufferLeaser buffer(trx);
  arangodb::basics::VPackStringBufferAdapter adapter(buffer->stringBuffer());

  AppendAsString(trx, adapter, value);

  UnicodeString unicodeStr(buffer->c_str(), static_cast<int32_t>(buffer->length()));
  UnicodeString right = unicodeStr.tempSubString(unicodeStr.moveIndex32(unicodeStr.length(), -static_cast<int32_t>(length)));

  right.toUTF8String(utf8);
  return AqlValue(utf8);
}

namespace {
void ltrimInternal(uint32_t& startOffset,
                   uint32_t& endOffset,
                   UnicodeString& unicodeStr,
                   uint32_t numWhitespaces,
                   UChar32* spaceChars) {
  for (; startOffset < endOffset; startOffset = unicodeStr.moveIndex32(startOffset, 1)) {
    bool found = false;

    for (uint32_t pos = 0; pos < numWhitespaces; pos++) {
      if (unicodeStr.char32At(startOffset) == spaceChars[pos]) {
        found = true;
        break;
      }
    }

    if (!found) {
      break;
    }
  } // for
}
void rtrimInternal(uint32_t& startOffset,
                   uint32_t& endOffset,
                   UnicodeString& unicodeStr,
                   uint32_t numWhitespaces,
                   UChar32* spaceChars) {
  for (uint32_t codeUnitPos = unicodeStr.moveIndex32(unicodeStr.length(),-1);
       startOffset < codeUnitPos;
       codeUnitPos = unicodeStr.moveIndex32(codeUnitPos, -1)) {
    bool found = false;

    for (uint32_t pos = 0; pos < numWhitespaces; pos++) {
      if (unicodeStr.char32At(codeUnitPos) == spaceChars[pos]) {
        found = true;
        break;
      }
    }

    endOffset = unicodeStr.moveIndex32(codeUnitPos, 1);
    if (!found) {
      break;
    }
  } // for
}
}

/// @brief function TRIM
AqlValue Functions::Trim(arangodb::aql::Query* query,
                         transaction::Methods* trx,
                         VPackFunctionParameters const& parameters) {
  ValidateParameters(parameters, "TRIM", 1, 2);

  AqlValue value = ExtractFunctionParameterValue(parameters, 0);
  transaction::StringBufferLeaser buffer(trx);
  arangodb::basics::VPackStringBufferAdapter adapter(buffer->stringBuffer());
  AppendAsString(trx, adapter, value);
  UnicodeString unicodeStr(buffer->c_str(), static_cast<int32_t>(buffer->length()));

  int64_t howToTrim = 0;
  UnicodeString whitespace("\r\n\t ");

  if (parameters.size() == 2) {
    AqlValue optional  = ExtractFunctionParameterValue(parameters, 1);

    if (optional.isNumber()) {
      howToTrim = optional.toInt64(trx);

      if (howToTrim < 0 || 2 < howToTrim) {
        howToTrim = 0;
      }
    } else if(optional.isString()) {
      buffer->clear();
      AppendAsString(trx, adapter, optional);
      whitespace = UnicodeString(buffer->c_str(), static_cast<int32_t>(buffer->length()));
    }
  }

  uint32_t numWhitespaces = whitespace.countChar32();
  UErrorCode errorCode = U_ZERO_ERROR;
  auto spaceChars = std::make_unique<UChar32[]>(numWhitespaces);

  whitespace.toUTF32(spaceChars.get(), numWhitespaces, errorCode);

  uint32_t startOffset = 0, endOffset = unicodeStr.length();

  if (howToTrim <= 1) {
    ltrimInternal(startOffset, endOffset, unicodeStr, numWhitespaces, spaceChars.get());
  }

  if (howToTrim == 2 || howToTrim == 0) {
    rtrimInternal(startOffset, endOffset, unicodeStr, numWhitespaces, spaceChars.get());
  }

  UnicodeString result = unicodeStr.tempSubString(startOffset, endOffset - startOffset);
  std::string utf8;
  result.toUTF8String(utf8);
  return AqlValue(utf8);
}

/// @brief function LTRIM
AqlValue Functions::LTrim(arangodb::aql::Query* query,
                         transaction::Methods* trx,
                         VPackFunctionParameters const& parameters) {
  ValidateParameters(parameters, "LTRIM", 1, 2);

  AqlValue value = ExtractFunctionParameterValue(parameters, 0);
  transaction::StringBufferLeaser buffer(trx);
  arangodb::basics::VPackStringBufferAdapter adapter(buffer->stringBuffer());
  AppendAsString(trx, adapter, value);
  UnicodeString unicodeStr(buffer->c_str(), static_cast<int32_t>(buffer->length()));
  UnicodeString whitespace("\r\n\t ");

  if (parameters.size() == 2) {
    AqlValue pWhitespace = ExtractFunctionParameterValue(parameters, 1);
    buffer->clear();
    AppendAsString(trx, adapter, pWhitespace);
    whitespace = UnicodeString(buffer->c_str(), static_cast<int32_t>(buffer->length()));
  }

  uint32_t numWhitespaces = whitespace.countChar32();
  UErrorCode errorCode = U_ZERO_ERROR;
  auto spaceChars = std::make_unique<UChar32[]>(numWhitespaces);

  whitespace.toUTF32(spaceChars.get(), numWhitespaces, errorCode);

  uint32_t startOffset = 0, endOffset = unicodeStr.length();

  ltrimInternal(startOffset, endOffset, unicodeStr, numWhitespaces, spaceChars.get());

  UnicodeString result = unicodeStr.tempSubString(startOffset, endOffset - startOffset);
  std::string utf8;
  result.toUTF8String(utf8);
  return AqlValue(utf8);
}

/// @brief function RTRIM
AqlValue Functions::RTrim(arangodb::aql::Query* query,
                         transaction::Methods* trx,
                         VPackFunctionParameters const& parameters) {
  ValidateParameters(parameters, "RTRIM", 1, 2);

  AqlValue value = ExtractFunctionParameterValue(parameters, 0);
  transaction::StringBufferLeaser buffer(trx);
  arangodb::basics::VPackStringBufferAdapter adapter(buffer->stringBuffer());
  AppendAsString(trx, adapter, value);
  UnicodeString unicodeStr(buffer->c_str(), static_cast<int32_t>(buffer->length()));
  UnicodeString whitespace("\r\n\t ");

  if (parameters.size() == 2) {
    AqlValue pWhitespace = ExtractFunctionParameterValue(parameters, 1);
    buffer->clear();
    AppendAsString(trx, adapter, pWhitespace);
    whitespace = UnicodeString(buffer->c_str(), static_cast<int32_t>(buffer->length()));
  }

  uint32_t numWhitespaces = whitespace.countChar32();
  UErrorCode errorCode = U_ZERO_ERROR;
  auto spaceChars = std::make_unique<UChar32[]>(numWhitespaces);

  whitespace.toUTF32(spaceChars.get(), numWhitespaces, errorCode);

  uint32_t startOffset = 0, endOffset = unicodeStr.length();

  rtrimInternal(startOffset, endOffset, unicodeStr, numWhitespaces, spaceChars.get());

  UnicodeString result = unicodeStr.tempSubString(startOffset, endOffset - startOffset);
  std::string utf8;
  result.toUTF8String(utf8);
  return AqlValue(utf8);
}

/// @brief function LIKE
AqlValue Functions::Like(arangodb::aql::Query* query,
                         transaction::Methods* trx,
                         VPackFunctionParameters const& parameters) {
  ValidateParameters(parameters, "LIKE", 2, 3);
  bool const caseInsensitive = GetBooleanParameter(trx, parameters, 2, false);
  transaction::StringBufferLeaser buffer(trx);
  arangodb::basics::VPackStringBufferAdapter adapter(buffer->stringBuffer());

  // build pattern from parameter #1
  AqlValue regex = ExtractFunctionParameterValue(parameters, 1);
  AppendAsString(trx, adapter, regex);

  // the matcher is owned by the query!
  ::RegexMatcher* matcher = query->regexCache()->buildLikeMatcher(buffer->c_str(), buffer->length(), caseInsensitive);

  if (matcher == nullptr) {
    // compiling regular expression failed
    RegisterWarning(query, "LIKE", TRI_ERROR_QUERY_INVALID_REGEX);
    return AqlValue(AqlValueHintNull());
  }

  // extract value
  buffer->clear();
  AqlValue value = ExtractFunctionParameterValue(parameters, 0);
  AppendAsString(trx, adapter, value);

  bool error = false;
  bool const result = arangodb::basics::Utf8Helper::DefaultUtf8Helper.matches(
      matcher, buffer->c_str(), buffer->length(), false, error);

  if (error) {
    // compiling regular expression failed
    RegisterWarning(query, "LIKE", TRI_ERROR_QUERY_INVALID_REGEX);
    return AqlValue(AqlValueHintNull());
  }

  return AqlValue(AqlValueHintBool(result));
}

/// @brief function REGEX_TEST
AqlValue Functions::RegexTest(arangodb::aql::Query* query,
                              transaction::Methods* trx,
                              VPackFunctionParameters const& parameters) {
  ValidateParameters(parameters, "REGEX_TEST", 2, 3);
  bool const caseInsensitive = GetBooleanParameter(trx, parameters, 2, false);
  transaction::StringBufferLeaser buffer(trx);
  arangodb::basics::VPackStringBufferAdapter adapter(buffer->stringBuffer());

  // build pattern from parameter #1
  AqlValue regex = ExtractFunctionParameterValue(parameters, 1);
  AppendAsString(trx, adapter, regex);

  // the matcher is owned by the query!
  ::RegexMatcher* matcher = query->regexCache()->buildRegexMatcher(buffer->c_str(), buffer->length(), caseInsensitive);

  if (matcher == nullptr) {
    // compiling regular expression failed
    RegisterWarning(query, "REGEX_TEST", TRI_ERROR_QUERY_INVALID_REGEX);
    return AqlValue(AqlValueHintNull());
  }

  // extract value
  buffer->clear();
  AqlValue value = ExtractFunctionParameterValue(parameters, 0);
  AppendAsString(trx, adapter, value);

  bool error = false;
  bool const result = arangodb::basics::Utf8Helper::DefaultUtf8Helper.matches(
      matcher, buffer->c_str(), buffer->length(), true, error);

  if (error) {
    // compiling regular expression failed
    RegisterWarning(query, "REGEX_TEST", TRI_ERROR_QUERY_INVALID_REGEX);
    return AqlValue(AqlValueHintNull());
  }

  return AqlValue(AqlValueHintBool(result));
}

/// @brief function REGEX_REPLACE
AqlValue Functions::RegexReplace(arangodb::aql::Query* query,
                                 transaction::Methods* trx,
                                 VPackFunctionParameters const& parameters) {
  ValidateParameters(parameters, "REGEX_REPLACE", 3, 4);
  bool const caseInsensitive = GetBooleanParameter(trx, parameters, 3, false);
  transaction::StringBufferLeaser buffer(trx);
  arangodb::basics::VPackStringBufferAdapter adapter(buffer->stringBuffer());

  // build pattern from parameter #1
  AqlValue regex = ExtractFunctionParameterValue(parameters, 1);
  AppendAsString(trx, adapter, regex);

  // the matcher is owned by the query!
  ::RegexMatcher* matcher = query->regexCache()->buildRegexMatcher(buffer->c_str(), buffer->length(), caseInsensitive);

  if (matcher == nullptr) {
    // compiling regular expression failed
    RegisterWarning(query, "REGEX_REPLACE", TRI_ERROR_QUERY_INVALID_REGEX);
    return AqlValue(AqlValueHintNull());
  }

  // extract value
  buffer->clear();
  AqlValue value = ExtractFunctionParameterValue(parameters, 0);
  AppendAsString(trx, adapter, value);

  size_t const split = buffer->length();
  AqlValue replace = ExtractFunctionParameterValue(parameters, 2);
  AppendAsString(trx, adapter, replace);

  bool error = false;
  std::string result = arangodb::basics::Utf8Helper::DefaultUtf8Helper.replace(
      matcher, buffer->c_str(), split, buffer->c_str() + split, buffer->length() - split, false, error);

  if (error) {
    // compiling regular expression failed
    RegisterWarning(query, "REGEX_REPLACE", TRI_ERROR_QUERY_INVALID_REGEX);
    return AqlValue(AqlValueHintNull());
  }

  return AqlValue(result);
}

/// @brief function PASSTHRU
AqlValue Functions::Passthru(arangodb::aql::Query* query,
                             transaction::Methods* trx,
                             VPackFunctionParameters const& parameters) {
  if (parameters.empty()) {
    return AqlValue(AqlValueHintNull());
  }

  return ExtractFunctionParameterValue(parameters, 0).clone();
}

/// @brief function UNSET
AqlValue Functions::Unset(arangodb::aql::Query* query,
                          transaction::Methods* trx,
                          VPackFunctionParameters const& parameters) {
  ValidateParameters(parameters, "UNSET", 2);
  AqlValue value = ExtractFunctionParameterValue(parameters, 0);

  if (!value.isObject()) {
    RegisterInvalidArgumentWarning(query, "UNSET");
    return AqlValue(AqlValueHintNull());
  }

  std::unordered_set<std::string> names;
  ExtractKeys(names, query, trx, parameters, 1, "UNSET");

  AqlValueMaterializer materializer(trx);
  VPackSlice slice = materializer.slice(value, false);
  transaction::BuilderLeaser builder(trx);
  UnsetOrKeep(trx, slice, names, true, false, *builder.get());
  return AqlValue(builder.get());
}

/// @brief function UNSET_RECURSIVE
AqlValue Functions::UnsetRecursive(arangodb::aql::Query* query,
                                   transaction::Methods* trx,
                                   VPackFunctionParameters const& parameters) {
  ValidateParameters(parameters, "UNSET_RECURSIVE", 2);
  AqlValue value = ExtractFunctionParameterValue(parameters, 0);

  if (!value.isObject()) {
    RegisterInvalidArgumentWarning(query, "UNSET_RECURSIVE");
    return AqlValue(AqlValueHintNull());
  }

  std::unordered_set<std::string> names;
  ExtractKeys(names, query, trx, parameters, 1, "UNSET_RECURSIVE");

  AqlValueMaterializer materializer(trx);
  VPackSlice slice = materializer.slice(value, false);
  transaction::BuilderLeaser builder(trx);
  UnsetOrKeep(trx, slice, names, true, true, *builder.get());
  return AqlValue(builder.get());
}

/// @brief function KEEP
AqlValue Functions::Keep(arangodb::aql::Query* query,
                         transaction::Methods* trx,
                         VPackFunctionParameters const& parameters) {
  ValidateParameters(parameters, "KEEP", 2);
  AqlValue value = ExtractFunctionParameterValue(parameters, 0);

  if (!value.isObject()) {
    RegisterInvalidArgumentWarning(query, "KEEP");
    return AqlValue(AqlValueHintNull());
  }

  std::unordered_set<std::string> names;

  ExtractKeys(names, query, trx, parameters, 1, "KEEP");

  AqlValueMaterializer materializer(trx);
  VPackSlice slice = materializer.slice(value, false);
  transaction::BuilderLeaser builder(trx);
  UnsetOrKeep(trx, slice, names, false, false, *builder.get());
  return AqlValue(builder.get());
}

/// @brief function TRANSLATE
AqlValue Functions::Translate(arangodb::aql::Query* query,
                         transaction::Methods* trx,
                         VPackFunctionParameters const& parameters) {
  ValidateParameters(parameters, "TRANSLATE", 2, 3);
  AqlValue key = ExtractFunctionParameterValue(parameters, 0);
  AqlValue lookupDocument = ExtractFunctionParameterValue(parameters, 1);

  if (!lookupDocument.isObject()) {
    RegisterInvalidArgumentWarning(query, "TRANSLATE");
    return AqlValue(AqlValueHintNull());
  }

  AqlValueMaterializer materializer(trx);
  VPackSlice slice = materializer.slice(lookupDocument, true);
  TRI_ASSERT(slice.isObject());

  VPackSlice result;
  if (key.isString()) {
    result = slice.get(key.slice().copyString());
  } else {
    transaction::StringBufferLeaser buffer(trx);
    arangodb::basics::VPackStringBufferAdapter adapter(buffer->stringBuffer());
    Functions::Stringify(trx, adapter, key.slice());
    result = slice.get(buffer->toString());
  }

  if (!result.isNone()) {
    return AqlValue(result);
  }

  // attribute not found, now return the default value
  // we must create copy of it however
  AqlValue defaultValue = ExtractFunctionParameterValue(parameters, 2);
  if (defaultValue.isNone()) {
    return key.clone();
  }
  return defaultValue.clone();
}

/// @brief function MERGE
AqlValue Functions::Merge(arangodb::aql::Query* query,
                          transaction::Methods* trx,
                          VPackFunctionParameters const& parameters) {
  return MergeParameters(query, trx, parameters, "MERGE", false);
}

/// @brief function MERGE_RECURSIVE
AqlValue Functions::MergeRecursive(arangodb::aql::Query* query,
                                   transaction::Methods* trx,
                                   VPackFunctionParameters const& parameters) {
  return MergeParameters(query, trx, parameters, "MERGE_RECURSIVE", true);
}

/// @brief function HAS
AqlValue Functions::Has(arangodb::aql::Query* query,
                        transaction::Methods* trx,
                        VPackFunctionParameters const& parameters) {
  size_t const n = parameters.size();
  if (n < 2) {
    // no parameters
    return AqlValue(AqlValueHintBool(false));
  }

  AqlValue value = ExtractFunctionParameterValue(parameters, 0);

  if (!value.isObject()) {
    // not an object
    return AqlValue(AqlValueHintBool(false));
  }

  AqlValue name = ExtractFunctionParameterValue(parameters, 1);
  std::string p;
  if (!name.isString()) {
    transaction::StringBufferLeaser buffer(trx);
    arangodb::basics::VPackStringBufferAdapter adapter(buffer->stringBuffer());
    AppendAsString(trx, adapter, name);
    p = std::string(buffer->c_str(), buffer->length());
  } else {
    p = name.slice().copyString();
  }

  return AqlValue(AqlValueHintBool(value.hasKey(trx, p)));
}

/// @brief function ATTRIBUTES
AqlValue Functions::Attributes(arangodb::aql::Query* query,
                               transaction::Methods* trx,
                               VPackFunctionParameters const& parameters) {
  size_t const n = parameters.size();

  if (n < 1) {
    // no parameters
    return AqlValue(AqlValueHintNull());
  }

  AqlValue value = ExtractFunctionParameterValue(parameters, 0);
  if (!value.isObject()) {
    // not an object
    RegisterWarning(query, "ATTRIBUTES",
                    TRI_ERROR_QUERY_FUNCTION_ARGUMENT_TYPE_MISMATCH);
    return AqlValue(AqlValueHintNull());
  }

  bool const removeInternal = GetBooleanParameter(trx, parameters, 1, false);
  bool const doSort = GetBooleanParameter(trx, parameters, 2, false);

  TRI_ASSERT(value.isObject());
  if (value.length() == 0) {
    return AqlValue(arangodb::basics::VelocyPackHelper::EmptyArrayValue());
  }

  AqlValueMaterializer materializer(trx);
  VPackSlice slice = materializer.slice(value, false);

  if (doSort) {
    std::set<std::string, arangodb::basics::VelocyPackHelper::AttributeSorterUTF8>
        keys;

    VPackCollection::keys(slice, keys);
    VPackBuilder result;
    result.openArray();
    for (auto const& it : keys) {
      TRI_ASSERT(!it.empty());
      if (removeInternal && !it.empty() && it.at(0) == '_') {
        continue;
      }
      result.add(VPackValue(it));
    }
    result.close();

    return AqlValue(result);
  }

  std::unordered_set<std::string> keys;
  VPackCollection::keys(slice, keys);

  VPackBuilder result;
  result.openArray();
  for (auto const& it : keys) {
    if (removeInternal && !it.empty() && it.at(0) == '_') {
      continue;
    }
    result.add(VPackValue(it));
  }
  result.close();
  return AqlValue(result);
}

/// @brief function VALUES
AqlValue Functions::Values(arangodb::aql::Query* query,
                           transaction::Methods* trx,
                           VPackFunctionParameters const& parameters) {
  size_t const n = parameters.size();

  if (n < 1) {
    // no parameters
    return AqlValue(AqlValueHintNull());
  }

  AqlValue value = ExtractFunctionParameterValue(parameters, 0);
  if (!value.isObject()) {
    // not an object
    RegisterWarning(query, "VALUES",
                    TRI_ERROR_QUERY_FUNCTION_ARGUMENT_TYPE_MISMATCH);
    return AqlValue(AqlValueHintNull());
  }

  bool const removeInternal = GetBooleanParameter(trx, parameters, 1, false);

  TRI_ASSERT(value.isObject());
  if (value.length() == 0) {
    return AqlValue(arangodb::basics::VelocyPackHelper::EmptyArrayValue());
  }

  AqlValueMaterializer materializer(trx);
  VPackSlice slice = materializer.slice(value, false);
  transaction::BuilderLeaser builder(trx);
  builder->openArray();
  for (auto const& entry : VPackObjectIterator(slice, true)) {
    if (!entry.key.isString()) {
      // somehow invalid
      continue;
    }
    if (removeInternal) {
      VPackValueLength l;
      char const* p = entry.key.getString(l);
      if (l > 0 && *p == '_') {
        // skip attribute
        continue;
      }
    }
    if (entry.value.isCustom()) {
      builder->add(VPackValue(trx->extractIdString(slice)));
    } else {
      builder->add(entry.value);
    }
  }
  builder->close();

  return AqlValue(builder.get());
}

/// @brief function MIN
AqlValue Functions::Min(arangodb::aql::Query* query,
                        transaction::Methods* trx,
                        VPackFunctionParameters const& parameters) {
  AqlValue value = ExtractFunctionParameterValue(parameters, 0);

  if (!value.isArray()) {
    // not an array
    RegisterWarning(query, "MIN", TRI_ERROR_QUERY_ARRAY_EXPECTED);
    return AqlValue(AqlValueHintNull());
  }

  AqlValueMaterializer materializer(trx);
  VPackSlice slice = materializer.slice(value, false);

  VPackSlice minValue;
  auto options = trx->transactionContextPtr()->getVPackOptions();
  for (auto const& it : VPackArrayIterator(slice)) {
    if (it.isNull()) {
      continue;
    }
    if (minValue.isNone() || arangodb::basics::VelocyPackHelper::compare(it, minValue, true, options) < 0) {
      minValue = it;
    }
  }
  if (minValue.isNone()) {
    return AqlValue(AqlValueHintNull());
  }
  return AqlValue(minValue);
}

/// @brief function MAX
AqlValue Functions::Max(arangodb::aql::Query* query,
                        transaction::Methods* trx,
                        VPackFunctionParameters const& parameters) {
  AqlValue value = ExtractFunctionParameterValue(parameters, 0);

  if (!value.isArray()) {
    // not an array
    RegisterWarning(query, "MAX", TRI_ERROR_QUERY_ARRAY_EXPECTED);
    return AqlValue(AqlValueHintNull());
  }

  AqlValueMaterializer materializer(trx);
  VPackSlice slice = materializer.slice(value, false);
  VPackSlice maxValue;
  auto options = trx->transactionContextPtr()->getVPackOptions();
  for (auto const& it : VPackArrayIterator(slice)) {
    if (maxValue.isNone() || arangodb::basics::VelocyPackHelper::compare(it, maxValue, true, options) > 0) {
      maxValue = it;
    }
  }
  if (maxValue.isNone()) {
    return AqlValue(AqlValueHintNull());
  }
  return AqlValue(maxValue);
}

/// @brief function SUM
AqlValue Functions::Sum(arangodb::aql::Query* query,
                        transaction::Methods* trx,
                        VPackFunctionParameters const& parameters) {
  AqlValue value = ExtractFunctionParameterValue(parameters, 0);

  if (!value.isArray()) {
    // not an array
    RegisterWarning(query, "SUM", TRI_ERROR_QUERY_ARRAY_EXPECTED);
    return AqlValue(AqlValueHintNull());
  }

  AqlValueMaterializer materializer(trx);
  VPackSlice slice = materializer.slice(value, false);
  double sum = 0.0;
  for (auto const& it : VPackArrayIterator(slice)) {
    if (it.isNull()) {
      continue;
    }
    if (!it.isNumber()) {
      return AqlValue(AqlValueHintNull());
    }
    double const number = it.getNumericValue<double>();

    if (!std::isnan(number) && number != HUGE_VAL && number != -HUGE_VAL) {
      sum += number;
    }
  }

  return NumberValue(trx, sum, false);
}

/// @brief function AVERAGE
AqlValue Functions::Average(arangodb::aql::Query* query,
                            transaction::Methods* trx,
                            VPackFunctionParameters const& parameters) {
  AqlValue value = ExtractFunctionParameterValue(parameters, 0);

  if (!value.isArray()) {
    // not an array
    RegisterWarning(query, "AVERAGE", TRI_ERROR_QUERY_ARRAY_EXPECTED);
    return AqlValue(AqlValueHintNull());
  }

  AqlValueMaterializer materializer(trx);
  VPackSlice slice = materializer.slice(value, false);

  double sum = 0.0;
  size_t count = 0;
  for (auto const& v : VPackArrayIterator(slice)) {
    if (v.isNull()) {
      continue;
    }
    if (!v.isNumber()) {
      RegisterWarning(query, "AVERAGE", TRI_ERROR_QUERY_ARRAY_EXPECTED);
      return AqlValue(AqlValueHintNull());
    }

    // got a numeric value
    double const number = v.getNumericValue<double>();

    if (!std::isnan(number) && number != HUGE_VAL && number != -HUGE_VAL) {
      sum += number;
      ++count;
    }
  }

  if (count > 0 && !std::isnan(sum) && sum != HUGE_VAL && sum != -HUGE_VAL) {
    return NumberValue(trx, sum / static_cast<size_t>(count), false);
  }

  return AqlValue(AqlValueHintNull());
}

/// @brief function SLEEP
AqlValue Functions::Sleep(arangodb::aql::Query* query,
                          transaction::Methods* trx,
                          VPackFunctionParameters const& parameters) {
  AqlValue value = ExtractFunctionParameterValue(parameters, 0);

  if (!value.isNumber() || value.toDouble(trx) < 0) {
    RegisterWarning(query, "SLEEP",
                    TRI_ERROR_QUERY_FUNCTION_ARGUMENT_TYPE_MISMATCH);
    return AqlValue(AqlValueHintNull());
  }

  double const until = TRI_microtime() + value.toDouble(trx);

  while (TRI_microtime() < until) {
    std::this_thread::sleep_for(std::chrono::microseconds(30000));

    if (query->killed()) {
      THROW_ARANGO_EXCEPTION(TRI_ERROR_QUERY_KILLED);
    } else if (application_features::ApplicationServer::isStopping()) {
      THROW_ARANGO_EXCEPTION(TRI_ERROR_SHUTTING_DOWN);
    }
  }
  return AqlValue(AqlValueHintNull());
}

/// @brief function COLLECTIONS
AqlValue Functions::Collections(arangodb::aql::Query* query,
                          transaction::Methods* trx,
                          VPackFunctionParameters const& parameters) {

  transaction::BuilderLeaser builder(trx);
  builder->openArray();

  TRI_vocbase_t* vocbase = query->vocbase();

  std::vector<LogicalCollection*> colls;

  // clean memory
  std::function<void()> cleanup;

  // if we are a coordinator, we need to fetch the collection info from the
  // agency
  if (ServerState::instance()->isCoordinator()) {
    cleanup = [&colls]() {
      for (auto& it : colls) {
        if (it != nullptr) {
          delete it;
        }
      }
    };
    colls = GetCollectionsCluster(vocbase);
  } else {
    colls = vocbase->collections(false);
    cleanup = []() {};
  }

  // make sure memory is cleaned up
  TRI_DEFER(cleanup());

  std::sort(colls.begin(), colls.end(), [](LogicalCollection* lhs, LogicalCollection* rhs) -> bool {
    return basics::StringUtils::tolower(lhs->name()) < basics::StringUtils::tolower(rhs->name());
  });

  AuthenticationFeature* auth = FeatureCacheFeature::instance()->authenticationFeature();

  size_t const n = colls.size();
  for (size_t i = 0; i < n; ++i) {
    auto& collection = colls[i];

    if (auth->isActive() && ExecContext::CURRENT != nullptr &&
    !ExecContext::CURRENT->canUseCollection(vocbase->name(), collection->name(), AuthLevel::RO)) {
      continue;
    }

    builder->openObject();
    builder->add("_id", VPackValue(collection->cid_as_string()));
    builder->add("name", VPackValue(collection->name()));
    builder->close();
  }

  builder->close();

  return AqlValue(builder.get());
}

/// @brief function RANDOM_TOKEN
AqlValue Functions::RandomToken(arangodb::aql::Query* query,
                                transaction::Methods* trx,
                                VPackFunctionParameters const& parameters) {
  AqlValue value = ExtractFunctionParameterValue(parameters, 0);

  int64_t const length = value.toInt64(trx);
  if (length <= 0 || length > 65536) {
    THROW_ARANGO_EXCEPTION_PARAMS(
        TRI_ERROR_QUERY_FUNCTION_ARGUMENT_TYPE_MISMATCH, "RANDOM_TOKEN");
  }

  UniformCharacter JSNumGenerator("abcdefghijklmnopqrstuvwxyzABCDEFGHIJKLMNOPQRSTUVWXYZ0123456789");
  return AqlValue(JSNumGenerator.random(static_cast<size_t>(length)));
}

/// @brief function MD5
AqlValue Functions::Md5(arangodb::aql::Query* query,
                        transaction::Methods* trx,
                        VPackFunctionParameters const& parameters) {
  AqlValue value = ExtractFunctionParameterValue(parameters, 0);
  transaction::StringBufferLeaser buffer(trx);
  arangodb::basics::VPackStringBufferAdapter adapter(buffer->stringBuffer());

  AppendAsString(trx, adapter, value);

  // create md5
  char hash[17];
  char* p = &hash[0];
  size_t length;

  arangodb::rest::SslInterface::sslMD5(buffer->c_str(), buffer->length(), p,
                                       length);

  // as hex
  char hex[33];
  p = &hex[0];

  arangodb::rest::SslInterface::sslHEX(hash, 16, p, length);

  return AqlValue(&hex[0], 32);
}

/// @brief function SHA1
AqlValue Functions::Sha1(arangodb::aql::Query* query,
                         transaction::Methods* trx,
                         VPackFunctionParameters const& parameters) {
  AqlValue value = ExtractFunctionParameterValue(parameters, 0);
  transaction::StringBufferLeaser buffer(trx);
  arangodb::basics::VPackStringBufferAdapter adapter(buffer->stringBuffer());

  AppendAsString(trx, adapter, value);

  // create sha1
  char hash[21];
  char* p = &hash[0];
  size_t length;

  arangodb::rest::SslInterface::sslSHA1(buffer->c_str(), buffer->length(), p,
                                        length);

  // as hex
  char hex[41];
  p = &hex[0];

  arangodb::rest::SslInterface::sslHEX(hash, 20, p, length);

  return AqlValue(&hex[0], 40);
}

/// @brief function SHA512
AqlValue Functions::Sha512(arangodb::aql::Query* query,
                         transaction::Methods* trx,
                         VPackFunctionParameters const& parameters) {
  AqlValue value = ExtractFunctionParameterValue(parameters, 0);
  transaction::StringBufferLeaser buffer(trx);
  arangodb::basics::VPackStringBufferAdapter adapter(buffer->stringBuffer());

  AppendAsString(trx, adapter, value);

  // create sha512
  char hash[65];
  char* p = &hash[0];
  size_t length;

  arangodb::rest::SslInterface::sslSHA512(buffer->c_str(), buffer->length(), p,
                                        length);

  // as hex
  char hex[129];
  p = &hex[0];

  arangodb::rest::SslInterface::sslHEX(hash, 64, p, length);

  return AqlValue(&hex[0], 128);
}

/// @brief function HASH
AqlValue Functions::Hash(arangodb::aql::Query* query,
                         transaction::Methods* trx,
                         VPackFunctionParameters const& parameters) {
  AqlValue value = ExtractFunctionParameterValue(parameters, 0);

  // throw away the top bytes so the hash value can safely be used
  // without precision loss when storing in JavaScript etc.
  uint64_t hash = value.hash(trx) & 0x0007ffffffffffffULL;

  return AqlValue(AqlValueHintUInt(hash));
}

/// @brief function IS_KEY
AqlValue Functions::IsKey(arangodb::aql::Query* query,
                          transaction::Methods* trx,
                          VPackFunctionParameters const& parameters) {
  AqlValue value = ExtractFunctionParameterValue(parameters, 0);
  if (!value.isString()) {
    // not a string, so no valid key
    return AqlValue(AqlValueHintBool(false));
  }

  VPackValueLength l;
  char const* p = value.slice().getString(l);
  return AqlValue(AqlValueHintBool(TraditionalKeyGenerator::validateKey(p, l)));
}

/// @brief function UNIQUE
AqlValue Functions::Unique(arangodb::aql::Query* query,
                           transaction::Methods* trx,
                           VPackFunctionParameters const& parameters) {
  ValidateParameters(parameters, "UNIQUE", 1, 1);

  AqlValue value = ExtractFunctionParameterValue(parameters, 0);

  if (!value.isArray()) {
    // not an array
    RegisterWarning(query, "UNIQUE", TRI_ERROR_QUERY_ARRAY_EXPECTED);
    return AqlValue(AqlValueHintNull());
  }

  AqlValueMaterializer materializer(trx);
  VPackSlice slice = materializer.slice(value, false);

  auto options = trx->transactionContextPtr()->getVPackOptions();
  std::unordered_set<VPackSlice, arangodb::basics::VelocyPackHelper::VPackHash,
                     arangodb::basics::VelocyPackHelper::VPackEqual>
      values(512, arangodb::basics::VelocyPackHelper::VPackHash(),
             arangodb::basics::VelocyPackHelper::VPackEqual(options));

  for (VPackSlice s : VPackArrayIterator(slice)) {
    if (!s.isNone()) {
      values.emplace(s.resolveExternal());
    }
  }

  transaction::BuilderLeaser builder(trx);
  builder->openArray();
  for (auto const& it : values) {
    builder->add(it);
  }
  builder->close();
  return AqlValue(builder.get());
}

/// @brief function SORTED_UNIQUE
AqlValue Functions::SortedUnique(arangodb::aql::Query* query,
                                 transaction::Methods* trx,
                                 VPackFunctionParameters const& parameters) {
  ValidateParameters(parameters, "SORTED_UNIQUE", 1, 1);
  AqlValue value = ExtractFunctionParameterValue(parameters, 0);

  if (!value.isArray()) {
    // not an array
    return AqlValue(AqlValueHintNull());
  }

  AqlValueMaterializer materializer(trx);
  VPackSlice slice = materializer.slice(value, false);

  arangodb::basics::VelocyPackHelper::VPackLess<true> less(trx->transactionContext()->getVPackOptions(), &slice, &slice);
  std::set<VPackSlice, arangodb::basics::VelocyPackHelper::VPackLess<true>> values(less);
  for (auto const& it : VPackArrayIterator(slice)) {
    if (!it.isNone()) {
      values.insert(it);
    }
  }

  transaction::BuilderLeaser builder(trx);
  builder->openArray();
  for (auto const& it : values) {
    builder->add(it);
  }
  builder->close();
  return AqlValue(builder.get());
}

/// @brief function SORTED
AqlValue Functions::Sorted(arangodb::aql::Query* query,
                           transaction::Methods* trx,
                           VPackFunctionParameters const& parameters) {
  ValidateParameters(parameters, "SORTED", 1, 1);
  AqlValue value = ExtractFunctionParameterValue(parameters, 0);

  if (!value.isArray()) {
    // not an array
    return AqlValue(AqlValueHintNull());
  }

  AqlValueMaterializer materializer(trx);
  VPackSlice slice = materializer.slice(value, false);

  arangodb::basics::VelocyPackHelper::VPackLess<true> less(trx->transactionContext()->getVPackOptions(), &slice, &slice);
  std::map<VPackSlice, size_t, arangodb::basics::VelocyPackHelper::VPackLess<true>> values(less);
  for (auto const& it : VPackArrayIterator(slice)) {
    if (!it.isNone()) {
      auto f = values.emplace(it, 1);
      if (!f.second) {
        ++(*f.first).second;
      }
    }
  }

  transaction::BuilderLeaser builder(trx);
  builder->openArray();
  for (auto const& it : values) {
    for (size_t i = 0; i < it.second; ++i) {
      builder->add(it.first);
    }
  }
  builder->close();
  return AqlValue(builder.get());
}

/// @brief function UNION
AqlValue Functions::Union(arangodb::aql::Query* query,
                          transaction::Methods* trx,
                          VPackFunctionParameters const& parameters) {
  ValidateParameters(parameters, "UNION", 2);

  transaction::BuilderLeaser builder(trx);
  builder->openArray();
  size_t const n = parameters.size();
  for (size_t i = 0; i < n; ++i) {
    AqlValue value = ExtractFunctionParameterValue(parameters, i);

    if (!value.isArray()) {
      // not an array
      RegisterInvalidArgumentWarning(query, "UNION");
      return AqlValue(AqlValueHintNull());
    }

    TRI_IF_FAILURE("AqlFunctions::OutOfMemory1") {
      THROW_ARANGO_EXCEPTION(TRI_ERROR_DEBUG);
    }

    AqlValueMaterializer materializer(trx);
    VPackSlice slice = materializer.slice(value, false);

    // this passes ownership for the JSON contens into result
    for (auto const& it : VPackArrayIterator(slice)) {
      builder->add(it);
      TRI_IF_FAILURE("AqlFunctions::OutOfMemory2") {
        THROW_ARANGO_EXCEPTION(TRI_ERROR_DEBUG);
      }
    }
  }
  builder->close();
  TRI_IF_FAILURE("AqlFunctions::OutOfMemory3") {
    THROW_ARANGO_EXCEPTION(TRI_ERROR_DEBUG);
  }

  return AqlValue(builder.get());
}

/// @brief function UNION_DISTINCT
AqlValue Functions::UnionDistinct(arangodb::aql::Query* query,
                                  transaction::Methods* trx,
                                  VPackFunctionParameters const& parameters) {
  ValidateParameters(parameters, "UNION_DISTINCT", 2);
  size_t const n = parameters.size();

  auto options = trx->transactionContextPtr()->getVPackOptions();
  std::unordered_set<VPackSlice, arangodb::basics::VelocyPackHelper::VPackHash,
                     arangodb::basics::VelocyPackHelper::VPackEqual>
      values(512, arangodb::basics::VelocyPackHelper::VPackHash(),
             arangodb::basics::VelocyPackHelper::VPackEqual(options));

  std::vector<AqlValueMaterializer> materializers;
  materializers.reserve(n);
  for (size_t i = 0; i < n; ++i) {
    AqlValue value = ExtractFunctionParameterValue(parameters, i);

    if (!value.isArray()) {
      // not an array
      RegisterInvalidArgumentWarning(query, "UNION_DISTINCT");
      return AqlValue(AqlValueHintNull());
    }

    materializers.emplace_back(trx);
    VPackSlice slice = materializers.back().slice(value, false);

    for (VPackSlice v : VPackArrayIterator(slice)) {
      v = v.resolveExternal();
      if (values.find(v) == values.end()) {
        TRI_IF_FAILURE("AqlFunctions::OutOfMemory1") {
          THROW_ARANGO_EXCEPTION(TRI_ERROR_DEBUG);
        }

        values.emplace(v);
      }
    }
  }

  TRI_IF_FAILURE("AqlFunctions::OutOfMemory2") {
    THROW_ARANGO_EXCEPTION(TRI_ERROR_DEBUG);
  }

  transaction::BuilderLeaser builder(trx);
  builder->openArray();
  for (auto const& it : values) {
    builder->add(it);
  }
  builder->close();

  TRI_IF_FAILURE("AqlFunctions::OutOfMemory3") {
    THROW_ARANGO_EXCEPTION(TRI_ERROR_DEBUG);
  }

  return AqlValue(builder.get());
}

/// @brief function INTERSECTION
AqlValue Functions::Intersection(arangodb::aql::Query* query,
                                 transaction::Methods* trx,
                                 VPackFunctionParameters const& parameters) {
  ValidateParameters(parameters, "INTERSECTION", 2);

  auto options = trx->transactionContextPtr()->getVPackOptions();
  std::unordered_map<VPackSlice, size_t,
                     arangodb::basics::VelocyPackHelper::VPackHash,
                     arangodb::basics::VelocyPackHelper::VPackEqual>
      values(512, arangodb::basics::VelocyPackHelper::VPackHash(),
             arangodb::basics::VelocyPackHelper::VPackEqual(options));

  size_t const n = parameters.size();
  std::vector<AqlValueMaterializer> materializers;
  materializers.reserve(n);
  for (size_t i = 0; i < n; ++i) {
    AqlValue value = ExtractFunctionParameterValue(parameters, i);

    if (!value.isArray()) {
      // not an array
      RegisterWarning(query, "INTERSECTION", TRI_ERROR_QUERY_ARRAY_EXPECTED);
      return AqlValue(AqlValueHintNull());
    }

    materializers.emplace_back(trx);
    VPackSlice slice = materializers.back().slice(value, false);

    for (auto const& it : VPackArrayIterator(slice)) {
      if (i == 0) {
        // round one

        TRI_IF_FAILURE("AqlFunctions::OutOfMemory1") {
          THROW_ARANGO_EXCEPTION(TRI_ERROR_DEBUG);
        }

        values.emplace(it, 1);
      } else {
        // check if we have seen the same element before
        auto found = values.find(it);
        if (found != values.end()) {
          // already seen
          if ((*found).second < i) {
            (*found).second = 0;
          } else {
            (*found).second = i + 1;
          }
        }
      }
    }
  }

  TRI_IF_FAILURE("AqlFunctions::OutOfMemory2") {
    THROW_ARANGO_EXCEPTION(TRI_ERROR_DEBUG);
  }

  transaction::BuilderLeaser builder(trx);
  builder->openArray();
  for (auto const& it : values) {
    if (it.second == n) {
      builder->add(it.first);
    }
  }
  builder->close();

  TRI_IF_FAILURE("AqlFunctions::OutOfMemory3") {
    THROW_ARANGO_EXCEPTION(TRI_ERROR_DEBUG);
  }
  return AqlValue(builder.get());
}

/// @brief function OUTERSECTION
AqlValue Functions::Outersection(arangodb::aql::Query* query,
                                 transaction::Methods* trx,
                                 VPackFunctionParameters const& parameters) {
  ValidateParameters(parameters, "OUTERSECTION", 2);

  auto options = trx->transactionContextPtr()->getVPackOptions();
  std::unordered_map<VPackSlice, size_t,
                     arangodb::basics::VelocyPackHelper::VPackHash,
                     arangodb::basics::VelocyPackHelper::VPackEqual>
      values(512, arangodb::basics::VelocyPackHelper::VPackHash(),
             arangodb::basics::VelocyPackHelper::VPackEqual(options));

  size_t const n = parameters.size();
  std::vector<AqlValueMaterializer> materializers;
  materializers.reserve(n);
  for (size_t i = 0; i < n; ++i) {
    AqlValue value = ExtractFunctionParameterValue(parameters, i);

    if (!value.isArray()) {
      // not an array
      RegisterWarning(query, "OUTERSECTION", TRI_ERROR_QUERY_ARRAY_EXPECTED);
      return AqlValue(AqlValueHintNull());
    }

    materializers.emplace_back(trx);
    VPackSlice slice = materializers.back().slice(value, false);

    for (auto const& it : VPackArrayIterator(slice)) {
      // check if we have seen the same element before
      auto found = values.find(it);
      if (found != values.end()) {
        // already seen
        TRI_ASSERT((*found).second > 0);
        ++(found->second);
      } else {
        values.emplace(it, 1);
      }
    }
  }

  TRI_IF_FAILURE("AqlFunctions::OutOfMemory2") {
    THROW_ARANGO_EXCEPTION(TRI_ERROR_DEBUG);
  }

  transaction::BuilderLeaser builder(trx);
  builder->openArray();
  for (auto const& it : values) {
    if (it.second == 1) {
      builder->add(it.first);
    }
  }
  builder->close();

  TRI_IF_FAILURE("AqlFunctions::OutOfMemory3") {
    THROW_ARANGO_EXCEPTION(TRI_ERROR_DEBUG);
  }
  return AqlValue(builder.get());
}

/// @brief function DISTANCE
AqlValue Functions::Distance(arangodb::aql::Query* query,
                                transaction::Methods* trx,
                                VPackFunctionParameters const& parameters) {
  ValidateParameters(parameters, "DISTANCE", 4, 4);

  AqlValue lat1 = ExtractFunctionParameterValue(parameters, 0);
  AqlValue lon1 = ExtractFunctionParameterValue(parameters, 1);
  AqlValue lat2 = ExtractFunctionParameterValue(parameters, 2);
  AqlValue lon2 = ExtractFunctionParameterValue(parameters, 3);

  // non-numeric input...
  if (!lat1.isNumber() || !lon1.isNumber() || !lat2.isNumber() || !lon2.isNumber()) {
    RegisterWarning(query, "DISTANCE",
                    TRI_ERROR_QUERY_FUNCTION_ARGUMENT_TYPE_MISMATCH);
    return AqlValue(AqlValueHintNull());
  }

  bool failed;
  bool error = false;
  double lat1Value = lat1.toDouble(trx, failed);
  error |= failed;
  double lon1Value = lon1.toDouble(trx, failed);
  error |= failed;
  double lat2Value = lat2.toDouble(trx, failed);
  error |= failed;
  double lon2Value = lon2.toDouble(trx, failed);
  error |= failed;

  if (error) {
    RegisterWarning(query, "DISTANCE",
                    TRI_ERROR_QUERY_FUNCTION_ARGUMENT_TYPE_MISMATCH);
    return AqlValue(AqlValueHintNull());
  }

  auto toRadians = [](double degrees) -> double {
    return degrees * (std::acos(-1.0) / 180.0);
  };

  double p1 = toRadians(lat1Value);
  double p2 = toRadians(lat2Value);
  double d1 = toRadians(lat2Value - lat1Value);
  double d2 = toRadians(lon2Value - lon1Value);

  double a = std::sin(d1 / 2.0) * std::sin(d1 / 2.0) +
             std::cos(p1) * std::cos(p2) *
             std::sin(d2 / 2.0) * std::sin(d2 / 2.0);

  double c = 2.0 * std::atan2(std::sqrt(a), std::sqrt(1.0 - a));
  double const EARTHRADIAN = 6371000.0; // metres

  return NumberValue(trx, EARTHRADIAN * c, true);
}


/// @brief function GEO_DISTANCE
AqlValue Functions::GeoDistance(arangodb::aql::Query* query,
                             transaction::Methods* trx,
                             VPackFunctionParameters const& parameters) {
  ValidateParameters(parameters, "GEO_DISTANCE", 2, 2);

  AqlValue loc1 = ExtractFunctionParameterValue(parameters, 0);
  AqlValue loc2 = ExtractFunctionParameterValue(parameters, 1);

  Result res(TRI_ERROR_BAD_PARAMETER, "Requires coordinate pair or GeoJSON");
  AqlValueMaterializer mat1(trx);
  geo::ShapeContainer shape1, shape2;
  if (loc1.isArray() && loc1.length() >= 2) {
    res = shape1.parseCoordinates(mat1.slice(loc1, true), /*geoJson*/true);
  } else if (loc1.isObject()) {
    res = geo::geojson::parseRegion(mat1.slice(loc1, true), shape1);
  }
  if (res.fail()) {
    Functions::RegisterWarning(query, "GEO_DISTANCE", res);
    return AqlValue(AqlValueHintNull());
  }

  AqlValueMaterializer mat2(trx);
  res.reset(TRI_ERROR_BAD_PARAMETER, "Requires coordinate pair or GeoJSON");
  if (loc2.isArray() && loc2.length() >= 2) {
    res = shape2.parseCoordinates(mat2.slice(loc2, true), /*geoJson*/true);
  } else if (loc2.isObject()) {
    res = geo::geojson::parseRegion(mat2.slice(loc2, true), shape2);
  }
  if (res.fail()) {
    Functions::RegisterWarning(query, "GEO_DISTANCE", res);
    return AqlValue(AqlValueHintNull());
  }

  return NumberValue(trx, shape1.distanceFrom(shape2.centroid()), true);
}

static AqlValue GeoContainsIntersect(arangodb::aql::Query* query,
                                     transaction::Methods* trx,
                                     VPackFunctionParameters const& parameters,
                                     char const* func, bool contains) {
  Functions::ValidateParameters(parameters, func, 2, 2);
  AqlValue p1 = Functions::ExtractFunctionParameterValue(parameters, 0);
  AqlValue p2 = Functions::ExtractFunctionParameterValue(parameters, 1);

  if (!p1.isObject()) {
    Functions::RegisterWarning(query, func, Result(
      TRI_ERROR_QUERY_FUNCTION_ARGUMENT_TYPE_MISMATCH, "Expecting GeoJSON object"));
    return AqlValue(AqlValueHintNull());
  }

  AqlValueMaterializer mat1(trx);
  geo::ShapeContainer outer, inner;
  Result res = geo::geojson::parseRegion(mat1.slice(p1, true), outer);
  if (res.fail()) {
    Functions::RegisterWarning(query, func, res);
    return AqlValue(AqlValueHintNull());
  }
  if (contains && !outer.isAreaType()) {
    Functions::RegisterWarning(query, func, Result(TRI_ERROR_QUERY_FUNCTION_ARGUMENT_TYPE_MISMATCH,
                    "Only Polygon and MultiPolygon types are valid as first argument"));
    return AqlValue(AqlValueHintNull());
  }

  AqlValueMaterializer mat2(trx);
  res.reset(TRI_ERROR_BAD_PARAMETER, "Second arg requires coordinate pair or GeoJSON");
  if (p2.isArray() && p2.length() >= 2) {
    res = inner.parseCoordinates(mat2.slice(p2, true), /*geoJson*/true);
  } else if (p2.isObject()) {
    res = geo::geojson::parseRegion(mat2.slice(p2, true), inner);
  }
  if (res.fail()) {
    Functions::RegisterWarning(query, func, res);
    return AqlValue(AqlValueHintNull());
  }

  bool result = contains ? outer.contains(&inner) : outer.intersects(&inner);
  return AqlValue(AqlValueHintBool(result));
}

/// @brief function GEO_CONTAINS
AqlValue Functions::GeoContains(arangodb::aql::Query* query,
                                transaction::Methods* trx,
                                VPackFunctionParameters const& parameters) {
  return GeoContainsIntersect(query, trx, parameters, "GEO_CONTAINS", true);
}

/// @brief function GEO_INTERSECTS
AqlValue Functions::GeoIntersects(arangodb::aql::Query* query,
                                  transaction::Methods* trx,
                                  VPackFunctionParameters const& parameters) {
  return GeoContainsIntersect(query, trx, parameters, "GEO_INTERSECTS", false);
}


/// @brief function IS_IN_POLYGON
AqlValue Functions::IsInPolygon(arangodb::aql::Query* query,
                                transaction::Methods* trx,
                                VPackFunctionParameters const& parameters) {
  ValidateParameters(parameters, "IS_IN_POLYGON", 2, 3);

  AqlValue coords = ExtractFunctionParameterValue(parameters, 0);
  AqlValue p2 = ExtractFunctionParameterValue(parameters, 1);
  AqlValue p3 = ExtractFunctionParameterValue(parameters, 2);

  LOG_TOPIC(WARN, Logger::QUERIES) << "IS_IN_POLYGON is deprecated use GEO_CONTAINS";
  if (!coords.isArray()) {
    RegisterWarning(query, "IS_IN_POLYGON", TRI_ERROR_QUERY_ARRAY_EXPECTED);
    return AqlValue(AqlValueHintNull());
  }

  double latitude, longitude;
  bool geoJson = false;
  if (p2.isArray()) {
    if (p2.length() < 2) {
      RegisterInvalidArgumentWarning(query, "IS_IN_POLYGON");
      return AqlValue(AqlValueHintNull());
    }
    AqlValueMaterializer materializer(trx);
    VPackSlice arr = materializer.slice(p2, false);
    geoJson = p3.isBoolean() && p3.toBoolean();
    // if geoJson, map [lon, lat] -> lat, lon
    VPackSlice lat = geoJson ? arr[1] : arr[0];
    VPackSlice lon = geoJson ? arr[0] : arr[1];
    if (!lat.isNumber() || !lon.isNumber()) {
      RegisterInvalidArgumentWarning(query, "IS_IN_POLYGON");
      return AqlValue(AqlValueHintNull());
    }
    latitude = lat.getNumber<double>();
    longitude = lon.getNumber<double>();
  } else if (p2.isNumber() && p3.isNumber()) {
    bool failed1 = false, failed2 = false;
    latitude = p2.toDouble(trx, failed1);
    longitude = p3.toDouble(trx, failed2);
    if (failed1 || failed2) {
      RegisterInvalidArgumentWarning(query, "IS_IN_POLYGON");
      return AqlValue(AqlValueHintNull());
    }
  } else {
    RegisterInvalidArgumentWarning(query, "IS_IN_POLYGON");
    return AqlValue(AqlValueHintNull());
  }

  S2Loop loop;
  Result res = geo::geojson::parseLoop(coords.slice(), geoJson, loop);
  if (res.fail() || !loop.IsValid()) {
    RegisterWarning(query, "IS_IN_POLYGON", res);
    return AqlValue(AqlValueHintNull());
  }

  S2LatLng latLng = S2LatLng::FromDegrees(latitude, longitude);
  return AqlValue(AqlValueHintBool(loop.Contains(latLng.ToPoint())));
}

/// @brief function FLATTEN
AqlValue Functions::Flatten(arangodb::aql::Query* query,
                            transaction::Methods* trx,
                            VPackFunctionParameters const& parameters) {
  ValidateParameters(parameters, "FLATTEN", 1, 2);

  AqlValue list = ExtractFunctionParameterValue(parameters, 0);
  if (!list.isArray()) {
    RegisterWarning(query, "FLATTEN", TRI_ERROR_QUERY_ARRAY_EXPECTED);
    return AqlValue(AqlValueHintNull());
  }

  size_t maxDepth = 1;
  if (parameters.size() == 2) {
    AqlValue maxDepthValue = ExtractFunctionParameterValue(parameters, 1);
    bool failed;
    double tmpMaxDepth = maxDepthValue.toDouble(trx, failed);
    if (failed || tmpMaxDepth < 1) {
      maxDepth = 1;
    } else {
      maxDepth = static_cast<size_t>(tmpMaxDepth);
    }
  }

  AqlValueMaterializer materializer(trx);
  VPackSlice listSlice = materializer.slice(list, false);

  transaction::BuilderLeaser builder(trx);
  builder->openArray();
  FlattenList(listSlice, maxDepth, 0, *builder.get());
  builder->close();
  return AqlValue(builder.get());
}

/// @brief function ZIP
AqlValue Functions::Zip(arangodb::aql::Query* query,
                        transaction::Methods* trx,
                        VPackFunctionParameters const& parameters) {
  ValidateParameters(parameters, "ZIP", 2, 2);

  AqlValue keys = ExtractFunctionParameterValue(parameters, 0);
  AqlValue values = ExtractFunctionParameterValue(parameters, 1);

  if (!keys.isArray() || !values.isArray() ||
      keys.length() != values.length()) {
    RegisterWarning(query, "ZIP",
                    TRI_ERROR_QUERY_FUNCTION_ARGUMENT_TYPE_MISMATCH);
    return AqlValue(AqlValueHintNull());
  }

  VPackValueLength n = keys.length();

  AqlValueMaterializer keyMaterializer(trx);
  VPackSlice keysSlice = keyMaterializer.slice(keys, false);

  AqlValueMaterializer valueMaterializer(trx);
  VPackSlice valuesSlice = valueMaterializer.slice(values, false);

  transaction::BuilderLeaser builder(trx);
  builder->openObject();

  // Buffer will temporarily hold the keys
  transaction::StringBufferLeaser buffer(trx);
  arangodb::basics::VPackStringBufferAdapter adapter(buffer->stringBuffer());
  for (VPackValueLength i = 0; i < n; ++i) {
    buffer->reset();
    Stringify(trx, adapter, keysSlice.at(i));
    builder->add(buffer->c_str(), buffer->length(), valuesSlice.at(i));
  }
  builder->close();
  return AqlValue(builder.get());
}

/// @brief function JSON_STRINGIFY
AqlValue Functions::JsonStringify(arangodb::aql::Query* query,
                                  transaction::Methods* trx,
                                  VPackFunctionParameters const& parameters) {
  ValidateParameters(parameters, "JSON_STRINGIFY", 1, 1);

  AqlValue value = ExtractFunctionParameterValue(parameters, 0);
  AqlValueMaterializer materializer(trx);
  VPackSlice slice = materializer.slice(value, false);

  transaction::StringBufferLeaser buffer(trx);
  arangodb::basics::VPackStringBufferAdapter adapter(buffer->stringBuffer());

  VPackDumper dumper(&adapter, trx->transactionContextPtr()->getVPackOptions());
  dumper.dump(slice);

  return AqlValue(buffer->begin(), buffer->length());
}

/// @brief function JSON_PARSE
AqlValue Functions::JsonParse(arangodb::aql::Query* query,
                              transaction::Methods* trx,
                              VPackFunctionParameters const& parameters) {
  ValidateParameters(parameters, "JSON_PARSE", 1, 1);

  AqlValue value = ExtractFunctionParameterValue(parameters, 0);
  AqlValueMaterializer materializer(trx);
  VPackSlice slice = materializer.slice(value, false);

  if (!slice.isString()) {
    RegisterWarning(query, "JSON_PARSE",
                    TRI_ERROR_QUERY_FUNCTION_ARGUMENT_TYPE_MISMATCH);
    return AqlValue(AqlValueHintNull());
  }

  VPackValueLength l;
  char const* p = slice.getString(l);

  try {
    std::shared_ptr<VPackBuilder> builder = VPackParser::fromJson(p, l);
    return AqlValue(*builder);
  } catch (...) {
    RegisterWarning(query, "JSON_PARSE",
                    TRI_ERROR_QUERY_FUNCTION_ARGUMENT_TYPE_MISMATCH);
    return AqlValue(AqlValueHintNull());
  }
}

/// @brief function PARSE_IDENTIFIER
AqlValue Functions::ParseIdentifier(
    arangodb::aql::Query* query, transaction::Methods* trx,
    VPackFunctionParameters const& parameters) {
  ValidateParameters(parameters, "PARSE_IDENTIFIER", 1, 1);

  AqlValue value = ExtractFunctionParameterValue(parameters, 0);
  std::string identifier;
  if (value.isObject() && value.hasKey(trx, StaticStrings::IdString)) {
    bool localMustDestroy;
    AqlValue valueStr = value.get(trx, StaticStrings::IdString, localMustDestroy, false);
    AqlValueGuard guard(valueStr, localMustDestroy);

    if (valueStr.isString()) {
      identifier = valueStr.slice().copyString();
    }
  } else if (value.isString()) {
    identifier = value.slice().copyString();
  }

  if (identifier.empty()) {
    RegisterWarning(query, "PARSE_IDENTIFIER",
                    TRI_ERROR_QUERY_FUNCTION_ARGUMENT_TYPE_MISMATCH);
    return AqlValue(AqlValueHintNull());
  }

  std::vector<std::string> parts =
      arangodb::basics::StringUtils::split(identifier, "/");

  if (parts.size() != 2) {
    RegisterWarning(query, "PARSE_IDENTIFIER",
                    TRI_ERROR_QUERY_FUNCTION_ARGUMENT_TYPE_MISMATCH);
    return AqlValue(AqlValueHintNull());
  }

  transaction::BuilderLeaser builder(trx);
  builder->openObject();
  builder->add("collection", VPackValue(parts[0]));
  builder->add("key", VPackValue(parts[1]));
  builder->close();
  return AqlValue(builder.get());
}

/// @brief function Slice
AqlValue Functions::Slice(arangodb::aql::Query* query,
                          transaction::Methods* trx,
                          VPackFunctionParameters const& parameters) {
  ValidateParameters(parameters, "SLICE", 2, 3);

  AqlValue baseArray = ExtractFunctionParameterValue(parameters, 0);

  if (!baseArray.isArray()) {
    RegisterWarning(query, "SLICE",
                    TRI_ERROR_QUERY_FUNCTION_ARGUMENT_TYPE_MISMATCH);
    return AqlValue(AqlValueHintNull());
  }

  // determine lower bound
  AqlValue fromValue = ExtractFunctionParameterValue(parameters, 1);
  int64_t from = fromValue.toInt64(trx);
  if (from < 0) {
    from = baseArray.length() + from;
    if (from < 0) {
      from = 0;
    }
  }

  // determine upper bound
  AqlValue toValue = ExtractFunctionParameterValue(parameters, 2);
  int64_t to;
  if (toValue.isNull(true)) {
    to = baseArray.length();
  } else {
    to = toValue.toInt64(trx);
    if (to >= 0) {
      to += from;
    } else {
      // negative to value
      to = baseArray.length() + to;
      if (to < 0) {
        to = 0;
      }
    }
  }

  AqlValueMaterializer materializer(trx);
  VPackSlice arraySlice = materializer.slice(baseArray, false);

  transaction::BuilderLeaser builder(trx);
  builder->openArray();

  int64_t pos = 0;
  VPackArrayIterator it(arraySlice);
  while (it.valid()) {
    if (pos >= from && pos < to) {
      builder->add(it.value());
    }
    ++pos;
    if (pos >= to) {
      // done
      break;
    }
    it.next();
  }

  builder->close();
  return AqlValue(builder.get());
}

/// @brief function Minus
AqlValue Functions::Minus(arangodb::aql::Query* query,
                          transaction::Methods* trx,
                          VPackFunctionParameters const& parameters) {
  ValidateParameters(parameters, "MINUS", 2);

  AqlValue baseArray = ExtractFunctionParameterValue(parameters, 0);

  if (!baseArray.isArray()) {
    RegisterWarning(query, "MINUS",
                    TRI_ERROR_QUERY_FUNCTION_ARGUMENT_TYPE_MISMATCH);
    return AqlValue(AqlValueHintNull());
  }

  auto options = trx->transactionContextPtr()->getVPackOptions();
  std::unordered_map<VPackSlice, size_t,
                     arangodb::basics::VelocyPackHelper::VPackHash,
                     arangodb::basics::VelocyPackHelper::VPackEqual>
      contains(512, arangodb::basics::VelocyPackHelper::VPackHash(),
               arangodb::basics::VelocyPackHelper::VPackEqual(options));

  // Fill the original map
  AqlValueMaterializer materializer(trx);
  VPackSlice arraySlice = materializer.slice(baseArray, false);

  VPackArrayIterator it(arraySlice);
  while (it.valid()) {
    contains.emplace(it.value(), it.index());
    it.next();
  }

  // Iterate through all following parameters and delete found elements from the
  // map
  for (size_t k = 1; k < parameters.size(); ++k) {
    AqlValue next = ExtractFunctionParameterValue(parameters, k);
    if (!next.isArray()) {
      RegisterWarning(query, "MINUS",
                      TRI_ERROR_QUERY_FUNCTION_ARGUMENT_TYPE_MISMATCH);
      return AqlValue(AqlValueHintNull());
    }

    AqlValueMaterializer materializer(trx);
    VPackSlice arraySlice = materializer.slice(next, false);

    for (auto const& search : VPackArrayIterator(arraySlice)) {
      auto find = contains.find(search);

      if (find != contains.end()) {
        contains.erase(find);
      }
    }
  }

  // We omit the normalize part from js, cannot occur here
  transaction::BuilderLeaser builder(trx);
  builder->openArray();
  for (auto const& it : contains) {
    builder->add(it.first);
  }
  builder->close();
  return AqlValue(builder.get());
}

/// @brief function Document
AqlValue Functions::Document(arangodb::aql::Query* query,
                             transaction::Methods* trx,
                             VPackFunctionParameters const& parameters) {
  ValidateParameters(parameters, "DOCUMENT", 1, 2);

  if (parameters.size() == 1) {
    AqlValue id = ExtractFunctionParameterValue(parameters, 0);
    transaction::BuilderLeaser builder(trx);
    if (id.isString()) {
      std::string identifier(id.slice().copyString());
      std::string colName;
      GetDocumentByIdentifier(trx, colName, identifier, true, *builder.get());
      if (builder->isEmpty()) {
        // not found
        return AqlValue(AqlValueHintNull());
      }
      return AqlValue(builder.get());
    }
    if (id.isArray()) {
      AqlValueMaterializer materializer(trx);
      VPackSlice idSlice = materializer.slice(id, false);
      builder->openArray();
      for (auto const& next : VPackArrayIterator(idSlice)) {
        if (next.isString()) {
          std::string identifier = next.copyString();
          std::string colName;
          GetDocumentByIdentifier(trx, colName, identifier, true, *builder.get());
        }
      }
      builder->close();
      return AqlValue(builder.get());
    }
    return AqlValue(AqlValueHintNull());
  }

  AqlValue collectionValue = ExtractFunctionParameterValue(parameters, 0);
  if (!collectionValue.isString()) {
    RegisterWarning(query, "DOCUMENT",
                    TRI_ERROR_QUERY_FUNCTION_ARGUMENT_TYPE_MISMATCH);
    return AqlValue(AqlValueHintNull());
  }
  std::string collectionName(collectionValue.slice().copyString());

  AqlValue id = ExtractFunctionParameterValue(parameters, 1);
  if (id.isString()) {
    transaction::BuilderLeaser builder(trx);
    std::string identifier(id.slice().copyString());
    GetDocumentByIdentifier(trx, collectionName, identifier, true, *builder.get());
    if (builder->isEmpty()) {
      return AqlValue(AqlValueHintNull());
    }
    return AqlValue(builder.get());
  }

  if (id.isArray()) {
    transaction::BuilderLeaser builder(trx);
    builder->openArray();

    AqlValueMaterializer materializer(trx);
    VPackSlice idSlice = materializer.slice(id, false);
    for (auto const& next : VPackArrayIterator(idSlice)) {
      if (next.isString()) {
        std::string identifier(next.copyString());
        GetDocumentByIdentifier(trx, collectionName, identifier, true, *builder.get());
      }
    }

    builder->close();
    return AqlValue(builder.get());
  }

  // Id has invalid format
  return AqlValue(AqlValueHintNull());
}

/// @brief function MATCHES
AqlValue Functions::Matches(arangodb::aql::Query* query,
                             transaction::Methods* trx,
                             VPackFunctionParameters const& parameters) {
  ValidateParameters(parameters, "MATCHES", 2, 3);

  AqlValue docToFind = ExtractFunctionParameterValue(parameters, 0);

  if (!docToFind.isObject()) {
    return AqlValue(AqlValueHintBool(false));
  }

  AqlValue exampleDocs = ExtractFunctionParameterValue(parameters, 1);

  bool retIdx = false;
  if (parameters.size() == 3) {
    retIdx = ExtractFunctionParameterValue(parameters, 2).toBoolean();
  }

  AqlValueMaterializer materializer(trx);
  VPackSlice docSlice = materializer.slice(docToFind, false);

  transaction::BuilderLeaser builder(trx);
  VPackSlice examples = materializer.slice(exampleDocs, false);

  if (!examples.isArray()) {
    builder->openArray();
    builder->add(examples);
    builder->close();
    examples = builder->slice();
  }

  auto options = trx->transactionContextPtr()->getVPackOptions();

  bool foundMatch;
  int32_t idx = -1;

  for (auto const& example : VPackArrayIterator(examples)) {
    idx++;

    if (!example.isObject()) {
      RegisterWarning(query, "MATCHES",
                      TRI_ERROR_QUERY_FUNCTION_ARGUMENT_TYPE_MISMATCH);
      continue;
    }

    foundMatch = true;

    for(auto const& it : VPackObjectIterator(example, true)) {
      std::string key = it.key.copyString();

      if (it.value.isNull() && !docSlice.hasKey(key)) {
        continue;
      }

      if (!docSlice.hasKey(key) ||
        // compare inner content
        basics::VelocyPackHelper::compare(docSlice.get(key), it.value, false, options, &docSlice, &example) != 0) {
        foundMatch = false;
        break;
      }
    }

    if (foundMatch) {
      if (retIdx) {
        return AqlValue(AqlValueHintInt(idx));
      } else {
        return AqlValue(AqlValueHintBool(true));
      }
    }
  }

  if (retIdx) {
    return AqlValue(AqlValueHintInt(-1));
  }

  return AqlValue(AqlValueHintBool(false));
}

/// @brief function ROUND
AqlValue Functions::Round(arangodb::aql::Query* query,
                          transaction::Methods* trx,
                          VPackFunctionParameters const& parameters) {
  ValidateParameters(parameters, "ROUND", 1, 1);

  AqlValue value = ExtractFunctionParameterValue(parameters, 0);

  double input = value.toDouble(trx);

  // Rounds down for < x.4999 and up for > x.50000
  return NumberValue(trx, std::floor(input + 0.5), true);
}

/// @brief function ABS
AqlValue Functions::Abs(arangodb::aql::Query* query,
                        transaction::Methods* trx,
                        VPackFunctionParameters const& parameters) {
  ValidateParameters(parameters, "ABS", 1, 1);

  AqlValue value = ExtractFunctionParameterValue(parameters, 0);

  double input = value.toDouble(trx);
  return NumberValue(trx, std::abs(input), true);
}

/// @brief function CEIL
AqlValue Functions::Ceil(arangodb::aql::Query* query,
                         transaction::Methods* trx,
                         VPackFunctionParameters const& parameters) {
  ValidateParameters(parameters, "CEIL", 1, 1);

  AqlValue value = ExtractFunctionParameterValue(parameters, 0);

  double input = value.toDouble(trx);
  return NumberValue(trx, std::ceil(input), true);
}

/// @brief function FLOOR
AqlValue Functions::Floor(arangodb::aql::Query* query,
                          transaction::Methods* trx,
                          VPackFunctionParameters const& parameters) {
  ValidateParameters(parameters, "FLOOR", 1, 1);

  AqlValue value = ExtractFunctionParameterValue(parameters, 0);

  double input = value.toDouble(trx);
  return NumberValue(trx, std::floor(input), true);
}

/// @brief function SQRT
AqlValue Functions::Sqrt(arangodb::aql::Query* query,
                         transaction::Methods* trx,
                         VPackFunctionParameters const& parameters) {
  ValidateParameters(parameters, "SQRT", 1, 1);

  AqlValue value = ExtractFunctionParameterValue(parameters, 0);

  double input = value.toDouble(trx);
  return NumberValue(trx, std::sqrt(input), true);
}

/// @brief function POW
AqlValue Functions::Pow(arangodb::aql::Query* query,
                        transaction::Methods* trx,
                        VPackFunctionParameters const& parameters) {
  ValidateParameters(parameters, "POW", 2, 2);

  AqlValue baseValue = ExtractFunctionParameterValue(parameters, 0);
  AqlValue expValue = ExtractFunctionParameterValue(parameters, 1);

  double base = baseValue.toDouble(trx);
  double exp = expValue.toDouble(trx);

  return NumberValue(trx, std::pow(base, exp), true);
}

/// @brief function LOG
AqlValue Functions::Log(arangodb::aql::Query* query,
                        transaction::Methods* trx,
                        VPackFunctionParameters const& parameters) {
  ValidateParameters(parameters, "LOG", 1, 1);

  AqlValue value = ExtractFunctionParameterValue(parameters, 0);

  double input = value.toDouble(trx);
  return NumberValue(trx, std::log(input), true);
}

/// @brief function LOG2
AqlValue Functions::Log2(arangodb::aql::Query* query,
                         transaction::Methods* trx,
                         VPackFunctionParameters const& parameters) {
  ValidateParameters(parameters, "LOG2", 1, 1);

  AqlValue value = ExtractFunctionParameterValue(parameters, 0);

  double input = value.toDouble(trx);
  return NumberValue(trx, std::log2(input), true);
}

/// @brief function LOG10
AqlValue Functions::Log10(arangodb::aql::Query* query,
                          transaction::Methods* trx,
                          VPackFunctionParameters const& parameters) {
  ValidateParameters(parameters, "LOG10", 1, 1);

  AqlValue value = ExtractFunctionParameterValue(parameters, 0);

  double input = value.toDouble(trx);
  return NumberValue(trx, std::log10(input), true);
}

/// @brief function EXP
AqlValue Functions::Exp(arangodb::aql::Query* query,
                        transaction::Methods* trx,
                        VPackFunctionParameters const& parameters) {
  ValidateParameters(parameters, "EXP", 1, 1);

  AqlValue value = ExtractFunctionParameterValue(parameters, 0);

  double input = value.toDouble(trx);
  return NumberValue(trx, std::exp(input), true);
}

/// @brief function EXP2
AqlValue Functions::Exp2(arangodb::aql::Query* query,
                         transaction::Methods* trx,
                         VPackFunctionParameters const& parameters) {
  ValidateParameters(parameters, "EXP2", 1, 1);

  AqlValue value = ExtractFunctionParameterValue(parameters, 0);

  double input = value.toDouble(trx);
  return NumberValue(trx, std::exp2(input), true);
}

/// @brief function SIN
AqlValue Functions::Sin(arangodb::aql::Query* query,
                        transaction::Methods* trx,
                        VPackFunctionParameters const& parameters) {
  ValidateParameters(parameters, "SIN", 1, 1);

  AqlValue value = ExtractFunctionParameterValue(parameters, 0);

  double input = value.toDouble(trx);
  return NumberValue(trx, std::sin(input), true);
}

/// @brief function COS
AqlValue Functions::Cos(arangodb::aql::Query* query,
                        transaction::Methods* trx,
                        VPackFunctionParameters const& parameters) {
  ValidateParameters(parameters, "COS", 1, 1);

  AqlValue value = ExtractFunctionParameterValue(parameters, 0);

  double input = value.toDouble(trx);
  return NumberValue(trx, std::cos(input), true);
}

/// @brief function TAN
AqlValue Functions::Tan(arangodb::aql::Query* query,
                        transaction::Methods* trx,
                        VPackFunctionParameters const& parameters) {
  ValidateParameters(parameters, "TAN", 1, 1);

  AqlValue value = ExtractFunctionParameterValue(parameters, 0);

  double input = value.toDouble(trx);
  return NumberValue(trx, std::tan(input), true);
}

/// @brief function ASIN
AqlValue Functions::Asin(arangodb::aql::Query* query,
                         transaction::Methods* trx,
                         VPackFunctionParameters const& parameters) {
  ValidateParameters(parameters, "ASIN", 1, 1);

  AqlValue value = ExtractFunctionParameterValue(parameters, 0);

  double input = value.toDouble(trx);
  return NumberValue(trx, std::asin(input), true);
}

/// @brief function ACOS
AqlValue Functions::Acos(arangodb::aql::Query* query,
                         transaction::Methods* trx,
                         VPackFunctionParameters const& parameters) {
  ValidateParameters(parameters, "ACOS", 1, 1);

  AqlValue value = ExtractFunctionParameterValue(parameters, 0);

  double input = value.toDouble(trx);
  return NumberValue(trx, std::acos(input), true);
}

/// @brief function ATAN
AqlValue Functions::Atan(arangodb::aql::Query* query,
                         transaction::Methods* trx,
                         VPackFunctionParameters const& parameters) {
  ValidateParameters(parameters, "ATAN", 1, 1);

  AqlValue value = ExtractFunctionParameterValue(parameters, 0);

  double input = value.toDouble(trx);
  return NumberValue(trx, std::atan(input), true);
}

/// @brief function ATAN2
AqlValue Functions::Atan2(arangodb::aql::Query* query,
                          transaction::Methods* trx,
                          VPackFunctionParameters const& parameters) {
  ValidateParameters(parameters, "ATAN2", 2, 2);

  AqlValue value1 = ExtractFunctionParameterValue(parameters, 0);
  AqlValue value2 = ExtractFunctionParameterValue(parameters, 1);

  double input1 = value1.toDouble(trx);
  double input2 = value2.toDouble(trx);
  return NumberValue(trx, std::atan2(input1, input2), true);
}

/// @brief function RADIANS
AqlValue Functions::Radians(arangodb::aql::Query* query,
                            transaction::Methods* trx,
                            VPackFunctionParameters const& parameters) {
  ValidateParameters(parameters, "RADIANS", 1, 1);

  AqlValue value = ExtractFunctionParameterValue(parameters, 0);

  double degrees = value.toDouble(trx);
  // acos(-1) == PI
  return NumberValue(trx, degrees * (std::acos(-1.0) / 180.0), true);
}

/// @brief function DEGREES
AqlValue Functions::Degrees(arangodb::aql::Query* query,
                            transaction::Methods* trx,
                            VPackFunctionParameters const& parameters) {
  ValidateParameters(parameters, "DEGREES", 1, 1);

  AqlValue value = ExtractFunctionParameterValue(parameters, 0);

  double radians = value.toDouble(trx);
  // acos(-1) == PI
  return NumberValue(trx, radians * (180.0 / std::acos(-1.0)), true);
}

/// @brief function PI
AqlValue Functions::Pi(arangodb::aql::Query* query,
                       transaction::Methods* trx,
                       VPackFunctionParameters const& parameters) {
  ValidateParameters(parameters, "PI", 0, 0);

  // acos(-1) == PI
  return NumberValue(trx, std::acos(-1.0), true);
}

/// @brief function RAND
AqlValue Functions::Rand(arangodb::aql::Query* query,
                         transaction::Methods* trx,
                         VPackFunctionParameters const& parameters) {
  ValidateParameters(parameters, "RAND", 0, 0);

  // This random functionality is not too good yet...
  return NumberValue(trx, static_cast<double>(std::rand()) / RAND_MAX, true);
}

/// @brief function FIRST_DOCUMENT
AqlValue Functions::FirstDocument(arangodb::aql::Query* query,
                                  transaction::Methods* trx,
                                  VPackFunctionParameters const& parameters) {
  size_t const n = parameters.size();
  for (size_t i = 0; i < n; ++i) {
    AqlValue a = ExtractFunctionParameterValue(parameters, i);
    if (a.isObject()) {
      return a.clone();
    }
  }

  return AqlValue(AqlValueHintNull());
}

/// @brief function FIRST_LIST
AqlValue Functions::FirstList(arangodb::aql::Query* query,
                              transaction::Methods* trx,
                              VPackFunctionParameters const& parameters) {
  size_t const n = parameters.size();
  for (size_t i = 0; i < n; ++i) {
    AqlValue a = ExtractFunctionParameterValue(parameters, i);
    if (a.isArray()) {
      return a.clone();
    }
  }

  return AqlValue(AqlValueHintNull());
}

/// @brief function PUSH
AqlValue Functions::Push(arangodb::aql::Query* query,
                         transaction::Methods* trx,
                         VPackFunctionParameters const& parameters) {
  ValidateParameters(parameters, "PUSH", 2, 3);

  AqlValue list = ExtractFunctionParameterValue(parameters, 0);
  AqlValue toPush = ExtractFunctionParameterValue(parameters, 1);

  AqlValueMaterializer toPushMaterializer(trx);
  VPackSlice p = toPushMaterializer.slice(toPush, false);

  if (list.isNull(true)) {
    transaction::BuilderLeaser builder(trx);
    builder->openArray();
    builder->add(p);
    builder->close();
    return AqlValue(builder.get());
  }

  if (!list.isArray()) {
    RegisterInvalidArgumentWarning(query, "PUSH");
    return AqlValue(AqlValueHintNull());
  }

  transaction::BuilderLeaser builder(trx);
  builder->openArray();
  AqlValueMaterializer materializer(trx);
  VPackSlice l = materializer.slice(list, false);

  for (auto const& it : VPackArrayIterator(l)) {
    builder->add(it);
  }
  if (parameters.size() == 3) {
    auto options = trx->transactionContextPtr()->getVPackOptions();
    AqlValue unique = ExtractFunctionParameterValue(parameters, 2);
    if (!unique.toBoolean() || !ListContainsElement(options, l, p)) {
      builder->add(p);
    }
  } else {
    builder->add(p);
  }
  builder->close();
  return AqlValue(builder.get());
}

/// @brief function POP
AqlValue Functions::Pop(arangodb::aql::Query* query,
                        transaction::Methods* trx,
                        VPackFunctionParameters const& parameters) {
  ValidateParameters(parameters, "POP", 1, 1);
  AqlValue list = ExtractFunctionParameterValue(parameters, 0);

  if (list.isNull(true)) {
    return AqlValue(AqlValueHintNull());
  }

  if (!list.isArray()) {
    RegisterWarning(query, "POP",
                    TRI_ERROR_QUERY_FUNCTION_ARGUMENT_TYPE_MISMATCH);
    return AqlValue(AqlValueHintNull());
  }

  AqlValueMaterializer materializer(trx);
  VPackSlice slice = materializer.slice(list, false);

  transaction::BuilderLeaser builder(trx);
  builder->openArray();
  auto iterator = VPackArrayIterator(slice);
  while (iterator.valid() && !iterator.isLast()) {
    builder->add(iterator.value());
    iterator.next();
  }
  builder->close();
  return AqlValue(builder.get());
}

/// @brief function APPEND
AqlValue Functions::Append(arangodb::aql::Query* query,
                           transaction::Methods* trx,
                           VPackFunctionParameters const& parameters) {
  ValidateParameters(parameters, "APPEND", 2, 3);
  AqlValue list = ExtractFunctionParameterValue(parameters, 0);
  AqlValue toAppend = ExtractFunctionParameterValue(parameters, 1);

  if (toAppend.isNull(true)) {
    return list.clone();
  }

  AqlValueMaterializer toAppendMaterializer(trx);
  VPackSlice t = toAppendMaterializer.slice(toAppend, false);

  if (t.isArray() && t.length() == 0) {
    return list.clone();
  }

  bool unique = false;
  if (parameters.size() == 3) {
    AqlValue a = ExtractFunctionParameterValue(parameters, 2);
    unique = a.toBoolean();
  }

  AqlValueMaterializer materializer(trx);
  VPackSlice l = materializer.slice(list, false);

  if (l.isNull()) {
    return toAppend.clone();
  }

  if (!l.isArray()) {
    RegisterInvalidArgumentWarning(query, "APPEND");
    return AqlValue(AqlValueHintNull());
  }

  std::unordered_set<VPackSlice> added;

  transaction::BuilderLeaser builder(trx);
  builder->openArray();

  for (auto const& it : VPackArrayIterator(l)) {
    if (unique) {
      if (added.find(it) == added.end()) {
        builder->add(it);
        added.emplace(it);
      }
    } else {
      builder->add(it);
    }
  }

  AqlValueMaterializer materializer2(trx);
  VPackSlice slice = materializer2.slice(toAppend, false);

  if (!slice.isArray()) {
    if (!unique || added.find(slice) == added.end()) {
      builder->add(slice);
    }
  } else {
    for (auto const& it : VPackArrayIterator(slice)) {
      if (unique) {
        if (added.find(it) == added.end()) {
          builder->add(it);
          added.emplace(it);
        }
      } else {
        builder->add(it);
      }
    }
  }
  builder->close();
  return AqlValue(builder.get());
}

/// @brief function UNSHIFT
AqlValue Functions::Unshift(arangodb::aql::Query* query,
                            transaction::Methods* trx,
                            VPackFunctionParameters const& parameters) {
  ValidateParameters(parameters, "UNSHIFT", 2, 3);
  AqlValue list = ExtractFunctionParameterValue(parameters, 0);

  if (!list.isNull(true) && !list.isArray()) {
    RegisterInvalidArgumentWarning(query, "UNSHIFT");
    return AqlValue(AqlValueHintNull());
  }

  AqlValue toAppend = ExtractFunctionParameterValue(parameters, 1);
  bool unique = false;
  if (parameters.size() == 3) {
    AqlValue a = ExtractFunctionParameterValue(parameters, 2);
    unique = a.toBoolean();
  }

  auto options = trx->transactionContextPtr()->getVPackOptions();
  size_t unused;
  if (unique && list.isArray() &&
      ListContainsElement(trx, options, list, toAppend, unused)) {
    // Short circuit, nothing to do return list
    return list.clone();
  }

  AqlValueMaterializer materializer(trx);
  VPackSlice a = materializer.slice(toAppend, false);

  transaction::BuilderLeaser builder(trx);
  builder->openArray();
  builder->add(a);

  if (list.isArray()) {
    AqlValueMaterializer materializer(trx);
    VPackSlice v = materializer.slice(list, false);
    for (auto const& it : VPackArrayIterator(v)) {
      builder->add(it);
    }
  }
  builder->close();
  return AqlValue(builder.get());
}

/// @brief function SHIFT
AqlValue Functions::Shift(arangodb::aql::Query* query,
                          transaction::Methods* trx,
                          VPackFunctionParameters const& parameters) {
  ValidateParameters(parameters, "SHIFT", 1, 1);

  AqlValue list = ExtractFunctionParameterValue(parameters, 0);
  if (list.isNull(true)) {
    return AqlValue(AqlValueHintNull());
  }

  if (!list.isArray()) {
    RegisterInvalidArgumentWarning(query, "SHIFT");
    return AqlValue(AqlValueHintNull());
  }

  transaction::BuilderLeaser builder(trx);
  builder->openArray();

  if (list.length() > 0) {
    AqlValueMaterializer materializer(trx);
    VPackSlice l = materializer.slice(list, false);

    auto iterator = VPackArrayIterator(l);
    // This jumps over the first element
    iterator.next();
    while (iterator.valid()) {
      builder->add(iterator.value());
      iterator.next();
    }
  }
  builder->close();

  return AqlValue(builder.get());
}

/// @brief function REMOVE_VALUE
AqlValue Functions::RemoveValue(arangodb::aql::Query* query,
                                transaction::Methods* trx,
                                VPackFunctionParameters const& parameters) {
  ValidateParameters(parameters, "REMOVE_VALUE", 2, 3);

  AqlValue list = ExtractFunctionParameterValue(parameters, 0);

  if (list.isNull(true)) {
    return AqlValue(arangodb::basics::VelocyPackHelper::EmptyArrayValue());
  }

  if (!list.isArray()) {
    RegisterInvalidArgumentWarning(query, "REMOVE_VALUE");
    return AqlValue(AqlValueHintNull());
  }

  auto options = trx->transactionContextPtr()->getVPackOptions();

  transaction::BuilderLeaser builder(trx);
  builder->openArray();
  bool useLimit = false;
  int64_t limit = list.length();

  if (parameters.size() == 3) {
    AqlValue limitValue = ExtractFunctionParameterValue(parameters, 2);
    if (!limitValue.isNull(true)) {
      limit = limitValue.toInt64(trx);
      useLimit = true;
    }
  }

  AqlValue toRemove = ExtractFunctionParameterValue(parameters, 1);
  AqlValueMaterializer toRemoveMaterializer(trx);
  VPackSlice r = toRemoveMaterializer.slice(toRemove, false);

  AqlValueMaterializer materializer(trx);
  VPackSlice v = materializer.slice(list, false);

  for (auto const& it : VPackArrayIterator(v)) {
    if (useLimit && limit == 0) {
      // Just copy
      builder->add(it);
      continue;
    }
    if (arangodb::basics::VelocyPackHelper::compare(r, it, false, options) == 0) {
      --limit;
      continue;
    }
    builder->add(it);
  }
  builder->close();
  return AqlValue(builder.get());
}

/// @brief function REMOVE_VALUES
AqlValue Functions::RemoveValues(arangodb::aql::Query* query,
                                 transaction::Methods* trx,
                                 VPackFunctionParameters const& parameters) {
  ValidateParameters(parameters, "REMOVE_VALUES", 2, 2);

  AqlValue list = ExtractFunctionParameterValue(parameters, 0);
  AqlValue values = ExtractFunctionParameterValue(parameters, 1);

  if (values.isNull(true)) {
    return list.clone();
  }

  if (list.isNull(true)) {
    return AqlValue(arangodb::basics::VelocyPackHelper::EmptyArrayValue());
  }

  if (!list.isArray() || !values.isArray()) {
    RegisterInvalidArgumentWarning(query, "REMOVE_VALUES");
    return AqlValue(AqlValueHintNull());
  }

  auto options = trx->transactionContextPtr()->getVPackOptions();
  AqlValueMaterializer valuesMaterializer(trx);
  VPackSlice v = valuesMaterializer.slice(values, false);

  AqlValueMaterializer listMaterializer(trx);
  VPackSlice l = listMaterializer.slice(list, false);

  transaction::BuilderLeaser builder(trx);
  builder->openArray();
  for (auto const& it : VPackArrayIterator(l)) {
    if (!ListContainsElement(options, v, it)) {
      builder->add(it);
    }
  }
  builder->close();
  return AqlValue(builder.get());
}

/// @brief function REMOVE_NTH
AqlValue Functions::RemoveNth(arangodb::aql::Query* query,
                              transaction::Methods* trx,
                              VPackFunctionParameters const& parameters) {
  ValidateParameters(parameters, "REMOVE_NTH", 2, 2);

  AqlValue list = ExtractFunctionParameterValue(parameters, 0);

  if (list.isNull(true)) {
    return AqlValue(arangodb::basics::VelocyPackHelper::EmptyArrayValue());
  }

  if (!list.isArray()) {
    RegisterInvalidArgumentWarning(query, "REMOVE_NTH");
    return AqlValue(AqlValueHintNull());
  }

  double const count = static_cast<double>(list.length());
  AqlValue position = ExtractFunctionParameterValue(parameters, 1);
  double p = position.toDouble(trx);
  if (p >= count || p < -count) {
    // out of bounds
    return list.clone();
  }

  if (p < 0) {
    p += count;
  }

  AqlValueMaterializer materializer(trx);
  VPackSlice v = materializer.slice(list, false);

  transaction::BuilderLeaser builder(trx);
  size_t target = static_cast<size_t>(p);
  size_t cur = 0;
  builder->openArray();
  for (auto const& it : VPackArrayIterator(v)) {
    if (cur != target) {
      builder->add(it);
    }
    cur++;
  }
  builder->close();
  return AqlValue(builder.get());
}

/// @brief function NOT_NULL
AqlValue Functions::NotNull(arangodb::aql::Query* query,
                            transaction::Methods* trx,
                            VPackFunctionParameters const& parameters) {
  size_t const n = parameters.size();
  for (size_t i = 0; i < n; ++i) {
    AqlValue element = ExtractFunctionParameterValue(parameters, i);
    if (!element.isNull(true)) {
      return element.clone();
    }
  }
  return AqlValue(AqlValueHintNull());
}

/// @brief function CURRENT_DATABASE
AqlValue Functions::CurrentDatabase(
    arangodb::aql::Query* query, transaction::Methods* trx,
    VPackFunctionParameters const& parameters) {
  ValidateParameters(parameters, "CURRENT_DATABASE", 0, 0);

  return AqlValue(query->vocbase()->name());
}

/// @brief function COLLECTION_COUNT
AqlValue Functions::CollectionCount(
    arangodb::aql::Query* query, transaction::Methods* trx,
    VPackFunctionParameters const& parameters) {
  ValidateParameters(parameters, "COLLECTION_COUNT", 1, 1);

  AqlValue element = ExtractFunctionParameterValue(parameters, 0);
  if (!element.isString()) {
    THROW_ARANGO_EXCEPTION_PARAMS(
        TRI_ERROR_QUERY_FUNCTION_ARGUMENT_TYPE_MISMATCH, "COLLECTION_COUNT");
  }

  TRI_ASSERT(ServerState::instance()->isSingleServerOrCoordinator());
  std::string const collectionName = element.slice().copyString();
  OperationResult res = trx->count(collectionName, true);
  if (res.fail()) {
    THROW_ARANGO_EXCEPTION(res.result);
  }

  return AqlValue(res.slice());
}

/// @brief function VARIANCE_SAMPLE
AqlValue Functions::VarianceSample(
    arangodb::aql::Query* query, transaction::Methods* trx,
    VPackFunctionParameters const& parameters) {
  ValidateParameters(parameters, "VARIANCE_SAMPLE", 1, 1);

  AqlValue list = ExtractFunctionParameterValue(parameters, 0);

  if (!list.isArray()) {
    RegisterWarning(query, "VARIANCE_SAMPLE", TRI_ERROR_QUERY_ARRAY_EXPECTED);
    return AqlValue(AqlValueHintNull());
  }

  double value = 0.0;
  size_t count = 0;

  if (!Variance(trx, list, value, count)) {
    RegisterWarning(query, "VARIANCE_SAMPLE",
                    TRI_ERROR_QUERY_INVALID_ARITHMETIC_VALUE);
    return AqlValue(AqlValueHintNull());
  }

  if (count < 2) {
    return AqlValue(AqlValueHintNull());
  }

  return NumberValue(trx, value / (count - 1), true);
}

/// @brief function VARIANCE_POPULATION
AqlValue Functions::VariancePopulation(
    arangodb::aql::Query* query, transaction::Methods* trx,
    VPackFunctionParameters const& parameters) {
  ValidateParameters(parameters, "VARIANCE_POPULATION", 1, 1);

  AqlValue list = ExtractFunctionParameterValue(parameters, 0);

  if (!list.isArray()) {
    RegisterWarning(query, "VARIANCE_POPULATION",
                    TRI_ERROR_QUERY_ARRAY_EXPECTED);
    return AqlValue(AqlValueHintNull());
  }

  double value = 0.0;
  size_t count = 0;

  if (!Variance(trx, list, value, count)) {
    RegisterWarning(query, "VARIANCE_POPULATION",
                    TRI_ERROR_QUERY_INVALID_ARITHMETIC_VALUE);
    return AqlValue(AqlValueHintNull());
  }

  if (count < 1) {
    return AqlValue(AqlValueHintNull());
  }

  return NumberValue(trx, value / count, true);
}

/// @brief function STDDEV_SAMPLE
AqlValue Functions::StdDevSample(
    arangodb::aql::Query* query, transaction::Methods* trx,
    VPackFunctionParameters const& parameters) {
  ValidateParameters(parameters, "STDDEV_SAMPLE", 1, 1);

  AqlValue list = ExtractFunctionParameterValue(parameters, 0);

  if (!list.isArray()) {
    RegisterWarning(query, "STDDEV_SAMPLE", TRI_ERROR_QUERY_ARRAY_EXPECTED);
    return AqlValue(AqlValueHintNull());
  }

  double value = 0.0;
  size_t count = 0;

  if (!Variance(trx, list, value, count)) {
    RegisterWarning(query, "STDDEV_SAMPLE",
                    TRI_ERROR_QUERY_INVALID_ARITHMETIC_VALUE);
    return AqlValue(AqlValueHintNull());
  }

  if (count < 2) {
    return AqlValue(AqlValueHintNull());
  }

  return NumberValue(trx, std::sqrt(value / (count - 1)), true);
}

/// @brief function STDDEV_POPULATION
AqlValue Functions::StdDevPopulation(
    arangodb::aql::Query* query, transaction::Methods* trx,
    VPackFunctionParameters const& parameters) {
  ValidateParameters(parameters, "STDDEV_POPULATION", 1, 1);

  AqlValue list = ExtractFunctionParameterValue(parameters, 0);

  if (!list.isArray()) {
    RegisterWarning(query, "STDDEV_POPULATION", TRI_ERROR_QUERY_ARRAY_EXPECTED);
    return AqlValue(AqlValueHintNull());
  }

  double value = 0.0;
  size_t count = 0;

  if (!Variance(trx, list, value, count)) {
    RegisterWarning(query, "STDDEV_POPULATION",
                    TRI_ERROR_QUERY_INVALID_ARITHMETIC_VALUE);
    return AqlValue(AqlValueHintNull());
  }

  if (count < 1) {
    return AqlValue(AqlValueHintNull());
  }

  return NumberValue(trx, std::sqrt(value / count), true);
}

/// @brief function MEDIAN
AqlValue Functions::Median(arangodb::aql::Query* query,
                           transaction::Methods* trx,
                           VPackFunctionParameters const& parameters) {
  ValidateParameters(parameters, "MEDIAN", 1, 1);

  AqlValue list = ExtractFunctionParameterValue(parameters, 0);

  if (!list.isArray()) {
    RegisterWarning(query, "MEDIAN", TRI_ERROR_QUERY_ARRAY_EXPECTED);
    return AqlValue(AqlValueHintNull());
  }

  std::vector<double> values;
  if (!SortNumberList(trx, list, values)) {
    RegisterWarning(query, "MEDIAN", TRI_ERROR_QUERY_INVALID_ARITHMETIC_VALUE);
    return AqlValue(AqlValueHintNull());
  }

  if (values.empty()) {
    return AqlValue(AqlValueHintNull());
  }
  size_t const l = values.size();
  size_t midpoint = l / 2;

  if (l % 2 == 0) {
    return NumberValue(trx, (values[midpoint - 1] + values[midpoint]) / 2, true);
  }
  return NumberValue(trx, values[midpoint], true);
}

/// @brief function PERCENTILE
AqlValue Functions::Percentile(arangodb::aql::Query* query,
                               transaction::Methods* trx,
                               VPackFunctionParameters const& parameters) {
  ValidateParameters(parameters, "PERCENTILE", 2, 3);

  AqlValue list = ExtractFunctionParameterValue(parameters, 0);

  if (!list.isArray()) {
    RegisterWarning(query, "PERCENTILE", TRI_ERROR_QUERY_ARRAY_EXPECTED);
    return AqlValue(AqlValueHintNull());
  }

  AqlValue border = ExtractFunctionParameterValue(parameters, 1);

  if (!border.isNumber()) {
    RegisterWarning(query, "PERCENTILE",
                    TRI_ERROR_QUERY_FUNCTION_ARGUMENT_TYPE_MISMATCH);
    return AqlValue(AqlValueHintNull());
  }

  bool unused = false;
  double p = border.toDouble(trx, unused);
  if (p <= 0.0 || p > 100.0) {
    RegisterWarning(query, "PERCENTILE",
                    TRI_ERROR_QUERY_FUNCTION_ARGUMENT_TYPE_MISMATCH);
    return AqlValue(AqlValueHintNull());
  }

  bool useInterpolation = false;

  if (parameters.size() == 3) {
    AqlValue methodValue = ExtractFunctionParameterValue(parameters, 2);
    if (!methodValue.isString()) {
      RegisterWarning(query, "PERCENTILE",
                      TRI_ERROR_QUERY_FUNCTION_ARGUMENT_TYPE_MISMATCH);
      return AqlValue(AqlValueHintNull());
    }
    std::string method = methodValue.slice().copyString();
    if (method == "interpolation") {
      useInterpolation = true;
    } else if (method == "rank") {
      useInterpolation = false;
    } else {
      RegisterWarning(query, "PERCENTILE",
                      TRI_ERROR_QUERY_FUNCTION_ARGUMENT_TYPE_MISMATCH);
      return AqlValue(AqlValueHintNull());
    }
  }

  std::vector<double> values;
  if (!SortNumberList(trx, list, values)) {
    RegisterWarning(query, "PERCENTILE",
                    TRI_ERROR_QUERY_INVALID_ARITHMETIC_VALUE);
    return AqlValue(AqlValueHintNull());
  }

  if (values.empty()) {
    return AqlValue(AqlValueHintNull());
  }

  size_t l = values.size();
  if (l == 1) {
    return NumberValue(trx, values[0], true);
  }

  TRI_ASSERT(l > 1);

  if (useInterpolation) {
    double const idx = p * (l + 1) / 100.0;
    double const pos = floor(idx);

    if (pos >= l) {
      return NumberValue(trx, values[l - 1], true);
    }
    if (pos <= 0) {
      return AqlValue(AqlValueHintNull());
    }

    double const delta = idx - pos;
    return NumberValue(trx, delta * (values[static_cast<size_t>(pos)] -
                                     values[static_cast<size_t>(pos) - 1]) +
                                  values[static_cast<size_t>(pos) - 1], true);
  }

  double const idx = p * l / 100.0;
  double const pos = ceil(idx);
  if (pos >= l) {
    return NumberValue(trx, values[l - 1], true);
  }
  if (pos <= 0) {
    return AqlValue(AqlValueHintNull());
  }

  return NumberValue(trx, values[static_cast<size_t>(pos) - 1], true);
}

/// @brief function RANGE
AqlValue Functions::Range(arangodb::aql::Query* query,
                          transaction::Methods* trx,
                          VPackFunctionParameters const& parameters) {
  ValidateParameters(parameters, "RANGE", 2, 3);

  AqlValue left = ExtractFunctionParameterValue(parameters, 0);
  AqlValue right = ExtractFunctionParameterValue(parameters, 1);

  double from = left.toDouble(trx);
  double to = right.toDouble(trx);

  if (parameters.size() < 3) {
    return AqlValue(left.toInt64(trx), right.toInt64(trx));
  }

  AqlValue stepValue = ExtractFunctionParameterValue(parameters, 2);
  if (stepValue.isNull(true)) {
    // no step specified. return a real range object
    return AqlValue(left.toInt64(trx), right.toInt64(trx));
  }

  double step = stepValue.toDouble(trx);

  if (step == 0.0 || (from < to && step < 0.0) || (from > to && step > 0.0)) {
    RegisterWarning(query, "RANGE",
                    TRI_ERROR_QUERY_FUNCTION_ARGUMENT_TYPE_MISMATCH);
    return AqlValue(AqlValueHintNull());
  }

  transaction::BuilderLeaser builder(trx);
  builder->openArray();
  if (step < 0.0 && to <= from) {
    for (; from >= to; from += step) {
      builder->add(VPackValue(from));
    }
  } else {
    for (; from <= to; from += step) {
      builder->add(VPackValue(from));
    }
  }
  builder->close();
  return AqlValue(builder.get());
}

/// @brief function POSITION
AqlValue Functions::Position(arangodb::aql::Query* query,
                             transaction::Methods* trx,
                             VPackFunctionParameters const& parameters) {
  ValidateParameters(parameters, "POSITION", 2, 3);

  AqlValue list = ExtractFunctionParameterValue(parameters, 0);

  if (!list.isArray()) {
    RegisterWarning(query, "POSITION", TRI_ERROR_QUERY_ARRAY_EXPECTED);
    return AqlValue(AqlValueHintNull());
  }

  bool returnIndex = false;
  if (parameters.size() == 3) {
    AqlValue a = ExtractFunctionParameterValue(parameters, 2);
    returnIndex = a.toBoolean();
  }

  if (list.length() > 0) {
    AqlValue searchValue = ExtractFunctionParameterValue(parameters, 1);
    auto options = trx->transactionContextPtr()->getVPackOptions();

    size_t index;
    if (ListContainsElement(trx, options, list, searchValue, index)) {
      if (!returnIndex) {
        // return true
        return AqlValue(arangodb::basics::VelocyPackHelper::TrueValue());
      }
      // return position
      transaction::BuilderLeaser builder(trx);
      builder->add(VPackValue(index));
      return AqlValue(builder.get());
    }
  }

  // not found
  if (!returnIndex) {
    // return false
    return AqlValue(arangodb::basics::VelocyPackHelper::FalseValue());
  }

  // return -1
  transaction::BuilderLeaser builder(trx);
  builder->add(VPackValue(-1));
  return AqlValue(builder.get());
}

/// @brief function IS_SAME_COLLECTION
AqlValue Functions::IsSameCollection(
    arangodb::aql::Query* query, transaction::Methods* trx,
    VPackFunctionParameters const& parameters) {
  ValidateParameters(parameters, "IS_SAME_COLLECTION", 2, 2);

  std::string const first = ExtractCollectionName(trx, parameters, 0);
  std::string const second = ExtractCollectionName(trx, parameters, 1);

  if (!first.empty() && !second.empty()) {
    return AqlValue(AqlValueHintBool(first == second));
  }

  RegisterWarning(query, "IS_SAME_COLLECTION",
                  TRI_ERROR_QUERY_FUNCTION_ARGUMENT_TYPE_MISMATCH);
  return AqlValue(AqlValueHintNull());
}

AqlValue Functions::PregelResult(arangodb::aql::Query* query, transaction::Methods* trx,
                                 VPackFunctionParameters const& parameters) {
  ValidateParameters(parameters, "PREGEL_RESULT", 1, 1);

  AqlValue arg1 = ExtractFunctionParameterValue(parameters, 0);
  if (!arg1.isNumber()) {
    THROW_ARANGO_EXCEPTION_PARAMS(TRI_ERROR_QUERY_FUNCTION_ARGUMENT_TYPE_MISMATCH, "PREGEL_RESULT");
  }

  uint64_t execNr = arg1.toInt64(trx);
  pregel::PregelFeature *feature = pregel::PregelFeature::instance();
  if (feature) {
    std::shared_ptr<pregel::IWorker> worker = feature->worker(execNr);
    if (!worker) {
      RegisterWarning(query, "PREGEL_RESULT",
                      TRI_ERROR_QUERY_FUNCTION_INVALID_CODE);
      return AqlValue(arangodb::basics::VelocyPackHelper::EmptyArrayValue());
    }
    transaction::BuilderLeaser builder(trx);
    worker->aqlResult(builder.get());
    return AqlValue(builder.get());
  } else {
    RegisterWarning(query, "PREGEL_RESULT",
                    TRI_ERROR_QUERY_FUNCTION_INVALID_CODE);
    return AqlValue(arangodb::basics::VelocyPackHelper::EmptyArrayValue());
  }
}<|MERGE_RESOLUTION|>--- conflicted
+++ resolved
@@ -134,15 +134,9 @@
     VPackSlice slice = materializer.slice(value, true);
     VPackSlice id = slice;
 
-<<<<<<< HEAD
-    if (s.isObject() && s.hasKey(StaticStrings::IdString)) {
-      id = s.get(StaticStrings::IdString);
-    }
-=======
     if (slice.isObject() && slice.hasKey(StaticStrings::IdString)) {
       id = slice.get(StaticStrings::IdString);
-    } 
->>>>>>> 4edbcc58
+    }
     if (id.isString()) {
       identifier = id.copyString();
     } else if (id.isCustom()) {
@@ -813,7 +807,7 @@
       return AqlValue(AqlValueHintInt(-1));
     }
   }
-  
+
   maxEnd = uBuf.length();
   if (parameters.size() == 4) {
     AqlValue optionalEndMax  = ExtractFunctionParameterValue(parameters, 3);
@@ -877,7 +871,7 @@
       return AqlValue(AqlValueHintInt(-1));
     }
   }
-  
+
   maxEnd = uBuf.length();
   int emptySearchCludge = 0;
   if (parameters.size() == 4) {
