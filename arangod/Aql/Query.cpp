--- conflicted
+++ resolved
@@ -562,18 +562,12 @@
 
         // we don't have yet a transaction when we're here, so let's create
         // a mimimal context to build the result
-<<<<<<< HEAD
-        res.context = transaction::StandaloneContext::Create(_vocbase);
+        res.context = transaction::StandaloneContext::Create(&_vocbase);
         res.extra = std::make_shared<VPackBuilder>();
         {
           VPackObjectBuilder guard(res.extra.get(), true);
           addWarningsToVelocyPack(*res.extra);
         }
-=======
-        res.context = transaction::StandaloneContext::Create(&_vocbase);
-
-        res.warnings = warningsToVelocyPack();
->>>>>>> ca4c12ba
         TRI_ASSERT(cacheEntry->_queryResult != nullptr);
         res.result = cacheEntry->_queryResult;
         res.cached = true;
