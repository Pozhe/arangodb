--- conflicted
+++ resolved
@@ -238,15 +238,12 @@
                               _queryString,
                               _queryLength,
                               nullptr,
-<<<<<<< HEAD
                               _options,
                               part);
-=======
-                              _options);
+
   if (_plan != nullptr) {
     theClone->_plan = _plan->clone(*theClone);
   }
->>>>>>> 22f2753d
 
   return theClone;
 }
