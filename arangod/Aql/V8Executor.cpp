--- conflicted
+++ resolved
@@ -99,14 +99,9 @@
   }
   else {
     v8::Handle<v8::Value> empty;
-<<<<<<< HEAD
-    HandleV8Error(tryCatch, empty,  _buffer, true);
-
-=======
     TRI_ASSERT(_buffer != nullptr);
     HandleV8Error(tryCatch, empty, _buffer.get(), true);
-    
->>>>>>> 4eab985e
+
     // well we're almost sure we never reach this since the above call should throw:
     THROW_ARANGO_EXCEPTION_MESSAGE(TRI_ERROR_INTERNAL, "unable to compile AQL script code");
   }
@@ -115,7 +110,7 @@
 /// @brief executes an expression directly
 /// this method is called during AST optimization and will be used to calculate
 /// values for constant expressions
-int V8Executor::executeExpression(Query* query, AstNode const* node, 
+int V8Executor::executeExpression(Query* query, AstNode const* node,
                                   VPackBuilder& builder) {
   ISOLATE;
 
@@ -375,7 +370,7 @@
     // we can't figure out what kind of error occurred and throw a generic error
     THROW_ARANGO_EXCEPTION_MESSAGE(TRI_ERROR_QUERY_SCRIPT, msg);
   }
-  
+
   // if we get here, no exception has been raised
 }
 
@@ -730,7 +725,7 @@
   TRI_ASSERT(args->type == NODE_TYPE_ARRAY);
 
   if (func->name != "V8") {
-    // special case for the V8 function... this is actually not a function 
+    // special case for the V8 function... this is actually not a function
     // call at all, but a wrapper to ensure that the following expression
     // is executed using V8
     _buffer->appendText(TRI_CHAR_LENGTH_PAIR("_AQL."));
