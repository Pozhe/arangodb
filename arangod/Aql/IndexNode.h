////////////////////////////////////////////////////////////////////////////////
/// DISCLAIMER
///
/// Copyright 2014-2016 ArangoDB GmbH, Cologne, Germany
/// Copyright 2004-2014 triAGENS GmbH, Cologne, Germany
///
/// Licensed under the Apache License, Version 2.0 (the "License");
/// you may not use this file except in compliance with the License.
/// You may obtain a copy of the License at
///
///     http://www.apache.org/licenses/LICENSE-2.0
///
/// Unless required by applicable law or agreed to in writing, software
/// distributed under the License is distributed on an "AS IS" BASIS,
/// WITHOUT WARRANTIES OR CONDITIONS OF ANY KIND, either express or implied.
/// See the License for the specific language governing permissions and
/// limitations under the License.
///
/// Copyright holder is ArangoDB GmbH, Cologne, Germany
///
/// @author Michael Hackstein
////////////////////////////////////////////////////////////////////////////////

#ifndef ARANGOD_AQL_INDEX_NODE_H
#define ARANGOD_AQL_INDEX_NODE_H 1

#include "Basics/Common.h"
#include "Aql/Ast.h"
#include "Aql/DocumentProducingNode.h"
#include "Aql/ExecutionNode.h"
#include "Aql/types.h"
#include "Aql/Variable.h"
#include "Indexes/IndexIterator.h"
#include "VocBase/voc-types.h"
#include "VocBase/vocbase.h"
#include "Transaction/Methods.h"

#include <velocypack/Slice.h>

namespace arangodb {

namespace aql {
struct Collection;
class Condition;
class ExecutionBlock;
class ExecutionEngine;
class ExecutionPlan;

/// @brief class IndexNode
class IndexNode : public ExecutionNode, public DocumentProducingNode {
  friend class ExecutionBlock;
  friend class IndexBlock;

 public:
  IndexNode(ExecutionPlan* plan, size_t id, TRI_vocbase_t* vocbase,
            Collection const* collection, Variable const* outVariable,
            std::vector<transaction::Methods::IndexHandle> const& indexes,
            Condition* condition, IndexIteratorOptions const&);

  IndexNode(ExecutionPlan*, arangodb::velocypack::Slice const& base);

  ~IndexNode();

  /// @brief return the type of the node
  NodeType getType() const override final { return INDEX; }

  /// @brief return the database
  TRI_vocbase_t* vocbase() const { return _vocbase; }

  /// @brief return the collection
  Collection const* collection() const { return _collection; }

  /// @brief return the condition for the node
  Condition* condition() const { return _condition; }

  /// @brief whether or not all indexes are accessed in reverse order
  IndexIteratorOptions options() const { return _options; }

  /// @brief set reverse mode
  void setAscending(bool value) { _options.ascending = value; }

  /// @brief whether or not the index node needs a post sort of the results
  /// of multiple shards in the cluster
  bool needsGatherNodeSort() const { return _options.needsGatherNodeSort; }
  void needsGatherNodeSort(bool value) { _options.needsGatherNodeSort = value; }

  /// @brief export to VelocyPack
  void toVelocyPackHelper(arangodb::velocypack::Builder&,
                          bool) const override final;

  /// @brief creates corresponding ExecutionBlock
  std::unique_ptr<ExecutionBlock> createBlock(
    ExecutionEngine& engine,
    std::unordered_map<ExecutionNode*, ExecutionBlock*> const&,
    std::unordered_set<std::string> const&
  ) const override;

  /// @brief clone ExecutionNode recursively
  ExecutionNode* clone(ExecutionPlan* plan, bool withDependencies,
                       bool withProperties) const override final;

  /// @brief getVariablesSetHere
  std::vector<Variable const*> getVariablesSetHere() const override final {
    return std::vector<Variable const*>{_outVariable};
  }

  /// @brief getVariablesUsedHere, returning a vector
  std::vector<Variable const*> getVariablesUsedHere() const override final;

  /// @brief getVariablesUsedHere, modifying the set in-place
  void getVariablesUsedHere(
      std::unordered_set<Variable const*>& vars) const override final;

  /// @brief estimateCost
  double estimateCost(size_t&) const override final;

  /// @brief getIndexes, hand out the indexes used
  std::vector<transaction::Methods::IndexHandle> const& getIndexes() const { return _indexes; }

  /**
   * @brief Restrict this Node to a single Shard (cluster only)
   *
   * @param shardId The shard restricted to
   */
  void restrictToShard(std::string const& shardId) { _restrictedTo = shardId; }

  /**
   * @brief Check if this Node is restricted to a single Shard (cluster only)
   *
   * @return True if we are restricted, false otherwise
   */
  bool isRestricted() const { return !_restrictedTo.empty(); }

  /**
   * @brief Get the Restricted shard for this Node
   *
   * @return The Shard this node is restricted to
   */
  std::string const& restrictedShard() const { return _restrictedTo; }


 private:
  /// @brief the database
  TRI_vocbase_t* _vocbase;

  /// @brief collection
  Collection const* _collection;

  /// @brief the index
  std::vector<transaction::Methods::IndexHandle> _indexes;

  /// @brief the index(es) condition
  Condition* _condition;

<<<<<<< HEAD
  IndexIteratorOptions _options;
=======
  /// @brief the index sort order - this is the same order for all indexes
  bool _reverse;

  /// @brief the index sort order - this is the same order for all indexes
  bool _needsGatherNodeSort;

  /// @brief A shard this node is restricted to, may be empty
  std::string _restrictedTo;
>>>>>>> 3fee25dd
};

}  // namespace arangodb::aql
}  // namespace arangodb

#endif<|MERGE_RESOLUTION|>--- conflicted
+++ resolved
@@ -152,18 +152,14 @@
   /// @brief the index(es) condition
   Condition* _condition;
 
-<<<<<<< HEAD
-  IndexIteratorOptions _options;
-=======
-  /// @brief the index sort order - this is the same order for all indexes
-  bool _reverse;
-
   /// @brief the index sort order - this is the same order for all indexes
   bool _needsGatherNodeSort;
 
   /// @brief A shard this node is restricted to, may be empty
   std::string _restrictedTo;
->>>>>>> 3fee25dd
+  
+  /// @brief the index iterator options - same for all indexes
+  IndexIteratorOptions _options;
 };
 
 }  // namespace arangodb::aql
