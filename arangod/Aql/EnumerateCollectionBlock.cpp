////////////////////////////////////////////////////////////////////////////////
/// DISCLAIMER
///
/// Copyright 2014-2016 ArangoDB GmbH, Cologne, Germany
/// Copyright 2004-2014 triAGENS GmbH, Cologne, Germany
///
/// Licensed under the Apache License, Version 2.0 (the "License");
/// you may not use this file except in compliance with the License.
/// You may obtain a copy of the License at
///
///     http://www.apache.org/licenses/LICENSE-2.0
///
/// Unless required by applicable law or agreed to in writing, software
/// distributed under the License is distributed on an "AS IS" BASIS,
/// WITHOUT WARRANTIES OR CONDITIONS OF ANY KIND, either express or implied.
/// See the License for the specific language governing permissions and
/// limitations under the License.
///
/// Copyright holder is ArangoDB GmbH, Cologne, Germany
///
/// @author Max Neunhoeffer
////////////////////////////////////////////////////////////////////////////////

#include "EnumerateCollectionBlock.h"

#include "Aql/AqlItemBlock.h"
#include "Aql/Collection.h"
#include "Aql/ExecutionEngine.h"
#include "Aql/Query.h"
#include "Basics/Exceptions.h"
#include "Cluster/FollowerInfo.h"
#include "Cluster/ServerState.h"
#include "Transaction/Helpers.h"
#include "Transaction/Methods.h"
#include "Utils/OperationCursor.h"
#include "VocBase/LogicalCollection.h"
#include "VocBase/vocbase.h"

using namespace arangodb::aql;

EnumerateCollectionBlock::EnumerateCollectionBlock(
    ExecutionEngine* engine, EnumerateCollectionNode const* ep)
    : ExecutionBlock(engine, ep), 
      DocumentProducingBlock(ep, _trx),
      _collection(ep->_collection),
      _cursor(
          _trx->indexScan(_collection->getName(),
                          (ep->_random ? transaction::Methods::CursorType::ANY
                                       : transaction::Methods::CursorType::ALL),
<<<<<<< HEAD
                          _mmdr.get())) {
=======
                          false)) {
>>>>>>> 7f860153
  TRI_ASSERT(_cursor->ok());
}

int EnumerateCollectionBlock::initialize() {
  DEBUG_BEGIN_BLOCK();

  if (_collection->isSatellite()) {
    auto logicalCollection = _collection->getCollection();
    auto cid = logicalCollection->planId();
    auto dbName = logicalCollection->dbName();

    double maxWait = _engine->getQuery()->queryOptions().satelliteSyncWait;
    bool inSync = false;
    unsigned long waitInterval = 10000;
    double startTime = TRI_microtime();
    double now = startTime;
    double endTime = startTime + maxWait;

    while (!inSync) {
      auto collectionInfoCurrent = ClusterInfo::instance()->getCollectionCurrent(
        dbName, std::to_string(cid));
      auto followers = collectionInfoCurrent->servers(_collection->getName());
      inSync = std::find(followers.begin(), followers.end(),
                         ServerState::instance()->getId()) != followers.end();
      if (!inSync) {
        if (endTime - now < waitInterval) {
          waitInterval = static_cast<unsigned long>(endTime - now);
        }
        std::this_thread::sleep_for(std::chrono::microseconds(waitInterval));
      }
      now = TRI_microtime();
      if (now > endTime) {
        break;
      }
    }

    if (!inSync) {
      THROW_ARANGO_EXCEPTION_MESSAGE(
          TRI_ERROR_CLUSTER_AQL_COLLECTION_OUT_OF_SYNC,
          "collection " + _collection->name + " did not come into sync in time (" + std::to_string(maxWait) +")");
    }
  }

  return ExecutionBlock::initialize();

  // cppcheck-suppress style
  DEBUG_END_BLOCK();
}

int EnumerateCollectionBlock::initializeCursor(AqlItemBlock* items,
                                               size_t pos) {
  DEBUG_BEGIN_BLOCK();
  int res = ExecutionBlock::initializeCursor(items, pos);

  if (res != TRI_ERROR_NO_ERROR) {
    return res;
  }

  DEBUG_BEGIN_BLOCK();
  _cursor->reset();
  DEBUG_END_BLOCK();

  return TRI_ERROR_NO_ERROR;

  // cppcheck-suppress style
  DEBUG_END_BLOCK();
}

/// @brief getSome
AqlItemBlock* EnumerateCollectionBlock::getSome(size_t atLeast,
                                                size_t atMost) {
  DEBUG_BEGIN_BLOCK();
  traceGetSomeBegin(atLeast, atMost);

  TRI_ASSERT(_cursor.get() != nullptr);
  // Invariants:
  //   As soon as we notice that _totalCount == 0, we set _done = true.
  //   Otherwise, outside of this method (or skipSome), _documents is
  //   either empty (at the beginning, with _posInDocuments == 0)
  //   or is non-empty and _posInDocuments < _documents.size()
  if (_done) {
    traceGetSomeEnd(nullptr);
    return nullptr;
  }
    
  bool needMore;
  AqlItemBlock* cur = nullptr;
  size_t send = 0;
  std::unique_ptr<AqlItemBlock> res;
  do {
    do {
      needMore = false;

      if (_buffer.empty()) {
        size_t toFetch = (std::min)(DefaultBatchSize(), atMost);
        if (!ExecutionBlock::getBlock(toFetch, toFetch)) {
          _done = true;
          return nullptr;
        }
        _pos = 0;  // this is in the first block
        _cursor->reset();
      }

      // If we get here, we do have _buffer.front()
      cur = _buffer.front();

      if (!_cursor->hasMore()) {
        needMore = true;
        // we have exhausted this cursor
        // re-initialize fetching of documents
        _cursor->reset();
        if (++_pos >= cur->size()) {
          _buffer.pop_front();  // does not throw
          returnBlock(cur);
          _pos = 0;
        }
      }
    } while (needMore);

    TRI_ASSERT(cur != nullptr);
    TRI_ASSERT(_cursor->hasMore());

    size_t curRegs = cur->getNrRegs();

    RegisterId nrRegs =
        getPlanNode()->getRegisterPlan()->nrRegs[getPlanNode()->getDepth()];

    res.reset(requestBlock(atMost, nrRegs));
    // automatically freed if we throw
    TRI_ASSERT(curRegs <= res->getNrRegs());

    // only copy 1st row of registers inherited from previous frame(s)
    inheritRegisters(cur, res.get(), _pos);

    throwIfKilled();  // check if we were aborted
    
    TRI_IF_FAILURE("EnumerateCollectionBlock::moreDocuments") {
      THROW_ARANGO_EXCEPTION(TRI_ERROR_DEBUG);
    }
   
    bool tmp;
    if (produceResult()) {
      // properly build up results by fetching the actual documents
      // using nextDocument()
      tmp = _cursor->nextDocument([&](LocalDocumentId const&, VPackSlice slice) {
        _documentProducer(res.get(), slice, curRegs, send, 0);
      }, atMost);
    } else {
      // performance optimization: we do not need the documents at all,
      // so just call next()
      tmp = _cursor->next([&](LocalDocumentId const&) {
        _documentProducer(res.get(), VPackSlice::nullSlice(), curRegs, send, 0);
      }, atMost);
    }
    if (!tmp) {
      TRI_ASSERT(!_cursor->hasMore());
    }

    // If the collection is actually empty we cannot forward an empty block
  } while (send == 0);
  _engine->_stats.scannedFull += static_cast<int64_t>(send);
  TRI_ASSERT(res != nullptr);

  if (send < atMost) {
    // The collection did not have enough results
    res->shrink(send);
  }

  // Clear out registers no longer needed later:
  clearRegisters(res.get());

  traceGetSomeEnd(res.get());

  return res.release();

  // cppcheck-suppress style
  DEBUG_END_BLOCK();
}

size_t EnumerateCollectionBlock::skipSome(size_t atLeast, size_t atMost) {
  DEBUG_BEGIN_BLOCK();
  size_t skipped = 0;
  TRI_ASSERT(_cursor != nullptr);

  if (_done) {
    return skipped;
  }

  while (skipped < atLeast) {
    if (_buffer.empty()) {
      size_t toFetch = (std::min)(DefaultBatchSize(), atMost);
      if (!getBlock(toFetch, toFetch)) {
        _done = true;
        return skipped;
      }
      _pos = 0;  // this is in the first block
      _cursor->reset();
    }

    // if we get here, then _buffer.front() exists
    AqlItemBlock* cur = _buffer.front();
    uint64_t skippedHere = 0;

    if (_cursor->hasMore()) {
      int res = _cursor->skip(atMost - skipped, skippedHere);

      if (res != TRI_ERROR_NO_ERROR) {
        THROW_ARANGO_EXCEPTION(res);
      }
    }

    skipped += skippedHere;

    if (skipped < atLeast) {
      TRI_ASSERT(!_cursor->hasMore());
      // not skipped enough re-initialize fetching of documents
      _cursor->reset();
      if (++_pos >= cur->size()) {
        _buffer.pop_front();  // does not throw
        returnBlock(cur);
        _pos = 0;
      }
    }
  }

  _engine->_stats.scannedFull += static_cast<int64_t>(skipped);
  // We skipped atLeast documents
  return skipped;

  // cppcheck-suppress style
  DEBUG_END_BLOCK();
}<|MERGE_RESOLUTION|>--- conflicted
+++ resolved
@@ -46,12 +46,7 @@
       _cursor(
           _trx->indexScan(_collection->getName(),
                           (ep->_random ? transaction::Methods::CursorType::ANY
-                                       : transaction::Methods::CursorType::ALL),
-<<<<<<< HEAD
-                          _mmdr.get())) {
-=======
-                          false)) {
->>>>>>> 7f860153
+                                       : transaction::Methods::CursorType::ALL))) {
   TRI_ASSERT(_cursor->ok());
 }
 
