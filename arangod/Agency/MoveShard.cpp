////////////////////////////////////////////////////////////////////////////////
/// DISCLAIMER
///
/// Copyright 2014-2018 ArangoDB GmbH, Cologne, Germany
/// Copyright 2004-2014 triAGENS GmbH, Cologne, Germany
///
/// Licensed under the Apache License, Version 2.0 (the "License");
/// you may not use this file except in compliance with the License.
/// You may obtain a copy of the License at
///
///     http://www.apache.org/licenses/LICENSE-2.0
///
/// Unless required by applicable law or agreed to in writing, software
/// distributed under the License is distributed on an "AS IS" BASIS,
/// WITHOUT WARRANTIES OR CONDITIONS OF ANY KIND, either express or implied.
/// See the License for the specific language governing permissions and
/// limitations under the License.
///
/// Copyright holder is ArangoDB GmbH, Cologne, Germany
///
/// @author Kaveh Vahedipour
////////////////////////////////////////////////////////////////////////////////

#include "MoveShard.h"

#include "Agency/AgentInterface.h"
#include "Agency/Job.h"
#include "Cluster/ClusterHelpers.h"

using namespace arangodb;
using namespace arangodb::consensus;

MoveShard::MoveShard(Node const& snapshot, AgentInterface* agent,
                     std::string const& jobId, std::string const& creator,
                     std::string const& database,
                     std::string const& collection, std::string const& shard,
                     std::string const& from, std::string const& to,
                     bool isLeader)
    : Job(NOTFOUND, snapshot, agent, jobId, creator),
      _database(database),
      _collection(collection),
      _shard(shard),
      _from(id(from)),
      _to(id(to)),
      _isLeader(isLeader) // will be initialized properly when information known
{ }

MoveShard::MoveShard(Node const& snapshot, AgentInterface* agent,
                     JOB_STATUS status, std::string const& jobId)
    : Job(status, snapshot, agent, jobId) {

  // Get job details from agency:
  std::string path = pos[status] + _jobId + "/";
  auto tmp_database = _snapshot.hasAsString(path + "database");
  auto tmp_collection = _snapshot.hasAsString(path + "collection");
  auto tmp_from = _snapshot.hasAsString(path + "fromServer");
  auto tmp_to = _snapshot.hasAsString(path + "toServer");
  auto tmp_shard = _snapshot.hasAsString(path + "shard");
  auto tmp_isLeader = _snapshot.hasAsSlice(path + "isLeader");
  auto tmp_creator = _snapshot.hasAsString(path + "creator");

  if (tmp_database.second && tmp_collection.second && tmp_from.second && tmp_to.second
      && tmp_shard.second && tmp_creator.second && tmp_isLeader.second) {
    _database = tmp_database.first;
    _collection = tmp_collection.first;
    _from = tmp_from.first;
    _to = tmp_to.first;
    _shard = tmp_shard.first;
    _isLeader = tmp_isLeader.first.isTrue();
    _creator = tmp_creator.first;
  } else {
    std::stringstream err;
    err << "Failed to find job " << _jobId << " in agency";
    LOG_TOPIC(ERR, Logger::SUPERVISION) << err.str();
    finish("", _shard, false, err.str());
    _status = FAILED;
  }
}

MoveShard::~MoveShard() {}

void MoveShard::run() {
  runHelper(_to, _shard);
}

bool MoveShard::create(std::shared_ptr<VPackBuilder> envelope) {

  LOG_TOPIC(DEBUG, Logger::SUPERVISION)
    << "Todo: Move shard " + _shard + " from " + _from + " to " << _to;

  bool selfCreate = (envelope == nullptr); // Do we create ourselves?

  if (selfCreate) {
    _jb = std::make_shared<Builder>();
  } else {
    _jb = envelope;
  }

  std::string now(timepointToString(std::chrono::system_clock::now()));
<<<<<<< HEAD
=======

  // DBservers
  std::string planPath =
    planColPrefix + _database + "/" + _collection + "/shards/" + _shard;

  Slice plan = _snapshot.hasAsSlice(planPath).first;
  TRI_ASSERT(plan.isArray());
  TRI_ASSERT(plan[0].isString());
>>>>>>> d18e7601

  if (selfCreate) {
    _jb->openArray();
    _jb->openObject();
  }

  _jb->add(VPackValue(_from == _to ? failedPrefix + _jobId
                                   : toDoPrefix + _jobId));
  { VPackObjectBuilder guard2(_jb.get());
    if (_from == _to) {
      _jb->add("timeFinished", VPackValue(now));
      _jb->add(
        "result",
        VPackValue("Source and destination of moveShard must be different"));
    }
    _jb->add("creator", VPackValue(_creator));
    _jb->add("type", VPackValue("moveShard"));
    _jb->add("database", VPackValue(_database));
    _jb->add("collection", VPackValue(_collection));
    _jb->add("shard", VPackValue(_shard));
    _jb->add("fromServer", VPackValue(_from));
    _jb->add("toServer", VPackValue(_to));
    _jb->add("isLeader", VPackValue(_isLeader));
    _jb->add("jobId", VPackValue(_jobId));
    _jb->add("timeCreated", VPackValue(now));
  }

  _status = TODO;

  if (!selfCreate) {
    return true;
  }

  _jb->close();  // transaction object
  _jb->close();  // close array

  write_ret_t res = singleWriteTransaction(_agent, *_jb);

  if (res.accepted && res.indices.size() == 1 && res.indices[0]) {
    return true;
  }

  _status = NOTFOUND;

  LOG_TOPIC(INFO, Logger::SUPERVISION) << "Failed to insert job " + _jobId;
  return false;
}

bool MoveShard::start() {
  // If anything throws here, the run() method catches it and finishes
  // the job.

  // Check if the fromServer exists:
  if (!_snapshot.has(plannedServers + "/" + _from)) {
    finish("", "", false, "fromServer does not exist as DBServer in Plan");
    return false;
  }

  // Check if the toServer exists:
  if (!_snapshot.has(plannedServers + "/" + _to)) {
    finish("", "", false, "toServer does not exist as DBServer in Plan");
    return false;
  }

  // Are we distributeShardsLiking other shard? Then fail miserably.
  if (!_snapshot.has(planColPrefix + _database + "/" + _collection)) {
    finish("", "", true, "collection has been dropped in the meantime");
    return false;
  }
  auto collection
    = _snapshot.hasAsNode(planColPrefix + _database + "/" + _collection);
  if (collection.second && collection.first.has("distributeShardsLike")) {
    finish("", "", false,
           "collection must not have 'distributeShardsLike' attribute");
    return false;
  }

  // Check that the shard is not locked:
  if (_snapshot.has(blockedShardsPrefix + _shard)) {
    LOG_TOPIC(DEBUG, Logger::SUPERVISION) << "shard " << _shard
      << " is currently locked, not starting MoveShard job " << _jobId;
    return false;
  }

  // Check that the toServer is not locked:
  if (_snapshot.has(blockedServersPrefix + _to)) {
    LOG_TOPIC(DEBUG, Logger::SUPERVISION) << "server " << _to << " is currently"
      " locked, not starting MoveShard job " << _jobId;
    return false;
  }

  // Check that the toServer is in state "GOOD":
  std::string health = checkServerHealth(_snapshot, _to);
  if (health != "GOOD") {
    LOG_TOPIC(DEBUG, Logger::SUPERVISION) << "server " << _to
      << " is currently " << health << ", not starting MoveShard job "
      << _jobId;
      return false;
  }

  // Check that _to is not in `Target/CleanedServers`:
  VPackBuilder cleanedServersBuilder;
  auto cleanedServersNode = _snapshot.hasAsBuilder(cleanedPrefix, cleanedServersBuilder);
  if (!cleanedServersNode.second) {
    // ignore this check
    cleanedServersBuilder.clear();
    {
      VPackArrayBuilder guard(&cleanedServersBuilder);
    }
  }
  VPackSlice cleanedServers = cleanedServersBuilder.slice();
  if (cleanedServers.isArray()) {
    for (auto const& x : VPackArrayIterator(cleanedServers)) {
      if (x.isString() && x.copyString() == _to) {
        finish("", "", false,
               "toServer must not be in `Target/CleanedServers`");
        return false;
      }
    }
  }

  // Check that _to is not in `Target/FailedServers`:
  VPackBuilder failedServersBuilder;
  auto failedServersNode = _snapshot.hasAsBuilder(failedServersPrefix, failedServersBuilder);
  if (!failedServersNode.second) {
    // ignore this check
    failedServersBuilder.clear();
    {
      VPackObjectBuilder guard(&failedServersBuilder);
    }
  }
  VPackSlice failedServers = failedServersBuilder.slice();
  if (failedServers.isObject()) {
    Slice found = failedServers.get(_to);
    if (!found.isNone()) {
      finish("", "", false, "toServer must not be in `Target/FailedServers`");
      return false;
    }
  }

  // Look at Plan:
  std::string planPath =
    planColPrefix + _database + "/" + _collection + "/shards/" + _shard;
  Slice planned = _snapshot.hasAsSlice(planPath).first;
  TRI_ASSERT(planned.isArray());

  int found = -1;
  int count = 0;
  for (auto const& srv : VPackArrayIterator(planned)) {
    TRI_ASSERT(srv.isString());
    if (srv.copyString() == _to) {
      finish("", "", false, "toServer must not yet be planned for shard");
      return false;
    }
    if (srv.copyString() == _from) {
      found = count;
    }
    ++count;
  }
  if ((_isLeader && found != 0) ||
      (!_isLeader && found < 1)) {
    if (_isLeader) {
      finish("", "", false, "fromServer must be the leader in plan for shard");
    } else {
      finish("", "", false, "fromServer must be a follower in plan for shard");
    }
    return false;
  }

  // Compute group to move shards together:
  std::vector<Job::shard_t> shardsLikeMe
      = clones(_snapshot, _database, _collection, _shard);

  // Copy todo to pending
  Builder todo, pending;

  // Get todo entry
  { VPackArrayBuilder guard(&todo);
    // When create() was done with the current snapshot, then the job object
    // will not be in the snapshot under ToDo, but in this case we find it
    // in _jb:
    if (_jb == nullptr) {
      auto tmp_todo = _snapshot.hasAsBuilder(toDoPrefix + _jobId, todo);
      if (!tmp_todo.second) {
        // Just in case, this is never going to happen, since we will only
        // call the start() method if the job is already in ToDo.
        LOG_TOPIC(INFO, Logger::SUPERVISION)
          << "Failed to get key " + toDoPrefix + _jobId + " from agency snapshot";
        return false;
      }
    } else {
      try {
        todo.add(_jb->slice()[0].get(toDoPrefix + _jobId));
      } catch (std::exception const& e) {
        // Just in case, this is never going to happen, since when _jb is
        // set, then the current job is stored under ToDo.
        LOG_TOPIC(WARN, Logger::SUPERVISION) << e.what() << ": "
          << __FILE__ << ":" << __LINE__;
        return false;
      }
    }
  }

  // Enter pending, remove todo, block toserver
  { VPackArrayBuilder listOfTransactions(&pending);

    { VPackObjectBuilder objectForMutation(&pending);

      addPutJobIntoSomewhere(pending, "Pending", todo.slice()[0]);
      addRemoveJobFromSomewhere(pending, "ToDo", _jobId);

      addBlockShard(pending, _shard, _jobId);
      addBlockServer(pending, _to, _jobId);

      // --- Plan changes
      doForAllShards(_snapshot, _database, shardsLikeMe,
        [this, &pending](Slice plan, Slice current, std::string& planPath) {
          pending.add(VPackValue(planPath));
          { VPackArrayBuilder serverList(&pending);
            if (_isLeader) {
              TRI_ASSERT(plan[0].copyString() != _to);
              pending.add(plan[0]);
              pending.add(VPackValue(_to));
              for (size_t i = 1; i < plan.length(); ++i) {
                pending.add(plan[i]);
                TRI_ASSERT(plan[i].copyString() != _to);
              }
            } else {
              for (auto const& srv : VPackArrayIterator(plan)) {
                pending.add(srv);
                TRI_ASSERT(srv.copyString() != _to);
              }
              pending.add(VPackValue(_to));
            }
          }
        });

      addIncreasePlanVersion(pending);
    }  // mutation part of transaction done

    // Preconditions
    { VPackObjectBuilder precondition(&pending);

      // --- Check that Planned servers are still as we expect
      addPreconditionUnchanged(pending, planPath, planned);
      addPreconditionShardNotBlocked(pending, _shard);
      addPreconditionServerNotBlocked(pending, _to);
      addPreconditionServerHealth(pending, _to, "GOOD"); 
      addPreconditionUnchanged(pending, failedServersPrefix, failedServers);
      addPreconditionUnchanged(pending, cleanedPrefix, cleanedServers);
    }   // precondition done

  }  // array for transaction done

  // Transact to agency
  write_ret_t res = singleWriteTransaction(_agent, pending);

  if (res.accepted && res.indices.size() == 1 && res.indices[0]) {
    LOG_TOPIC(DEBUG, Logger::SUPERVISION)
        << "Pending: Move shard " + _shard + " from " + _from + " to " + _to;
    return true;
  }

  LOG_TOPIC(INFO, Logger::SUPERVISION)
    << "Start precondition failed for MoveShard job " + _jobId;
  return false;
}

JOB_STATUS MoveShard::status() {
  if (_status != PENDING) {
    return _status;
  }

  // check that shard still there, otherwise finish job
  std::string planPath = planColPrefix + _database + "/" + _collection;
  if (!_snapshot.has(planPath)) {
    // Oops, collection is gone, simple finish job:
    finish("", _shard, true, "collection was dropped");
    return FINISHED;
  }

  if (_isLeader) {
    return pendingLeader();
  } else {
    return pendingFollower();
  }
}

JOB_STATUS MoveShard::pendingLeader() {
  auto considerTimeout = [&]() -> bool {
    // Not yet all in sync, consider timeout:
    std::string timeCreatedString
      = _snapshot.hasAsString(pendingPrefix + _jobId + "/timeCreated").first;
    Supervision::TimePoint timeCreated = stringToTimepoint(timeCreatedString);
    Supervision::TimePoint now(std::chrono::system_clock::now());
    if (now - timeCreated > std::chrono::duration<double>(3600.0)) {
      abort();
      return true;
    }
    return false;
  };

  // Find the other shards in the same distributeShardsLike group:
  std::vector<Job::shard_t> shardsLikeMe
    = clones(_snapshot, _database, _collection, _shard);

  // Consider next step, depending on who is currently the leader
  // in the Plan:
  std::string planPath =
    planColPrefix + _database + "/" + _collection + "/shards/" + _shard;
  Slice plan = _snapshot.hasAsSlice(planPath).first;
  Builder trx;
  Builder pre;  // precondition
  bool finishedAfterTransaction = false;

  if (plan[0].copyString() == _from) {
    // Still the old leader, let's check that the toServer is insync:
    size_t done = 0;   // count the number of shards for which _to is in sync:
    doForAllShards(_snapshot, _database, shardsLikeMe,
      [this, &done](Slice plan, Slice current, std::string& planPath) {
        for (auto const& s : VPackArrayIterator(current)) {
          if (s.copyString() == _to) {
            ++done;
            return;
          }
        }
      });

    // Consider timeout:
    if (done < shardsLikeMe.size()) {
      if (considerTimeout()) {
        return FAILED;
      }
      return PENDING;  // do not act
    }

    // We need to ask the old leader to retire:
    { VPackArrayBuilder trxArray(&trx);
      { VPackObjectBuilder trxObject(&trx);
        VPackObjectBuilder preObject(&pre);
        doForAllShards(_snapshot, _database, shardsLikeMe,
          [this, &trx, &pre](Slice plan, Slice current, std::string& planPath) {
            // Replace _from by "_" + _from
            trx.add(VPackValue(planPath));
            { VPackArrayBuilder guard(&trx);
              for (auto const& srv : VPackArrayIterator(plan)) {
                if (srv.copyString() == _from) {
                  trx.add(VPackValue("_" + srv.copyString()));
                } else {
                  trx.add(srv);
                }
              }
            }
            // Precondition: Plan still as it was
            pre.add(VPackValue(planPath));
            { VPackObjectBuilder guard(&pre);
              pre.add(VPackValue("old"));
              pre.add(plan);
            }
          });
        addPreconditionCollectionStillThere(pre, _database, _collection);
        addIncreasePlanVersion(trx);
      }
      // Add precondition to transaction:
      trx.add(pre.slice());
    }
  } else if (plan[0].copyString() == "_" + _from) {
    // Retired old leader, let's check that the fromServer has retired:
    size_t done = 0;  // count the number of shards for which leader has retired
    doForAllShards(_snapshot, _database, shardsLikeMe,
      [this, &done](Slice plan, Slice current, std::string& planPath) {
        if (current.length() > 0 && current[0].copyString() == "_" + _from) {
          ++done;
        }
      });

    // Consider timeout:
    if (done < shardsLikeMe.size()) {
      if (considerTimeout()) {
        return FAILED;
      }
      return PENDING;   // do not act!
    }

    // We need to switch leaders:
    { VPackArrayBuilder trxArray(&trx);
      { VPackObjectBuilder trxObject(&trx);
        VPackObjectBuilder preObject(&pre);
        doForAllShards(_snapshot, _database, shardsLikeMe,
          [this, &trx, &pre](Slice plan, Slice current, std::string& planPath) {
            // Replace "_" + _from by _to and leave _from out:
            trx.add(VPackValue(planPath));
            { VPackArrayBuilder guard(&trx);
              for (auto const& srv : VPackArrayIterator(plan)) {
                if (srv.copyString() == "_" + _from) {
                  trx.add(VPackValue(_to));
                } else if (srv.copyString() != _to) {
                  trx.add(srv);
                }
              }
              trx.add(VPackValue(_from));
            }
            // Precondition: Plan still as it was
            pre.add(VPackValue(planPath));
            { VPackObjectBuilder guard(&pre);
              pre.add(VPackValue("old"));
              pre.add(plan);
            }
          });
        addPreconditionCollectionStillThere(pre, _database, _collection);
        addIncreasePlanVersion(trx);
      }
      // Add precondition to transaction:
      trx.add(pre.slice());
    }
  } else if (plan[0].copyString() == _to) {
    // New leader in Plan, let's check that it has assumed leadership:
    size_t done = 0;  // count the number of shards for which leader has retired
    doForAllShards(_snapshot, _database, shardsLikeMe,
      [this, &done](Slice plan, Slice current, std::string& planPath) {
        if (current.length() > 0 && current[0].copyString() == _to) {
          ++done;
        }
      });

    // Consider timeout:
    if (done < shardsLikeMe.size()) {
      if (considerTimeout()) {
        return FAILED;
      }
      return PENDING;   // do not act!
    }

    // We need to end the job, Plan remains unchanged:
    { VPackArrayBuilder trxArray(&trx);
      { VPackObjectBuilder trxObject(&trx);
        VPackObjectBuilder preObject(&pre);
        doForAllShards(_snapshot, _database, shardsLikeMe,
          [&pre](Slice plan, Slice current, std::string& planPath) {
            // Precondition: Plan still as it was
            pre.add(VPackValue(planPath));
            { VPackObjectBuilder guard(&pre);
              pre.add(VPackValue("old"));
              pre.add(plan);
            }
          });
        addPreconditionCollectionStillThere(pre, _database, _collection);
        addRemoveJobFromSomewhere(trx, "Pending", _jobId);
        Builder job;
        _snapshot.hasAsBuilder(pendingPrefix + _jobId,job);
        addPutJobIntoSomewhere(trx, "Finished", job.slice(), "");
        addReleaseShard(trx, _shard);
        addReleaseServer(trx, _to);
      }
      // Add precondition to transaction:
      trx.add(pre.slice());
    }
    finishedAfterTransaction = true;
  } else {
    // something seriously wrong here, fail job:
    finish("", _shard, false, "something seriously wrong");
    return FAILED;
  }

  // Transact to agency:
  write_ret_t res = singleWriteTransaction(_agent, trx);

  if (res.accepted && res.indices.size() == 1 && res.indices[0]) {
    LOG_TOPIC(DEBUG, Logger::SUPERVISION)
        << "Pending: Move shard " + _shard + " from " + _from + " to " + _to;
    return (finishedAfterTransaction ? FINISHED : PENDING);
  }

  LOG_TOPIC(INFO, Logger::SUPERVISION)
    << "Precondition failed for MoveShard job " + _jobId;
  return PENDING;
}

JOB_STATUS MoveShard::pendingFollower() {
  // Find the other shards in the same distributeShardsLike group:
  std::vector<Job::shard_t> shardsLikeMe
    = clones(_snapshot, _database, _collection, _shard);

  size_t done = 0;   // count the number of shards done
  doForAllShards(_snapshot, _database, shardsLikeMe,
    [&done](Slice plan, Slice current, std::string& planPath) {
      if (ClusterHelpers::compareServerLists(plan, current)) {
        ++done;
      }
    });

  if (done < shardsLikeMe.size()) {
    // Not yet all in sync, consider timeout:
    std::string timeCreatedString
      = _snapshot.hasAsString(pendingPrefix + _jobId + "/timeCreated").first;
    Supervision::TimePoint timeCreated = stringToTimepoint(timeCreatedString);
    Supervision::TimePoint now(std::chrono::system_clock::now());
    if (now - timeCreated > std::chrono::duration<double>(3600.0)) {
      abort();
      return FAILED;
    }
    return PENDING;
  }

  // All in sync, so move on and remove the fromServer, for all shards,
  // and in a single transaction:
  done = 0;   // count the number of shards done
  Builder trx;  // to build the transaction
  Builder precondition;
  { VPackArrayBuilder arrayForTransactionPair(&trx);
    { VPackObjectBuilder transactionObj(&trx);
      VPackObjectBuilder preconditionObj(&precondition);

      // All changes to Plan for all shards, with precondition:
      doForAllShards(_snapshot, _database, shardsLikeMe,
        [this, &trx, &precondition](Slice plan, Slice current,
                                    std::string& planPath) {
          // Remove fromServer from Plan:
          trx.add(VPackValue(planPath));
          { VPackArrayBuilder guard(&trx);
            for (auto const& srv : VPackArrayIterator(plan)) {
              if (srv.copyString() != _from) {
                trx.add(srv);
              }
            }
          }
          // Precondition: Plan still as it was
          precondition.add(VPackValue(planPath));
          { VPackObjectBuilder guard(&precondition);
            precondition.add(VPackValue("old"));
            precondition.add(plan);
          }
        }
      );

      addRemoveJobFromSomewhere(trx, "Pending", _jobId);
      Builder job;
      _snapshot.hasAsBuilder(pendingPrefix + _jobId, job);
      addPutJobIntoSomewhere(trx, "Finished", job.slice(), "");
      addPreconditionCollectionStillThere(precondition, _database, _collection);
      addReleaseShard(trx, _shard);
      addReleaseServer(trx, _to);

      addIncreasePlanVersion(trx);
    }
    // Add precondition to transaction:
    trx.add(precondition.slice());
  }

  write_ret_t res = singleWriteTransaction(_agent, trx);

  if (res.accepted && res.indices.size() == 1 && res.indices[0]) {
    return FINISHED;
  }

  return PENDING;
}

arangodb::Result MoveShard::abort() {

  arangodb::Result result;

  // We can assume that the job is either in ToDo or in Pending.
  if (_status == NOTFOUND || _status == FINISHED || _status == FAILED) {
    result = Result(TRI_ERROR_SUPERVISION_GENERAL_FAILURE,
                    "Failed aborting moveShard beyond pending stage");
    return result;
  }

  // Can now only be TODO or PENDING
  if (_status == TODO) {
    finish("", "", true, "job aborted");
    return result;
  }

  // Find the other shards in the same distributeShardsLike group:
  std::vector<Job::shard_t> shardsLikeMe
    = clones(_snapshot, _database, _collection, _shard);
  Builder trx;  // to build the transaction

  // Now look after a PENDING job:
  {
    VPackArrayBuilder arrayForTransactionPair(&trx);
    {
      VPackObjectBuilder transactionObj(&trx);
      if (_isLeader) {
        // All changes to Plan for all shards:
        doForAllShards(_snapshot, _database, shardsLikeMe,
          [this, &trx](Slice plan, Slice current, std::string& planPath) {
            // Restore leader to be _from:
            trx.add(VPackValue(planPath));
            { VPackArrayBuilder guard(&trx);
              trx.add(VPackValue(_from));
              VPackArrayIterator iter(plan);
              ++iter;  // skip the first
              while (iter.valid()) {
                trx.add(iter.value());
                ++iter;
              }
            }
          }
        );
      } else {
        // All changes to Plan for all shards:
        doForAllShards(_snapshot, _database, shardsLikeMe,
          [this, &trx](Slice plan, Slice current, std::string& planPath) {
            // Remove toServer from Plan:
            trx.add(VPackValue(planPath));
            { VPackArrayBuilder guard(&trx);
              for (auto const& srv : VPackArrayIterator(plan)) {
                if (srv.copyString() != _to) {
                  trx.add(srv);
                }
              }
            }
          }
        );
      }
      addRemoveJobFromSomewhere(trx, "Pending", _jobId);
      Builder job;
      _snapshot.hasAsBuilder(pendingPrefix + _jobId, job);
      addPutJobIntoSomewhere(trx, "Failed", job.slice(), "job aborted");
      addReleaseShard(trx, _shard);
      addReleaseServer(trx, _to);
      addIncreasePlanVersion(trx);
    }
  }

  write_ret_t res = singleWriteTransaction(_agent, trx);

  if (!res.accepted) {
    result =  Result(TRI_ERROR_SUPERVISION_GENERAL_FAILURE,
                     std::string("Lost leadership"));
    return result;
  } else if(res.indices[0] == 0) {
    result =
      Result(TRI_ERROR_SUPERVISION_GENERAL_FAILURE,
             std::string("Precondition failed while aborting moveShard job ")
             + _jobId);
    return result;
  }

  return result;

}<|MERGE_RESOLUTION|>--- conflicted
+++ resolved
@@ -97,9 +97,8 @@
   }
 
   std::string now(timepointToString(std::chrono::system_clock::now()));
-<<<<<<< HEAD
-=======
-
+
+#ifdef ARANGODB_ENABLE_MAINTAINER_MODE
   // DBservers
   std::string planPath =
     planColPrefix + _database + "/" + _collection + "/shards/" + _shard;
@@ -107,7 +106,7 @@
   Slice plan = _snapshot.hasAsSlice(planPath).first;
   TRI_ASSERT(plan.isArray());
   TRI_ASSERT(plan[0].isString());
->>>>>>> d18e7601
+#endif
 
   if (selfCreate) {
     _jb->openArray();
