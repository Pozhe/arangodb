--- conflicted
+++ resolved
@@ -230,11 +230,7 @@
     //Preconditions
     { VPackObjectBuilder health(_jb.get());
       // Status should still be BAD
-<<<<<<< HEAD
-      addPreconditionServerHealth(*_jb, _server, Supervision::HEALTH_STATUS_BAD);
-=======
       addPreconditionServerHealth(*_jb, _server, "BAD");
->>>>>>> 68442dae
       // Target/FailedServers does not already include _server
       _jb->add(VPackValue(failedServersPrefix + "/" + _server));
       { VPackObjectBuilder old(_jb.get());
