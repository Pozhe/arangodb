////////////////////////////////////////////////////////////////////////////////
/// DISCLAIMER
///
/// Copyright 2014-2016 ArangoDB GmbH, Cologne, Germany
/// Copyright 2004-2014 triAGENS GmbH, Cologne, Germany
///
/// Licensed under the Apache License, Version 2.0 (the "License");
/// you may not use this file except in compliance with the License.
/// You may obtain a copy of the License at
///
///     http://www.apache.org/licenses/LICENSE-2.0
///
/// Unless required by applicable law or agreed to in writing, software
/// distributed under the License is distributed on an "AS IS" BASIS,
/// WITHOUT ARRANTIES OR CONDITIONS OF ANY KIND, either express or implied.
/// See the License for the specific language governing permissions and
/// limitations under the License.
///
/// Copyright holder is ArangoDB GmbH, Cologne, Germany
///
/// @author Kaveh Vahedipour
////////////////////////////////////////////////////////////////////////////////

#include "State.h"

#include <velocypack/Buffer.h>
#include <velocypack/Slice.h>
#include <velocypack/velocypack-aliases.h>

#include <chrono>
#include <iomanip>
#include <sstream>
#include <thread>

#include <boost/uuid/uuid.hpp>
#include <boost/uuid/uuid_generators.hpp>
#include <boost/uuid/uuid_io.hpp>

#include "Agency/Agent.h"
#include "Aql/Query.h"
#include "Aql/QueryRegistry.h"
#include "Basics/StaticStrings.h"
#include "Basics/VelocyPackHelper.h"
#include "Cluster/ServerState.h"
#include "RestServer/QueryRegistryFeature.h"
#include "Utils/OperationOptions.h"
#include "Utils/OperationResult.h"
#include "Utils/SingleCollectionTransaction.h"
#include "Transaction/StandaloneContext.h"
#include "VocBase/LogicalCollection.h"
#include "VocBase/vocbase.h"

using namespace arangodb;
using namespace arangodb::application_features;
using namespace arangodb::aql;
using namespace arangodb::consensus;
using namespace arangodb::velocypack;
using namespace arangodb::rest;

/// Constructor:
State::State()
    : _agent(nullptr),
      _vocbase(nullptr),
      _collectionsChecked(false),
      _collectionsLoaded(false),
      _nextCompactionAfter(0),
      _queryRegistry(nullptr),
      _cur(0) {}

/// Default dtor
State::~State() {}

inline static std::string timestamp() {
  std::time_t t = std::time(nullptr);
  char mbstr[100];
  return
    std::strftime(
      mbstr, sizeof(mbstr), "%Y-%m-%d %H:%M:%S %Z", std::localtime(&t)) ?
    std::string(mbstr) : std::string();
}

inline static std::string stringify(index_t index) {
  std::ostringstream i_str;
  i_str << std::setw(20) << std::setfill('0') << index;
  return i_str.str();
}

/// Persist one entry
bool State::persist(index_t index, term_t term,
                    arangodb::velocypack::Slice const& entry,
                    std::string const& clientId) const {

  LOG_TOPIC(TRACE, Logger::AGENCY) << "persist index=" << index
    << " term=" << term << " entry: " << entry.toJson();

  Builder body;
  {
    VPackObjectBuilder b(&body);
    body.add("_key", Value(stringify(index)));
    body.add("term", Value(term));
    body.add("request", entry);
    body.add("clientId", Value(clientId));
    body.add("timestamp", Value(timestamp()));
  }

  TRI_ASSERT(_vocbase != nullptr);
  auto ctx = std::make_shared<transaction::StandaloneContext>(_vocbase);
  SingleCollectionTransaction trx(ctx, "log", AccessMode::Type::WRITE);

  trx.addHint(transaction::Hints::Hint::SINGLE_OPERATION);
  Result res = trx.begin();
  if (!res.ok()) {
    THROW_ARANGO_EXCEPTION(res);
  }

  OperationResult result;
  try {
    result = trx.insert("log", body.slice(), _options);
  } catch (std::exception const& e) {
    LOG_TOPIC(ERR, Logger::AGENCY)
      << "Failed to persist log entry:" << e.what();
    return false;
  }

  res = trx.finish(result.result);

  LOG_TOPIC(TRACE, Logger::AGENCY) << "persist done index=" << index
    << " term=" << term << " entry: " << entry.toJson() << " ok:" << res.ok();

  return res.ok();
}


/// Log transaction (leader)
std::vector<index_t> State::logLeaderMulti(
  query_t const& transactions, std::vector<bool> const& applicable, term_t term) {

  std::vector<index_t> idx(applicable.size());
  size_t j = 0;
  auto const& slice = transactions->slice();

  if (!slice.isArray()) {
    THROW_ARANGO_EXCEPTION_MESSAGE(
      30000, "Agency syntax requires array of transactions [[<queries>]]");
  }

  if (slice.length() != applicable.size()) {
    THROW_ARANGO_EXCEPTION_MESSAGE(
      30000, "Invalid transaction syntax");
  }

  MUTEX_LOCKER(mutexLocker, _logLock); 
  
  TRI_ASSERT(!_log.empty()); // log must never be empty
  
  for (auto const& i : VPackArrayIterator(slice)) {

    if (!i.isArray()) {
      THROW_ARANGO_EXCEPTION_MESSAGE(
        30000,
        "Transaction syntax is [{<operations>}, {<preconditions>}, \"clientId\"]"
        );
    }
    
    if (applicable[j]) {
      std::string clientId((i.length() == 3) ? i[2].copyString() : "");
      idx[j] = logNonBlocking(_log.back().index + 1, i[0], term, clientId, true);
    }
    ++j;
  }

  return idx;
  
}


index_t State::logLeaderSingle(velocypack::Slice const& slice, term_t term,
                   std::string const& clientId) {
  MUTEX_LOCKER(mutexLocker, _logLock);  // log entries must stay in order
  return logNonBlocking(_log.back().index+1, slice, term, clientId, true);
}


/// Log transaction (leader)
index_t State::logNonBlocking(
  index_t idx, velocypack::Slice const& slice, term_t term,
  std::string const& clientId, bool leading) {

  _logLock.assertLockedByCurrentThread();

  auto buf = std::make_shared<Buffer<uint8_t>>();
  
  buf->append((char const*)slice.begin(), slice.byteSize());
  
  if (!persist(idx, term, slice, clientId)) {         // log to disk or die
    if (leading) {
      LOG_TOPIC(FATAL, Logger::AGENCY)
        << "RAFT leader fails to persist log entries!";
      FATAL_ERROR_EXIT();
    } else {
      LOG_TOPIC(ERR, Logger::AGENCY)
        << "RAFT follower fails to persist log entries!";
      return 0;
    }
  }

  try {
    _log.push_back(log_t(idx, term, buf, clientId));  // log to RAM or die
  } catch (std::bad_alloc const&) {
    if (leading) {
      LOG_TOPIC(FATAL, Logger::AGENCY)
        << "RAFT leader fails to allocate volatile log entries!";
      FATAL_ERROR_EXIT();
    } else {
      LOG_TOPIC(ERR, Logger::AGENCY)
        << "RAFT follower fails to allocate volatile log entries!";
      return 0;
    }
  }

  if (leading) {
    try {
      _clientIdLookupTable.emplace(            // keep track of client or die
        std::pair<std::string, index_t>(clientId, idx));
    } catch (...) {
      LOG_TOPIC(FATAL, Logger::AGENCY)
        << "RAFT leader fails to expand client lookup table!";
      FATAL_ERROR_EXIT();
    } 
  }
  
  return _log.back().index;
}

/// Log transactions (follower)
index_t State::logFollower(query_t const& transactions) {

  VPackSlice slices = transactions->slice();
  size_t nqs = slices.length();

  MUTEX_LOCKER(logLock, _logLock);

  // Check whether we have got a snapshot in the first position:
  bool gotSnapshot = slices.length() > 0 &&
                     slices[0].isObject() &&
                     !slices[0].get("readDB").isNone();

  // In case of a snapshot, there are three possibilities:
  //   1. Our highest log index is smaller than the snapshot index, in this 
  //      case we must throw away our complete local log and start from the
  //      snapshot (note that snapshot indexes are always committed by a 
  //      majority).
  //   2. For the snapshot index we have an entry with this index in 
  //      our log (and it is not yet compacted), in this case we verify
  //      that the terms match and if so, we can simply ignore the
  //      snapshot. If the term in our log entry is smaller (cannot be
  //      larger because compaction snapshots are always committed), then
  //      our complete log must be deleted as in 1.
  //   3. Our highest log index is larger than the snapshot index but we
  //      no longer have an entry in the log for the snapshot index due to
  //      our own compaction. In this case we have compacted away the
  //      snapshot index, therefore we know it was committed by a majority
  //      and thus the snapshot can be ignored safely as well.
  if (gotSnapshot) {
    bool useSnapshot = false;   // if this remains, we ignore the snapshot

    index_t snapshotIndex
        = static_cast<index_t>(slices[0].get("index").getNumber<index_t>());
    term_t snapshotTerm
        = static_cast<term_t>(slices[0].get("term").getNumber<index_t>());
    index_t ourLastIndex = _log.back().index;
    if (ourLastIndex < snapshotIndex) {
      useSnapshot = true;   // this implies that we completely eradicate our log
    } else {
      try {
        log_t logEntry = atNoLock(snapshotIndex);
        if (logEntry.term != snapshotTerm) {  // can only be < as in 2.
          useSnapshot = true;
        }
      } catch (...) {
        // Simply ignore that we no longer have the entry, useSnapshot remains
        // false and we will ignore the snapshot as in 3. above
      }
    }
    if (useSnapshot) {
      // Now we must completely erase our log and compaction snapshots and
      // start from the snapshot
      Store snapshot(_agent, "snapshot");
      snapshot = slices[0].get("readDB");
      if (!storeLogFromSnapshot(snapshot, snapshotIndex, snapshotTerm)) {
        LOG_TOPIC(FATAL, Logger::AGENCY)
          << "Could not restore received log snapshot.";
        FATAL_ERROR_EXIT();
      }
      // Now the log is empty, but this will soon be rectified.
      _nextCompactionAfter
        = snapshotIndex + _agent->config().compactionStepSize();
    }
  }

  size_t ndups = removeConflicts(transactions, gotSnapshot);

  if (nqs > ndups) {
    VPackSlice slices = transactions->slice();
    TRI_ASSERT(slices.isArray());
    size_t nqs = slices.length();
    std::string clientId;

    for (size_t i = ndups; i < nqs; ++i) {

      VPackSlice const& slice = slices[i];
      // first to disk
      if (logNonBlocking(
            slice.get("index").getUInt(), slice.get("query"),
            slice.get("term").getUInt(), slice.get("clientId").copyString())==0) {
        break;
      }
    }
  }
  return _log.back().index;   // never empty
}

size_t State::removeConflicts(query_t const& transactions,  bool gotSnapshot) { 
  // Under _logLock MUTEX from _log, which is the only place calling this.
  // Note that this will ignore a possible snapshot in the first position!
  // This looks through the transactions and skips over those that are
  // already present (or even already compacted). As soon as we find one
  // for which the new term is higher than the locally stored term, we erase
  // the locally stored log from that position and return, such that we
  // can append from this point on the new stuff. If our log is behind,
  // we might find a position at which we do not yet have log entries,
  // in which case we return and let others update our log.
  VPackSlice slices = transactions->slice();
  TRI_ASSERT(slices.isArray());
  size_t ndups = gotSnapshot ? 1 : 0;

  LOG_TOPIC(TRACE, Logger::AGENCY) << "removeConflicts " << slices.toJson();
  try {

    // _log is never empty, but for now, we leave this Vorsichtsmassnahme:
    index_t lastIndex = _log.back().index;

    while (ndups < slices.length()) {
      VPackSlice slice = slices[ndups];
      index_t idx = slice.get("index").getUInt();
      if (idx > lastIndex) {
        LOG_TOPIC(TRACE, Logger::AGENCY) << "removeConflicts "
          << idx << " > " << lastIndex << " break.";
        break;
      }
      term_t trm = slice.get("term").getUInt();
      if (idx < _cur) { // already compacted, treat as equal
        ++ndups;
        continue;
      }
      size_t pos = idx - _cur;  // position in _log
      TRI_ASSERT(pos < _log.size());
      if (idx == _log.at(pos).index && trm != _log.at(pos).term) {
        // Found an outdated entry, remove everything from here in our local
        // log. Note that if a snapshot is taken at index cind, then at the
        // entry with index cind is kept in _log to avoid it being
        // empty. Furthermore, compacted indices are always committed by
        // a majority, thus they will never be overwritten. This means
        // that pos here is always a positive index.
        LOG_TOPIC(DEBUG, Logger::AGENCY)
            << "Removing " << _log.size() - pos
            << " entries from log starting with " << idx
            << "==" << _log.at(pos).index << " and " << trm << "="
            << _log.at(pos).term;

        // persisted logs
        std::string const aql(std::string("FOR l IN log FILTER l._key >= '") + 
                              stringify(idx) + "' REMOVE l IN log");

        auto bindVars = std::make_shared<VPackBuilder>();
        bindVars->openObject();
        bindVars->close();

        TRI_ASSERT(nullptr != _vocbase); // this check was previously in the Query constructor
        arangodb::aql::Query query(
          false,
          *_vocbase,
          aql::QueryString(aql),
          bindVars,
          nullptr,
          arangodb::aql::PART_MAIN
        );

        auto queryResult = query.execute(_queryRegistry);

        if (queryResult.code != TRI_ERROR_NO_ERROR) {
          THROW_ARANGO_EXCEPTION_MESSAGE(queryResult.code,
                                         queryResult.details);
        }

        // volatile logs, as mentioned above, this will never make _log
        // completely empty!
        _log.erase(_log.begin() + pos, _log.end());

        LOG_TOPIC(TRACE, Logger::AGENCY)
          << "removeConflicts done: ndups=" << ndups << " first log entry: "
          << _log.front().index << " last log entry: " << _log.back().index;

        break;
      } else {
        ++ndups;
      }
    }
  } catch (std::exception const& e) {
    LOG_TOPIC(DEBUG, Logger::AGENCY) << e.what() << " " << __FILE__
                                     << __LINE__;
  }

  return ndups;
}

/// Get log entries from indices "start" to "end"
std::vector<log_t> State::get(index_t start, index_t end) const {
  
  std::vector<log_t> entries;
  MUTEX_LOCKER(mutexLocker, _logLock); // Cannot be read lock (Compaction)

  if (_log.empty()) {
    return entries;
  }

  // start must be greater than or equal to the lowest index
  // and smaller than or equal to the largest index
  if (start < _log[0].index) {
    start = _log.front().index;
  } else if (start > _log.back().index) {
    start = _log.back().index;
  }

  // end must be greater than or equal to start
  // and smaller than or equal to the largest index
  if (end <= start) {
    end = start;
  } else if (
    end == (std::numeric_limits<uint64_t>::max)() || end > _log.back().index) {
    end = _log.back().index;
  }

  // subtract offset _cur
  start -= _cur;
  end -= (_cur-1);

  for (size_t i = start; i < end; ++i) {
    entries.push_back(_log[i]);
  }

  return entries;
}

/// Get log entries from indices "start" to "end"
/// Throws std::out_of_range exception
log_t State::at(index_t index) const {

  MUTEX_LOCKER(mutexLocker, _logLock); // Cannot be read lock (Compaction)
  return atNoLock(index);
}

log_t State::atNoLock(index_t index) const {
  if (_cur > index) {
    std::string excMessage = 
      std::string(
        "Access before the start of the log deque: (first, requested): (") +
      std::to_string(_cur) + ", " + std::to_string(index);
    LOG_TOPIC(DEBUG, Logger::AGENCY) << excMessage;
    throw std::out_of_range(excMessage);
  }
  
  auto pos = index - _cur;
  if (pos > _log.size()) {
    std::string excMessage = 
      std::string(
        "Access beyond the end of the log deque: (last, requested): (") +
      std::to_string(_cur+_log.size()) + ", " + std::to_string(index);
    LOG_TOPIC(DEBUG, Logger::AGENCY) << excMessage;
    throw std::out_of_range(excMessage);
  }

  return _log[pos];

}


/// Check for a log entry, returns 0, if the log does not contain an entry
/// with index `index`, 1, if it does contain one with term `term` and
/// -1, if it does contain one with another term than `term`:
int State::checkLog(index_t index, term_t term) const {

  MUTEX_LOCKER(mutexLocker, _logLock); // Cannot be read lock (Compaction)

  // Catch exceptions and avoid overflow:
  if (index < _cur || index - _cur > _log.size()) {
    return 0;
  }

  try {
    return _log.at(index-_cur).term == term ? 1 : -1;
  } catch (...) {}

  return 0;
}

/// Have log with specified index and term
bool State::has(index_t index, term_t term) const {

  MUTEX_LOCKER(mutexLocker, _logLock); // Cannot be read lock (Compaction)

  // Catch exceptions and avoid overflow:
  if (index < _cur || index - _cur > _log.size()) {
    return false;
  }

  try {
    return _log.at(index-_cur).term == term;
  } catch (...) {}

  return false;
  
}


/// Get vector of past transaction from 'start' to 'end'
VPackBuilder State::slices(index_t start,
                           index_t end) const {
  VPackBuilder slices;
  slices.openArray();

  MUTEX_LOCKER(mutexLocker, _logLock); // Cannot be read lock (Compaction)

  if (!_log.empty()) {
    if (start < _log.front().index) {  // no start specified
      start = _log.front().index;
    }

    if (start > _log.back().index) {  // no end specified
      slices.close();
      return slices;
    }

    if (end == (std::numeric_limits<uint64_t>::max)() ||
        end > _log.back().index) {
      end = _log.back().index;
    }

    for (size_t i = start - _cur; i <= end - _cur; ++i) {
      try {
        slices.add(VPackSlice(_log.at(i).entry->data()));
      } catch (std::exception const&) {
        break;
      }
    }
  }

  mutexLocker.unlock();

  slices.close();

  return slices;
}

/// Get log entry by log index, copy entry because we do no longer have the
/// lock after the return
log_t State::operator[](index_t index) const {
  MUTEX_LOCKER(mutexLocker, _logLock);  // Cannot be read lock (Compaction)
  TRI_ASSERT(index - _cur < _log.size());
  return _log.at(index - _cur);
}

/// Get last log entry, copy entry because we do no longer have the lock
/// after the return
log_t State::lastLog() const {
  MUTEX_LOCKER(mutexLocker, _logLock);  // Cannot be read lock (Compaction)
  TRI_ASSERT(!_log.empty());
  return _log.back();  
}
  
/// Configure with agent
bool State::configure(Agent* agent) {
  _agent = agent;
  _nextCompactionAfter = _agent->config().compactionStepSize();
  _collectionsChecked = false;
  return true;
}

/// Check if collections exist otherwise create them
bool State::checkCollections() {
  if (!_collectionsChecked) {
    _collectionsChecked = checkCollection("log") && checkCollection("election");
  }
  return _collectionsChecked;
}

/// Create agency collections
bool State::createCollections() {
  if (!_collectionsChecked) {
    return (createCollection("log") && createCollection("election") &&
            createCollection("compact"));
  }
  return _collectionsChecked;
}

/// Check collection by name
bool State::checkCollection(std::string const& name) {
  if (!_collectionsChecked) {
    return (_vocbase->lookupCollection(name) != nullptr);
  }
  return true;
}

/// Create collection by name
bool State::createCollection(std::string const& name) {
  Builder body;
  { VPackObjectBuilder b(&body);
    body.add("type", VPackValue(static_cast<int>(TRI_COL_TYPE_DOCUMENT))); 
    body.add("name", VPackValue(name));
    body.add("isSystem", VPackValue(TRI_vocbase_t::IsSystemName(name)));
  }

  arangodb::LogicalCollection const* collection =
      _vocbase->createCollection(body.slice());

  if (collection == nullptr) {
    THROW_ARANGO_EXCEPTION_MESSAGE(TRI_errno(), "cannot create collection");
  }

  return true;
}

/// Load collections
bool State::loadCollections(TRI_vocbase_t* vocbase,
                            QueryRegistry* queryRegistry, bool waitForSync) {

  _vocbase = vocbase;
  _queryRegistry = queryRegistry;

  TRI_ASSERT(_vocbase != nullptr);

  _options.waitForSync = waitForSync;
  _options.silent = true;

  if (loadPersisted()) {
    MUTEX_LOCKER(logLock, _logLock);
    if (_log.empty()) {
      std::shared_ptr<Buffer<uint8_t>> buf =
          std::make_shared<Buffer<uint8_t>>();
      VPackSlice value = arangodb::basics::VelocyPackHelper::EmptyObjectValue();
      buf->append(value.startAs<char const>(), value.byteSize());
      _log.push_back(
        log_t(index_t(0), term_t(0), buf, std::string()));
      persist(0, 0, value, std::string());
    }
    return true;
  }

  return false;
}

/// Load actually persisted collections
bool State::loadPersisted() {
  TRI_ASSERT(_vocbase != nullptr);

  if (!checkCollection("configuration")) {
    createCollection("configuration");
  }

  loadOrPersistConfiguration();

  if (checkCollection("log") && checkCollection("compact")) {
    bool lc = loadCompacted();
    bool lr = loadRemaining();
    return (lc && lr);
  }

  LOG_TOPIC(DEBUG, Logger::AGENCY) << "Couldn't find persisted log";
  createCollections();

  return true;
}

/// @brief load a compacted snapshot, returns true if successfull and false
/// otherwise. In case of success store and index are modified. The store
/// is reset to the state after log index `index` has been applied. Sets
/// `index` to 0 if there is no compacted snapshot.
bool State::loadLastCompactedSnapshot(Store& store, index_t& index,
                                      term_t& term) {
  auto bindVars = std::make_shared<VPackBuilder>();
  bindVars->openObject();
  bindVars->close();

  std::string const aql(
      std::string("FOR c IN compact SORT c._key DESC LIMIT 1 RETURN c"));

  TRI_ASSERT(nullptr != _vocbase); // this check was previously in the Query constructor
  arangodb::aql::Query query(
    false,
    *_vocbase,
    aql::QueryString(aql),
    bindVars,
    nullptr,
    arangodb::aql::PART_MAIN
  );

  auto queryResult = query.execute(QueryRegistryFeature::QUERY_REGISTRY);

  if (queryResult.code != TRI_ERROR_NO_ERROR) {
    THROW_ARANGO_EXCEPTION_MESSAGE(queryResult.code, queryResult.details);
  }

  VPackSlice result = queryResult.result->slice();

  if (result.isArray()) {
    if (result.length() == 1) {
      VPackSlice i = result[0];
      VPackSlice ii = i.resolveExternals();
      try {
        store = ii.get("readDB");
        index = basics::StringUtils::uint64(ii.get("_key").copyString());
        term = ii.get("term").getNumber<uint64_t>();
        return true;
      } catch (std::exception const& e) {
        LOG_TOPIC(ERR, Logger::AGENCY) << e.what() << " " << __FILE__
                                       << __LINE__;
      }
    } else if (result.length() == 0) {
      // No compaction snapshot yet
      index = 0;
      term = 0;
      return true;
    }
  } else {
    // We should never be here! Just die!
    LOG_TOPIC(FATAL, Logger::AGENCY)
      << "Error retrieving last persisted compaction. The result was not an Array";
    FATAL_ERROR_EXIT();
  }

  return false;
}

/// Load compaction collection
bool State::loadCompacted() {
  auto bindVars = std::make_shared<VPackBuilder>();
  bindVars->openObject();
  bindVars->close();

  std::string const aql(
      std::string("FOR c IN compact SORT c._key DESC LIMIT 1 RETURN c"));

  TRI_ASSERT(nullptr != _vocbase); // this check was previously in the Query constructor
  arangodb::aql::Query query(
    false,
    *_vocbase,
    aql::QueryString(aql),
    bindVars,
    nullptr,
    arangodb::aql::PART_MAIN
  );

  auto queryResult = query.execute(QueryRegistryFeature::QUERY_REGISTRY);

  if (queryResult.code != TRI_ERROR_NO_ERROR) {
    THROW_ARANGO_EXCEPTION_MESSAGE(queryResult.code, queryResult.details);
  }

  VPackSlice result = queryResult.result->slice();

  MUTEX_LOCKER(logLock, _logLock);

  if (result.isArray() && result.length()) {
    // Result can only have length 0 or 1.
    VPackSlice ii = result[0].resolveExternals();
    buffer_t tmp = std::make_shared<arangodb::velocypack::Buffer<uint8_t>>();
    _agent->setPersistedState(ii);
    try {
      _cur = basics::StringUtils::uint64(ii.get("_key").copyString());
      _log.clear();   // will be filled in loadRemaining
      // Schedule next compaction:
      _nextCompactionAfter = _cur + _agent->config().compactionStepSize();
    } catch (std::exception const& e) {
      LOG_TOPIC(ERR, Logger::AGENCY) << e.what() << " " << __FILE__
                                     << __LINE__;
    }
  }

  return true;
}


/// Load persisted configuration
bool State::loadOrPersistConfiguration() {
  auto bindVars = std::make_shared<VPackBuilder>();
  bindVars->openObject();
  bindVars->close();

  std::string const aql(
      std::string("FOR c in configuration FILTER c._key==\"0\" RETURN c.cfg"));

  TRI_ASSERT(nullptr != _vocbase); // this check was previously in the Query constructor
  arangodb::aql::Query query(
    false,
    *_vocbase,
    aql::QueryString(aql),
    bindVars,
    nullptr,
    arangodb::aql::PART_MAIN
  );

  auto queryResult = query.execute(QueryRegistryFeature::QUERY_REGISTRY);

  if (queryResult.code != TRI_ERROR_NO_ERROR) {
    THROW_ARANGO_EXCEPTION_MESSAGE(queryResult.code, queryResult.details);
  }

  VPackSlice result = queryResult.result->slice();

  if (result.isArray() &&
      result.length()) {  // We already have a persisted conf

    auto resolved = result[0].resolveExternals();

    TRI_ASSERT(resolved.hasKey("id"));
    auto id = resolved.get("id");

    TRI_ASSERT(id.isString());
    if (ServerState::instance()->hasPersistedId()) {
      TRI_ASSERT(id.copyString() == ServerState::instance()->getPersistedId());
    } else {
      ServerState::instance()->writePersistedId(id.copyString());
    }

    try {
      LOG_TOPIC(DEBUG, Logger::AGENCY)
        << "Merging configuration " << resolved.toJson();
      _agent->mergeConfiguration(resolved);
      
    } catch (std::exception const& e) {
      LOG_TOPIC(ERR, Logger::AGENCY)
          << "Failed to merge persisted configuration into runtime "
             "configuration: "
          << e.what();
      FATAL_ERROR_EXIT();
    }

  } else {  // Fresh start or disaster recovery

    MUTEX_LOCKER(guard, _configurationWriteLock);

    LOG_TOPIC(DEBUG, Logger::AGENCY) << "New agency!";

    TRI_ASSERT(_agent != nullptr);

    // If we have persisted id, we use that. Otherwise we check, if we were
    // given a disaster recovery id that wins then before a new one is generated
    // and that choice persisted.
    std::string uuid;
    if (ServerState::instance()->hasPersistedId()) {
      uuid = ServerState::instance()->getPersistedId();
    } else {
      std::string recoveryId = _agent->config().recoveryId();
      if (recoveryId.empty()) { 
        uuid =
          ServerState::instance()->generatePersistedId(ServerState::ROLE_AGENT);
      } else {
        uuid = recoveryId;
        ServerState::instance()->writePersistedId(recoveryId);
      }
    }
    _agent->id(uuid);

    auto ctx = std::make_shared<transaction::StandaloneContext>(_vocbase);
    SingleCollectionTransaction trx(ctx, "configuration", AccessMode::Type::WRITE);

    Result res = trx.begin();
    OperationResult result;

    if (!res.ok()) {
      THROW_ARANGO_EXCEPTION(res);
    }

    Builder doc;
    { VPackObjectBuilder d(&doc);
      doc.add("_key", VPackValue("0"));
      doc.add("cfg", _agent->config().toBuilder()->slice()); }

    try {
      result = trx.insert("configuration", doc.slice(), _options);
    } catch (std::exception const& e) {
      LOG_TOPIC(ERR, Logger::AGENCY)
        << "Failed to persist configuration entry:" << e.what();
      FATAL_ERROR_EXIT();
    }

    res = trx.finish(result.result);

    LOG_TOPIC(DEBUG, Logger::AGENCY) << "Persisted configuration: " << doc.slice().toJson();

    return res.ok();
  }

  return true;
}

/// Load beyond last compaction
bool State::loadRemaining() {
  auto bindVars = std::make_shared<VPackBuilder>();
  bindVars->openObject();
  bindVars->close();

  std::string const aql(std::string("FOR l IN log SORT l._key RETURN l"));

  TRI_ASSERT(nullptr != _vocbase); // this check was previously in the Query constructor
  arangodb::aql::Query query(
    false,
    *_vocbase,
    aql::QueryString(aql),
    bindVars,
    nullptr,
    arangodb::aql::PART_MAIN
  );

  auto queryResult = query.execute(QueryRegistryFeature::QUERY_REGISTRY);

  if (queryResult.code != TRI_ERROR_NO_ERROR) {
    THROW_ARANGO_EXCEPTION_MESSAGE(queryResult.code, queryResult.details);
  }

  auto result = queryResult.result->slice();

  MUTEX_LOCKER(logLock, _logLock);
  if (result.isArray() && result.length() > 0) {
    TRI_ASSERT(_log.empty());  // was cleared in loadCompacted
    std::string clientId;
    // We know that _cur has been set in loadCompacted to the index of the
    // snapshot that was loaded or to 0 if there is no snapshot.
    index_t lastIndex = _cur;

    for (auto const& i : VPackArrayIterator(result)) {
      buffer_t tmp = std::make_shared<arangodb::velocypack::Buffer<uint8_t>>();

      auto ii = i.resolveExternals();
      auto req = ii.get("request");
      tmp->append(req.startAs<char const>(), req.byteSize());

      clientId = req.hasKey("clientId") ?
        req.get("clientId").copyString() : std::string();

      // Dummy fill missing entries (Not good at all.)
      index_t index(basics::StringUtils::uint64(
                      ii.get(StaticStrings::KeyString).copyString()));

      // Ignore log entries, which are older than lastIndex:
      if (index >= lastIndex) {

        // Empty patches :
        if (index > lastIndex + 1) {
          std::shared_ptr<Buffer<uint8_t>> buf =
            std::make_shared<Buffer<uint8_t>>();
          VPackSlice value = arangodb::basics::VelocyPackHelper::EmptyObjectValue();
          buf->append(value.startAs<char const>(), value.byteSize());
          term_t term(ii.get("term").getNumber<uint64_t>());
          for (index_t i = lastIndex+1; i < index; ++i) {
            LOG_TOPIC(WARN, Logger::AGENCY) << "Missing index " << i << " in RAFT log.";
            _log.push_back(log_t(i, term, buf, std::string()));
            lastIndex = i;
          }
          // After this loop, index will be lastIndex + 1
        }

        if (index == lastIndex + 1 ||
            (index == lastIndex && _log.empty())) {
          // Real entries
          try {
            _log.push_back(
              log_t(
                basics::StringUtils::uint64(
                  ii.get(StaticStrings::KeyString).copyString()),
                ii.get("term").getNumber<uint64_t>(), tmp, clientId));
          } catch (std::exception const& e) {
            LOG_TOPIC(ERR, Logger::AGENCY)
              << "Failed to convert " +
              ii.get(StaticStrings::KeyString).copyString() +
              " to integer."
              << e.what();
          }
        
          lastIndex = index;
        }
      }

    }
  }
  if (_log.empty()) {
    return false;
  }

  return true;
}

/// Find entry by index and term
bool State::find(index_t prevIndex, term_t prevTerm) {
  MUTEX_LOCKER(mutexLocker, _logLock);
  if (prevIndex > _log.size()) {
    return false;
  }
  return _log.at(prevIndex).term == prevTerm;
}

/// Log compaction
bool State::compact(index_t cind, index_t keep) {
  // We need to compute the state at index cind and use:
  //   cind <= _commitIndex
  // We start at the latest compaction state and advance from there:
  // We keep at least `keep` log entries before the compacted state,
  // for forensic analysis and such that the log is never empty.
  {
    MUTEX_LOCKER(_logLocker, _logLock);
    if (cind <= _cur) {
      LOG_TOPIC(INFO, Logger::AGENCY)
        << "Not compacting log at index " << cind
        << ", because we already have a later snapshot at index " << _cur;
      return true;
    }
  }

  // Move next compaction index forward to avoid a compaction wakeup 
  // whilst we are working:
  _nextCompactionAfter 
      = (std::max)(_nextCompactionAfter.load(),
                   cind + _agent->config().compactionStepSize());

  Store snapshot(_agent, "snapshot");
  index_t index;
  term_t term;
  if (!loadLastCompactedSnapshot(snapshot, index, term)) {
    return false;
  }
  if (index > cind) {
    LOG_TOPIC(ERR, Logger::AGENCY)
      << "Strange, last compaction snapshot " << index << " is younger than "
      << "currently attempted snapshot " << cind;
    return false;
  } else if (index == cind) {
    return true;  // already have snapshot for this index
  } else {  // now we know index < cind
    // Apply log entries to snapshot up to and including index cind:
    auto logs = slices(index + 1, cind);
    log_t last = at(cind);
    snapshot.applyLogEntries(logs, cind, last.term,
        false  /* do not perform callbacks */);

    if (!persistCompactionSnapshot(cind, last.term, snapshot)) {
      LOG_TOPIC(ERR, Logger::AGENCY)
        << "Could not persist compaction snapshot.";
      return false;
    }
  }

  // Now clean up old stuff which is included in the latest compaction snapshot:
  try {
    compactVolatile(cind, keep);
    compactPersisted(cind, keep);
    removeObsolete(cind);
  } catch (std::exception const& e) {
    if (!_agent->isStopping()) {
      LOG_TOPIC(ERR, Logger::AGENCY) << "Failed to compact persisted store.";
      LOG_TOPIC(ERR, Logger::AGENCY) << e.what();
    } else {
      LOG_TOPIC(INFO, Logger::AGENCY) << "Failed to compact persisted store (no problem, already in shutdown).";
      LOG_TOPIC(INFO, Logger::AGENCY) << e.what();
    }
  }
  return true;
}

/// Compact volatile state
bool State::compactVolatile(index_t cind, index_t keep) {
  // Note that we intentionally keep some log entries before cind
  // although it is, strictly speaking, no longer necessary. This is to
  // make sure that _log does not become empty! DO NOT CHANGE! This is
  // used elsewhere in the code! Furthermore, it allows for forensic
  // analysis in case of bad things having happened.
  if (keep >= cind) {   // simply keep everything
    return true;
  }
  TRI_ASSERT(keep < cind);
  index_t cut = cind - keep;
  MUTEX_LOCKER(mutexLocker, _logLock);
  if (!_log.empty() && cut > _cur && cut - _cur < _log.size()) {
    _log.erase(_log.begin(), _log.begin() + (cut - _cur));
    TRI_ASSERT(_log.begin()->index == cut);
    _cur = _log.begin()->index;
  }
  return true;
}

/// Compact persisted state
bool State::compactPersisted(index_t cind, index_t keep) {
  // Note that we intentionally keep some log entries before cind
  // although it is, strictly speaking, no longer necessary. This is to
  // make sure that _log does not become empty! DO NOT CHANGE! This is
  // used elsewhere in the code! Furthermore, it allows for forensic
  // analysis in case of bad things having happened.
  if (keep >= cind) {   // simply keep everything
    return true;
  }
  TRI_ASSERT(keep < cind);
  index_t cut = cind - keep;

  auto bindVars = std::make_shared<VPackBuilder>();
  bindVars->openObject();
  bindVars->close();

  std::stringstream i_str;
<<<<<<< HEAD
  i_str << std::setw(20) << std::setfill('0') << cut;
=======

  i_str << std::setw(20) << std::setfill('0') << cind;
>>>>>>> 01cc6d21

  std::string const aql(std::string("FOR l IN log FILTER l._key < \"") +
                        i_str.str() + "\" REMOVE l IN log");

  TRI_ASSERT(nullptr != _vocbase); // this check was previously in the Query constructor
  arangodb::aql::Query query(
    false,
    *_vocbase,
    aql::QueryString(aql),
    bindVars,
    nullptr,
    arangodb::aql::PART_MAIN
  );

  auto queryResult = query.execute(QueryRegistryFeature::QUERY_REGISTRY);

  if (queryResult.code != TRI_ERROR_NO_ERROR) {
    THROW_ARANGO_EXCEPTION_MESSAGE(queryResult.code, queryResult.details);
  }

  return true;
}

/// Remove outdated compaction snapshots
bool State::removeObsolete(index_t cind) {
  if (cind > 3 * _agent->config().compactionKeepSize()) {
    auto bindVars = std::make_shared<VPackBuilder>();
    bindVars->openObject();
    bindVars->close();

    std::stringstream i_str;
    i_str << std::setw(20) << std::setfill('0')
          << -3 * _agent->config().compactionKeepSize() + cind;

    std::string const aql(std::string("FOR c IN compact FILTER c._key < \"") +
                          i_str.str() + "\" REMOVE c IN compact");

    TRI_ASSERT(nullptr != _vocbase); // this check was previously in the Query constructor
    arangodb::aql::Query query(
      false,
      *_vocbase,
      aql::QueryString(aql),
      bindVars,
      nullptr,
      arangodb::aql::PART_MAIN
    );

    auto queryResult = query.execute(QueryRegistryFeature::QUERY_REGISTRY);

    if (queryResult.code != TRI_ERROR_NO_ERROR) {
      THROW_ARANGO_EXCEPTION_MESSAGE(queryResult.code, queryResult.details);
    }
  }

  return true;
}

/// Persist a compaction snapshot
bool State::persistCompactionSnapshot(index_t cind,
                                      arangodb::consensus::term_t term,
                                      arangodb::consensus::Store& snapshot) {
  if (checkCollection("compact")) {
    std::stringstream i_str;
    i_str << std::setw(20) << std::setfill('0') << cind;

    Builder store;
    { VPackObjectBuilder s(&store);
      store.add(VPackValue("readDB"));
      { VPackArrayBuilder a(&store);
        snapshot.dumpToBuilder(store); }
      store.add("term", VPackValue(static_cast<double>(term)));
      store.add("_key", VPackValue(i_str.str())); }

    TRI_ASSERT(_vocbase != nullptr);
    auto ctx = std::make_shared<transaction::StandaloneContext>(_vocbase);
    SingleCollectionTransaction trx(ctx, "compact", AccessMode::Type::WRITE);

    Result res = trx.begin();

    if (!res.ok()) {
      THROW_ARANGO_EXCEPTION(res);
    }

    auto result = trx.insert("compact", store.slice(), _options);
    res = trx.finish(result.result);

    return res.ok();
  }

  LOG_TOPIC(ERR, Logger::AGENCY) << "Failed to persist snapshot for compaction!";
  return false;
}

/// @brief restoreLogFromSnapshot, needed in the follower, this erases the
/// complete log and persists the given snapshot. After this operation, the
/// log is empty and something ought to be appended to it rather quickly.
bool State::storeLogFromSnapshot(Store& snapshot,
                                   index_t index,
                                   term_t term) {
  _logLock.assertLockedByCurrentThread();

  if (!persistCompactionSnapshot(index, term, snapshot)) {
    LOG_TOPIC(ERR, Logger::AGENCY)
      << "Could not persist received log snapshot.";
    return false;
  }

  // Now we need to completely erase our log, both persisted and volatile:
  LOG_TOPIC(DEBUG, Logger::AGENCY)
      << "Removing complete log because of new snapshot.";

  // persisted logs
  std::string const aql(std::string("FOR l IN log REMOVE l IN log"));

  TRI_ASSERT(nullptr != _vocbase); // this check was previously in the Query constructor
  arangodb::aql::Query query(
    false,
    *_vocbase,
    aql::QueryString(aql),
    nullptr,
    nullptr,
    arangodb::aql::PART_MAIN
  );

  auto queryResult = query.execute(_queryRegistry);

  // We ignore the result, in the worst case we have some log entries
  // too many.

  // volatile logs
  _log.clear();
  _cur = index;
  // This empty log should soon be rectified!
  return true;
}

void State::persistActiveAgents(query_t const& active, query_t const& pool) {
  TRI_ASSERT(_vocbase != nullptr);

  Builder builder;
  { VPackObjectBuilder guard(&builder);
    builder.add("_key", VPackValue("0"));
    builder.add(VPackValue("cfg"));
    { VPackObjectBuilder guard2(&builder);
      builder.add("active", active->slice());
      builder.add("pool", pool->slice());
    }
  }

  auto ctx = std::make_shared<transaction::StandaloneContext>(_vocbase);
  
  MUTEX_LOCKER(guard, _configurationWriteLock);
  SingleCollectionTransaction trx(ctx, "configuration", AccessMode::Type::WRITE);

  Result res = trx.begin();
  if (!res.ok()) {
    THROW_ARANGO_EXCEPTION(res);
  }

  auto result = trx.update("configuration", builder.slice(), _options);
  if (result.fail()) {
    THROW_ARANGO_EXCEPTION(result.result);
  }
  res = trx.finish(result.result);
  if (!res.ok()) {
    THROW_ARANGO_EXCEPTION(res);
  }
  LOG_TOPIC(DEBUG, Logger::AGENCY) << "Updated persisted agency configuration: "
    << builder.slice().toJson();
}

query_t State::allLogs() const {
  MUTEX_LOCKER(mutexLocker, _logLock);

  auto bindVars = std::make_shared<VPackBuilder>();
  { VPackObjectBuilder(bindVars.get()); }

  std::string const comp("FOR c IN compact SORT c._key RETURN c");
  std::string const logs("FOR l IN log SORT l._key RETURN l");

  TRI_ASSERT(nullptr != _vocbase); // this check was previously in the Query constructor
  arangodb::aql::Query compq(
    false,
    *_vocbase,
    aql::QueryString(comp),
    bindVars,
    nullptr,
    arangodb::aql::PART_MAIN
  );
  arangodb::aql::Query logsq(
    false,
    *_vocbase,
    aql::QueryString(logs),
    bindVars,
    nullptr,
    arangodb::aql::PART_MAIN
  );

  auto compqResult = compq.execute(QueryRegistryFeature::QUERY_REGISTRY);

  if (compqResult.code != TRI_ERROR_NO_ERROR) {
    THROW_ARANGO_EXCEPTION_MESSAGE(compqResult.code, compqResult.details);
  }

  auto logsqResult = logsq.execute(QueryRegistryFeature::QUERY_REGISTRY);

  if (logsqResult.code != TRI_ERROR_NO_ERROR) {
    THROW_ARANGO_EXCEPTION_MESSAGE(logsqResult.code, logsqResult.details);
  }

  auto everything = std::make_shared<VPackBuilder>();
  { VPackObjectBuilder(everything.get());
    try {
      everything->add("compact", compqResult.result->slice());
    } catch (std::exception const&) {
      LOG_TOPIC(ERR, Logger::AGENCY)
        << "Failed to assemble compaction part of everything package";
    }
    try{
      everything->add("logs", logsqResult.result->slice());
    } catch (std::exception const&) {
      LOG_TOPIC(ERR, Logger::AGENCY)
        << "Failed to assemble remaining part of everything package";
    }
  }
  return everything;

}

std::vector<index_t> State::inquire(query_t const& query) const {
  if (!query->slice().isArray()) {
      THROW_ARANGO_EXCEPTION_MESSAGE(
        20001, 
        std::string("Inquiry handles a list of string clientIds: [<clientId>] ")
        + ". We got " + query->toJson());
  }
  
  std::vector<index_t> result;
  size_t pos = 0;
  
  MUTEX_LOCKER(mutexLocker, _logLock); // Cannot be read lock (Compaction)
  for (auto const& i : VPackArrayIterator(query->slice())) {
    
    if (!i.isString()) {
      THROW_ARANGO_EXCEPTION_MESSAGE(
        210002, std::string("ClientIds must be strings. On position ")
        + std::to_string(pos++) + " we got " + i.toJson());
    }
    
    auto ret = _clientIdLookupTable.equal_range(i.copyString());
    index_t index = 0;
    for (auto it = ret.first; it != ret.second; ++it) {
      if (it->second < _log[0].index) {
        continue;
      }
      if (index < _log.at(it->second-_cur).index) {
        index = _log.at(it->second-_cur).index;
      }
    }
    result.push_back(index);
  }
  
  return result;
}

// Index of last log entry
index_t State::lastIndex() const {
  MUTEX_LOCKER(mutexLocker, _logLock);
  TRI_ASSERT(!_log.empty());
  return _log.back().index;
}

/// @brief this method is intended for manual recovery only. It only looks
/// at the persisted data structure and tries to recover the latest state.
/// The returned builder has the complete state of the agency and index
/// is set to the index of the last log entry and term is set to the term
/// of the last entry.
std::shared_ptr<VPackBuilder> State::latestAgencyState(
    TRI_vocbase_t& vocbase,
    index_t& index,
    term_t& term
) {
  // First get the latest snapshot, if there is any:
  std::string aql(
      std::string("FOR c IN compact SORT c._key DESC LIMIT 1 RETURN c"));
  arangodb::aql::Query query(false, vocbase, aql::QueryString(aql), nullptr,
                             nullptr, arangodb::aql::PART_MAIN);

  auto queryResult = query.execute(QueryRegistryFeature::QUERY_REGISTRY);

  if (queryResult.code != TRI_ERROR_NO_ERROR) {
    THROW_ARANGO_EXCEPTION_MESSAGE(queryResult.code, queryResult.details);
  }

  VPackSlice result = queryResult.result->slice();

  Store store(nullptr);
  index = 0;
  term = 0;
  if (result.isArray() && result.length() == 1) {
    // Result can only have length 0 or 1.
    VPackSlice ii = result[0].resolveExternals();
    buffer_t tmp = std::make_shared<arangodb::velocypack::Buffer<uint8_t>>();
    store = ii.get("readDB");
    index = arangodb::basics::StringUtils::uint64(ii.get("_key").copyString());
    term = ii.get("term").getNumber<uint64_t>();
    LOG_TOPIC(INFO, Logger::AGENCY) << "Read snapshot at index "
      << index << " with term " << term;
  }

  // Now get the rest of the log entries, if there are any:
  aql = "FOR l IN log SORT l._key RETURN l";
  arangodb::aql::Query query2(false, vocbase, aql::QueryString(aql), nullptr,
                              nullptr, arangodb::aql::PART_MAIN);

  auto queryResult2 = query2.execute(QueryRegistryFeature::QUERY_REGISTRY);

  if (queryResult2.code != TRI_ERROR_NO_ERROR) {
    THROW_ARANGO_EXCEPTION_MESSAGE(queryResult2.code, queryResult2.details);
  }

  result = queryResult2.result->slice();

  if (result.isArray() && result.length() > 0) {
    VPackBuilder b;
    {
      VPackArrayBuilder bb(&b);
      for (auto const& i : VPackArrayIterator(result)) {

        buffer_t tmp = std::make_shared<arangodb::velocypack::Buffer<uint8_t>>();

        auto ii = i.resolveExternals();
        auto req = ii.get("request");
        tmp->append(req.startAs<char const>(), req.byteSize());

        std::string clientId = req.hasKey("clientId") ?
          req.get("clientId").copyString() : std::string();

        log_t entry(
              basics::StringUtils::uint64(
                ii.get(StaticStrings::KeyString).copyString()),
              ii.get("term").getNumber<uint64_t>(), tmp, clientId);

        if (entry.index <= index) {
          LOG_TOPIC(WARN, Logger::AGENCY)
            << "Found unnecessary log entry with index " << entry.index
            << " and term " << entry.term;
        } else {
          b.add(VPackSlice(entry.entry->data()));
          if (entry.index != index + 1) {
            LOG_TOPIC(WARN, Logger::AGENCY)
              << "Did not find log entries for indexes " << index +1
              << " to " << entry.index - 1 << ", skipping...";
          }
          index = entry.index;   // they come in ascending order
          term = entry.term;
        }
      }
    }
    store.applyLogEntries(b, index, term, false);
  }

  auto builder = std::make_shared<VPackBuilder>();
  store.dumpToBuilder(*builder);
  return builder;
}
<|MERGE_RESOLUTION|>--- conflicted
+++ resolved
@@ -1115,12 +1115,7 @@
   bindVars->close();
 
   std::stringstream i_str;
-<<<<<<< HEAD
   i_str << std::setw(20) << std::setfill('0') << cut;
-=======
-
-  i_str << std::setw(20) << std::setfill('0') << cind;
->>>>>>> 01cc6d21
 
   std::string const aql(std::string("FOR l IN log FILTER l._key < \"") +
                         i_str.str() + "\" REMOVE l IN log");
