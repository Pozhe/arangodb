////////////////////////////////////////////////////////////////////////////////
/// DISCLAIMER
///
/// Copyright 2014-2016 ArangoDB GmbH, Cologne, Germany
/// Copyright 2004-2014 triAGENS GmbH, Cologne, Germany
///
/// Licensed under the Apache License, Version 2.0 (the "License");
/// you may not use this file except in compliance with the License.
/// You may obtain a copy of the License at
///
///     http://www.apache.org/licenses/LICENSE-2.0
///
/// Unless required by applicable law or agreed to in writing, software
/// distributed under the License is distributed on an "AS IS" BASIS,
/// WITHOUT WARRANTIES OR CONDITIONS OF ANY KIND, either express or implied.
/// See the License for the specific language governing permissions and
/// limitations under the License.
///
/// Copyright holder is ArangoDB GmbH, Cologne, Germany
///
/// @author Kaveh Vahedipour
////////////////////////////////////////////////////////////////////////////////

#include "Job.h"

static std::string const DBServer = "DBServer";

using namespace arangodb::consensus;

bool arangodb::consensus::compareServerLists(Slice plan, Slice current) {
  if (!plan.isArray() || !current.isArray()) {
    return false;
  }
  std::vector<std::string> planv, currv;
  for (auto const& srv : VPackArrayIterator(plan)) {
    if (srv.isString()) {
      planv.push_back(srv.copyString());
    }
  }
  for (auto const& srv : VPackArrayIterator(current)) {
    if (srv.isString()) {
      currv.push_back(srv.copyString());
    }
  }
  bool equalLeader = !planv.empty() && !currv.empty() &&
                     planv.front() == currv.front();
  std::sort(planv.begin(), planv.end());
  std::sort(currv.begin(), currv.end());
  return equalLeader && currv == planv;
}

Job::Job(Node const& snapshot, Agent* agent, std::string const& jobId,
         std::string const& creator, std::string const& agencyPrefix) :
  _snapshot(snapshot),
  _agent(agent),
  _jobId(jobId),
  _creator(creator),
  _agencyPrefix(agencyPrefix),
  _jb(nullptr) {}

Job::~Job() {}

JOB_STATUS Job::exists() const {

  Node const& target = _snapshot("/Target");
  
  if (target.exists(std::string("/ToDo/") + _jobId).size() == 2) {
    return TODO;
  } else if (target.exists(std::string("/Pending/") + _jobId).size() == 2) {
    return PENDING;
  } else if (target.exists(std::string("/Finished/") + _jobId).size() == 2) {
    return FINISHED;
  } else if (target.exists(std::string("/Failed/") + _jobId).size() == 2) {
    return FAILED;
  }
  
  return NOTFOUND;
  
}


bool Job::finish(std::string const& type, bool success,
                 std::string const& reason) const {
  
  Builder pending, finished;
  
  // Get todo entry
  pending.openArray();
  if (_snapshot.exists(pendingPrefix + _jobId).size() == 3) {
    _snapshot(pendingPrefix + _jobId).toBuilder(pending);
  } else if (_snapshot.exists(toDoPrefix + _jobId).size() == 3) {
    _snapshot(toDoPrefix + _jobId).toBuilder(pending);
  } else {
    LOG_TOPIC(DEBUG, Logger::AGENCY)
      << "Nothing in pending to finish up for job " << _jobId;
    return false;
  }
  pending.close();

  std::string jobType;
  try {
    jobType = pending.slice()[0].get("type").copyString();
  } catch (std::exception const&) {
    LOG_TOPIC(WARN, Logger::AGENCY)
      << "Failed to obtain type of job " << _jobId;
  }
  
  // Prepare pending entry, block toserver
  finished.openArray();
  
  // --- Add finished
  finished.openObject();
  finished.add(
    _agencyPrefix + (success ? finishedPrefix : failedPrefix) + _jobId,
    VPackValue(VPackValueType::Object));
  finished.add(
    "timeFinished",
    VPackValue(timepointToString(std::chrono::system_clock::now())));
  for (auto const& obj : VPackObjectIterator(pending.slice()[0])) {
    finished.add(obj.key.copyString(), obj.value);
  }
  if (!reason.empty()) {
    finished.add("reason", VPackValue(reason));
  }
  finished.close();

  // --- Delete pending
  finished.add(_agencyPrefix + pendingPrefix + _jobId,
               VPackValue(VPackValueType::Object));
  finished.add("op", VPackValue("delete"));
  finished.close();

  // --- Delete todo
  finished.add(_agencyPrefix + toDoPrefix + _jobId,
               VPackValue(VPackValueType::Object));
  finished.add("op", VPackValue("delete"));
  finished.close();

  // --- Remove block if specified
  if (jobType == "moveShard") {
    for (auto const& shard :
           VPackArrayIterator(pending.slice()[0].get("shards"))) {
      finished.add(_agencyPrefix + "/Supervision/Shards/" + shard.copyString(),
                   VPackValue(VPackValueType::Object));
      finished.add("op", VPackValue("delete"));
      finished.close();
    }
  } else if (type != "") {
    finished.add(_agencyPrefix + "/Supervision/" + type,
                 VPackValue(VPackValueType::Object));
    finished.add("op", VPackValue("delete"));
    finished.close();
  }

  // --- Need precond?
  finished.close();
  finished.close();

  write_ret_t res = transact(_agent, finished);
  if (res.accepted && res.indices.size() == 1 && res.indices[0]) {
    LOG_TOPIC(DEBUG, Logger::AGENCY)
      << "Successfully finished job " << type << "(" << _jobId << ")";
    return true;
  }

  return false;
}


std::vector<std::string> Job::availableServers(Node const& snapshot) {

  std::vector<std::string> ret;

  // Get servers from plan
  Node::Children const& dbservers = snapshot(plannedServers).children();
  for (auto const& srv : dbservers) {
    ret.push_back(srv.first);
  }
  
  // Remove cleaned servers from ist
  try {
    for (auto const& srv :
           VPackArrayIterator(snapshot(cleanedPrefix).slice())) {
      ret.erase(
        std::remove(ret.begin(), ret.end(), srv.copyString()),
        ret.end());
    }
  } catch (...) {}

  
  // Remove failed servers from list
  try {
    for (auto const& srv :
           VPackArrayIterator(snapshot(failedServersPrefix).slice())) {
      ret.erase(
        std::remove(ret.begin(), ret.end(), srv.copyString()),
        ret.end());
    }
  } catch (...) {}
  
  return ret;
  
}

std::vector<Job::shard_t> Job::clones(
  Node const& snapshot, std::string const& database,
  std::string const& collection, std::string const& shard) {

  std::vector<shard_t> ret;
  ret.emplace_back(collection, shard);  // add (collection, shard) as first item

  std::string databasePath = planColPrefix + database,
    planPath = databasePath + "/" + collection + "/shards";

  auto myshards = snapshot(planPath).children();
  auto steps = std::distance(myshards.begin(), myshards.find(shard));

  for (const auto& colptr : snapshot(databasePath).children()) { // collections

    auto const col = *colptr.second;
    auto const otherCollection = colptr.first;

    try {
      std::string const& prototype =
        col("distributeShardsLike").slice().copyString();
      if (otherCollection != collection && prototype == collection) {
        auto othershards = col("shards").children();
        auto opos = othershards.begin();
        std::advance(opos, steps);
        auto const& otherShard = opos->first;
        ret.emplace_back(otherCollection, otherShard);
      }
    } catch(...) {}
    
  }
  
  return ret;
}


std::string Job::uuidLookup (std::string const& shortID) {
  for (auto const& uuid : _snapshot(mapUniqueToShortID).children()) {
    if ((*uuid.second)("ShortName").getString() == shortID) {
      return uuid.first;
    }
  }
  return std::string();
}


std::string Job::id(std::string const& idOrShortName) {
  std::string id = uuidLookup(idOrShortName);
  if (!id.empty()) {
    return id;
  }
  return idOrShortName;
}

<<<<<<< HEAD

bool Job::abortable(Node const& snapshot, std::string const& jobId) {

  auto const& job = snapshot(blockedServersPrefix + jobId);
  auto const& type = job("type").getString();

  if (type == "failedServer" || type == "failedLeader") {
    return false;
  } else if (type == "addFollower" || type == "moveShard" ||
             type == "cleanOutServer") {
    return true;
  }

  // We should never get here
  TRI_ASSERT(false);
  
}
=======
void Job::doForAllShards(Node const& snapshot,
	std::string& database,
	std::vector<shard_t>& shards,
  std::function<void(Slice plan, Slice current, std::string& planPath)> worker) {
	for (auto const& collShard : shards) {
		std::string shard = collShard.shard;
		std::string collection = collShard.collection;

    std::string planPath =
      planColPrefix + database + "/" + collection + "/shards/" + shard;
    std::string curPath = curColPrefix + database + "/" + collection
                          + "/" + shard + "/servers";

		Slice plan = snapshot(planPath).slice();
		Slice current = snapshot(curPath).slice();

    worker(plan, current, planPath);
  }
}

void Job::addIncreasePlanVersion(Builder& trx) {
  trx.add(VPackValue(_agencyPrefix + planVersion));
  { VPackObjectBuilder guard(&trx);
    trx.add("op", VPackValue("increment"));
  }
}

void Job::addRemoveJobFromSomewhere(Builder& trx, std::string where,
  std::string jobId) {
  trx.add(VPackValue(_agencyPrefix + "/Target/" + where + "/" + _jobId));
  { VPackObjectBuilder guard(&trx);
    trx.add("op", VPackValue("delete"));
  }
}

void Job::addPutJobIntoSomewhere(Builder& trx, std::string where, Slice job,
    std::string reason) {
  trx.add(VPackValue(_agencyPrefix + "/Target/" + where + "/" + _jobId));
  { VPackObjectBuilder guard(&trx);
    trx.add("timeFinished",
      VPackValue(timepointToString(std::chrono::system_clock::now())));
    for (auto const& obj : VPackObjectIterator(job)) {
      trx.add(obj.key.copyString(), obj.value);
    }
    if (!reason.empty()) {
      trx.add("reason", VPackValue(reason));
    }
  }
}

void Job::addPreconditionCollectionStillThere(Builder& pre,
    std::string database, std::string collection) {
  std::string planPath
      = _agencyPrefix + planColPrefix + database + "/" + collection;
  pre.add(VPackValue(planPath));
  { VPackObjectBuilder guard(&pre);
    pre.add("oldEmpty", VPackValue(false));
  }
}
>>>>>>> 5fb78595
<|MERGE_RESOLUTION|>--- conflicted
+++ resolved
@@ -256,8 +256,6 @@
   return idOrShortName;
 }
 
-<<<<<<< HEAD
-
 bool Job::abortable(Node const& snapshot, std::string const& jobId) {
 
   auto const& job = snapshot(blockedServersPrefix + jobId);
@@ -274,7 +272,7 @@
   TRI_ASSERT(false);
   
 }
-=======
+
 void Job::doForAllShards(Node const& snapshot,
 	std::string& database,
 	std::vector<shard_t>& shards,
@@ -334,4 +332,3 @@
     pre.add("oldEmpty", VPackValue(false));
   }
 }
->>>>>>> 5fb78595
