--- conflicted
+++ resolved
@@ -151,7 +151,7 @@
   activateAgency();
   
   auto database = ApplicationServer::getFeature<DatabaseFeature>("Database");
-  auto vocbase = database->vocbase();
+  auto vocbase = database->systemDatabase();
   auto queryRegistry = QueryRegistryFeature::QUERY_REGISTRY;
   _constituent.start(vocbase, queryRegistry);
   
@@ -385,16 +385,10 @@
 
 /// Load persistent state
 bool Agent::load() {
-  
-<<<<<<< HEAD
   DatabaseFeature* database =
       ApplicationServer::getFeature<DatabaseFeature>("Database");
 
   auto vocbase = database->systemDatabase();
-=======
-  auto database = ApplicationServer::getFeature<DatabaseFeature>("Database");
-  auto vocbase = database->vocbase();
->>>>>>> 93995eba
   auto queryRegistry = QueryRegistryFeature::QUERY_REGISTRY;
 
   if (vocbase == nullptr) {
