////////////////////////////////////////////////////////////////////////////////
/// DISCLAIMER
///
/// Copyright 2014-2016 ArangoDB GmbH, Cologne, Germany
/// Copyright 2004-2014 triAGENS GmbH, Cologne, Germany
///
/// Licensed under the Apache License, Version 2.0 (the "License");
/// you may not use this file except in compliance with the License.
/// You may obtain a copy of the License at
///
///     http://www.apache.org/licenses/LICENSE-2.0
///
/// Unless required by applicable law or agreed to in writing, software
/// distributed under the License is distributed on an "AS IS" BASIS,
/// WITHOUT WARRANTIES OR CONDITIONS OF ANY KIND, either express or implied.
/// See the License for the specific language governing permissions and
/// limitations under the License.
///
/// Copyright holder is ArangoDB GmbH, Cologne, Germany
///
/// @author Kaveh Vahedipour
////////////////////////////////////////////////////////////////////////////////

#include "GossipCallback.h"
#include "Agent.h"

using namespace arangodb::consensus;
using namespace arangodb::velocypack;

GossipCallback::GossipCallback(Agent* agent, size_t version) :
  _agent(agent), _version(version) {}

bool GossipCallback::operator()(arangodb::ClusterCommResult* res) {
  if (res->status == CL_COMM_SENT && res->result->getHttpReturnCode() == 200) {
<<<<<<< HEAD
    _agent->gossip(res->result->getBodyVelocyPack(), true, _version);
=======
    LOG_TOPIC(DEBUG, Logger::AGENCY) << "Got result of gossip message, code: "
      << res->result->getHttpReturnCode() << " body: "
      << res->result->getBodyVelocyPack()->slice().toJson();
    _agent->gossip(res->result->getBodyVelocyPack(), true);
  } else {
    LOG_TOPIC(DEBUG, Logger::AGENCY) << "Got error from gossip message, status:"
      << res->status;
>>>>>>> 8e805622
  }
  return true;
}<|MERGE_RESOLUTION|>--- conflicted
+++ resolved
@@ -32,17 +32,13 @@
 
 bool GossipCallback::operator()(arangodb::ClusterCommResult* res) {
   if (res->status == CL_COMM_SENT && res->result->getHttpReturnCode() == 200) {
-<<<<<<< HEAD
-    _agent->gossip(res->result->getBodyVelocyPack(), true, _version);
-=======
     LOG_TOPIC(DEBUG, Logger::AGENCY) << "Got result of gossip message, code: "
       << res->result->getHttpReturnCode() << " body: "
       << res->result->getBodyVelocyPack()->slice().toJson();
-    _agent->gossip(res->result->getBodyVelocyPack(), true);
+    _agent->gossip(res->result->getBodyVelocyPack(), true, _version);
   } else {
     LOG_TOPIC(DEBUG, Logger::AGENCY) << "Got error from gossip message, status:"
       << res->status;
->>>>>>> 8e805622
   }
   return true;
 }