--- conflicted
+++ resolved
@@ -290,12 +290,7 @@
     LOG_TOPIC(ERR, Logger::SUPERVISION)
         << "Supervision failed to build transaction for transient: " << e.what();
   }
-<<<<<<< HEAD
-  
-=======
-
-
->>>>>>> d18e7601
+
   return _agent->transient(envelope);
 }
 
