////////////////////////////////////////////////////////////////////////////////
/// DISCLAIMER
///
/// Copyright 2014-2016 ArangoDB GmbH, Cologne, Germany
/// Copyright 2004-2014 triAGENS GmbH, Cologne, Germany
///
/// Licensed under the Apache License, Version 2.0 (the "License");
/// you may not use this file except in compliance with the License.
/// You may obtain a copy of the License at
///
///     http://www.apache.org/licenses/LICENSE-2.0
///
/// Unless required by applicable law or agreed to in writing, software
/// distributed under the License is distributed on an "AS IS" BASIS,
/// WITHOUT WARRANTIES OR CONDITIONS OF ANY KIND, either express or implied.
/// See the License for the specific language governing permissions and
/// limitations under the License.
///
/// Copyright holder is ArangoDB GmbH, Cologne, Germany
///
/// @author Kaveh Vahedipour
////////////////////////////////////////////////////////////////////////////////

#include "Supervision.h"

#include <thread>

#include "Agency/AddFollower.h"
#include "Agency/Agent.h"
#include "Agency/CleanOutServer.h"
#include "Agency/FailedServer.h"
#include "Agency/Job.h"
#include "Agency/JobContext.h"
#include "Agency/RemoveFollower.h"
#include "Agency/Store.h"
#include "ApplicationFeatures/ApplicationServer.h"
#include "Basics/ConditionLocker.h"
#include "Basics/MutexLocker.h"
#include "Cluster/ServerState.h"

using namespace arangodb;
using namespace arangodb::consensus;
using namespace arangodb::application_features;

struct HealthRecord {

  std::string shortName;
  std::string syncTime;
  std::string syncStatus;
  std::string status;
  std::string endpoint;
  std::string lastAcked;
  std::string hostId;
  size_t version;

  HealthRecord() : version(0) {}

  HealthRecord(
    std::string const& sn, std::string const& ep, std::string const& ho) :
    shortName(sn), endpoint(ep), hostId(ho), version(0) {}

  HealthRecord(Node const& node) {
    *this = node;
  }

  HealthRecord(HealthRecord const& other) {
    *this = other;
  }

  HealthRecord& operator=(Node const& node) {
    version = 0;
    if (shortName.empty()) {
      shortName = node.hasAsString("ShortName").first;
    }
    if (endpoint.empty()) {
      endpoint = node.hasAsString("Endpoint").first;
    }
    if (node.has("Status")) {
      status = node.hasAsString("Status").first;
      if (node.has("SyncStatus")) { // New format
        version = 2;
        syncStatus = node.hasAsString("SyncStatus").first;
        if (node.has("SyncTime")) {
          syncTime = node.hasAsString("SyncTime").first;
        }
        if (node.has("LastAcked")) {
          lastAcked = node.hasAsString("LastAcked").first;
        }
      } else if (node.has("LastHeartbeatStatus")) {
        version = 1;
        syncStatus = node.hasAsString("LastHeartbeatStatus").first;
        if (node.has("LastHeartbeatSent")) {
          syncTime = node.hasAsString("LastHeartbeatSent").first;
        }
        if (node.has("LastHeartbeatAcked")) {
          lastAcked = node.hasAsString("LastHeartbeatAcked").first;
        }
      }
      if (node.has("Host")) {
        hostId = node.hasAsString("Host").first;
      }
    }
    return *this;
  }

  HealthRecord& operator=(HealthRecord const& other) {
    shortName = other.shortName;
    syncStatus = other.syncStatus;
    status = other.status;
    endpoint = other.endpoint;
    hostId = other.hostId;
    version = other.version;
    return *this;
  }

  void toVelocyPack(VPackBuilder& obj) const {
    TRI_ASSERT(obj.isOpenObject());
    obj.add("ShortName", VPackValue(shortName));
    obj.add("Endpoint", VPackValue(endpoint));
    obj.add("Host", VPackValue(hostId));
    obj.add("SyncStatus", VPackValue(syncStatus));
    obj.add("Status", VPackValue(status));
    if (syncTime.empty()) {
      obj.add("Timestamp",
              VPackValue(timepointToString(std::chrono::system_clock::now())));
    } else {
      obj.add("SyncTime", VPackValue(syncTime));
      obj.add("LastAcked", VPackValue(lastAcked));
    }
  }

  bool statusDiff(HealthRecord const& other) {
    return (status != other.status || syncStatus != other.syncStatus);
  }

  friend std::ostream& operator<<(std::ostream& o, HealthRecord const& hr) {
    VPackBuilder builder;
    { VPackObjectBuilder b(&builder);
      hr.toVelocyPack(builder); }
    o << builder.toJson();
    return o;
  }

};


// This is initialized in AgencyFeature:
std::string Supervision::_agencyPrefix = "/arango";

Supervision::Supervision()
  : arangodb::CriticalThread("Supervision"),
  _agent(nullptr),
  _snapshot("Supervision"),
  _transient("Transient"),
  _frequency(1.),
  _gracePeriod(5.),
  _okThreshold(1.5),
  _jobId(0),
  _jobIdMax(0),
  _selfShutdown(false),
  _upgraded(false) {}

Supervision::~Supervision() {
  if (!isStopping()) {
    shutdown();
  }
}

static std::string const syncPrefix = "/Sync/ServerStates/";
static std::string const supervisionPrefix = "/Supervision";
static std::string const healthPrefix = "/Supervision/Health/";
static std::string const targetShortID = "/Target/MapUniqueToShortID/";
static std::string const currentServersRegisteredPrefix =
  "/Current/ServersRegistered";
static std::string const foxxmaster = "/Current/Foxxmaster";
static std::string const asyncReplLeader = "/Plan/AsyncReplication/Leader";

void Supervision::upgradeOne(Builder& builder) {
  _lock.assertLockedByCurrentThread();
  // "/arango/Agency/Definition" not exists or is 0
  if (!_snapshot.has("Agency/Definition")) {
    { VPackArrayBuilder trx(&builder);
      { VPackObjectBuilder oper(&builder);
        builder.add("/Agency/Definition", VPackValue(1));
        builder.add(VPackValue("/Target/ToDo"));
        { VPackObjectBuilder empty(&builder); }
        builder.add(VPackValue("/Target/Pending"));
        { VPackObjectBuilder empty(&builder); }
      }
      { VPackObjectBuilder o(&builder);
        builder.add(VPackValue("/Agency/Definition"));
        { VPackObjectBuilder prec(&builder);
          builder.add("oldEmpty", VPackValue(true));
        }
      }
    }
  }
}

void Supervision::upgradeZero(Builder& builder) {
  _lock.assertLockedByCurrentThread();
  // "/arango/Target/FailedServers" is still an array
  Slice fails = _snapshot.hasAsSlice(failedServersPrefix).first;
  if (fails.isArray()) {
    { VPackArrayBuilder trx(&builder);
      { VPackObjectBuilder o(&builder);
        builder.add(VPackValue(failedServersPrefix));
        { VPackObjectBuilder oo(&builder);
          if (fails.length() > 0) {
            for (VPackSlice fail : VPackArrayIterator(fails)) {
              builder.add(VPackValue(fail.copyString()));
              { VPackObjectBuilder ooo(&builder); }
            }
          }
        }}} // trx
  }
}

void Supervision::upgradeHealthRecords(Builder& builder) {
  _lock.assertLockedByCurrentThread();
  // "/arango/Supervision/health" is in old format
  Builder b;
  size_t n = 0;

  if (_snapshot.has(healthPrefix)) {
    HealthRecord hr;
    { VPackObjectBuilder oo(&b);
      for (auto recPair : _snapshot.hasAsChildren(healthPrefix).first) {
        if (recPair.second->has("ShortName") &&
            recPair.second->has("Endpoint")) {
          hr = *recPair.second;
          if (hr.version == 1) {
            ++n;
            b.add(VPackValue(recPair.first));
            { VPackObjectBuilder ooo(&b);
              hr.toVelocyPack(b);

            }
          }
        }
      }
    }
  }

  if (n>0) {
    { VPackArrayBuilder trx(&builder);
      { VPackObjectBuilder o(&builder);
        b.add(healthPrefix, b.slice());
      }
    }
  }

}

// Upgrade agency, guarded by wakeUp
void Supervision::upgradeAgency() {
  _lock.assertLockedByCurrentThread();

  Builder builder;
  {
    VPackArrayBuilder trxs(&builder);
    upgradeZero(builder);
    fixPrototypeChain(builder);
    upgradeOne(builder);
    upgradeHealthRecords(builder);
  }

  LOG_TOPIC(DEBUG, Logger::AGENCY)
    << "Upgrading the agency:" << builder.toJson();

  if (builder.slice().length() > 0) {
    generalTransaction(_agent, builder);
  }

  _upgraded = true;

}

void handleOnStatusDBServer(
  Agent* agent, Node const& snapshot, HealthRecord& persisted,
  HealthRecord& transisted, std::string const& serverID,
  uint64_t const& jobId, std::shared_ptr<VPackBuilder>& envelope) {

  std::string failedServerPath = failedServersPrefix + "/" + serverID;

  // New condition GOOD:
  if (transisted.status == Supervision::HEALTH_STATUS_GOOD) {
    if (snapshot.has(failedServerPath)) {
      envelope = std::make_shared<VPackBuilder>();
      { VPackArrayBuilder a(envelope.get());
        { VPackObjectBuilder operations (envelope.get());
          envelope->add(VPackValue(failedServerPath));
          { VPackObjectBuilder ccc(envelope.get());
            envelope->add("op", VPackValue("delete")); }}}
    }
  } else if ( // New state: FAILED persisted: GOOD (-> BAD)
    persisted.status == Supervision::HEALTH_STATUS_GOOD &&
    transisted.status != Supervision::HEALTH_STATUS_GOOD) {
    transisted.status = Supervision::HEALTH_STATUS_BAD;
  } else if ( // New state: FAILED persisted: BAD (-> Job)
    persisted.status == Supervision::HEALTH_STATUS_BAD &&
    transisted.status == Supervision::HEALTH_STATUS_FAILED ) {
    if (!snapshot.has(failedServerPath)) {
      envelope = std::make_shared<VPackBuilder>();
      FailedServer(snapshot, agent, std::to_string(jobId),
                   "supervision", serverID).create(envelope);
    }
  }

}


void handleOnStatusCoordinator(
  Agent* agent, Node const& snapshot, HealthRecord& persisted,
  HealthRecord& transisted, std::string const& serverID) {

  if (transisted.status == Supervision::HEALTH_STATUS_FAILED) {
    // if the current foxxmaster server failed => reset the value to ""
    if (snapshot.hasAsString(foxxmaster).first == serverID) {
      VPackBuilder create;
      { VPackArrayBuilder tx(&create);
        { VPackObjectBuilder d(&create);
          create.add(foxxmaster, VPackValue("")); }}
      singleWriteTransaction(agent, create);
    }

  }
}

void handleOnStatusSingle(
   Agent* agent, Node const& snapshot, HealthRecord& persisted,
   HealthRecord& transisted, std::string const& serverID) {
  // if the current leader server failed => reset the value to ""
  if (transisted.status == Supervision::HEALTH_STATUS_FAILED) {

    if (snapshot.hasAsString(asyncReplLeader).first == serverID) {
      VPackBuilder create;
      { VPackArrayBuilder tx(&create);
        { VPackObjectBuilder d(&create);
          create.add(asyncReplLeader, VPackValue("")); }}
      singleWriteTransaction(agent, create);
    }

  }
}

void handleOnStatus(
  Agent* agent, Node const& snapshot, HealthRecord& persisted,
  HealthRecord& transisted, std::string const& serverID,
  uint64_t const& jobId, std::shared_ptr<VPackBuilder>& envelope) {

  if (serverID.compare(0,4,"PRMR") == 0) {
    handleOnStatusDBServer(
      agent, snapshot, persisted, transisted, serverID, jobId, envelope);
  } else if (serverID.compare(0,4,"CRDN") == 0) {
    handleOnStatusCoordinator(
      agent, snapshot, persisted, transisted, serverID);
  } else if (serverID.compare(0,4,"SNGL") == 0) {
    handleOnStatusSingle(agent, snapshot, persisted, transisted, serverID);
  } else {
    LOG_TOPIC(ERR, Logger::SUPERVISION)
      << "Unknown server type. No supervision action taken. " << serverID;
  }

}

// Build transaction for removing unattended servers from health monitoring
query_t arangodb::consensus::removeTransactionBuilder(
  std::vector<std::string> const& todelete) {

  query_t del = std::make_shared<Builder>();
  { VPackArrayBuilder trxs(del.get());
    { VPackArrayBuilder trx(del.get());
      { VPackObjectBuilder server(del.get());
        for (auto const& srv : todelete) {
          del->add(
            VPackValue(Supervision::agencyPrefix() +
                       arangodb::consensus::healthPrefix + srv));
          { VPackObjectBuilder oper(del.get());
            del->add("op", VPackValue("delete")); }}}}}
  return del;

}

// Check all DB servers, guarded above doChecks
std::vector<check_t> Supervision::check(std::string const& type) {

  // Dead lock detection
  _lock.assertLockedByCurrentThread();

  // Book keeping
  std::vector<check_t> ret;
  auto const& machinesPlanned = _snapshot.hasAsChildren(std::string("Plan/")+type).first;
  auto const& serversRegistered = _snapshot.hasAsNode(currentServersRegisteredPrefix).first;
  std::vector<std::string> todelete;
  for (auto const& machine : _snapshot.hasAsChildren(healthPrefix).first) {
    if ((type == "DBServers" && machine.first.compare(0,4,"PRMR") == 0) ||
        (type == "Coordinators" && machine.first.compare(0,4,"CRDN") == 0) ||
        (type == "Singles" && machine.first.compare(0,4,"SNGL") == 0)) {
      todelete.push_back(machine.first);
    }
  }

  // Remove all machines, which are no longer planned
  for (auto const& machine : machinesPlanned) {
    todelete.erase(
      std::remove(
        todelete.begin(), todelete.end(), machine.first), todelete.end());
  }
  if (!todelete.empty()) {
    _agent->write(removeTransactionBuilder(todelete));
  }

  // Do actual monitoring
  for (auto const& machine : machinesPlanned) {
    std::string lastHeartbeatStatus, lastHeartbeatAcked, lastHeartbeatTime,
      lastStatus, serverID(machine.first), shortName;

    // short name arrives asynchronous to machine registering, make sure
    //  it has arrived before trying to use it
    auto tmp_shortName = _snapshot.hasAsString(targetShortID + serverID + "/ShortName");
    if (tmp_shortName.second) {

      shortName = tmp_shortName.first;

      // Endpoint
      std::string endpoint;
      std::string epPath = serverID + "/endpoint";
      if (serversRegistered.has(epPath)) {
        endpoint = serversRegistered.hasAsString(epPath).first;
      }
      std::string hostId;
      std::string hoPath = serverID + "/host";
      if (serversRegistered.has(hoPath)) {
        hostId = serversRegistered.hasAsString(hoPath).first;
      }

      // Health records from persistence, from transience and a new one
      HealthRecord transist(shortName, endpoint, hostId);
      HealthRecord persist(shortName, endpoint, hostId);

      // Get last health entries from transient and persistent key value stores
      if (_transient.has(healthPrefix + serverID)) {
        transist = _transient.hasAsNode(healthPrefix + serverID).first;
      }
      if (_snapshot.has(healthPrefix + serverID)) {
        persist = _snapshot.hasAsNode(healthPrefix + serverID).first;
      }

      // New health record (start with old add current information from sync)
      // Sync.time is copied to Health.syncTime
      // Sync.status is copied to Health.syncStatus
      std::string syncTime = _transient.has(syncPrefix + serverID) ?
        _transient.hasAsString(syncPrefix + serverID + "/time").first :
        timepointToString(std::chrono::system_clock::time_point());
      std::string syncStatus = _transient.has(syncPrefix + serverID) ?
        _transient.hasAsString(syncPrefix + serverID + "/status").first : "UNKNOWN";

      // Last change registered in sync (transient != sync)
      // Either now or value in transient
      auto lastAckedTime = (syncTime != transist.syncTime) ?
        std::chrono::system_clock::now() : stringToTimepoint(transist.lastAcked);
      transist.lastAcked = timepointToString(lastAckedTime);
      transist.syncTime = syncTime;
      transist.syncStatus = syncStatus;

      // Calculate elapsed since lastAcked
      auto elapsed = std::chrono::duration<double>(
        std::chrono::system_clock::now() - lastAckedTime);

      if (elapsed.count() <= _okThreshold) {
        transist.status = Supervision::HEALTH_STATUS_GOOD;
      } else if (elapsed.count() <= _gracePeriod) {
        transist.status = Supervision::HEALTH_STATUS_BAD;
      } else {
        transist.status = Supervision::HEALTH_STATUS_FAILED;
      }

      // Status changed?
      bool changed = transist.statusDiff(persist);

      // Take necessary actions if any
      std::shared_ptr<VPackBuilder> envelope;
      if (changed) {
        handleOnStatus(
          _agent, _snapshot, persist, transist, serverID, _jobId, envelope);
      }

      persist = transist; // Now copy Status, SyncStatus from transient to persited

      // Transient report
      std::shared_ptr<Builder> tReport = std::make_shared<Builder>();
      { VPackArrayBuilder transaction(tReport.get());        // Transist Transaction
        std::shared_ptr<VPackBuilder> envelope;
        { VPackObjectBuilder operation(tReport.get());       // Operation
          tReport->add(VPackValue(healthPrefix + serverID)); // Supervision/Health
          { VPackObjectBuilder oo(tReport.get());
            transist.toVelocyPack(*tReport); }}} // Transaction

      // Persistent report
      std::shared_ptr<Builder> pReport = nullptr;
      if (changed) {
        pReport = std::make_shared<Builder>();
        { VPackArrayBuilder transaction(pReport.get());      // Persist Transaction
          { VPackObjectBuilder operation(pReport.get());     // Operation
            pReport->add(VPackValue(healthPrefix + serverID)); // Supervision/Health
            { VPackObjectBuilder oo(pReport.get());
              persist.toVelocyPack(*pReport); }
            if (envelope != nullptr) {                       // Failed server
              TRI_ASSERT(
                envelope->slice().isArray() && envelope->slice()[0].isObject());
              for (VPackObjectIterator::ObjectPair i : VPackObjectIterator(envelope->slice()[0])) {
                pReport->add(i.key.copyString(), i.value);
              }
            }} // Operation
          if (envelope != nullptr && envelope->slice().length()>1) {  // Preconditions(Job)
            TRI_ASSERT(
              envelope->slice().isArray() && envelope->slice()[1].isObject());
            pReport->add(envelope->slice()[1]);
          }} // Transaction
      }

      if (!this->isStopping()) {

        // Replicate special event and only then transient store
        if (changed) {
          write_ret_t res = singleWriteTransaction(_agent, *pReport);
          if (res.accepted && res.indices.front() != 0) {
            ++_jobId; // Job was booked
            transient(_agent, *tReport);
          }
        } else { // Nothing special just transient store
          transient(_agent, *tReport);
        }
      }
    } else {
      LOG_TOPIC(INFO, Logger::SUPERVISION) <<
        "Short name for << " << serverID << " not yet available.  Skipping health check.";
    } // else

  } // for

  return ret;
}


// Update local agency snapshot, guarded by callers
bool Supervision::updateSnapshot() {
  _lock.assertLockedByCurrentThread();

  if (_agent == nullptr || this->isStopping()) {
    return false;
  }

  _agent->executeLockedRead([&]() {
      if (_agent->readDB().has(_agencyPrefix)) {
        _snapshot = _agent->readDB().get(_agencyPrefix);
      }
      if (_agent->transient().has(_agencyPrefix)) {
        _transient = _agent->transient().get(_agencyPrefix);
      }
    });

  return true;

}

// All checks, guarded by main thread
bool Supervision::doChecks() {
  _lock.assertLockedByCurrentThread();
  TRI_ASSERT(ServerState::roleToAgencyListKey(ServerState::ROLE_PRIMARY) == "DBServers");
  check(ServerState::roleToAgencyListKey(ServerState::ROLE_PRIMARY));
  TRI_ASSERT(ServerState::roleToAgencyListKey(ServerState::ROLE_COORDINATOR) == "Coordinators");
  check(ServerState::roleToAgencyListKey(ServerState::ROLE_COORDINATOR));
  TRI_ASSERT(ServerState::roleToAgencyListKey(ServerState::ROLE_SINGLE) == "Singles");
  check(ServerState::roleToAgencyListKey(ServerState::ROLE_SINGLE));
  return true;
}

void Supervision::reportStatus(std::string const& status) {

  bool persist = false;
  query_t report;

  { // Do I have to report to agency under 
    _lock.assertLockedByCurrentThread();
    if (_snapshot.hasAsString("/Supervision/State/Mode").first != status) {
      // This includes the case that the mode is not set, since status
      // is never empty
      persist = true;
    }
  }
  
  report = std::make_shared<VPackBuilder>();
  { VPackArrayBuilder trx(report.get());
    { VPackObjectBuilder br(report.get());
      report->add(VPackValue("/Supervision/State"));
      { VPackObjectBuilder bbr(report.get());
        report->add("Mode", VPackValue(status));
        report->add("Timestamp",
          VPackValue(timepointToString(std::chrono::system_clock::now())));}}}

  // Importatnt! No reporting in transient for Maintenance mode.
  if (status != "Maintenance") {
    transient(_agent, *report);
  }
  
  if (persist) {
    write_ret_t res = singleWriteTransaction(_agent, *report);
  }

}

void Supervision::run() {
  // First wait until somebody has initialized the ArangoDB data, before
  // that running the supervision does not make sense and will indeed
  // lead to horrible errors:

  std::string const supervisionNode = _agencyPrefix + supervisionPrefix;

  while (!this->isStopping()) {
    {
      CONDITION_LOCKER(guard, _cv);
      _cv.wait(static_cast<uint64_t>(1000000 * _frequency));
    }

    bool done = false;
    MUTEX_LOCKER(locker, _lock);
    _agent->executeLockedRead([&]() {
      if (_agent->readDB().has(supervisionNode)) {
        try {
          _snapshot = _agent->readDB().get(supervisionNode);
          if (_snapshot.children().size() > 0) {
            done = true;
          }
        } catch (...) {
          LOG_TOPIC(WARN, Logger::SUPERVISION) <<
            "Main node in agency gone. Contact your db administrator.";
        }
      }
    });

    if (done) {
      break;
    }

    LOG_TOPIC(DEBUG, Logger::SUPERVISION) << "Waiting for ArangoDB to "
      "initialize its data.";
  }

  bool shutdown = false;
  {
    CONDITION_LOCKER(guard, _cv);
    TRI_ASSERT(_agent != nullptr);

    while (!this->isStopping()) {

      {
        MUTEX_LOCKER(locker, _lock);

        if (isShuttingDown()) {
          handleShutdown();
        } else if (_selfShutdown) {
          shutdown = true;
          break;
        }

        // Only modifiy this condition with extreme care:
        // Supervision needs to wait until the agent has finished leadership
        // preparation or else the local agency snapshot might be behind its
        // last state.
<<<<<<< HEAD
        if (_agent->leading() && _agent->getPrepareLeadership() == 0) {
=======
        if (
          _agent->leading() && _agent->getPrepareLeadership() == 0) {
>>>>>>> dd03ca5d

          if (_jobId == 0 || _jobId == _jobIdMax) {
            getUniqueIds();  // cannot fail but only hang
          }

          updateSnapshot();

          if (!_snapshot.has("Supervision/Maintenance")) {

            reportStatus("Normal");

            if (!_upgraded) {
              upgradeAgency();
            }

            if (_agent->leaderFor() > 10) {
              try {
                doChecks();
              } catch (std::exception const& e) {
                LOG_TOPIC(ERR, Logger::SUPERVISION)
                  << e.what() << " " << __FILE__ << " " << __LINE__;
              } catch (...) {
                LOG_TOPIC(ERR, Logger::SUPERVISION) <<
                  "Supervision::doChecks() generated an uncaught exception.";
              }
            }

            handleJobs();
            
          } else {

            reportStatus("Maintenance");
            
          }
        }
      }
      _cv.wait(static_cast<uint64_t>(1000000 * _frequency));
    }
  }

  if (shutdown) {
    ApplicationServer::server->beginShutdown();
  }
}

// Guarded by caller
bool Supervision::isShuttingDown() {
  _lock.assertLockedByCurrentThread();
  return _snapshot.hasAsBool("Shutdown").first;
}

// Guarded by caller
std::string Supervision::serverHealth(std::string const& serverName) {
  _lock.assertLockedByCurrentThread();
  std::string const serverStatus(healthPrefix + serverName + "/Status");
  return (_snapshot.has(serverStatus)) ?
    _snapshot.hasAsString(serverStatus).first : std::string();
}

// Guarded by caller
void Supervision::handleShutdown() {
  _lock.assertLockedByCurrentThread();

  _selfShutdown = true;
  LOG_TOPIC(DEBUG, Logger::SUPERVISION) << "Waiting for clients to shut down";
  auto const& serversRegistered =
      _snapshot.hasAsChildren(currentServersRegisteredPrefix).first;
  bool serversCleared = true;
  for (auto const& server : serversRegistered) {
    if (server.first == "Version") {
      continue;
    }

    LOG_TOPIC(DEBUG, Logger::SUPERVISION)
      << "Waiting for " << server.first << " to shutdown";

    if (serverHealth(server.first) != HEALTH_STATUS_GOOD) {
      LOG_TOPIC(WARN, Logger::SUPERVISION)
        << "Server " << server.first << " did not shutdown properly it seems!";
      continue;
    }
    serversCleared = false;
  }

  if (serversCleared) {
    if (_agent->leading()) {
      auto del = std::make_shared<Builder>();
      { VPackArrayBuilder txs(del.get());
        { VPackArrayBuilder tx(del.get());
          { VPackObjectBuilder o(del.get());
            del->add(VPackValue(_agencyPrefix + "/Shutdown"));
            { VPackObjectBuilder oo(del.get());
              del->add("op", VPackValue("delete")); }}}}
      auto result = _agent->write(del);
      if (result.indices.size() != 1) {
        LOG_TOPIC(ERR, Logger::SUPERVISION)
          << "Invalid resultsize of " << result.indices.size()
          << " found during shutdown";
      } else {
        if (!_agent->waitFor(result.indices.at(0))) {
          LOG_TOPIC(ERR, Logger::SUPERVISION)
            << "Result was not written to followers during shutdown";
        }
      }
    }
  }
}

// Guarded by caller
bool Supervision::handleJobs() {
  _lock.assertLockedByCurrentThread();
  // Do supervision

  shrinkCluster();
  enforceReplication();
  workJobs();

  return true;
}

// Guarded by caller
void Supervision::workJobs() {
  _lock.assertLockedByCurrentThread();

  for (auto const& todoEnt : _snapshot.hasAsChildren(toDoPrefix).first) {
    JobContext(
      TODO, (*todoEnt.second).hasAsString("jobId").first, _snapshot, _agent).run();
  }

  for (auto const& pendEnt : _snapshot.hasAsChildren(pendingPrefix).first) {
    JobContext(
      PENDING, (*pendEnt.second).hasAsString("jobId").first, _snapshot, _agent).run();
  }

}


void Supervision::enforceReplication() {
  _lock.assertLockedByCurrentThread();
  auto const& plannedDBs = _snapshot.hasAsChildren(planColPrefix).first;

  for (const auto& db_ : plannedDBs) { // Planned databases
    auto const& db = *(db_.second);
    for (const auto& col_ : db.children()) { // Planned collections
      auto const& col = *(col_.second);

      size_t replicationFactor;
      if (col.hasAsUInt("replicationFactor").second) {
        replicationFactor = col.hasAsUInt("replicationFactor").first;
      } else {
        LOG_TOPIC(DEBUG, Logger::SUPERVISION)
          << "no replicationFactor entry in " << col.toJson();
        continue;
      }

      // mop: satellites => distribute to every server
      if (replicationFactor == 0) {
        auto available = Job::availableServers(_snapshot);
        replicationFactor = available.size();
      }

      bool clone = col.has("distributeShardsLike");

      if (!clone) {
        for (auto const& shard_ : col.hasAsChildren("shards").first) { // Pl shards
          auto const& shard = *(shard_.second);

          size_t actualReplicationFactor = shard.slice().length();
          if (actualReplicationFactor != replicationFactor) {
            // Check that there is not yet an addFollower or removeFollower
            // or moveShard job in ToDo for this shard:
            auto const& todo = _snapshot.hasAsChildren(toDoPrefix).first;
            bool found = false;
            for (auto const& pair : todo) {
              auto const& job = pair.second;
              auto tmp_type = job->hasAsString("type");
              auto tmp_shard = job->hasAsString("shard");
              if ((tmp_type.first == "addFollower"
                   || tmp_type.first == "removeFollower"
                   || tmp_type.first == "moveShard")
                  && tmp_shard.first == shard_.first) {
                found = true;
                LOG_TOPIC(DEBUG, Logger::SUPERVISION) << "already found "
                  "addFollower or removeFollower job in ToDo, not scheduling "
                  "again for shard " << shard_.first;
                break;
              }
            }
            // Check that shard is not locked:
            if (_snapshot.has(blockedShardsPrefix + shard_.first)) {
              found = true;
            }
            if (!found) {
              if (actualReplicationFactor < replicationFactor) {
                AddFollower(
                  _snapshot, _agent, std::to_string(_jobId++), "supervision",
                  db_.first, col_.first, shard_.first).run();
              } else {
                RemoveFollower(
                  _snapshot, _agent, std::to_string(_jobId++), "supervision",
                  db_.first, col_.first, shard_.first).run();
              }
            }
          }
        }
      }
    }
  }

}

void Supervision::fixPrototypeChain(Builder& migrate) {
  _lock.assertLockedByCurrentThread();

  auto const& snap = _snapshot;

  std::function<std::string (std::string const&, std::string const&)> resolve;
  resolve = [&] (std::string const& db, std::string const& col) {
    std::string s;
    auto tmp_n = snap.hasAsNode(planColPrefix + db + "/" + col);
    if (tmp_n.second) {
      Node const& n = tmp_n.first;
      s = n.hasAsString("distributeShardsLike").first;
    }
    return (s.empty()) ? col : resolve(db, s);
  };

  for (auto const& database : _snapshot.hasAsChildren(planColPrefix).first) {
    for (auto const& collection : database.second->children()) {
      if (collection.second->has("distributeShardsLike")) {
        auto prototype = (*collection.second).hasAsString("distributeShardsLike").first;
        if (!prototype.empty()) {
          std::string u;
          try {
            u = resolve(database.first, prototype);
          } catch (...) {}
          if (u != prototype) {
            { VPackArrayBuilder trx(&migrate);
              { VPackObjectBuilder oper(&migrate);
                migrate.add(
                  planColPrefix + database.first + "/" + collection.first + "/" +
                  "distributeShardsLike", VPackValue(u)); }
              { VPackObjectBuilder prec(&migrate);
                migrate.add(
                  planColPrefix + database.first + "/" + collection.first + "/" +
                  "distributeShardsLike", VPackValue(prototype)); }
            }
          }
        }
      }
    }
  }
}

// Shrink cluster if applicable, guarded by caller
void Supervision::shrinkCluster() {
  _lock.assertLockedByCurrentThread();

  auto const& todo = _snapshot.hasAsChildren(toDoPrefix).first;
  auto const& pending = _snapshot.hasAsChildren(pendingPrefix).first;

  if (!todo.empty() || !pending.empty()) { // This is low priority
    return;
  }

  // Get servers from plan
  auto availServers = Job::availableServers(_snapshot);

  size_t targetNumDBServers;
  std::string const NDBServers ("/Target/NumberOfDBServers");

  if (_snapshot.hasAsUInt(NDBServers).second) {
    targetNumDBServers = _snapshot.hasAsUInt(NDBServers).first;
  } else {
    LOG_TOPIC(TRACE, Logger::SUPERVISION)
      << "Targeted number of DB servers not set yet";
    return;
  }

  // Only if number of servers in target is smaller than the available
  if (targetNumDBServers < availServers.size()) {
    // Minimum 1 DB server must remain
    if (availServers.size() == 1) {
      LOG_TOPIC(DEBUG, Logger::SUPERVISION)
        << "Only one db server left for operation";
      return;
    }

    /**
     * mop: TODO instead of using Plan/Collections we should watch out for
     * Plan/ReplicationFactor and Current...when the replicationFactor is not
     * fullfilled we should add a follower to the plan
     * When seeing more servers in Current than replicationFactor we should
     * remove a server.
     * RemoveServer then should be changed so that it really just kills a server
     * after a while...
     * this way we would have implemented changing the replicationFactor and
     * have an awesome new feature
     **/
    // Find greatest replication factor among all collections
    uint64_t maxReplFact = 1;
    auto const& databases = _snapshot.hasAsChildren(planColPrefix).first;
    for (auto const& database : databases) {
      for (auto const& collptr : database.second->children()) {
        auto const& node = *collptr.second;
        if (node.hasAsUInt("replicationFactor").second) {
          auto replFact = node.hasAsUInt("replicationFactor").first;
          if (replFact > maxReplFact) {
            maxReplFact = replFact;
          }
        } else {
          LOG_TOPIC(WARN, Logger::SUPERVISION)
            << "Cannot retrieve replication factor for collection "
            << collptr.first;
          return;
        }
      }
    }

    // mop: do not account any failedservers in this calculation..the ones
    // having
    // a state of failed still have data of interest to us! We wait indefinately
    // for them to recover or for the user to remove them
    if (maxReplFact < availServers.size()) {
      // Clean out as long as number of available servers is bigger
      // than maxReplFactor and bigger than targeted number of db servers
      if (availServers.size() > maxReplFact &&
          availServers.size() > targetNumDBServers) {
        // Sort servers by name
        std::sort(availServers.begin(), availServers.end());

        // Schedule last server for cleanout
        CleanOutServer(_snapshot, _agent, std::to_string(_jobId++),
                       "supervision", availServers.back()).run();
      }
    }
  }
}

// Start thread
bool Supervision::start() {
  Thread::start();
  return true;
}

// Start thread with agent
bool Supervision::start(Agent* agent) {
  _agent = agent;
  _frequency = _agent->config().supervisionFrequency();
  _gracePeriod = _agent->config().supervisionGracePeriod();
  return start();
}

static std::string const syncLatest = "/Sync/LatestID";

void Supervision::getUniqueIds() {
  _lock.assertLockedByCurrentThread();

  size_t n = 10000;

  std::string path = _agencyPrefix + "/Sync/LatestID";
  auto builder = std::make_shared<Builder>();
  { VPackArrayBuilder a(builder.get());
    { VPackArrayBuilder b(builder.get());
      { VPackObjectBuilder c(builder.get());
        {
          builder->add(VPackValue(path));
          VPackObjectBuilder b(builder.get());
          builder->add("op",VPackValue("increment"));
          builder->add("step",VPackValue(n));
        }
      }
    }
    { VPackArrayBuilder a(builder.get());
      builder->add(VPackValue(path)); }
  } // [[{path:{"op":"increment","step":n}}],[path]]

  auto ret = _agent->transact(builder);
  if (ret.accepted) {
    try {
      _jobIdMax = ret.result->slice()[1].get(
        std::vector<std::string>(
          {"arango", "Sync", "LatestID"})).getUInt();
      _jobId = _jobIdMax - n;
    } catch (std::exception const& e) {
      LOG_TOPIC(ERR, Logger::SUPERVISION)
        << "Failed to acquire job IDs from agency: "
        << e.what() << __FILE__ << " " << __LINE__;
    }
  }

}


void Supervision::beginShutdown() {
  // Personal hygiene
  Thread::beginShutdown();

  CONDITION_LOCKER(guard, _cv);
  guard.broadcast();
}<|MERGE_RESOLUTION|>--- conflicted
+++ resolved
@@ -582,7 +582,7 @@
   bool persist = false;
   query_t report;
 
-  { // Do I have to report to agency under 
+  { // Do I have to report to agency under
     _lock.assertLockedByCurrentThread();
     if (_snapshot.hasAsString("/Supervision/State/Mode").first != status) {
       // This includes the case that the mode is not set, since status
@@ -590,7 +590,7 @@
       persist = true;
     }
   }
-  
+
   report = std::make_shared<VPackBuilder>();
   { VPackArrayBuilder trx(report.get());
     { VPackObjectBuilder br(report.get());
@@ -604,7 +604,7 @@
   if (status != "Maintenance") {
     transient(_agent, *report);
   }
-  
+
   if (persist) {
     write_ret_t res = singleWriteTransaction(_agent, *report);
   }
@@ -669,12 +669,7 @@
         // Supervision needs to wait until the agent has finished leadership
         // preparation or else the local agency snapshot might be behind its
         // last state.
-<<<<<<< HEAD
         if (_agent->leading() && _agent->getPrepareLeadership() == 0) {
-=======
-        if (
-          _agent->leading() && _agent->getPrepareLeadership() == 0) {
->>>>>>> dd03ca5d
 
           if (_jobId == 0 || _jobId == _jobIdMax) {
             getUniqueIds();  // cannot fail but only hang
@@ -703,11 +698,11 @@
             }
 
             handleJobs();
-            
+
           } else {
 
             reportStatus("Maintenance");
-            
+
           }
         }
       }
