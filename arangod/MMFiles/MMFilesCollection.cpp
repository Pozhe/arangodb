////////////////////////////////////////////////////////////////////////////////
/// DISCLAIMER
///
/// Copyright 2014-2016 ArangoDB GmbH, Cologne, Germany
/// Copyright 2004-2014 triAGENS GmbH, Cologne, Germany
///
/// Licensed under the Apache License, Version 2.0 (the "License");
/// you may not use this file except in compliance with the License.
/// You may obtain a copy of the License at
///
///     http://www.apache.org/licenses/LICENSE-2.0
///
/// Unless required by applicable law or agreed to in writing, software
/// distributed under the License is distributed on an "AS IS" BASIS,
/// WITHOUT WARRANTIES OR CONDITIONS OF ANY KIND, either express or implied.
/// See the License for the specific language governing permissions and
/// limitations under the License.
///
/// Copyright holder is ArangoDB GmbH, Cologne, Germany
///
/// @author Jan Steemann
////////////////////////////////////////////////////////////////////////////////

#include "MMFilesCollection.h"
#include "ApplicationFeatures/ApplicationServer.h"
#include "Aql/PlanCache.h"
#include "Basics/Exceptions.h"
#include "Basics/FileUtils.h"
#include "Basics/PerformanceLogScope.h"
#include "Basics/ReadLocker.h"
#include "Basics/Result.h"
#include "Basics/StaticStrings.h"
#include "Basics/VelocyPackHelper.h"
#include "Basics/WriteLocker.h"
#include "Basics/WriteUnlocker.h"
#include "Basics/encoding.h"
#include "Basics/process-utils.h"
#include "Cluster/ClusterMethods.h"
#include "Cluster/CollectionLockState.h"
#include "Indexes/IndexIterator.h"
#include "Logger/Logger.h"
#include "MMFiles/MMFilesCollectionReadLocker.h"
#include "MMFiles/MMFilesCollectionWriteLocker.h"
#include "MMFiles/MMFilesDatafile.h"
#include "MMFiles/MMFilesDatafileHelper.h"
#include "MMFiles/MMFilesDocumentOperation.h"
#include "MMFiles/MMFilesDocumentPosition.h"
#include "MMFiles/MMFilesEngine.h"
#include "MMFiles/MMFilesIndexElement.h"
#include "MMFiles/MMFilesLogfileManager.h"
#include "MMFiles/MMFilesPrimaryIndex.h"
#include "MMFiles/MMFilesTransactionState.h"
#include "RestServer/DatabaseFeature.h"
#include "Scheduler/Scheduler.h"
#include "Scheduler/SchedulerFeature.h"
#include "StorageEngine/EngineSelectorFeature.h"
#include "StorageEngine/StorageEngine.h"
#include "Transaction/Helpers.h"
#include "Transaction/Hints.h"
#include "Transaction/Methods.h"
#include "Transaction/StandaloneContext.h"
#include "Utils/CollectionNameResolver.h"
#include "Utils/Events.h"
#include "Utils/OperationOptions.h"
#include "Utils/SingleCollectionTransaction.h"
#include "VocBase/KeyGenerator.h"
#include "VocBase/LocalDocumentId.h"
#include "VocBase/LogicalCollection.h"
#include "VocBase/ticks.h"

using namespace arangodb;
using Helper = arangodb::basics::VelocyPackHelper;

namespace {

/// @brief helper class for filling indexes
class MMFilesIndexFillerTask : public basics::LocalTask {
 public:
  MMFilesIndexFillerTask(
      std::shared_ptr<basics::LocalTaskQueue> queue, transaction::Methods* trx, Index* idx,
      std::shared_ptr<std::vector<std::pair<LocalDocumentId, VPackSlice>>> documents)
      : LocalTask(queue), _trx(trx), _idx(idx), _documents(documents) {}

  void run() {
    TRI_ASSERT(_idx->type() != Index::IndexType::TRI_IDX_TYPE_PRIMARY_INDEX);

    try {
      _idx->batchInsert(_trx, *_documents.get(), _queue);
    } catch (std::exception const&) {
      _queue->setStatus(TRI_ERROR_INTERNAL);
    }

    _queue->join();
  }

 private:
  transaction::Methods* _trx;
  Index* _idx;
  std::shared_ptr<std::vector<std::pair<LocalDocumentId, VPackSlice>>> _documents;
};

/// @brief find a statistics container for a given file id
static MMFilesDatafileStatisticsContainer* FindDatafileStats(
    MMFilesCollection::OpenIteratorState* state, TRI_voc_fid_t fid) {
  auto it = state->_stats.find(fid);

  if (it != state->_stats.end()) {
    return (*it).second;
  }

  auto stats = std::make_unique<MMFilesDatafileStatisticsContainer>();
  state->_stats.emplace(fid, stats.get());
  return stats.release();
}

}  // namespace

arangodb::Result MMFilesCollection::updateProperties(VPackSlice const& slice,
                                                     bool doSync) {
  // validation
  uint32_t tmp = arangodb::basics::VelocyPackHelper::getNumericValue<uint32_t>(
      slice, "indexBuckets",
      2 /*Just for validation, this default Value passes*/);

  if (tmp == 0 || tmp > 1024) {
    return {TRI_ERROR_BAD_PARAMETER,
            "indexBuckets must be a two-power between 1 and 1024"};
  }

  if (isVolatile() &&
      arangodb::basics::VelocyPackHelper::getBooleanValue(
          slice, "waitForSync", _logicalCollection->waitForSync())) {
    // the combination of waitForSync and isVolatile makes no sense
    THROW_ARANGO_EXCEPTION_MESSAGE(
        TRI_ERROR_BAD_PARAMETER,
        "volatile collections do not support the waitForSync option");
  }

  if (isVolatile() != arangodb::basics::VelocyPackHelper::getBooleanValue(
                          slice, "isVolatile", isVolatile())) {
    THROW_ARANGO_EXCEPTION_MESSAGE(
        TRI_ERROR_BAD_PARAMETER,
        "isVolatile option cannot be changed at runtime");
  }
  auto journalSlice = slice.get("journalSize");

  if (journalSlice.isNone()) {
    // In some APIs maximalSize is allowed instead
    journalSlice = slice.get("maximalSize");
  }

  if (!journalSlice.isNone() && journalSlice.isNumber()) {
    uint32_t toUpdate = journalSlice.getNumericValue<uint32_t>();
    if (toUpdate < TRI_JOURNAL_MINIMAL_SIZE) {
      return {TRI_ERROR_BAD_PARAMETER, "<properties>.journalSize too small"};
    }
  }

  _indexBuckets = Helper::getNumericValue<uint32_t>(slice, "indexBuckets",
                                                    _indexBuckets);  // MMFiles

  if (slice.hasKey("journalSize")) {
    _journalSize = Helper::getNumericValue<uint32_t>(slice, "journalSize",
                                                           _journalSize);
  } else {
    _journalSize = Helper::getNumericValue<uint32_t>(slice, "maximalSize",
                                                           _journalSize);
  }
  _doCompact = Helper::getBooleanValue(slice, "doCompact", _doCompact);

  int64_t count = arangodb::basics::VelocyPackHelper::getNumericValue<int64_t>(
      slice, "count", _initialCount);
  if (count != _initialCount) {
    _initialCount = count;
  }

  return {};
}

arangodb::Result MMFilesCollection::persistProperties() {
  Result res;
  try {
    VPackBuilder infoBuilder = _logicalCollection->toVelocyPackIgnore(
        {"path", "statusString"}, true, true);
    MMFilesCollectionMarker marker(TRI_DF_MARKER_VPACK_CHANGE_COLLECTION,
                                   _logicalCollection->vocbase()->id(),
                                   _logicalCollection->cid(),
                                   infoBuilder.slice());
    MMFilesWalSlotInfoCopy slotInfo =
        MMFilesLogfileManager::instance()->allocateAndWrite(marker, false);
    res = slotInfo.errorCode;
  } catch (arangodb::basics::Exception const& ex) {
    res = ex.code();
  } catch (...) {
    res = TRI_ERROR_INTERNAL;
  }

  if (res.fail()) {
    // TODO: what to do here
    LOG_TOPIC(WARN, arangodb::Logger::ENGINES)
        << "could not save collection change marker in log: "
        << res.errorMessage();
  }
  return res;
}

PhysicalCollection* MMFilesCollection::clone(LogicalCollection* logical) {
  return new MMFilesCollection(logical, this);
}

/// @brief process a document (or edge) marker when opening a collection
int MMFilesCollection::OpenIteratorHandleDocumentMarker(
    MMFilesMarker const* marker, MMFilesDatafile* datafile,
    MMFilesCollection::OpenIteratorState* state) {
  LogicalCollection* collection = state->_collection;
  TRI_ASSERT(collection != nullptr);
  auto physical = static_cast<MMFilesCollection*>(collection->getPhysical());
  TRI_ASSERT(physical != nullptr);
  transaction::Methods* trx = state->_trx;
  TRI_ASSERT(trx != nullptr);

  VPackSlice const slice(
      reinterpret_cast<char const*>(marker) +
      MMFilesDatafileHelper::VPackOffset(TRI_DF_MARKER_VPACK_DOCUMENT));
  uint8_t const* vpack = slice.begin();

  VPackSlice keySlice;
  TRI_voc_rid_t revisionId;

  transaction::helpers::extractKeyAndRevFromDocument(slice, keySlice,
                                                     revisionId);

  physical->setRevision(revisionId, false);

  if (state->_trackKeys) {
    VPackValueLength length;
    char const* p = keySlice.getString(length);
    collection->keyGenerator()->track(p, static_cast<size_t>(length));
  }

  ++state->_documents;

  TRI_voc_fid_t const fid = datafile->fid();
  if (state->_fid != fid) {
    // update the state
    state->_fid = fid;  // when we're here, we're looking at a datafile
    state->_dfi = FindDatafileStats(state, fid);
  }

  // no primary index lock required here because we are the only ones reading
  // from the index ATM
  MMFilesSimpleIndexElement* found =
      state->_primaryIndex->lookupKeyRef(trx, keySlice, state->_mmdr);

  // it is a new entry
  if (found == nullptr || !found->isSet()) {
    LocalDocumentId const localDocumentId = LocalDocumentId::create();
    physical->insertLocalDocumentId(localDocumentId, vpack, fid, false, false);

    // insert into primary index
    Result res = state->_primaryIndex->insertKey(trx, localDocumentId,
                                                 VPackSlice(vpack),
                                                 state->_mmdr);

    if (res.errorNumber() != TRI_ERROR_NO_ERROR) {
      physical->removeLocalDocumentId(localDocumentId, false);
      LOG_TOPIC(ERR, arangodb::Logger::FIXME)
          << "inserting document into primary index failed with error: "
          << res.errorMessage();

      return res.errorNumber();
    }

    // update the datafile info
    state->_dfi->numberAlive++;
    state->_dfi->sizeAlive +=
        MMFilesDatafileHelper::AlignedMarkerSize<int64_t>(marker);
  }

  // it is an update
  else {
    LocalDocumentId const oldLocalDocumentId = found->localDocumentId();
    // update the revision id in primary index
    LocalDocumentId const localDocumentId = LocalDocumentId::create();

    found->updateLocalDocumentId(localDocumentId, static_cast<uint32_t>(keySlice.begin() - vpack));

    MMFilesDocumentPosition const old = physical->lookupDocument(oldLocalDocumentId);

    // remove old revision
    physical->removeLocalDocumentId(oldLocalDocumentId, false);

    // insert new revision
    physical->insertLocalDocumentId(localDocumentId, vpack, fid, false, false);

    // update the datafile info
    MMFilesDatafileStatisticsContainer* dfi;
    if (old.fid() == state->_fid) {
      dfi = state->_dfi;
    } else {
      dfi = FindDatafileStats(state, old.fid());
    }

    if (old.dataptr() != nullptr) {
      uint8_t const* vpack = static_cast<uint8_t const*>(old.dataptr());
      int64_t size = static_cast<int64_t>(
          MMFilesDatafileHelper::VPackOffset(TRI_DF_MARKER_VPACK_DOCUMENT) +
          VPackSlice(vpack).byteSize());

      dfi->numberAlive--;
      dfi->sizeAlive -= encoding::alignedSize<int64_t>(size);
      dfi->numberDead++;
      dfi->sizeDead += encoding::alignedSize<int64_t>(size);
    }

    state->_dfi->numberAlive++;
    state->_dfi->sizeAlive +=
        MMFilesDatafileHelper::AlignedMarkerSize<int64_t>(marker);
  }

  return TRI_ERROR_NO_ERROR;
}

/// @brief process a deletion marker when opening a collection
int MMFilesCollection::OpenIteratorHandleDeletionMarker(
    MMFilesMarker const* marker, MMFilesDatafile* datafile,
    MMFilesCollection::OpenIteratorState* state) {
  LogicalCollection* collection = state->_collection;
  TRI_ASSERT(collection != nullptr);
  auto physical = static_cast<MMFilesCollection*>(collection->getPhysical());
  TRI_ASSERT(physical != nullptr);
  transaction::Methods* trx = state->_trx;

  VPackSlice const slice(
      reinterpret_cast<char const*>(marker) +
      MMFilesDatafileHelper::VPackOffset(TRI_DF_MARKER_VPACK_REMOVE));

  VPackSlice keySlice;
  TRI_voc_rid_t revisionId;

  transaction::helpers::extractKeyAndRevFromDocument(slice, keySlice, revisionId);

  physical->setRevision(revisionId, false);
  if (state->_trackKeys) {
    VPackValueLength length;
    char const* p = keySlice.getString(length);
    collection->keyGenerator()->track(p, length);
  }

  ++state->_deletions;

  if (state->_fid != datafile->fid()) {
    // update the state
    state->_fid = datafile->fid();
    state->_dfi = FindDatafileStats(state, datafile->fid());
  }

  // no primary index lock required here because we are the only ones reading
  // from the index ATM
  MMFilesSimpleIndexElement found =
      state->_primaryIndex->lookupKey(trx, keySlice, state->_mmdr);

  // it is a new entry, so we missed the create
  if (!found) {
    // update the datafile info
    state->_dfi->numberDeletions++;
  }

  // it is a real delete
  else {
    LocalDocumentId const oldLocalDocumentId = found.localDocumentId();

    MMFilesDocumentPosition const old = physical->lookupDocument(oldLocalDocumentId);

    // update the datafile info
    MMFilesDatafileStatisticsContainer* dfi;

    if (old.fid() == state->_fid) {
      dfi = state->_dfi;
    } else {
      dfi = FindDatafileStats(state, old.fid());
    }

    TRI_ASSERT(old.dataptr() != nullptr);

    uint8_t const* vpack = static_cast<uint8_t const*>(old.dataptr());
    int64_t size = encoding::alignedSize<int64_t>(
        MMFilesDatafileHelper::VPackOffset(TRI_DF_MARKER_VPACK_DOCUMENT) +
        VPackSlice(vpack).byteSize());

    dfi->numberAlive--;
    dfi->sizeAlive -= encoding::alignedSize<int64_t>(size);
    dfi->numberDead++;
    dfi->sizeDead += encoding::alignedSize<int64_t>(size);
    state->_dfi->numberDeletions++;

    state->_primaryIndex->removeKey(trx, oldLocalDocumentId, VPackSlice(vpack),
                                    state->_mmdr);

    physical->removeLocalDocumentId(oldLocalDocumentId, true);
  }

  return TRI_ERROR_NO_ERROR;
}

/// @brief iterator for open
bool MMFilesCollection::OpenIterator(MMFilesMarker const* marker,
                                     MMFilesCollection::OpenIteratorState* data,
                                     MMFilesDatafile* datafile) {
  TRI_voc_tick_t const tick = marker->getTick();
  MMFilesMarkerType const type = marker->getType();

  int res;

  if (type == TRI_DF_MARKER_VPACK_DOCUMENT) {
    res = OpenIteratorHandleDocumentMarker(marker, datafile, data);

    if (datafile->_dataMin == 0) {
      datafile->_dataMin = tick;
    }

    if (tick > datafile->_dataMax) {
      datafile->_dataMax = tick;
    }

    if (++data->_operations % 1024 == 0) {
      data->_mmdr.reset();
    }
  } else if (type == TRI_DF_MARKER_VPACK_REMOVE) {
    res = OpenIteratorHandleDeletionMarker(marker, datafile, data);
    if (++data->_operations % 1024 == 0) {
      data->_mmdr.reset();
    }
  } else {
    if (type == TRI_DF_MARKER_HEADER) {
      // ensure there is a datafile info entry for each datafile of the
      // collection
      FindDatafileStats(data, datafile->fid());
    }

    LOG_TOPIC(TRACE, arangodb::Logger::FIXME) << "skipping marker type "
                                              << TRI_NameMarkerDatafile(marker);
    res = TRI_ERROR_NO_ERROR;
  }

  if (datafile->_tickMin == 0) {
    datafile->_tickMin = tick;
  }

  if (tick > datafile->_tickMax) {
    datafile->_tickMax = tick;
  }

  auto physical = data->_collection->getPhysical();
  auto mmfiles = static_cast<MMFilesCollection*>(physical);
  TRI_ASSERT(mmfiles);
  if (tick > mmfiles->maxTick()) {
    if (type != TRI_DF_MARKER_HEADER && type != TRI_DF_MARKER_FOOTER &&
        type != TRI_DF_MARKER_COL_HEADER && type != TRI_DF_MARKER_PROLOGUE) {
      mmfiles->maxTick(tick);
    }
  }

  return (res == TRI_ERROR_NO_ERROR);
}

MMFilesCollection::MMFilesCollection(LogicalCollection* collection,
                                     VPackSlice const& info)
    : PhysicalCollection(collection, info),
      _ditches(collection),
      _initialCount(0),
      _revisionError(false),
      _lastRevision(0),
      _uncollectedLogfileEntries(0),
      _nextCompactionStartIndex(0),
      _lastCompactionStatus(nullptr),
      _lastCompactionStamp(0.0),
      _journalSize(Helper::readNumericValue<uint32_t>(
          info, "maximalSize",  // Backwards compatibility. Agency uses
                                // journalSize. paramters.json uses maximalSize
          Helper::readNumericValue<uint32_t>(info, "journalSize",
                                                   TRI_JOURNAL_DEFAULT_SIZE))),
      _isVolatile(arangodb::basics::VelocyPackHelper::readBooleanValue(
          info, "isVolatile", false)),
      _persistentIndexes(0),
      _indexBuckets(Helper::readNumericValue<uint32_t>(
          info, "indexBuckets", defaultIndexBuckets)),
      _useSecondaryIndexes(true),
      _doCompact(Helper::readBooleanValue(info, "doCompact", true)),
      _maxTick(0) {
  if (_isVolatile && _logicalCollection->waitForSync()) {
    // Illegal collection configuration
    THROW_ARANGO_EXCEPTION_MESSAGE(
        TRI_ERROR_BAD_PARAMETER,
        "volatile collections do not support the waitForSync option");
  }

  if (_journalSize < TRI_JOURNAL_MINIMAL_SIZE) {
    THROW_ARANGO_EXCEPTION_MESSAGE(TRI_ERROR_BAD_PARAMETER,
                                   "<properties>.journalSize too small");
  }

  auto pathSlice = info.get("path");
  if (pathSlice.isString()) {
    _path = pathSlice.copyString();
  }
  setCompactionStatus("compaction not yet started");
}

MMFilesCollection::MMFilesCollection(LogicalCollection* logical,
                                     PhysicalCollection* physical)
    : PhysicalCollection(logical, VPackSlice::emptyObjectSlice()),
      _ditches(logical),
      _isVolatile(static_cast<MMFilesCollection*>(physical)->isVolatile()) {
  MMFilesCollection& mmfiles = *static_cast<MMFilesCollection*>(physical);
  _persistentIndexes = mmfiles._persistentIndexes;
  _useSecondaryIndexes = mmfiles._useSecondaryIndexes;
  _initialCount = mmfiles._initialCount;
  _revisionError = mmfiles._revisionError;
  _lastRevision = mmfiles._lastRevision;
  _nextCompactionStartIndex = mmfiles._nextCompactionStartIndex;
  _lastCompactionStatus = mmfiles._lastCompactionStatus;
  _lastCompactionStamp = mmfiles._lastCompactionStamp;
  _journalSize = mmfiles._journalSize;
  _indexBuckets = mmfiles._indexBuckets;
  _path = mmfiles._path;
  _doCompact = mmfiles._doCompact;
  _maxTick = mmfiles._maxTick;

  // Copy over index definitions
  _indexes.reserve(mmfiles._indexes.size());
  for (auto const& idx : mmfiles._indexes) {
    _indexes.emplace_back(idx);
  }

  setCompactionStatus("compaction not yet started");
  //  not copied
  //  _datafiles;   // all datafiles
  //  _journals;    // all journals
  //  _compactors;  // all compactor files
  //  _uncollectedLogfileEntries = mmfiles.uncollectedLogfileEntries; //TODO
  //  FIXME
  //  _datafileStatistics;
  //  _revisionsCache;
}

MMFilesCollection::~MMFilesCollection() {}

TRI_voc_rid_t MMFilesCollection::revision(
    arangodb::transaction::Methods*) const {
  return _lastRevision;
}

TRI_voc_rid_t MMFilesCollection::revision() const { return _lastRevision; }

/// @brief update statistics for a collection
void MMFilesCollection::setRevision(TRI_voc_rid_t revision, bool force) {
  if (revision > 0 && (force || revision > _lastRevision)) {
    _lastRevision = revision;
  }
}

size_t MMFilesCollection::journalSize() const { return _journalSize; };

bool MMFilesCollection::isVolatile() const { return _isVolatile; }

/// @brief closes an open collection
int MMFilesCollection::close() {
  if (!_logicalCollection->deleted() &&
      !_logicalCollection->vocbase()->isDropped()) {
    auto primIdx = primaryIndex();
    auto idxSize = primIdx->size();

    if (_initialCount != static_cast<int64_t>(idxSize)) {
      _initialCount = idxSize;

      // save new "count" value
      StorageEngine* engine = EngineSelectorFeature::ENGINE;
      bool const doSync =
          application_features::ApplicationServer::getFeature<DatabaseFeature>(
              "Database")
              ->forceSyncProperties();
      engine->changeCollection(_logicalCollection->vocbase(),
                               _logicalCollection->cid(), _logicalCollection,
                               doSync);
    }
  }

  {
    // We also have to unload the indexes.
    WRITE_LOCKER(writeLocker, _dataLock);
    for (auto& idx : _indexes) {
      idx->unload();
    }
  }

  // wait until ditches have been processed fully
  while (_ditches.contains(MMFilesDitch::TRI_DITCH_DATAFILE_DROP) ||
         _ditches.contains(MMFilesDitch::TRI_DITCH_DATAFILE_RENAME) ||
         _ditches.contains(MMFilesDitch::TRI_DITCH_COMPACTION)) {
    WRITE_UNLOCKER(unlocker, _logicalCollection->lock());
    usleep(20000);
  }

  {
    WRITE_LOCKER(writeLocker, _filesLock);

    // close compactor files
    closeDatafiles(_compactors);
    for (auto& it : _compactors) {
      delete it;
    }
    _compactors.clear();

    // close journal files
    closeDatafiles(_journals);
    for (auto& it : _journals) {
      delete it;
    }
    _journals.clear();

    // close datafiles
    closeDatafiles(_datafiles);
    for (auto& it : _datafiles) {
      delete it;
    }
    _datafiles.clear();
  }

  _lastRevision = 0;

  // clear revisions lookup table
  _revisionsCache.clear();

  return TRI_ERROR_NO_ERROR;
}

/// @brief seal a datafile
int MMFilesCollection::sealDatafile(MMFilesDatafile* datafile,
                                    bool isCompactor) {
  int res = datafile->seal();

  if (res != TRI_ERROR_NO_ERROR) {
    LOG_TOPIC(ERR, arangodb::Logger::FIXME) << "failed to seal journal '"
                                            << datafile->getName()
                                            << "': " << TRI_errno_string(res);
    return res;
  }

  if (!isCompactor && datafile->isPhysical()) {
    // rename the file
    std::string dname("datafile-" + std::to_string(datafile->fid()) + ".db");
    std::string filename =
        arangodb::basics::FileUtils::buildFilename(path(), dname);

    res = datafile->rename(filename);

    if (res == TRI_ERROR_NO_ERROR) {
      LOG_TOPIC(TRACE, arangodb::Logger::FIXME) << "closed file '"
                                                << datafile->getName() << "'";
    } else {
      LOG_TOPIC(ERR, arangodb::Logger::FIXME)
          << "failed to rename datafile '" << datafile->getName() << "' to '"
          << filename << "': " << TRI_errno_string(res);
    }
  }

  return res;
}

/// @brief set the initial datafiles for the collection
void MMFilesCollection::setInitialFiles(std::vector<MMFilesDatafile*>&& datafiles,
                                        std::vector<MMFilesDatafile*>&& journals,
                                        std::vector<MMFilesDatafile*>&& compactors) {
  WRITE_LOCKER(writeLocker, _filesLock);

  _datafiles = std::move(datafiles);
  _journals = std::move(journals);
  _compactors = std::move(compactors);

  TRI_ASSERT(_journals.size() <= 1);
}

/// @brief rotate the active journal - will do nothing if there is no journal
int MMFilesCollection::rotateActiveJournal() {
  WRITE_LOCKER(writeLocker, _filesLock);

  // note: only journals need to be handled here as the journal is the
  // only place that's ever written to. if a journal is full, it will have been
  // sealed and synced already
  if (_journals.empty()) {
    return TRI_ERROR_ARANGO_NO_JOURNAL;
  }

  if (_journals.size() > 1) {
    // we should never have more than a single journal at a time
    return TRI_ERROR_INTERNAL;
  }

  MMFilesDatafile* datafile = _journals.back();
  TRI_ASSERT(datafile != nullptr);

  TRI_IF_FAILURE("CreateMultipleJournals") {
    // create an additional journal now, without sealing and renaming the old one!
    _datafiles.emplace_back(datafile);
    _journals.pop_back();

    return TRI_ERROR_NO_ERROR;
  }

  // make sure we have enough room in the target vector before we go on
  _datafiles.reserve(_datafiles.size() + 1);

  int res = sealDatafile(datafile, false);

  if (res != TRI_ERROR_NO_ERROR) {
    return res;
  }

  // shouldn't throw as we reserved enough space before
  _datafiles.emplace_back(datafile);

  TRI_ASSERT(!_journals.empty());
  TRI_ASSERT(_journals.back() == datafile);
  _journals.pop_back();
  TRI_ASSERT(_journals.empty());

  return res;
}

/// @brief sync the active journal - will do nothing if there is no journal
/// or if the journal is volatile
int MMFilesCollection::syncActiveJournal() {
  WRITE_LOCKER(writeLocker, _filesLock);

  // note: only journals need to be handled here as the journal is the
  // only place that's ever written to. if a journal is full, it will have been
  // sealed and synced already
  if (_journals.empty()) {
    // nothing to do
    return TRI_ERROR_NO_ERROR;
  }

  TRI_ASSERT(_journals.size() == 1);

  MMFilesDatafile* datafile = _journals.back();
  TRI_ASSERT(datafile != nullptr);

  int res = TRI_ERROR_NO_ERROR;

  // we only need to care about physical datafiles
  // anonymous regions do not need to be synced
  if (datafile->isPhysical()) {
    char const* synced = datafile->_synced;
    char* written = datafile->_written;

    if (synced < written) {
      bool ok = datafile->sync(synced, written);

      if (ok) {
        LOG_TOPIC(TRACE, Logger::COLLECTOR) << "msync succeeded "
                                            << (void*)synced << ", size "
                                            << (written - synced);
        datafile->_synced = written;
      } else {
        res = TRI_errno();
        if (res == TRI_ERROR_NO_ERROR) {
          // oops, error code got lost
          res = TRI_ERROR_INTERNAL;
        }

        LOG_TOPIC(ERR, Logger::COLLECTOR) << "msync failed with: "
                                          << TRI_last_error();
        datafile->setState(TRI_DF_STATE_WRITE_ERROR);
      }
    }
  }

  return res;
}

/// @brief reserve space in the current journal. if no create exists or the
/// current journal cannot provide enough space, close the old journal and
/// create a new one
int MMFilesCollection::reserveJournalSpace(TRI_voc_tick_t tick,
                                           uint32_t size,
                                           char*& resultPosition,
                                           MMFilesDatafile*& resultDatafile) {
  // reset results
  resultPosition = nullptr;
  resultDatafile = nullptr;

  // start with configured journal size
  uint32_t targetSize = static_cast<uint32_t>(_journalSize);

  // make sure that the document fits
  while (targetSize - 256 < size) {
    targetSize *= 2;
  }

  WRITE_LOCKER(writeLocker, _filesLock);
  TRI_ASSERT(_journals.size() <= 1);

  while (true) {
    // no need to go on if the collection is already deleted
    if (_logicalCollection->status() == TRI_VOC_COL_STATUS_DELETED) {
      return TRI_ERROR_ARANGO_COLLECTION_NOT_FOUND;
    }

    MMFilesDatafile* datafile = nullptr;

    if (_journals.empty()) {
      // create enough room in the journals vector
      _journals.reserve(_journals.size() + 1);

      try {
        std::unique_ptr<MMFilesDatafile> df(
            createDatafile(tick, targetSize, false));

        // shouldn't throw as we reserved enough space before
        _journals.emplace_back(df.get());
        df.release();
        TRI_ASSERT(_journals.size() == 1);
      } catch (basics::Exception const& ex) {
        LOG_TOPIC(ERR, Logger::COLLECTOR) << "cannot select journal: "
                                          << ex.what();
        return ex.code();
      } catch (std::exception const& ex) {
        LOG_TOPIC(ERR, Logger::COLLECTOR) << "cannot select journal: "
                                          << ex.what();
        return TRI_ERROR_INTERNAL;
      } catch (...) {
        LOG_TOPIC(ERR, Logger::COLLECTOR)
            << "cannot select journal: unknown exception";
        return TRI_ERROR_INTERNAL;
      }
    }

    // select datafile
    TRI_ASSERT(!_journals.empty());
    TRI_ASSERT(_journals.size() == 1);

    datafile = _journals.back();

    TRI_ASSERT(datafile != nullptr);

    // try to reserve space in the datafile
    MMFilesMarker* position = nullptr;
    int res = datafile->reserveElement(size, &position, targetSize);

    // found a datafile with enough space left
    if (res == TRI_ERROR_NO_ERROR) {
      datafile->_written = ((char*)position) + size;
      // set result
      resultPosition = reinterpret_cast<char*>(position);
      resultDatafile = datafile;
      return TRI_ERROR_NO_ERROR;
    }

    if (res != TRI_ERROR_ARANGO_DATAFILE_FULL) {
      // some other error
      LOG_TOPIC(ERR, Logger::COLLECTOR) << "cannot select journal: '"
                                        << TRI_last_error() << "'";
      return res;
    }

    // TRI_ERROR_ARANGO_DATAFILE_FULL...
    // journal is full, close it and sync
    LOG_TOPIC(DEBUG, Logger::COLLECTOR) << "closing full journal '"
                                        << datafile->getName() << "'";

    // make sure we have enough room in the target vector before we go on
    _datafiles.reserve(_datafiles.size() + 1);

    res = sealDatafile(datafile, false);

    // move journal into _datafiles vector
    // this shouldn't fail, as we have reserved space before already
    _datafiles.emplace_back(datafile);

    // and finally erase it from _journals vector
    TRI_ASSERT(!_journals.empty());
    TRI_ASSERT(_journals.back() == datafile);
    _journals.pop_back();
    TRI_ASSERT(_journals.empty());

    if (res != TRI_ERROR_NO_ERROR) {
      // an error occurred, we must stop here
      return res;
    }
  }  // otherwise, next iteration!

  return TRI_ERROR_ARANGO_NO_JOURNAL;
}

/// @brief create compactor file
MMFilesDatafile* MMFilesCollection::createCompactor(
    TRI_voc_fid_t fid, uint32_t maximalSize) {
  WRITE_LOCKER(writeLocker, _filesLock);

  TRI_ASSERT(_compactors.empty());
  // reserve enough space for the later addition
  _compactors.reserve(_compactors.size() + 1);

  std::unique_ptr<MMFilesDatafile> compactor(
      createDatafile(fid, static_cast<uint32_t>(maximalSize), true));

  // should not throw, as we've reserved enough space before
  _compactors.emplace_back(compactor.get());
  TRI_ASSERT(_compactors.size() == 1);
  return compactor.release();
}

/// @brief close an existing compactor
int MMFilesCollection::closeCompactor(MMFilesDatafile* datafile) {
  WRITE_LOCKER(writeLocker, _filesLock);

  if (_compactors.size() != 1) {
    return TRI_ERROR_ARANGO_NO_JOURNAL;
  }

  MMFilesDatafile* compactor = _compactors[0];

  if (datafile != compactor) {
    // wrong compactor file specified... should not happen
    return TRI_ERROR_INTERNAL;
  }

  return sealDatafile(datafile, true);
}

/// @brief replace a datafile with a compactor
int MMFilesCollection::replaceDatafileWithCompactor(
    MMFilesDatafile* datafile, MMFilesDatafile* compactor) {
  TRI_ASSERT(datafile != nullptr);
  TRI_ASSERT(compactor != nullptr);

  WRITE_LOCKER(writeLocker, _filesLock);

  TRI_ASSERT(!_compactors.empty());

  for (size_t i = 0; i < _datafiles.size(); ++i) {
    if (_datafiles[i]->fid() == datafile->fid()) {
      // found!
      // now put the compactor in place of the datafile
      _datafiles[i] = compactor;

      // remove the compactor file from the list of compactors
      TRI_ASSERT(_compactors[0] != nullptr);
      TRI_ASSERT(_compactors[0]->fid() == compactor->fid());

      _compactors.erase(_compactors.begin());
      TRI_ASSERT(_compactors.empty());

      return TRI_ERROR_NO_ERROR;
    }
  }

  return TRI_ERROR_INTERNAL;
}

/// @brief creates a datafile
MMFilesDatafile* MMFilesCollection::createDatafile(TRI_voc_fid_t fid,
                                                   uint32_t journalSize,
                                                   bool isCompactor) {
  TRI_ASSERT(fid > 0);

  // create an entry for the new datafile
  try {
    _datafileStatistics.create(fid);
  } catch (basics::Exception const& ex) {
    THROW_ARANGO_EXCEPTION_MESSAGE(ex.code(), ex.what());
  } catch (std::exception const& ex) {
    // rethrow but do not change error code
    THROW_ARANGO_EXCEPTION_MESSAGE(TRI_ERROR_INTERNAL, ex.what());
  } catch (...) {
    THROW_ARANGO_EXCEPTION(TRI_ERROR_OUT_OF_MEMORY);
  }

  std::unique_ptr<MMFilesDatafile> datafile;

  if (isVolatile()) {
    // in-memory collection
    datafile.reset(
        MMFilesDatafile::create(StaticStrings::Empty, fid, journalSize, true));
  } else {
    // construct a suitable filename (which may be temporary at the beginning)
    std::string jname;
    if (isCompactor) {
      jname = "compaction-";
    } else {
      jname = "temp-";
    }

    jname.append(std::to_string(fid) + ".db");
    std::string filename =
        arangodb::basics::FileUtils::buildFilename(path(), jname);

    TRI_IF_FAILURE("CreateJournalDocumentCollection") {
      // simulate disk full
      THROW_ARANGO_EXCEPTION(TRI_ERROR_ARANGO_FILESYSTEM_FULL);
    }

    // remove an existing temporary file first
    if (TRI_ExistsFile(filename.c_str())) {
      // remove an existing file first
      TRI_UnlinkFile(filename.c_str());
    }

    datafile.reset(MMFilesDatafile::create(filename, fid, journalSize, true));
  }

  if (datafile == nullptr) {
    if (TRI_errno() == TRI_ERROR_OUT_OF_MEMORY_MMAP) {
      THROW_ARANGO_EXCEPTION(TRI_ERROR_OUT_OF_MEMORY_MMAP);
    }
    THROW_ARANGO_EXCEPTION(TRI_ERROR_ARANGO_NO_JOURNAL);
  }

  // datafile is there now
  TRI_ASSERT(datafile != nullptr);

  if (isCompactor) {
    LOG_TOPIC(TRACE, arangodb::Logger::FIXME) << "created new compactor '"
                                              << datafile->getName() << "'";
  } else {
    LOG_TOPIC(TRACE, arangodb::Logger::FIXME) << "created new journal '"
                                              << datafile->getName() << "'";
  }

  // create a collection header, still in the temporary file
  MMFilesMarker* position;
  int res = datafile->reserveElement(sizeof(MMFilesCollectionHeaderMarker),
                                     &position, journalSize);

  TRI_IF_FAILURE("CreateJournalDocumentCollectionReserve1") {
    res = TRI_ERROR_DEBUG;
  }

  if (res != TRI_ERROR_NO_ERROR) {
    LOG_TOPIC(ERR, arangodb::Logger::FIXME)
        << "cannot create collection header in file '" << datafile->getName()
        << "': " << TRI_errno_string(res);

    // close the journal and remove it
    std::string temp(datafile->getName());
    datafile.reset();
    TRI_UnlinkFile(temp.c_str());

    THROW_ARANGO_EXCEPTION(res);
  }

  MMFilesCollectionHeaderMarker cm;
  MMFilesDatafileHelper::InitMarker(
      reinterpret_cast<MMFilesMarker*>(&cm), TRI_DF_MARKER_COL_HEADER,
      sizeof(MMFilesCollectionHeaderMarker), static_cast<TRI_voc_tick_t>(fid));
  cm._cid = _logicalCollection->cid();

  res = datafile->writeCrcElement(position, &cm.base, false);

  TRI_IF_FAILURE("CreateJournalDocumentCollectionReserve2") {
    res = TRI_ERROR_DEBUG;
  }

  if (res != TRI_ERROR_NO_ERROR) {
    int res = datafile->_lastError;
    LOG_TOPIC(ERR, arangodb::Logger::FIXME)
        << "cannot create collection header in file '" << datafile->getName()
        << "': " << TRI_last_error();

    // close the datafile and remove it
    std::string temp(datafile->getName());
    datafile.reset();
    TRI_UnlinkFile(temp.c_str());

    THROW_ARANGO_EXCEPTION(res);
  }

  TRI_ASSERT(fid == datafile->fid());

  // if a physical file, we can rename it from the temporary name to the correct
  // name
  if (!isCompactor && datafile->isPhysical()) {
    // and use the correct name
    std::string jname("journal-" + std::to_string(datafile->fid()) + ".db");
    std::string filename =
        arangodb::basics::FileUtils::buildFilename(path(), jname);

    int res = datafile->rename(filename);

    if (res != TRI_ERROR_NO_ERROR) {
      LOG_TOPIC(ERR, arangodb::Logger::FIXME)
          << "failed to rename journal '" << datafile->getName() << "' to '"
          << filename << "': " << TRI_errno_string(res);

      std::string temp(datafile->getName());
      datafile.reset();
      TRI_UnlinkFile(temp.c_str());

      THROW_ARANGO_EXCEPTION(res);
    }

    LOG_TOPIC(TRACE, arangodb::Logger::FIXME) << "renamed journal from '"
                                              << datafile->getName() << "' to '"
                                              << filename << "'";
  }

  return datafile.release();
}

/// @brief remove a compactor file from the list of compactors
bool MMFilesCollection::removeCompactor(MMFilesDatafile* df) {
  TRI_ASSERT(df != nullptr);

  WRITE_LOCKER(writeLocker, _filesLock);

  for (auto it = _compactors.begin(); it != _compactors.end(); ++it) {
    if ((*it) == df) {
      // and finally remove the file from the _compactors vector
      _compactors.erase(it);
      return true;
    }
  }

  // not found
  return false;
}

/// @brief remove a datafile from the list of datafiles
bool MMFilesCollection::removeDatafile(MMFilesDatafile* df) {
  TRI_ASSERT(df != nullptr);

  WRITE_LOCKER(writeLocker, _filesLock);

  for (auto it = _datafiles.begin(); it != _datafiles.end(); ++it) {
    if ((*it) == df) {
      // and finally remove the file from the _datafiles vector
      _datafiles.erase(it);
      return true;
    }
  }

  // not found
  return false;
}

/// @brief iterates over a collection
bool MMFilesCollection::iterateDatafiles(
    std::function<bool(MMFilesMarker const*, MMFilesDatafile*)> const& cb) {
  READ_LOCKER(readLocker, _filesLock);

  if (!iterateDatafilesVector(_datafiles, cb) ||
      !iterateDatafilesVector(_compactors, cb) ||
      !iterateDatafilesVector(_journals, cb)) {
    return false;
  }
  return true;
}

/// @brief iterate over all datafiles in a vector
/// the caller must hold the _filesLock
bool MMFilesCollection::iterateDatafilesVector(
    std::vector<MMFilesDatafile*> const& files,
    std::function<bool(MMFilesMarker const*, MMFilesDatafile*)> const& cb) {
  for (auto const& datafile : files) {
    datafile->sequentialAccess();
    datafile->willNeed();

    if (!TRI_IterateDatafile(datafile, cb)) {
      return false;
    }

    if (datafile->isPhysical() && datafile->isSealed()) {
      datafile->randomAccess();
    }
  }

  return true;
}

/// @brief closes the datafiles passed in the vector
bool MMFilesCollection::closeDatafiles(
    std::vector<MMFilesDatafile*> const& files) {
  bool result = true;

  for (auto const& datafile : files) {
    TRI_ASSERT(datafile != nullptr);
    if (datafile->state() == TRI_DF_STATE_CLOSED) {
      continue;
    }

    int res = datafile->close();

    if (res != TRI_ERROR_NO_ERROR) {
      result = false;
    }
  }

  return result;
}

void MMFilesCollection::getPropertiesVPack(velocypack::Builder& result) const {
  TRI_ASSERT(result.isOpenObject());
  result.add("count", VPackValue(_initialCount));
  result.add("doCompact", VPackValue(_doCompact));
  result.add("indexBuckets", VPackValue(_indexBuckets));
  result.add("isVolatile", VPackValue(_isVolatile));
  result.add("journalSize", VPackValue(_journalSize));
  result.add("path", VPackValue(_path));

  TRI_ASSERT(result.isOpenObject());
}

void MMFilesCollection::getPropertiesVPackCoordinator(
    velocypack::Builder& result) const {
  TRI_ASSERT(result.isOpenObject());
  result.add("doCompact", VPackValue(_doCompact));
  result.add("indexBuckets", VPackValue(_indexBuckets));
  result.add("journalSize", VPackValue(_journalSize));
}

void MMFilesCollection::figuresSpecific(
    std::shared_ptr<arangodb::velocypack::Builder>& builder) {
  // fills in compaction status
  char const* lastCompactionStatus = "-";
  char lastCompactionStampString[21];
  lastCompactionStampString[0] = '-';
  lastCompactionStampString[1] = '\0';

  double lastCompactionStamp;

  {
    MUTEX_LOCKER(mutexLocker, _compactionStatusLock);
    lastCompactionStatus = _lastCompactionStatus;
    lastCompactionStamp = _lastCompactionStamp;
  }

  if (lastCompactionStatus != nullptr) {
    if (lastCompactionStamp == 0.0) {
      lastCompactionStamp = TRI_microtime();
    }
    struct tm tb;
    time_t tt = static_cast<time_t>(lastCompactionStamp);
    TRI_gmtime(tt, &tb);
    strftime(&lastCompactionStampString[0], sizeof(lastCompactionStampString),
             "%Y-%m-%dT%H:%M:%SZ", &tb);
  }
  builder->add("documentReferences",
               VPackValue(_ditches.numMMFilesDocumentMMFilesDitches()));

  char const* waitingForDitch = _ditches.head();
  builder->add("waitingFor",
               VPackValue(waitingForDitch == nullptr ? "-" : waitingForDitch));

  // add datafile statistics
  MMFilesDatafileStatisticsContainer dfi = _datafileStatistics.all();
  MMFilesDatafileStatistics::CompactionStats stats = _datafileStatistics.getStats();

  builder->add("alive", VPackValue(VPackValueType::Object)); {
    builder->add("count", VPackValue(dfi.numberAlive));
    builder->add("size", VPackValue(dfi.sizeAlive));
    builder->close();  // alive
  }

  builder->add("dead", VPackValue(VPackValueType::Object)); {
    builder->add("count", VPackValue(dfi.numberDead));
    builder->add("size", VPackValue(dfi.sizeDead));
    builder->add("deletion", VPackValue(dfi.numberDeletions));
    builder->close();  // dead
  }

  builder->add("compactionStatus", VPackValue(VPackValueType::Object)); {
    builder->add("message", VPackValue(lastCompactionStatus));
    builder->add("time", VPackValue(&lastCompactionStampString[0]));

    builder->add("count", VPackValue(stats._compactionCount));
    builder->add("filesCombined", VPackValue(stats._filesCombined));
    builder->add("bytesRead", VPackValue(stats._compactionBytesRead));
    builder->add("bytesWritten", VPackValue(stats._compactionBytesWritten));
    builder->close();  // compactionStatus
  }

  // add file statistics
  READ_LOCKER(readLocker, _filesLock);

  size_t sizeDatafiles = 0;
  builder->add("datafiles", VPackValue(VPackValueType::Object));
  for (auto const& it : _datafiles) {
    sizeDatafiles += it->initSize();
  }

  builder->add("count", VPackValue(_datafiles.size()));
  builder->add("fileSize", VPackValue(sizeDatafiles));
  builder->close();  // datafiles

  size_t sizeJournals = 0;
  for (auto const& it : _journals) {
    sizeJournals += it->initSize();
  }
  builder->add("journals", VPackValue(VPackValueType::Object));
  builder->add("count", VPackValue(_journals.size()));
  builder->add("fileSize", VPackValue(sizeJournals));
  builder->close();  // journals

  size_t sizeCompactors = 0;
  for (auto const& it : _compactors) {
    sizeCompactors += it->initSize();
  }
  builder->add("compactors", VPackValue(VPackValueType::Object));
  builder->add("count", VPackValue(_compactors.size()));
  builder->add("fileSize", VPackValue(sizeCompactors));
  builder->close();  // compactors

  builder->add("revisions", VPackValue(VPackValueType::Object));
  builder->add("count", VPackValue(_revisionsCache.size()));
  builder->add("size", VPackValue(_revisionsCache.memoryUsage()));
  builder->close();  // revisions

  builder->add("lastTick", VPackValue(_maxTick));
  builder->add("uncollectedLogfileEntries",
               VPackValue(uncollectedLogfileEntries()));
}

/// @brief iterate over a vector of datafiles and pick those with a specific
/// data range
std::vector<MMFilesCollection::DatafileDescription>
MMFilesCollection::datafilesInRange(TRI_voc_tick_t dataMin,
                                    TRI_voc_tick_t dataMax) {
  std::vector<DatafileDescription> result;

  auto apply = [&dataMin, &dataMax, &result](MMFilesDatafile const* datafile,
                                             bool isJournal) {
    DatafileDescription entry = {datafile, datafile->_dataMin,
                                 datafile->_dataMax, datafile->_tickMax,
                                 isJournal};
    LOG_TOPIC(TRACE, arangodb::Logger::FIXME)
        << "checking datafile " << datafile->fid() << " with data range "
        << datafile->_dataMin << " - " << datafile->_dataMax
        << ", tick max: " << datafile->_tickMax;

    if (datafile->_dataMin == 0 || datafile->_dataMax == 0) {
      // datafile doesn't have any data
      return;
    }

    TRI_ASSERT(datafile->_tickMin <= datafile->_tickMax);
    TRI_ASSERT(datafile->_dataMin <= datafile->_dataMax);

    if (dataMax < datafile->_dataMin) {
      // datafile is newer than requested range
      return;
    }

    if (dataMin > datafile->_dataMax) {
      // datafile is older than requested range
      return;
    }

    result.emplace_back(entry);
  };

  READ_LOCKER(readLocker, _filesLock);

  for (auto& it : _datafiles) {
    apply(it, false);
  }
  for (auto& it : _journals) {
    apply(it, true);
  }

  return result;
}

bool MMFilesCollection::applyForTickRange(
    TRI_voc_tick_t dataMin, TRI_voc_tick_t dataMax,
    std::function<bool(TRI_voc_tick_t foundTick,
                       MMFilesMarker const* marker)> const& callback) {
  LOG_TOPIC(TRACE, arangodb::Logger::FIXME)
      << "getting datafiles in data range " << dataMin << " - " << dataMax;

  std::vector<DatafileDescription> datafiles =
      datafilesInRange(dataMin, dataMax);
  // now we have a list of datafiles...

  size_t const n = datafiles.size();

  for (size_t i = 0; i < n; ++i) {
    auto const& e = datafiles[i];
    MMFilesDatafile const* datafile = e._data;

    // we are reading from a journal that might be modified in parallel
    // so we must read-lock it
    CONDITIONAL_READ_LOCKER(readLocker, _filesLock, e._isJournal);

    if (!e._isJournal) {
      TRI_ASSERT(datafile->isSealed());
    }

    char const* ptr = datafile->_data;
    char const* end = ptr + datafile->currentSize();

    while (ptr < end) {
      auto const* marker = reinterpret_cast<MMFilesMarker const*>(ptr);

      if (marker->getSize() == 0) {
        // end of datafile
        break;
      }

      MMFilesMarkerType type = marker->getType();

      if (type <= TRI_DF_MARKER_MIN) {
        break;
      }

      ptr += MMFilesDatafileHelper::AlignedMarkerSize<size_t>(marker);

      if (type == TRI_DF_MARKER_BLANK) {
        // fully ignore these marker types. they don't need to be replicated,
        // but we also cannot stop iteration if we find one of these
        continue;
      }

      // get the marker's tick and check whether we should include it
      TRI_voc_tick_t foundTick = marker->getTick();

      if (foundTick <= dataMin) {
        // marker too old
        continue;
      }

      if (foundTick > dataMax) {
        // marker too new
        return false;  // hasMore = false
      }

      if (type != TRI_DF_MARKER_VPACK_DOCUMENT &&
          type != TRI_DF_MARKER_VPACK_REMOVE) {
        // found a non-data marker...

        // check if we can abort searching
        if (foundTick >= dataMax || (foundTick > e._tickMax && i == (n - 1))) {
          // fetched the last available marker
          return false;  // hasMore = false
        }

        continue;
      }

      // note the last tick we processed
      bool doAbort = false;
      if (!callback(foundTick, marker)) {
        doAbort = true;
      }

      if (foundTick >= dataMax || (foundTick >= e._tickMax && i == (n - 1))) {
        // fetched the last available marker
        return false;  // hasMore = false
      }

      if (doAbort) {
        return true;  // hasMore = true
      }
    }  // next marker in datafile
  }    // next datafile

  return false;  // hasMore = false
}

// @brief Return the number of documents in this collection
uint64_t MMFilesCollection::numberDocuments(transaction::Methods* trx) const {
  TRI_ASSERT(!ServerState::instance()->isCoordinator());
  return primaryIndex()->size();
}

void MMFilesCollection::sizeHint(transaction::Methods* trx, int64_t hint) {
  if (hint <= 0) {
    return;
  }
  primaryIndex()->resize(trx, static_cast<size_t>(hint * 1.1));
}

/// @brief report extra memory used by indexes etc.
size_t MMFilesCollection::memory() const {
  return 0;  // TODO
}

/// @brief disallow compaction of the collection
void MMFilesCollection::preventCompaction() { _compactionLock.readLock(); }

/// @brief try disallowing compaction of the collection
bool MMFilesCollection::tryPreventCompaction() {
  return _compactionLock.tryReadLock();
}

/// @brief re-allow compaction of the collection
void MMFilesCollection::allowCompaction() { _compactionLock.unlock(); }

/// @brief exclusively lock the collection for compaction
void MMFilesCollection::lockForCompaction() { _compactionLock.writeLock(); }

/// @brief try to exclusively lock the collection for compaction
bool MMFilesCollection::tryLockForCompaction() {
  return _compactionLock.tryWriteLock();
}

/// @brief signal that compaction is finished
void MMFilesCollection::finishCompaction() { _compactionLock.unlock(); }

/// @brief iterator for index open
bool MMFilesCollection::openIndex(VPackSlice const& description,
                                  transaction::Methods* trx) {
  // VelocyPack must be an index description
  if (!description.isObject()) {
    return false;
  }

  bool unused = false;
  auto idx = _logicalCollection->createIndex(trx, description, unused);

  if (idx == nullptr) {
    // error was already printed if we get here
    return false;
  }

  return true;
}

/// @brief initializes an index with a set of existing documents
void MMFilesCollection::fillIndex(
    std::shared_ptr<arangodb::basics::LocalTaskQueue> queue, transaction::Methods* trx,
    arangodb::Index* idx,
    std::shared_ptr<std::vector<std::pair<LocalDocumentId, VPackSlice>>> documents,
    bool skipPersistent) {
  TRI_ASSERT(idx->type() != Index::IndexType::TRI_IDX_TYPE_PRIMARY_INDEX);
  TRI_ASSERT(!ServerState::instance()->isCoordinator());
  if (!useSecondaryIndexes()) {
    return;
  }

  if (idx->isPersistent() && skipPersistent) {
    return;
  }

  try {
    // move task into thread pool
    std::shared_ptr<::MMFilesIndexFillerTask> worker;
    worker.reset(new ::MMFilesIndexFillerTask(queue, trx, idx, documents));
    queue->enqueue(worker);
  } catch (...) {
    // set error code
    queue->setStatus(TRI_ERROR_INTERNAL);
  }
}

uint32_t MMFilesCollection::indexBuckets() const { return _indexBuckets; }

// @brief return the primary index
// WARNING: Make sure that this LogicalCollection Instance
// is somehow protected. If it goes out of all scopes
// or it's indexes are freed the pointer returned will get invalidated.
arangodb::MMFilesPrimaryIndex* MMFilesCollection::primaryIndex() const {
  // The primary index always has iid 0
  auto primary = _logicalCollection->lookupIndex(0);
  TRI_ASSERT(primary != nullptr);

#ifdef ARANGODB_ENABLE_MAINTAINER_MODE
  if (primary->type() != Index::IndexType::TRI_IDX_TYPE_PRIMARY_INDEX) {
    LOG_TOPIC(ERR, arangodb::Logger::FIXME)
        << "got invalid indexes for collection '" << _logicalCollection->name()
        << "'";
    for (auto const& it : _indexes) {
      LOG_TOPIC(ERR, arangodb::Logger::FIXME) << "- " << it.get();
    }
  }
#endif
  TRI_ASSERT(primary->type() == Index::IndexType::TRI_IDX_TYPE_PRIMARY_INDEX);
  // the primary index must be the index at position #0
  return static_cast<arangodb::MMFilesPrimaryIndex*>(primary.get());
}

int MMFilesCollection::fillAllIndexes(transaction::Methods* trx) {
  return fillIndexes(trx, _indexes);
}

/// @brief Fill the given list of Indexes
int MMFilesCollection::fillIndexes(
    transaction::Methods* trx,
    std::vector<std::shared_ptr<arangodb::Index>> const& indexes,
    bool skipPersistent) {
  // distribute the work to index threads plus this thread
  TRI_ASSERT(!ServerState::instance()->isCoordinator());
  size_t const n = indexes.size();

  if (n == 0 || (n == 1 &&
                 indexes[0].get()->type() ==
                     Index::IndexType::TRI_IDX_TYPE_PRIMARY_INDEX)) {
    return TRI_ERROR_NO_ERROR;
  }

  bool rolledBack = false;
  auto rollbackAll = [&]() -> void {
    for (size_t i = 0; i < n; i++) {
      auto idx = indexes[i].get();
      if (idx->type() == Index::IndexType::TRI_IDX_TYPE_PRIMARY_INDEX) {
        continue;
      }
      if (idx->isPersistent()) {
        continue;
      }
      idx->unload();  // TODO: check is this safe? truncate not necessarily
                      // feasible
    }
  };

  TRI_ASSERT(n > 0);

  PerformanceLogScope logScope(
      std::string("fill-indexes-document-collection { collection: ") +
      _logicalCollection->vocbase()->name() + "/" + _logicalCollection->name() +
      " }, indexes: " + std::to_string(n - 1));

  auto poster = [](std::function<void()> fn) -> void {
    SchedulerFeature::SCHEDULER->post(fn);
  };
  auto queue = std::make_shared<arangodb::basics::LocalTaskQueue>(poster);

  try {
    TRI_ASSERT(!ServerState::instance()->isCoordinator());

    // give the index a size hint
    auto primaryIdx = primaryIndex();
    auto nrUsed = primaryIdx->size();
    for (size_t i = 0; i < n; i++) {
      auto idx = indexes[i];
      if (idx->type() == Index::IndexType::TRI_IDX_TYPE_PRIMARY_INDEX) {
        continue;
      }
      idx.get()->sizeHint(trx, nrUsed);
    }

    // process documents a million at a time
    size_t blockSize = 1024 * 1024 * 1;

    if (nrUsed < blockSize) {
      blockSize = nrUsed;
    }
    if (blockSize == 0) {
      blockSize = 1;
    }

    auto documentsPtr = std::make_shared<std::vector<std::pair<LocalDocumentId, VPackSlice>>>();
    std::vector<std::pair<LocalDocumentId, VPackSlice>>& documents = *documentsPtr.get();
    documents.reserve(blockSize);

    auto insertInAllIndexes = [&]() -> void {
      for (size_t i = 0; i < n; ++i) {
        auto idx = indexes[i];
        if (idx->type() == Index::IndexType::TRI_IDX_TYPE_PRIMARY_INDEX) {
          continue;
        }
        fillIndex(queue, trx, idx.get(), documentsPtr, skipPersistent);
      }

      queue->dispatchAndWait();

      if (queue->status() != TRI_ERROR_NO_ERROR) {
        rollbackAll();
        rolledBack = true;
      }
    };

    if (nrUsed > 0) {
      arangodb::basics::BucketPosition position;
      uint64_t total = 0;

      while (true) {
        MMFilesSimpleIndexElement element =
            primaryIdx->lookupSequential(trx, position, total);

        if (!element) {
          break;
        }

        LocalDocumentId const documentId = element.localDocumentId();

        uint8_t const* vpack = lookupDocumentVPack(documentId);
        if (vpack != nullptr) {
          documents.emplace_back(std::make_pair(documentId, VPackSlice(vpack)));

          if (documents.size() == blockSize) {
            // now actually fill the secondary indexes
            insertInAllIndexes();
            if (queue->status() != TRI_ERROR_NO_ERROR) {
              break;
            }
            documents.clear();
          }
        }
      }
    }

    // process the remainder of the documents
    if (queue->status() == TRI_ERROR_NO_ERROR && !documents.empty()) {
      insertInAllIndexes();
    }
  } catch (arangodb::basics::Exception const& ex) {
    queue->setStatus(ex.code());
    LOG_TOPIC(WARN, arangodb::Logger::FIXME)
        << "caught exception while filling indexes: " << ex.what();
  } catch (std::bad_alloc const&) {
    queue->setStatus(TRI_ERROR_OUT_OF_MEMORY);
  } catch (std::exception const& ex) {
    LOG_TOPIC(WARN, arangodb::Logger::FIXME)
        << "caught exception while filling indexes: " << ex.what();
    queue->setStatus(TRI_ERROR_INTERNAL);
  } catch (...) {
    LOG_TOPIC(WARN, arangodb::Logger::FIXME)
        << "caught unknown exception while filling indexes";
    queue->setStatus(TRI_ERROR_INTERNAL);
  }

  if (queue->status() != TRI_ERROR_NO_ERROR && !rolledBack) {
    try {
      rollbackAll();
    } catch (...) {
    }
  }

  return queue->status();
}

/// @brief opens an existing collection
int MMFilesCollection::openWorker(bool ignoreErrors) {
  auto vocbase = _logicalCollection->vocbase();
  PerformanceLogScope logScope(std::string("open-collection { collection: ") +
                               vocbase->name() + "/" +
                               _logicalCollection->name() + " }");

  try {
    // check for journals and datafiles
    MMFilesEngine* engine = static_cast<MMFilesEngine*>(EngineSelectorFeature::ENGINE);
    int res = engine->openCollection(vocbase, _logicalCollection, ignoreErrors);

    if (res != TRI_ERROR_NO_ERROR) {
      LOG_TOPIC(DEBUG, arangodb::Logger::FIXME) << "cannot open '" << path()
                                                << "', check failed";
      return res;
    }

    return TRI_ERROR_NO_ERROR;
  } catch (basics::Exception const& ex) {
    LOG_TOPIC(ERR, arangodb::Logger::FIXME)
        << "cannot load collection parameter file '" << path()
        << "': " << ex.what();
    return ex.code();
  } catch (std::exception const& ex) {
    LOG_TOPIC(ERR, arangodb::Logger::FIXME)
        << "cannot load collection parameter file '" << path()
        << "': " << ex.what();
    return TRI_ERROR_INTERNAL;
  }
}

void MMFilesCollection::open(bool ignoreErrors) {
  VPackBuilder builder;
  StorageEngine* engine = EngineSelectorFeature::ENGINE;
  auto vocbase = _logicalCollection->vocbase();
  auto cid = _logicalCollection->cid();
  engine->getCollectionInfo(vocbase, cid, builder, true, 0);

  VPackSlice initialCount =
      builder.slice().get(std::vector<std::string>({"parameters", "count"}));
  if (initialCount.isNumber()) {
    int64_t count = initialCount.getNumber<int64_t>();
    if (count > 0) {
      _initialCount = count;
    }
  }

  PerformanceLogScope logScope(
      std::string("open-document-collection { collection: ") + vocbase->name() +
      "/" + _logicalCollection->name() + " }");

  int res = openWorker(ignoreErrors);

  if (res != TRI_ERROR_NO_ERROR) {
    THROW_ARANGO_EXCEPTION_MESSAGE(
        res,
        std::string("cannot open document collection from path '") + path() +
            "': " + TRI_errno_string(res));
  }

  arangodb::SingleCollectionTransaction trx(
      arangodb::transaction::StandaloneContext::Create(vocbase), cid,
      AccessMode::Type::READ);
  // the underlying collections must not be locked here because the "load"
  // routine can be invoked from any other place, e.g. from an AQL query
  trx.addHint(transaction::Hints::Hint::LOCK_NEVER);

  {
    PerformanceLogScope logScope(std::string("iterate-markers { collection: ") +
                                 vocbase->name() + "/" +
                                 _logicalCollection->name() + " }");
    // iterate over all markers of the collection
    res = iterateMarkersOnLoad(&trx);

    if (res != TRI_ERROR_NO_ERROR) {
      THROW_ARANGO_EXCEPTION_MESSAGE(
          res,
          std::string("cannot iterate data of document collection: ") +
              TRI_errno_string(res));
    }
  }

  // build the indexes meta-data, but do not fill the indexes yet
  {
    auto old = useSecondaryIndexes();

    // turn filling of secondary indexes off. we're now only interested in
    // getting
    // the indexes' definition. we'll fill them below ourselves.
    useSecondaryIndexes(false);

    try {
      detectIndexes(&trx);
      useSecondaryIndexes(old);
    } catch (basics::Exception const& ex) {
      useSecondaryIndexes(old);
      THROW_ARANGO_EXCEPTION_MESSAGE(
          ex.code(),
          std::string("cannot initialize collection indexes: ") + ex.what());
    } catch (std::exception const& ex) {
      useSecondaryIndexes(old);
      THROW_ARANGO_EXCEPTION_MESSAGE(
          TRI_ERROR_INTERNAL,
          std::string("cannot initialize collection indexes: ") + ex.what());
    } catch (...) {
      useSecondaryIndexes(old);
      THROW_ARANGO_EXCEPTION_MESSAGE(
          TRI_ERROR_INTERNAL,
          "cannot initialize collection indexes: unknown exception");
    }
  }

  if (!engine->inRecovery()) {
    // build the index structures, and fill the indexes
    fillIndexes(&trx, _indexes);
  }

  // successfully opened collection. now adjust version number
  if (_logicalCollection->version() != LogicalCollection::VERSION_31 &&
      !_revisionError &&
      application_features::ApplicationServer::server
          ->getFeature<DatabaseFeature>("Database")
          ->check30Revisions()) {
    _logicalCollection->setVersion(LogicalCollection::VERSION_31);
    bool const doSync =
        application_features::ApplicationServer::getFeature<DatabaseFeature>(
            "Database")
            ->forceSyncProperties();
    StorageEngine* engine = EngineSelectorFeature::ENGINE;
    engine->changeCollection(_logicalCollection->vocbase(),
                             _logicalCollection->cid(), _logicalCollection,
                             doSync);
  }
}

/// @brief iterate all markers of the collection
int MMFilesCollection::iterateMarkersOnLoad(transaction::Methods* trx) {
  // initialize state for iteration
  OpenIteratorState openState(_logicalCollection, trx);

  if (_initialCount != -1) {
    _revisionsCache.sizeHint(_initialCount);
    sizeHint(trx, _initialCount);
    openState._initialCount = _initialCount;
  }

  // read all documents and fill primary index
  auto cb = [&openState](MMFilesMarker const* marker,
                         MMFilesDatafile* datafile) -> bool {
    return OpenIterator(marker, &openState, datafile);
  };

  iterateDatafiles(cb);

  LOG_TOPIC(TRACE, arangodb::Logger::FIXME)
      << "found " << openState._documents << " document markers, "
      << openState._deletions << " deletion markers for collection '"
      << _logicalCollection->name() << "'";

  if (_logicalCollection->version() <= LogicalCollection::VERSION_30 &&
      _lastRevision >= static_cast<TRI_voc_rid_t>(2016ULL - 1970ULL) * 1000ULL *
                           60ULL * 60ULL * 24ULL * 365ULL &&
      application_features::ApplicationServer::server
          ->getFeature<DatabaseFeature>("Database")
          ->check30Revisions()) {
    // a collection from 3.0 or earlier with a _rev value that is higher than we
    // can handle safely
    setRevisionError();

    LOG_TOPIC(WARN, arangodb::Logger::FIXME)
        << "collection '" << _logicalCollection->name()
        << "' contains _rev values that are higher than expected for an "
           "ArangoDB 3.1 database. If this collection was created or used with "
           "a pre-release or development version of ArangoDB 3.1, please "
           "restart the server with option '--database.check-30-revisions "
           "false' to suppress this warning. If this collection was created "
           "with an ArangoDB 3.0, please dump the 3.0 database with arangodump "
           "and restore it in 3.1 with arangorestore.";
    if (application_features::ApplicationServer::server
            ->getFeature<DatabaseFeature>("Database")
            ->fail30Revisions()) {
      THROW_ARANGO_EXCEPTION_MESSAGE(
          TRI_ERROR_ARANGO_CORRUPTED_DATAFILE,
          std::string("collection '") + _logicalCollection->name() +
              "' contains _rev values from 3.0 and needs to be migrated using "
              "dump/restore");
    }
  }

  // update the real statistics for the collection
  try {
    for (auto& it : openState._stats) {
      createStats(it.first, *(it.second));
    }
  } catch (basics::Exception const& ex) {
    return ex.code();
  } catch (...) {
    return TRI_ERROR_INTERNAL;
  }

  return TRI_ERROR_NO_ERROR;
}

LocalDocumentId MMFilesCollection::lookupKey(transaction::Methods *trx,
                                                     VPackSlice const& key) {
  MMFilesPrimaryIndex *index = primaryIndex();
  MMFilesSimpleIndexElement element = index->lookupKey(trx, key);
  return element ? LocalDocumentId(element.localDocumentId()) : LocalDocumentId();
}

Result MMFilesCollection::read(transaction::Methods* trx, VPackSlice const& key,
                               ManagedDocumentResult& result, bool lock) {
  TRI_IF_FAILURE("ReadDocumentNoLock") {
    // test what happens if no lock can be acquired
    return Result(TRI_ERROR_DEBUG);
  }

  TRI_IF_FAILURE("ReadDocumentNoLockExcept") {
    THROW_ARANGO_EXCEPTION(TRI_ERROR_DEBUG);
  }

  bool const useDeadlockDetector =
      (lock && !trx->isSingleOperationTransaction() && !trx->state()->hasHint(transaction::Hints::Hint::NO_DLD));
  MMFilesCollectionReadLocker collectionLocker(this, useDeadlockDetector, lock);

  Result res = lookupDocument(trx, key, result);

  if (res.fail()) {
    return res;
  }

  // we found a document
  return Result(TRI_ERROR_NO_ERROR);
}

Result MMFilesCollection::read(transaction::Methods* trx, StringRef const& key,
                               ManagedDocumentResult& result, bool lock){
  // copy string into a vpack string
  transaction::BuilderLeaser builder(trx);
  builder->add(VPackValuePair(key.data(), key.size(), VPackValueType::String));
  return read(trx, builder->slice(), result, lock);
}

bool MMFilesCollection::readDocument(transaction::Methods* trx,
                                     LocalDocumentId const& documentId,
                                     ManagedDocumentResult& result) {
  uint8_t const* vpack = lookupDocumentVPack(documentId);
  if (vpack != nullptr) {
    result.setUnmanaged(vpack, documentId);
    return true;
  }
  return false;
}

bool MMFilesCollection::readDocumentWithCallback(transaction::Methods* trx,
                                                 LocalDocumentId const& documentId,
                                                 IndexIterator::DocumentCallback const& cb) {
  uint8_t const* vpack = lookupDocumentVPack(documentId);
  if (vpack != nullptr) {
    cb(documentId, VPackSlice(vpack));
    return true;
  }
  return false;
}

size_t MMFilesCollection::readDocumentWithCallback(transaction::Methods* trx,
                                                   std::vector<std::pair<LocalDocumentId, uint8_t const*>>& documentIds,
                                                   IndexIterator::DocumentCallback const& cb) {
  size_t count = 0;
  batchLookupRevisionVPack(documentIds);
  for (auto const& it : documentIds) {
    if (it.second) {
      cb(it.first, VPackSlice(it.second));
      ++count;
    }
  }
  return count;
}

bool MMFilesCollection::readDocumentConditional(
    transaction::Methods* trx, LocalDocumentId const& documentId,
    TRI_voc_tick_t maxTick, ManagedDocumentResult& result) {
  TRI_ASSERT(documentId.isSet());
  uint8_t const* vpack =
      lookupDocumentVPackConditional(documentId, maxTick, true);
  if (vpack != nullptr) {
    result.setUnmanaged(vpack, documentId);
    return true;
  }
  return false;
}

void MMFilesCollection::prepareIndexes(VPackSlice indexesSlice) {
  TRI_ASSERT(indexesSlice.isArray());
  if (indexesSlice.length() == 0) {
    createInitialIndexes();
  }

  bool foundPrimary = false;
  bool foundEdge = false;

  for (auto const& it : VPackArrayIterator(indexesSlice)) {
    auto const& s = it.get("type");
    if (s.isString()) {
      std::string const type = s.copyString();
      if (type == "primary") {
        foundPrimary = true;
      } else if (type == "edge") {
        foundEdge = true;
      }
    }
  }
  for (auto const& idx : _indexes) {
    if (idx->type() == Index::IndexType::TRI_IDX_TYPE_PRIMARY_INDEX) {
      foundPrimary = true;
    } else if (_logicalCollection->type() == TRI_COL_TYPE_EDGE &&
               idx->type() == Index::IndexType::TRI_IDX_TYPE_EDGE_INDEX) {
      foundEdge = true;
    }
  }

  if (!foundPrimary ||
      (!foundEdge && _logicalCollection->type() == TRI_COL_TYPE_EDGE)) {
    // we still do not have any of the default indexes, so create them now
    createInitialIndexes();
  }

  StorageEngine* engine = EngineSelectorFeature::ENGINE;
  IndexFactory const* idxFactory = engine->indexFactory();
  TRI_ASSERT(idxFactory != nullptr);

  for (auto const& v : VPackArrayIterator(indexesSlice)) {
    if (arangodb::basics::VelocyPackHelper::getBooleanValue(v, "error",
                                                            false)) {
      // We have an error here.
      // Do not add index.
      // TODO Handle Properly
      continue;
    }

    auto idx =
        idxFactory->prepareIndexFromSlice(v, false, _logicalCollection, true);

    if (ServerState::instance()->isRunningInCluster()) {
      addIndexCoordinator(idx);
    } else {
      addIndexLocal(idx);
    }
  }

  TRI_ASSERT(!_indexes.empty());

  if (_indexes[0]->type() != Index::IndexType::TRI_IDX_TYPE_PRIMARY_INDEX ||
      (_logicalCollection->type() == TRI_COL_TYPE_EDGE &&
       (_indexes.size() < 2 || _indexes[1]->type() != Index::IndexType::TRI_IDX_TYPE_EDGE_INDEX))) {
#ifdef ARANGODB_ENABLE_MAINTAINER_MODE
    for (auto const& it : _indexes) {
      LOG_TOPIC(ERR, arangodb::Logger::FIXME) << "- " << it.get();
    }
#endif
    std::string errorMsg("got invalid indexes for collection '");
    errorMsg.append(_logicalCollection->name());
    errorMsg.push_back('\'');
    THROW_ARANGO_EXCEPTION_MESSAGE(TRI_ERROR_INTERNAL, errorMsg);
  }

#ifdef ARANGODB_ENABLE_MAINTAINER_MODE
  {
    bool foundPrimary = false;
    for (auto const& it : _indexes) {
      if (it->type() == Index::IndexType::TRI_IDX_TYPE_PRIMARY_INDEX) {
        if (foundPrimary) {
          std::string errorMsg("found multiple primary indexes for collection '");
          errorMsg.append(_logicalCollection->name());
          errorMsg.push_back('\'');
          THROW_ARANGO_EXCEPTION_MESSAGE(TRI_ERROR_INTERNAL, errorMsg);
        }
        foundPrimary = true;
      }
    }
  }
#endif
}

/// @brief creates the initial indexes for the collection
void MMFilesCollection::createInitialIndexes() {
  if (!_indexes.empty()) {
    return;
  }

  std::vector<std::shared_ptr<arangodb::Index>> systemIndexes;
  StorageEngine* engine = EngineSelectorFeature::ENGINE;
  IndexFactory const* idxFactory = engine->indexFactory();
  TRI_ASSERT(idxFactory != nullptr);

  idxFactory->fillSystemIndexes(_logicalCollection, systemIndexes);
  for (auto const& it : systemIndexes) {
    addIndex(it);
  }
}

std::shared_ptr<Index> MMFilesCollection::lookupIndex(
    VPackSlice const& info) const {
  TRI_ASSERT(info.isObject());

  // extract type
  VPackSlice value = info.get("type");

  if (!value.isString()) {
    // Compatibility with old v8-vocindex.
    THROW_ARANGO_EXCEPTION_MESSAGE(TRI_ERROR_INTERNAL, "invalid index definition");
  }

  std::string tmp = value.copyString();
  arangodb::Index::IndexType const type = arangodb::Index::type(tmp.c_str());

  for (auto const& idx : _indexes) {
    if (idx->type() == type) {
      // Only check relevant indices
      if (idx->matchesDefinition(info)) {
        // We found an index for this definition.
        return idx;
      }
    }
  }
  return nullptr;
}

std::shared_ptr<Index> MMFilesCollection::createIndex(transaction::Methods* trx,
                                                      VPackSlice const& info,
                                                      bool& created) {
  // TODO Get LOCK for the vocbase
  auto idx = lookupIndex(info);
  if (idx != nullptr) {
    created = false;
    // We already have this index.
    return idx;
  }

  StorageEngine* engine = EngineSelectorFeature::ENGINE;
  IndexFactory const* idxFactory = engine->indexFactory();
  TRI_ASSERT(idxFactory != nullptr);

  // We are sure that we do not have an index of this type.
  // We also hold the lock.
  // Create it

  idx =
      idxFactory->prepareIndexFromSlice(info, true, _logicalCollection, false);
  TRI_ASSERT(idx != nullptr);
  if (ServerState::instance()->isCoordinator()) {
    // In the coordinator case we do not fill the index
    // We only inform the others.
    addIndexCoordinator(idx);
    created = true;
    return idx;
  }

  int res = saveIndex(trx, idx);

  if (res != TRI_ERROR_NO_ERROR) {
    THROW_ARANGO_EXCEPTION(res);
  }

#if USE_PLAN_CACHE
  arangodb::aql::PlanCache::instance()->invalidate(
      _logicalCollection->vocbase());
#endif
  // Until here no harm is done if sth fails. The shared ptr will clean up. if
  // left before

  addIndexLocal(idx);
  {
    bool const doSync =
        application_features::ApplicationServer::getFeature<DatabaseFeature>(
            "Database")
            ->forceSyncProperties();
    VPackBuilder builder =
        _logicalCollection->toVelocyPackIgnore({"path", "statusString"}, true, true);
    _logicalCollection->updateProperties(builder.slice(), doSync);
  }
  created = true;
  return idx;
}

/// @brief Persist an index information to file
int MMFilesCollection::saveIndex(transaction::Methods* trx,
                                 std::shared_ptr<arangodb::Index> idx) {
  TRI_ASSERT(!ServerState::instance()->isCoordinator());
  // we cannot persist PrimaryIndex
  TRI_ASSERT(idx->type() != Index::IndexType::TRI_IDX_TYPE_PRIMARY_INDEX);
  std::vector<std::shared_ptr<arangodb::Index>> indexListLocal;
  indexListLocal.emplace_back(idx);

  int res = fillIndexes(trx, indexListLocal, false);

  if (res != TRI_ERROR_NO_ERROR) {
    return res;
  }

  std::shared_ptr<VPackBuilder> builder;
  try {
    builder = idx->toVelocyPack(false, true);
  } catch (arangodb::basics::Exception const& ex) {
    return ex.code();
  } catch (...) {
    LOG_TOPIC(ERR, arangodb::Logger::FIXME) << "cannot save index definition";
    return TRI_ERROR_INTERNAL;
  }
  if (builder == nullptr) {
    LOG_TOPIC(ERR, arangodb::Logger::FIXME) << "cannot save index definition";
    return TRI_ERROR_OUT_OF_MEMORY;
  }
  auto vocbase = _logicalCollection->vocbase();
  auto collectionId = _logicalCollection->cid();
  VPackSlice data = builder->slice();

  StorageEngine* engine = EngineSelectorFeature::ENGINE;
  engine->createIndex(vocbase, collectionId, idx->id(), data);

  if (!engine->inRecovery()) {
    // We need to write an index marker
    try {
      MMFilesCollectionMarker marker(TRI_DF_MARKER_VPACK_CREATE_INDEX,
                                     vocbase->id(), collectionId, data);

      MMFilesWalSlotInfoCopy slotInfo =
          MMFilesLogfileManager::instance()->allocateAndWrite(marker, false);
      res = slotInfo.errorCode;
    } catch (arangodb::basics::Exception const& ex) {
      res = ex.code();
    } catch (...) {
      res = TRI_ERROR_INTERNAL;
    }
  }
  return res;
}

bool MMFilesCollection::addIndex(std::shared_ptr<arangodb::Index> idx) {
  auto const id = idx->id();
  for (auto const& it : _indexes) {
    if (it->id() == id) {
      // already have this particular index. do not add it again
      return false;
    }
  }

  TRI_UpdateTickServer(static_cast<TRI_voc_tick_t>(id));

  _indexes.emplace_back(idx);
  return true;
}

void MMFilesCollection::addIndexLocal(std::shared_ptr<arangodb::Index> idx) {
  // primary index must be added at position 0
  TRI_ASSERT(idx->type() != arangodb::Index::TRI_IDX_TYPE_PRIMARY_INDEX ||
             _indexes.empty());

  if (!addIndex(idx)) {
    return;
  }

  // update statistics
  if (idx->isPersistent()) {
    ++_persistentIndexes;
  }
}

void MMFilesCollection::addIndexCoordinator(
    std::shared_ptr<arangodb::Index> idx) {
  addIndex(idx);
}

int MMFilesCollection::restoreIndex(transaction::Methods* trx,
                                    VPackSlice const& info,
                                    std::shared_ptr<arangodb::Index>& idx) {
  // The coordinator can never get into this state!
  TRI_ASSERT(!ServerState::instance()->isCoordinator());
  idx.reset();  // Clear it to make sure.
  if (!info.isObject()) {
    return TRI_ERROR_INTERNAL;
  }

  // We create a new Index object to make sure that the index
  // is not handed out except for a successful case.
  std::shared_ptr<Index> newIdx;
  try {
    StorageEngine* engine = EngineSelectorFeature::ENGINE;
    IndexFactory const* idxFactory = engine->indexFactory();
    TRI_ASSERT(idxFactory != nullptr);
    newIdx = idxFactory->prepareIndexFromSlice(info, false, _logicalCollection,
                                               false);
  } catch (arangodb::basics::Exception const& e) {
    // Something with index creation went wrong.
    // Just report.
    return e.code();
  }
  TRI_ASSERT(newIdx != nullptr);

  TRI_UpdateTickServer(newIdx->id());

  auto const id = newIdx->id();
  for (auto& it : _indexes) {
    if (it->id() == id) {
      // index already exists
      idx = it;
      return TRI_ERROR_NO_ERROR;
    }
  }

  TRI_ASSERT(newIdx.get()->type() !=
             Index::IndexType::TRI_IDX_TYPE_PRIMARY_INDEX);
  std::vector<std::shared_ptr<arangodb::Index>> indexListLocal;
  indexListLocal.emplace_back(newIdx);

  int res = fillIndexes(trx, indexListLocal, false);

  if (res != TRI_ERROR_NO_ERROR) {
    return res;
  }

  addIndexLocal(newIdx);
  idx = newIdx;
  return TRI_ERROR_NO_ERROR;
}

bool MMFilesCollection::dropIndex(TRI_idx_iid_t iid) {
  if (iid == 0) {
    // invalid index id or primary index
    events::DropIndex("", std::to_string(iid), TRI_ERROR_NO_ERROR);
    return true;
  }
  auto vocbase = _logicalCollection->vocbase();

  if (!removeIndex(iid)) {
    // We tried to remove an index that does not exist
    events::DropIndex("", std::to_string(iid),
                      TRI_ERROR_ARANGO_INDEX_NOT_FOUND);
    return false;
  }

  auto cid = _logicalCollection->cid();
  MMFilesEngine* engine = static_cast<MMFilesEngine*>(EngineSelectorFeature::ENGINE);
  engine->dropIndex(vocbase, cid, iid);
  {
    bool const doSync =
        application_features::ApplicationServer::getFeature<DatabaseFeature>(
            "Database")
            ->forceSyncProperties();
    VPackBuilder builder =
        _logicalCollection->toVelocyPackIgnore({"path", "statusString"}, true, true);
    _logicalCollection->updateProperties(builder.slice(), doSync);
  }

  if (!engine->inRecovery()) {
    int res = TRI_ERROR_NO_ERROR;

    VPackBuilder markerBuilder;
    markerBuilder.openObject();
    markerBuilder.add("id", VPackValue(std::to_string(iid)));
    markerBuilder.close();
    engine->dropIndexWalMarker(vocbase, cid, markerBuilder.slice(), true, res);

    if (res == TRI_ERROR_NO_ERROR) {
      events::DropIndex("", std::to_string(iid), TRI_ERROR_NO_ERROR);
    } else {
      LOG_TOPIC(WARN, arangodb::Logger::FIXME)
          << "could not save index drop marker in log: "
          << TRI_errno_string(res);
      events::DropIndex("", std::to_string(iid), res);
    }
  }
  return true;
}

/// @brief removes an index by id
bool MMFilesCollection::removeIndex(TRI_idx_iid_t iid) {
  size_t const n = _indexes.size();

  for (size_t i = 0; i < n; ++i) {
    auto idx = _indexes[i];

    if (!idx->canBeDropped()) {
      continue;
    }

    if (idx->id() == iid) {
      // found!
      idx->drop();

      _indexes.erase(_indexes.begin() + i);

      // update statistics
      if (idx->isPersistent()) {
        --_persistentIndexes;
      }

      return true;
    }
  }

  // not found
  return false;
}

std::unique_ptr<IndexIterator> MMFilesCollection::getAllIterator(
    transaction::Methods* trx, ManagedDocumentResult* mdr, bool reverse) const {
  return std::unique_ptr<IndexIterator>(
      primaryIndex()->allIterator(trx, mdr, reverse));
}

std::unique_ptr<IndexIterator> MMFilesCollection::getAnyIterator(
    transaction::Methods* trx, ManagedDocumentResult* mdr) const {
  return std::unique_ptr<IndexIterator>(primaryIndex()->anyIterator(trx, mdr));
}

void MMFilesCollection::invokeOnAllElements(
    transaction::Methods* trx,
    std::function<bool(LocalDocumentId const&)> callback) {
  primaryIndex()->invokeOnAllElements(callback);
}

/// @brief read locks a collection, with a timeout (in µseconds)
int MMFilesCollection::lockRead(bool useDeadlockDetector, double timeout) {
  if (CollectionLockState::_noLockHeaders != nullptr) {
    auto it =
        CollectionLockState::_noLockHeaders->find(_logicalCollection->name());
    if (it != CollectionLockState::_noLockHeaders->end()) {
      // do not lock by command
      // LOCKING-DEBUG
      // std::cout << "BeginReadTimed blocked: " << _name <<
      // std::endl;
      return TRI_ERROR_NO_ERROR;
    }
  }

  // LOCKING-DEBUG
  // std::cout << "BeginReadTimed: " << _name << std::endl;
  int iterations = 0;
  bool wasBlocked = false;
  uint64_t waitTime = 0;  // indicate that times uninitialized
  double startTime = 0.0;

  while (true) {
    TRY_READ_LOCKER(locker, _dataLock);

    if (locker.isLocked()) {
      // when we are here, we've got the read lock
      if (useDeadlockDetector) {
        _logicalCollection->vocbase()->_deadlockDetector.addReader(
            _logicalCollection, wasBlocked);
      }

      // keep lock and exit loop
      locker.steal();
      return TRI_ERROR_NO_ERROR;
    }

    if (useDeadlockDetector) {
      try {
        if (!wasBlocked) {
          // insert reader
          wasBlocked = true;
          if (_logicalCollection->vocbase()->_deadlockDetector.setReaderBlocked(
                  _logicalCollection) == TRI_ERROR_DEADLOCK) {
            // deadlock
            LOG_TOPIC(TRACE, arangodb::Logger::FIXME)
                << "deadlock detected while trying to acquire read-lock "
                   "on collection '"
                << _logicalCollection->name() << "'";
            return TRI_ERROR_DEADLOCK;
          }
          LOG_TOPIC(TRACE, arangodb::Logger::FIXME)
              << "waiting for read-lock on collection '"
              << _logicalCollection->name() << "'";
          // fall-through intentional
        } else if (++iterations >= 5) {
          // periodically check for deadlocks
          TRI_ASSERT(wasBlocked);
          iterations = 0;
          if (_logicalCollection->vocbase()->_deadlockDetector.detectDeadlock(
                  _logicalCollection, false) == TRI_ERROR_DEADLOCK) {
            // deadlock
            _logicalCollection->vocbase()->_deadlockDetector.unsetReaderBlocked(
                _logicalCollection);
            LOG_TOPIC(TRACE, arangodb::Logger::FIXME)
                << "deadlock detected while trying to acquire read-lock "
                   "on collection '"
                << _logicalCollection->name() << "'";
            return TRI_ERROR_DEADLOCK;
          }
        }
      } catch (...) {
        // clean up!
        if (wasBlocked) {
          _logicalCollection->vocbase()->_deadlockDetector.unsetReaderBlocked(
              _logicalCollection);
        }
        // always exit
        return TRI_ERROR_OUT_OF_MEMORY;
      }
    }

    double now = TRI_microtime();

    if (waitTime == 0) {  // initialize times
      // set end time for lock waiting
      if (timeout <= 0.0) {
        timeout = defaultLockTimeout;
      }
      startTime = now;
      waitTime = 1;
    }

    if (now > startTime + timeout) {
      if (useDeadlockDetector) {
        _logicalCollection->vocbase()->_deadlockDetector.unsetReaderBlocked(
            _logicalCollection);
      }
      LOG_TOPIC(TRACE, arangodb::Logger::FIXME)
          << "timed out after " << timeout
          << " s waiting for read-lock on collection '"
          << _logicalCollection->name() << "'";
      return TRI_ERROR_LOCK_TIMEOUT;
    }

    if (now - startTime < 0.001) {
      std::this_thread::yield();
    } else {
      usleep(static_cast<TRI_usleep_t>(waitTime));
      if (waitTime < 32) {
        waitTime *= 2;
      }
    }
  }
}

/// @brief write locks a collection, with a timeout
int MMFilesCollection::lockWrite(bool useDeadlockDetector, double timeout) {
  if (CollectionLockState::_noLockHeaders != nullptr) {
    auto it =
        CollectionLockState::_noLockHeaders->find(_logicalCollection->name());
    if (it != CollectionLockState::_noLockHeaders->end()) {
      // do not lock by command
      // LOCKING-DEBUG
      // std::cout << "BeginWriteTimed blocked: " << _name <<
      // std::endl;
      return TRI_ERROR_NO_ERROR;
    }
  }

  // LOCKING-DEBUG
  // std::cout << "BeginWriteTimed: " << document->_info._name << std::endl;
  int iterations = 0;
  bool wasBlocked = false;
  uint64_t waitTime = 0;  // indicate that times uninitialized
  double startTime = 0.0;

  while (true) {
    TRY_WRITE_LOCKER(locker, _dataLock);

    if (locker.isLocked()) {
      // register writer
      if (useDeadlockDetector) {
        _logicalCollection->vocbase()->_deadlockDetector.addWriter(
            _logicalCollection, wasBlocked);
      }
      // keep lock and exit loop
      locker.steal();
      return TRI_ERROR_NO_ERROR;
    }

    if (useDeadlockDetector) {
      try {
        if (!wasBlocked) {
          // insert writer
          wasBlocked = true;
          if (_logicalCollection->vocbase()->_deadlockDetector.setWriterBlocked(
                  _logicalCollection) == TRI_ERROR_DEADLOCK) {
            // deadlock
            LOG_TOPIC(TRACE, arangodb::Logger::FIXME)
                << "deadlock detected while trying to acquire "
                   "write-lock on collection '"
                << _logicalCollection->name() << "'";
            return TRI_ERROR_DEADLOCK;
          }
          LOG_TOPIC(TRACE, arangodb::Logger::FIXME)
              << "waiting for write-lock on collection '"
              << _logicalCollection->name() << "'";
        } else if (++iterations >= 5) {
          // periodically check for deadlocks
          TRI_ASSERT(wasBlocked);
          iterations = 0;
          if (_logicalCollection->vocbase()->_deadlockDetector.detectDeadlock(
                  _logicalCollection, true) == TRI_ERROR_DEADLOCK) {
            // deadlock
            _logicalCollection->vocbase()->_deadlockDetector.unsetWriterBlocked(
                _logicalCollection);
            LOG_TOPIC(TRACE, arangodb::Logger::FIXME)
                << "deadlock detected while trying to acquire "
                   "write-lock on collection '"
                << _logicalCollection->name() << "'";
            return TRI_ERROR_DEADLOCK;
          }
        }
      } catch (...) {
        // clean up!
        if (wasBlocked) {
          _logicalCollection->vocbase()->_deadlockDetector.unsetWriterBlocked(
              _logicalCollection);
        }
        // always exit
        return TRI_ERROR_OUT_OF_MEMORY;
      }
    }

    double now = TRI_microtime();

    if (waitTime == 0) {  // initialize times
      // set end time for lock waiting
      if (timeout <= 0.0) {
        timeout = defaultLockTimeout;
      }
      startTime = now;
      waitTime = 1;
    }

    if (now > startTime + timeout) {
      if (useDeadlockDetector) {
        _logicalCollection->vocbase()->_deadlockDetector.unsetWriterBlocked(
            _logicalCollection);
      }
      LOG_TOPIC(TRACE, arangodb::Logger::FIXME)
          << "timed out after " << timeout
          << " s waiting for write-lock on collection '"
          << _logicalCollection->name() << "'";
      return TRI_ERROR_LOCK_TIMEOUT;
    }

    if (now - startTime < 0.001) {
      std::this_thread::yield();
    } else {
      usleep(static_cast<TRI_usleep_t>(waitTime));
      if (waitTime < 32) {
        waitTime *= 2;
      }
    }
  }
}

/// @brief read unlocks a collection
int MMFilesCollection::unlockRead(bool useDeadlockDetector) {
  if (CollectionLockState::_noLockHeaders != nullptr) {
    auto it =
        CollectionLockState::_noLockHeaders->find(_logicalCollection->name());
    if (it != CollectionLockState::_noLockHeaders->end()) {
      // do not lock by command
      // LOCKING-DEBUG
      // std::cout << "EndRead blocked: " << _name << std::endl;
      return TRI_ERROR_NO_ERROR;
    }
  }

  if (useDeadlockDetector) {
    // unregister reader
    try {
      _logicalCollection->vocbase()->_deadlockDetector.unsetReader(
          _logicalCollection);
    } catch (...) {
    }
  }

  // LOCKING-DEBUG
  // std::cout << "EndRead: " << _name << std::endl;
  _dataLock.unlockRead();

  return TRI_ERROR_NO_ERROR;
}

/// @brief write unlocks a collection
int MMFilesCollection::unlockWrite(bool useDeadlockDetector) {
  if (CollectionLockState::_noLockHeaders != nullptr) {
    auto it =
        CollectionLockState::_noLockHeaders->find(_logicalCollection->name());
    if (it != CollectionLockState::_noLockHeaders->end()) {
      // do not lock by command
      // LOCKING-DEBUG
      // std::cout << "EndWrite blocked: " << _name <<
      // std::endl;
      return TRI_ERROR_NO_ERROR;
    }
  }

  if (useDeadlockDetector) {
    // unregister writer
    try {
      _logicalCollection->vocbase()->_deadlockDetector.unsetWriter(
          _logicalCollection);
    } catch (...) {
      // must go on here to unlock the lock
    }
  }

  // LOCKING-DEBUG
  // std::cout << "EndWrite: " << _name << std::endl;
  _dataLock.unlockWrite();

  return TRI_ERROR_NO_ERROR;
}

void MMFilesCollection::truncate(transaction::Methods* trx,
                                 OperationOptions& options) {
  auto primaryIdx = primaryIndex();

  options.ignoreRevs = true;

  // create remove marker
  transaction::BuilderLeaser builder(trx);

  auto callback = [&](MMFilesSimpleIndexElement const& element) {
    LocalDocumentId const oldDocumentId = element.localDocumentId();
    uint8_t const* vpack = lookupDocumentVPack(oldDocumentId);
    if (vpack != nullptr) {
      builder->clear();
      VPackSlice oldDoc(vpack);
      
      LocalDocumentId const documentId = LocalDocumentId::create();
      newObjectForRemove(trx, oldDoc, documentId, *builder.get(), options.isRestore);

      Result res = removeFastPath(trx, oldDocumentId, VPackSlice(vpack),
                                  options, documentId, builder->slice());

      if (res.fail()) {
        THROW_ARANGO_EXCEPTION(res.errorNumber());
      }
    }

    return true;
  };
  primaryIdx->invokeOnAllElementsForRemoval(callback);
}

Result MMFilesCollection::insert(transaction::Methods* trx,
                                 VPackSlice const slice,
                                 ManagedDocumentResult& result,
                                 OperationOptions& options,
                                 TRI_voc_tick_t& resultMarkerTick, bool lock) {
  
  VPackSlice fromSlice;
  VPackSlice toSlice;

  LocalDocumentId const documentId = LocalDocumentId::create();
  bool const isEdgeCollection =
      (_logicalCollection->type() == TRI_COL_TYPE_EDGE);

  if (isEdgeCollection) {
    // _from:
    fromSlice = slice.get(StaticStrings::FromString);
    if (!fromSlice.isString()) {
      return Result(TRI_ERROR_ARANGO_INVALID_EDGE_ATTRIBUTE);
    }
    VPackValueLength len;
    char const* docId = fromSlice.getString(len);
    size_t split;
    if (!TRI_ValidateDocumentIdKeyGenerator(docId, static_cast<size_t>(len),
                                            &split)) {
      return Result(TRI_ERROR_ARANGO_INVALID_EDGE_ATTRIBUTE);
    }
    // _to:
    toSlice = slice.get(StaticStrings::ToString);
    if (!toSlice.isString()) {
      return Result(TRI_ERROR_ARANGO_INVALID_EDGE_ATTRIBUTE);
    }
    docId = toSlice.getString(len);
    if (!TRI_ValidateDocumentIdKeyGenerator(docId, static_cast<size_t>(len),
                                            &split)) {
      return Result(TRI_ERROR_ARANGO_INVALID_EDGE_ATTRIBUTE);
    }
  }

  transaction::BuilderLeaser builder(trx);
  VPackSlice newSlice;
  Result res(TRI_ERROR_NO_ERROR);
  if (options.recoveryData == nullptr) {
    res = newObjectForInsert(trx, slice, fromSlice, toSlice, documentId,
                             isEdgeCollection, *builder.get(), options.isRestore);
    if (res.fail()) {
      return res;
    }
    newSlice = builder->slice();
  } else {
    TRI_ASSERT(slice.isObject());
    // we can get away with the fast hash function here, as key values are
    // restricted to strings
    newSlice = slice;

    VPackSlice keySlice = newSlice.get(StaticStrings::KeyString);
    if (keySlice.isString()) {
      VPackValueLength l;
      char const* p = keySlice.getString(l);
      TRI_ASSERT(p != nullptr);
      _logicalCollection->keyGenerator()->track(p, l);
    }
  }

  // create marker
  MMFilesCrudMarker insertMarker(
      TRI_DF_MARKER_VPACK_DOCUMENT,
      static_cast<MMFilesTransactionState*>(trx->state())->idForMarker(),
      newSlice);

  MMFilesWalMarker const* marker;
  if (options.recoveryData == nullptr) {
    marker = &insertMarker;
  } else {
    marker = static_cast<MMFilesWalMarker*>(options.recoveryData);
  }

  // now insert into indexes
  TRI_IF_FAILURE("InsertDocumentNoLock") {
    // test what happens if no lock can be acquired
    return Result(TRI_ERROR_DEBUG);
  }

  // TODO Do we need a LogicalCollection here?
  MMFilesDocumentOperation operation(_logicalCollection,
                                     TRI_VOC_DOCUMENT_OPERATION_INSERT);

  TRI_IF_FAILURE("InsertDocumentNoHeader") {
    // test what happens if no header can be acquired
    return Result(TRI_ERROR_DEBUG);
  }

  TRI_IF_FAILURE("InsertDocumentNoHeaderExcept") {
    // test what happens if no header can be acquired
    THROW_ARANGO_EXCEPTION(TRI_ERROR_DEBUG);
  }

  VPackSlice doc(marker->vpack());
  operation.setDocumentIds(MMFilesDocumentDescriptor(),
                           MMFilesDocumentDescriptor(documentId, doc.begin()));

  try {
    insertLocalDocumentId(documentId, marker->vpack(), 0, true, true);
    // and go on with the insertion...
  } catch (basics::Exception const& ex) {
    return Result(ex.code());
  } catch (std::bad_alloc const&) {
    return Result(TRI_ERROR_OUT_OF_MEMORY);
  } catch (std::exception const& ex) {
    return Result(TRI_ERROR_INTERNAL, ex.what());
  } catch (...) {
    return Result(TRI_ERROR_INTERNAL);
  }

  res = Result(TRI_ERROR_NO_ERROR);
  {
    // use lock?
    bool const useDeadlockDetector =
      (lock && !trx->isSingleOperationTransaction() && !trx->state()->hasHint(transaction::Hints::Hint::NO_DLD));
    try {
      arangodb::MMFilesCollectionWriteLocker collectionLocker(
          this, useDeadlockDetector, lock);

      try {
        // insert into indexes
        res = insertDocument(trx, documentId, doc, operation, marker,
                             options.waitForSync);
      } catch (basics::Exception const& ex) {
        res = Result(ex.code());
      } catch (std::bad_alloc const&) {
        res = Result(TRI_ERROR_OUT_OF_MEMORY);
      } catch (std::exception const& ex) {
        res = Result(TRI_ERROR_INTERNAL, ex.what());
      } catch (...) {
        res = Result(TRI_ERROR_INTERNAL);
      }
    } catch (...) {
      // the collectionLocker may have thrown in its constructor...
      // if it did, then we need to manually remove the revision id
      // from the list of revisions
      try {
        removeLocalDocumentId(documentId, false);
      } catch (...) {
      }
      throw;
    }

    if (res.fail()) {
      operation.revert(trx);
    }
  }

  if (res.ok()) {
    uint8_t const* vpack = lookupDocumentVPack(documentId);
    if (vpack != nullptr) {
      result.setUnmanaged(vpack, documentId);
    }

    // store the tick that was used for writing the document
    resultMarkerTick = operation.tick();
  }
  return res;
}

bool MMFilesCollection::isFullyCollected() const {
  int64_t uncollected = _uncollectedLogfileEntries.load();
  return (uncollected == 0);
}

MMFilesDocumentPosition MMFilesCollection::lookupDocument(LocalDocumentId const& documentId) const {
  TRI_ASSERT(documentId.isSet());
  MMFilesDocumentPosition const old = _revisionsCache.lookup(documentId);
  if (old) {
    return old;
  }
  THROW_ARANGO_EXCEPTION_MESSAGE(TRI_ERROR_INTERNAL,
                                 "got invalid revision value on lookup");
}

uint8_t const* MMFilesCollection::lookupDocumentVPack(LocalDocumentId const& documentId) const {
  TRI_ASSERT(documentId.isSet());

  MMFilesDocumentPosition const old = _revisionsCache.lookup(documentId);
  if (old) {
    uint8_t const* vpack = static_cast<uint8_t const*>(old.dataptr());
    TRI_ASSERT(VPackSlice(vpack).isObject());
    return vpack;
  }
  THROW_ARANGO_EXCEPTION_MESSAGE(TRI_ERROR_INTERNAL,
                                 "got invalid vpack value on lookup");
}

uint8_t const* MMFilesCollection::lookupDocumentVPackConditional(
    LocalDocumentId const& documentId, TRI_voc_tick_t maxTick, bool excludeWal) const {
  TRI_ASSERT(documentId.isSet());

  MMFilesDocumentPosition const old = _revisionsCache.lookup(documentId);
  if (!old) {
    return nullptr;
  }
  if (excludeWal && old.pointsToWal()) {
    return nullptr;
  }

  uint8_t const* vpack = static_cast<uint8_t const*>(old.dataptr());

  if (maxTick > 0) {
    MMFilesMarker const* marker = reinterpret_cast<MMFilesMarker const*>(
        vpack -
        MMFilesDatafileHelper::VPackOffset(TRI_DF_MARKER_VPACK_DOCUMENT));
    if (marker->getTick() > maxTick) {
      return nullptr;
    }
  }

  return vpack;
}

void MMFilesCollection::batchLookupRevisionVPack(std::vector<std::pair<LocalDocumentId, uint8_t const*>>& documentIds) const {
  _revisionsCache.batchLookup(documentIds);
}

MMFilesDocumentPosition MMFilesCollection::insertLocalDocumentId(
    LocalDocumentId const& documentId, uint8_t const* dataptr, TRI_voc_fid_t fid,
    bool isInWal, bool shouldLock) {
  TRI_ASSERT(documentId.isSet());
  TRI_ASSERT(dataptr != nullptr);
  return _revisionsCache.insert(documentId, dataptr, fid, isInWal, shouldLock);
}

void MMFilesCollection::insertLocalDocumentId(MMFilesDocumentPosition const& position,
                                              bool shouldLock) {
  return _revisionsCache.insert(position, shouldLock);
}

void MMFilesCollection::updateLocalDocumentId(LocalDocumentId const& documentId,
                                              uint8_t const* dataptr,
                                              TRI_voc_fid_t fid, bool isInWal) {
  TRI_ASSERT(documentId.isSet());
  TRI_ASSERT(dataptr != nullptr);
  _revisionsCache.update(documentId, dataptr, fid, isInWal);
}

bool MMFilesCollection::updateLocalDocumentIdConditional(
    LocalDocumentId const& documentId, MMFilesMarker const* oldPosition,
    MMFilesMarker const* newPosition, TRI_voc_fid_t newFid, bool isInWal) {
  TRI_ASSERT(documentId.isSet());
  TRI_ASSERT(newPosition != nullptr);
  return _revisionsCache.updateConditional(documentId, oldPosition, newPosition,
                                           newFid, isInWal);
}

void MMFilesCollection::removeLocalDocumentId(LocalDocumentId const& documentId,
                                              bool updateStats) {
  TRI_ASSERT(documentId.isSet());
  if (updateStats) {
    MMFilesDocumentPosition const old =
        _revisionsCache.fetchAndRemove(documentId);
    if (old && !old.pointsToWal() && old.fid() != 0) {
      TRI_ASSERT(old.dataptr() != nullptr);
      uint8_t const* vpack = static_cast<uint8_t const*>(old.dataptr());
      int64_t size = encoding::alignedSize<int64_t>(
          MMFilesDatafileHelper::VPackOffset(TRI_DF_MARKER_VPACK_DOCUMENT) +
          VPackSlice(vpack).byteSize());
      _datafileStatistics.increaseDead(old.fid(), 1, size);
    }
  } else {
    _revisionsCache.remove(documentId);
  }
}

/// @brief creates a new entry in the primary index
Result MMFilesCollection::insertPrimaryIndex(transaction::Methods* trx,
                                             LocalDocumentId const& documentId,
                                             VPackSlice const& doc) {
  TRI_IF_FAILURE("InsertPrimaryIndex") { return Result(TRI_ERROR_DEBUG); }

  // insert into primary index
  return primaryIndex()->insertKey(trx, documentId, doc);
}

/// @brief deletes an entry from the primary index
Result MMFilesCollection::deletePrimaryIndex(
    arangodb::transaction::Methods* trx, LocalDocumentId const& documentId,
    VPackSlice const& doc) {
  TRI_IF_FAILURE("DeletePrimaryIndex") { return Result(TRI_ERROR_DEBUG); }

  return primaryIndex()->removeKey(trx, documentId, doc);
}

/// @brief creates a new entry in the secondary indexes
Result MMFilesCollection::insertSecondaryIndexes(
    arangodb::transaction::Methods* trx, LocalDocumentId const& documentId,
    VPackSlice const& doc, bool isRollback) {
  // Coordinator doesn't know index internals
  TRI_ASSERT(!ServerState::instance()->isCoordinator());
  TRI_IF_FAILURE("InsertSecondaryIndexes") { return Result(TRI_ERROR_DEBUG); }

  bool const useSecondary = useSecondaryIndexes();
  if (!useSecondary && _persistentIndexes == 0) {
    return TRI_ERROR_NO_ERROR;
  }

  Result result;

  auto indexes = _indexes;
  size_t const n = indexes.size();

  for (size_t i = 1; i < n; ++i) {
    auto idx = indexes[i];
    TRI_ASSERT(idx->type() != Index::IndexType::TRI_IDX_TYPE_PRIMARY_INDEX);

    if (!useSecondary && !idx->isPersistent()) {
      continue;
    }

    Result res = idx->insert(trx, documentId, doc, isRollback);

    // in case of no-memory, return immediately
    if (res.errorNumber() == TRI_ERROR_OUT_OF_MEMORY) {
      return res;
    }
    if (!res.ok()) {
      if (res.errorNumber() == TRI_ERROR_ARANGO_UNIQUE_CONSTRAINT_VIOLATED ||
          result.ok()) {
        // "prefer" unique constraint violated
        result = res;
      }
    }
  }

  return result;
}

/// @brief deletes an entry from the secondary indexes
Result MMFilesCollection::deleteSecondaryIndexes(
    arangodb::transaction::Methods* trx, LocalDocumentId const& documentId,
    VPackSlice const& doc, bool isRollback) {
  // Coordintor doesn't know index internals
  TRI_ASSERT(!ServerState::instance()->isCoordinator());

  bool const useSecondary = useSecondaryIndexes();
  if (!useSecondary && _persistentIndexes == 0) {
    return Result(TRI_ERROR_NO_ERROR);
  }

  TRI_IF_FAILURE("DeleteSecondaryIndexes") { return Result(TRI_ERROR_DEBUG); }

  Result result;

  // TODO FIXME
  auto indexes = _logicalCollection->getIndexes();
  size_t const n = indexes.size();

  for (size_t i = 1; i < n; ++i) {
    auto idx = indexes[i];
    TRI_ASSERT(idx->type() != Index::IndexType::TRI_IDX_TYPE_PRIMARY_INDEX);

    if (!useSecondary && !idx->isPersistent()) {
      continue;
    }

    Result res = idx->remove(trx, documentId, doc, isRollback);

    if (res.fail()) {
      // an error occurred
      result = res;
    }
  }

  return result;
}

/// @brief enumerate all indexes of the collection, but don't fill them yet
int MMFilesCollection::detectIndexes(transaction::Methods* trx) {
  StorageEngine* engine = EngineSelectorFeature::ENGINE;
  VPackBuilder builder;
  engine->getCollectionInfo(_logicalCollection->vocbase(),
                            _logicalCollection->cid(), builder, true,
                            UINT64_MAX);

  // iterate over all index files
  for (auto const& it : VPackArrayIterator(builder.slice().get("indexes"))) {
    bool ok = openIndex(it, trx);

    if (!ok) {
      LOG_TOPIC(ERR, arangodb::Logger::FIXME)
          << "cannot load index for collection '" << _logicalCollection->name()
          << "'";
    }
  }

  return TRI_ERROR_NO_ERROR;
}

/// @brief insert a document into all indexes known to
///        this collection.
///        This function guarantees all or nothing,
///        If it returns NO_ERROR all indexes are filled.
///        If it returns an error no documents are inserted
Result MMFilesCollection::insertIndexes(arangodb::transaction::Methods* trx,
                                        LocalDocumentId const& documentId,
                                        VPackSlice const& doc) {
  // insert into primary index first
  Result res = insertPrimaryIndex(trx, documentId, doc);

  if (res.fail()) {
    // insert has failed
    return res;
  }

  // insert into secondary indexes
  res = insertSecondaryIndexes(trx, documentId, doc, false);

  if (res.fail()) {
    deleteSecondaryIndexes(trx, documentId, doc, true);
    deletePrimaryIndex(trx, documentId, doc);
  }
  return res;
}

/// @brief insert a document, low level worker
/// the caller must make sure the write lock on the collection is held
Result MMFilesCollection::insertDocument(arangodb::transaction::Methods* trx,
                                         LocalDocumentId const& documentId,
                                         VPackSlice const& doc,
                                         MMFilesDocumentOperation& operation,
                                         MMFilesWalMarker const* marker,
                                         bool& waitForSync) {
  Result res = insertIndexes(trx, documentId, doc);
  if (res.fail()) {
    return res;
  }
  operation.indexed();

  TRI_IF_FAILURE("InsertDocumentNoOperation") { return Result(TRI_ERROR_DEBUG); }

  TRI_IF_FAILURE("InsertDocumentNoOperationExcept") {
    THROW_ARANGO_EXCEPTION(TRI_ERROR_DEBUG);
  }

<<<<<<< HEAD
  try {
    auto res = static_cast<MMFilesTransactionState*>(trx->state())
      ->addOperation(revisionId, operation, marker, waitForSync);
    //this->lookupRevision(revisionId)
    return res;
  } catch(...) {
    throw;
  }
=======
  return Result(static_cast<MMFilesTransactionState*>(trx->state())
      ->addOperation(documentId, operation, marker, waitForSync));
>>>>>>> af849100
}

Result MMFilesCollection::update(
    arangodb::transaction::Methods* trx, VPackSlice const newSlice,
    ManagedDocumentResult& result, OperationOptions& options,
    TRI_voc_tick_t& resultMarkerTick, bool lock, TRI_voc_rid_t& prevRev,
    ManagedDocumentResult& previous, TRI_voc_rid_t const& revisionId,
    VPackSlice const key) {
  LocalDocumentId const documentId = LocalDocumentId::create();
  bool const isEdgeCollection =
      (_logicalCollection->type() == TRI_COL_TYPE_EDGE);
  TRI_IF_FAILURE("UpdateDocumentNoLock") { return Result(TRI_ERROR_DEBUG); }

  bool const useDeadlockDetector =
      (lock && !trx->isSingleOperationTransaction() && !trx->state()->hasHint(transaction::Hints::Hint::NO_DLD));
  arangodb::MMFilesCollectionWriteLocker collectionLocker(
      this, useDeadlockDetector, lock);

  // get the previous revision
  Result res = lookupDocument(trx, key, previous);

  if (res.fail()) {
    return res;
  }

  uint8_t const* vpack = previous.vpack();
  LocalDocumentId const oldDocumentId = previous.localDocumentId();
  VPackSlice oldDoc(vpack);
  TRI_voc_rid_t oldRevisionId =
      transaction::helpers::extractRevFromDocument(oldDoc);
  prevRev = oldRevisionId;

  TRI_IF_FAILURE("UpdateDocumentNoMarker") {
    // test what happens when no marker can be created
    return Result(TRI_ERROR_DEBUG);
  }

  TRI_IF_FAILURE("UpdateDocumentNoMarkerExcept") {
    // test what happens when no marker can be created
    THROW_ARANGO_EXCEPTION(TRI_ERROR_DEBUG);
  }

  // Check old revision:
  if (!options.ignoreRevs) {
    TRI_voc_rid_t expectedRev = 0;
    if (newSlice.isObject()) {
      expectedRev = TRI_ExtractRevisionId(newSlice);
    }
    int res = checkRevision(trx, expectedRev, prevRev);
    if (res != TRI_ERROR_NO_ERROR) {
      return res;
    }
  }

  if (newSlice.length() <= 1) {
    // no need to do anything
    result = std::move(previous);
    if (_logicalCollection->waitForSync()) {
      options.waitForSync = true;
    }
    return Result(TRI_ERROR_NO_ERROR);
  }

  // merge old and new values
  transaction::BuilderLeaser builder(trx);
  if (options.recoveryData == nullptr) {
    mergeObjectsForUpdate(trx, oldDoc, newSlice, isEdgeCollection,
                          documentId, options.mergeObjects,
                          options.keepNull, *builder.get(), options.isRestore);

    if (trx->state()->isDBServer()) {
      // Need to check that no sharding keys have changed:
      if (arangodb::shardKeysChanged(_logicalCollection->dbName(),
                                     trx->resolver()->getCollectionNameCluster(
                                         _logicalCollection->planId()),
                                     oldDoc, builder->slice(), false)) {
        return Result(TRI_ERROR_CLUSTER_MUST_NOT_CHANGE_SHARDING_ATTRIBUTES);
      }
    }
  }

  // create marker
  MMFilesCrudMarker updateMarker(
      TRI_DF_MARKER_VPACK_DOCUMENT,
      static_cast<MMFilesTransactionState*>(trx->state())->idForMarker(),
      builder->slice());

  MMFilesWalMarker const* marker;
  if (options.recoveryData == nullptr) {
    marker = &updateMarker;
  } else {
    marker = static_cast<MMFilesWalMarker*>(options.recoveryData);
  }

  VPackSlice const newDoc(marker->vpack());

  MMFilesDocumentOperation operation(_logicalCollection,
                                     TRI_VOC_DOCUMENT_OPERATION_UPDATE);

  try {
    insertLocalDocumentId(documentId, marker->vpack(), 0, true, true);

    operation.setDocumentIds(MMFilesDocumentDescriptor(oldDocumentId, oldDoc.begin()),
                           MMFilesDocumentDescriptor(documentId, newDoc.begin()));

    if (oldRevisionId == revisionId) {
      // update with same revision id => can happen if isRestore = true
      result.reset();
    }

    res = updateDocument(trx, oldDocumentId, oldDoc, documentId, newDoc,
                         operation, marker, options.waitForSync);
  } catch (basics::Exception const& ex) {
    res = Result(ex.code());
  } catch (std::bad_alloc const&) {
    res = Result(TRI_ERROR_OUT_OF_MEMORY);
  } catch (std::exception const& ex) {
    res = Result(TRI_ERROR_INTERNAL, ex.what());
  } catch (...) {
    res = Result(TRI_ERROR_INTERNAL);
  }

  if (res.fail()) {
    operation.revert(trx);
  } else {
    uint8_t const* vpack = lookupDocumentVPack(documentId);
    if (vpack != nullptr) {
      result.setUnmanaged(vpack, documentId);
    }
    if (options.waitForSync) {
      // store the tick that was used for writing the new document
      resultMarkerTick = operation.tick();
    }
  }

  return res;
}

Result MMFilesCollection::replace(
    transaction::Methods* trx, VPackSlice const newSlice,
    ManagedDocumentResult& result, OperationOptions& options,
    TRI_voc_tick_t& resultMarkerTick, bool lock, TRI_voc_rid_t& prevRev,
    ManagedDocumentResult& previous, TRI_voc_rid_t const revisionId,
    VPackSlice const fromSlice, VPackSlice const toSlice) {
  
  LocalDocumentId const documentId = LocalDocumentId::create();
  bool const isEdgeCollection =
      (_logicalCollection->type() == TRI_COL_TYPE_EDGE);
  TRI_IF_FAILURE("ReplaceDocumentNoLock") { return Result(TRI_ERROR_DEBUG); }

  // get the previous revision
  VPackSlice key = newSlice.get(StaticStrings::KeyString);
  if (key.isNone()) {
    return TRI_ERROR_ARANGO_DOCUMENT_HANDLE_BAD;
  }

  bool const useDeadlockDetector =
      (lock && !trx->isSingleOperationTransaction() && !trx->state()->hasHint(transaction::Hints::Hint::NO_DLD));
  arangodb::MMFilesCollectionWriteLocker collectionLocker(
      this, useDeadlockDetector, lock);

  // get the previous revision
  Result res = lookupDocument(trx, key, previous);

  if (res.fail()) {
    return res;
  }

  TRI_IF_FAILURE("ReplaceDocumentNoMarker") {
    // test what happens when no marker can be created
    return Result(TRI_ERROR_DEBUG);
  }

  TRI_IF_FAILURE("ReplaceDocumentNoMarkerExcept") {
    // test what happens when no marker can be created
    THROW_ARANGO_EXCEPTION(TRI_ERROR_DEBUG);
  }

  uint8_t const* vpack = previous.vpack();
  LocalDocumentId const oldDocumentId = previous.localDocumentId();

  VPackSlice oldDoc(vpack);
  TRI_voc_rid_t oldRevisionId =
      transaction::helpers::extractRevFromDocument(oldDoc);
  prevRev = oldRevisionId;

  // Check old revision:
  if (!options.ignoreRevs) {
    TRI_voc_rid_t expectedRev = 0;
    if (newSlice.isObject()) {
      expectedRev = TRI_ExtractRevisionId(newSlice);
    }
    int res = checkRevision(trx, expectedRev, prevRev);
    if (res != TRI_ERROR_NO_ERROR) {
      return Result(res);
    }
  }

  // merge old and new values
  transaction::BuilderLeaser builder(trx);
  newObjectForReplace(trx, oldDoc, newSlice, fromSlice, toSlice,
                      isEdgeCollection, documentId,
                      *builder.get(), options.isRestore);

  if (trx->state()->isDBServer()) {
    // Need to check that no sharding keys have changed:
    if (arangodb::shardKeysChanged(_logicalCollection->dbName(),
                                   trx->resolver()->getCollectionNameCluster(
                                       _logicalCollection->planId()),
                                   oldDoc, builder->slice(), false)) {
      return Result(TRI_ERROR_CLUSTER_MUST_NOT_CHANGE_SHARDING_ATTRIBUTES);
    }
  }

  // create marker
  MMFilesCrudMarker replaceMarker(
      TRI_DF_MARKER_VPACK_DOCUMENT,
      static_cast<MMFilesTransactionState*>(trx->state())->idForMarker(),
      builder->slice());

  MMFilesWalMarker const* marker;
  if (options.recoveryData == nullptr) {
    marker = &replaceMarker;
  } else {
    marker = static_cast<MMFilesWalMarker*>(options.recoveryData);
  }

  VPackSlice const newDoc(marker->vpack());

  MMFilesDocumentOperation operation(_logicalCollection,
                                     TRI_VOC_DOCUMENT_OPERATION_REPLACE);

  try {
    insertLocalDocumentId(documentId, marker->vpack(), 0, true, true);

    operation.setDocumentIds(MMFilesDocumentDescriptor(oldDocumentId, oldDoc.begin()),
                           MMFilesDocumentDescriptor(documentId, newDoc.begin()));

    if (oldDocumentId == documentId) {
      // update with same revision id => can happen if isRestore = true
      result.reset();
    }

    res = updateDocument(trx, oldDocumentId, oldDoc, documentId, newDoc,
                         operation, marker, options.waitForSync);
  } catch (basics::Exception const& ex) {
    res = Result(ex.code());
  } catch (std::bad_alloc const&) {
    res = Result(TRI_ERROR_OUT_OF_MEMORY);
  } catch (std::exception const& ex) {
    res = Result(TRI_ERROR_INTERNAL, ex.what());
  } catch (...) {
    res = Result(TRI_ERROR_INTERNAL);
  }

  if (res.fail()) {
    operation.revert(trx);
  } else {
    if (oldDocumentId == documentId) {
      // update with same revision id => can happen if isRestore = true
      result.reset();
    }
    uint8_t const* vpack = lookupDocumentVPack(documentId);
    if (vpack != nullptr) {
      result.setUnmanaged(vpack, documentId);
    }

    if (options.waitForSync) {
      // store the tick that was used for writing the new document
      resultMarkerTick = operation.tick();
    }
  }

  return res;
}

Result MMFilesCollection::remove(arangodb::transaction::Methods* trx,
                                 VPackSlice const slice,
                                 ManagedDocumentResult& previous,
                                 OperationOptions& options,
                                 TRI_voc_tick_t& resultMarkerTick, bool lock,
                                 TRI_voc_rid_t& prevRev) {
  prevRev = 0;
  LocalDocumentId const documentId = LocalDocumentId::create();

  transaction::BuilderLeaser builder(trx);
  newObjectForRemove(trx, slice, documentId, *builder.get(), options.isRestore);

  TRI_IF_FAILURE("RemoveDocumentNoMarker") {
    // test what happens when no marker can be created
    return Result(TRI_ERROR_DEBUG);
  }

  TRI_IF_FAILURE("RemoveDocumentNoMarkerExcept") {
    // test what happens if no marker can be created
    THROW_ARANGO_EXCEPTION(TRI_ERROR_DEBUG);
  }

  // create marker
  MMFilesCrudMarker removeMarker(
      TRI_DF_MARKER_VPACK_REMOVE,
      static_cast<MMFilesTransactionState*>(trx->state())->idForMarker(),
      builder->slice());

  MMFilesWalMarker const* marker;
  if (options.recoveryData == nullptr) {
    marker = &removeMarker;
  } else {
    marker = static_cast<MMFilesWalMarker*>(options.recoveryData);
  }

  TRI_IF_FAILURE("RemoveDocumentNoLock") {
    // test what happens if no lock can be acquired
    return Result(TRI_ERROR_DEBUG);
  }

  VPackSlice key;
  if (slice.isString()) {
    key = slice;
  } else {
    key = slice.get(StaticStrings::KeyString);
  }
  TRI_ASSERT(!key.isNone());

  MMFilesDocumentOperation operation(_logicalCollection,
                                     TRI_VOC_DOCUMENT_OPERATION_REMOVE);

  bool const useDeadlockDetector =
      (lock && !trx->isSingleOperationTransaction() && !trx->state()->hasHint(transaction::Hints::Hint::NO_DLD));
  arangodb::MMFilesCollectionWriteLocker collectionLocker(
      this, useDeadlockDetector, lock);

  // get the previous revision
  Result res = lookupDocument(trx, key, previous);

  if (res.fail()) {
    return res;
  }

  uint8_t const* vpack = previous.vpack();
  VPackSlice oldDoc(vpack);
  LocalDocumentId const oldDocumentId = previous.localDocumentId();
  TRI_voc_rid_t oldRevisionId = arangodb::transaction::helpers::extractRevFromDocument(oldDoc);
  prevRev = oldRevisionId;

  // Check old revision:
  if (!options.ignoreRevs && slice.isObject()) {
    TRI_voc_rid_t expectedRevisionId = TRI_ExtractRevisionId(slice);
    res = checkRevision(trx, expectedRevisionId, oldRevisionId);

    if (res.fail()) {
      return res;
    }
  }

  // we found a document to remove
  try {
    operation.setDocumentIds(MMFilesDocumentDescriptor(oldDocumentId, oldDoc.begin()),
                             MMFilesDocumentDescriptor());

    // delete from indexes
    res = deleteSecondaryIndexes(trx, oldDocumentId, oldDoc, false);

    if (res.fail()) {
      insertSecondaryIndexes(trx, oldDocumentId, oldDoc, true);
      THROW_ARANGO_EXCEPTION(res);
    }

    res = deletePrimaryIndex(trx, oldDocumentId, oldDoc);

    if (res.fail()) {
      insertSecondaryIndexes(trx, oldDocumentId, oldDoc, true);
      THROW_ARANGO_EXCEPTION(res);
    }

    operation.indexed();

    TRI_IF_FAILURE("RemoveDocumentNoOperation") {
      THROW_ARANGO_EXCEPTION(TRI_ERROR_DEBUG);
    }

    try {
      removeLocalDocumentId(oldDocumentId, true);
    } catch (...) {
    }

    TRI_IF_FAILURE("RemoveDocumentNoOperationExcept") {
      THROW_ARANGO_EXCEPTION(TRI_ERROR_DEBUG);
    }

    res =
        static_cast<MMFilesTransactionState*>(trx->state())
            ->addOperation(documentId, operation, marker, options.waitForSync);
  } catch (basics::Exception const& ex) {
    res = Result(ex.code());
  } catch (std::bad_alloc const&) {
    res = Result(TRI_ERROR_OUT_OF_MEMORY);
  } catch (std::exception const& ex) {
    res = Result(TRI_ERROR_INTERNAL, ex.what());
  } catch (...) {
    res = Result(TRI_ERROR_INTERNAL);
  }

  if (res.fail()) {
    operation.revert(trx);
  } else {
    // store the tick that was used for removing the document
    resultMarkerTick = operation.tick();
  }
  return res;
}

/// @brief Defer a callback to be executed when the collection
///        can be dropped. The callback is supposed to drop
///        the collection and it is guaranteed that no one is using
///        it at that moment.
void MMFilesCollection::deferDropCollection(
    std::function<bool(LogicalCollection*)> callback) {
  // add callback for dropping
  ditches()->createMMFilesDropCollectionDitch(_logicalCollection, callback,
                                              __FILE__, __LINE__);
}

/// @brief rolls back a document operation
Result MMFilesCollection::rollbackOperation(transaction::Methods* trx,
                                            TRI_voc_document_operation_e type,
                                            LocalDocumentId const& oldDocumentId,
                                            VPackSlice const& oldDoc,
                                            LocalDocumentId const& newDocumentId,
                                            VPackSlice const& newDoc) {
  if (type == TRI_VOC_DOCUMENT_OPERATION_INSERT) {
    TRI_ASSERT(oldDocumentId.empty());
    TRI_ASSERT(oldDoc.isNone());
    TRI_ASSERT(!newDocumentId.empty());
    TRI_ASSERT(!newDoc.isNone());

    // ignore any errors we're getting from this
    deletePrimaryIndex(trx, newDocumentId, newDoc);
    deleteSecondaryIndexes(trx, newDocumentId, newDoc, true);
    return TRI_ERROR_NO_ERROR;
  }

  if (type == TRI_VOC_DOCUMENT_OPERATION_UPDATE ||
      type == TRI_VOC_DOCUMENT_OPERATION_REPLACE) {
    TRI_ASSERT(!oldDocumentId.empty());
    TRI_ASSERT(!oldDoc.isNone());
    TRI_ASSERT(!newDocumentId.empty());
    TRI_ASSERT(!newDoc.isNone());

    // remove the current values from the indexes
    deleteSecondaryIndexes(trx, newDocumentId, newDoc, true);
    // re-insert old state
    return insertSecondaryIndexes(trx, oldDocumentId, oldDoc, true);
  }

  if (type == TRI_VOC_DOCUMENT_OPERATION_REMOVE) {
    // re-insert old document
    TRI_ASSERT(!oldDocumentId.empty());
    TRI_ASSERT(!oldDoc.isNone());
    TRI_ASSERT(newDocumentId.empty());
    TRI_ASSERT(newDoc.isNone());

    Result res = insertPrimaryIndex(trx, oldDocumentId, oldDoc);

    if (res.ok()) {
      res = insertSecondaryIndexes(trx, oldDocumentId, oldDoc, true);
    } else {
      LOG_TOPIC(ERR, arangodb::Logger::FIXME)
          << "error rolling back remove operation";
    }
    return res;
  }

#ifdef ARANGODB_ENABLE_MAINTAINER_MODE
  LOG_TOPIC(ERR, arangodb::Logger::FIXME)
      << "logic error. invalid operation type on rollback";
#endif
  return TRI_ERROR_INTERNAL;
}

/// @brief removes a document or edge, fast path function for database documents
Result MMFilesCollection::removeFastPath(arangodb::transaction::Methods* trx,
                                         LocalDocumentId const& oldDocumentId,
                                         VPackSlice const oldDoc,
                                         OperationOptions& options,
                                         LocalDocumentId const& documentId,
                                         VPackSlice const toRemove) {
  TRI_IF_FAILURE("RemoveDocumentNoMarker") {
    // test what happens when no marker can be created
    return Result(TRI_ERROR_DEBUG);
  }

  TRI_IF_FAILURE("RemoveDocumentNoMarkerExcept") {
    // test what happens if no marker can be created
    THROW_ARANGO_EXCEPTION(TRI_ERROR_DEBUG);
  }

  // create marker
  MMFilesCrudMarker removeMarker(
      TRI_DF_MARKER_VPACK_REMOVE,
      static_cast<MMFilesTransactionState*>(trx->state())->idForMarker(),
      toRemove);

  MMFilesWalMarker const* marker = &removeMarker;

  TRI_IF_FAILURE("RemoveDocumentNoLock") {
    // test what happens if no lock can be acquired
    return Result(TRI_ERROR_DEBUG);
  }

  VPackSlice key =
      arangodb::transaction::helpers::extractKeyFromDocument(oldDoc);
  TRI_ASSERT(!key.isNone());

  MMFilesDocumentOperation operation(_logicalCollection,
                                     TRI_VOC_DOCUMENT_OPERATION_REMOVE);

  operation.setDocumentIds(MMFilesDocumentDescriptor(oldDocumentId, oldDoc.begin()),
                         MMFilesDocumentDescriptor());

  // delete from indexes
  Result res;
  try {
    res = deleteSecondaryIndexes(trx, oldDocumentId, oldDoc, false);

    if (res.fail()) {
      insertSecondaryIndexes(trx, oldDocumentId, oldDoc, true);
      THROW_ARANGO_EXCEPTION(res.errorNumber());
    }

    res = deletePrimaryIndex(trx, oldDocumentId, oldDoc);

    if (res.fail()) {
      insertSecondaryIndexes(trx, oldDocumentId, oldDoc, true);
      THROW_ARANGO_EXCEPTION(res.errorNumber());
    }

    operation.indexed();

    try {
      removeLocalDocumentId(oldDocumentId, true);
    } catch (...) {
    }

    TRI_IF_FAILURE("RemoveDocumentNoOperation") {
      THROW_ARANGO_EXCEPTION(TRI_ERROR_DEBUG);
    }

    TRI_IF_FAILURE("RemoveDocumentNoOperationExcept") {
      THROW_ARANGO_EXCEPTION(TRI_ERROR_DEBUG);
    }

    res =
        static_cast<MMFilesTransactionState*>(trx->state())
            ->addOperation(documentId, operation, marker, options.waitForSync);
  } catch (basics::Exception const& ex) {
    res = Result(ex.code());
  } catch (std::bad_alloc const&) {
    res = Result(TRI_ERROR_OUT_OF_MEMORY);
  } catch (std::exception const& ex) {
    res = Result(TRI_ERROR_INTERNAL, ex.what());
  } catch (...) {
    res = Result(TRI_ERROR_INTERNAL);
  }

  if (res.fail()) {
    operation.revert(trx);
  }

  return res;
}

/// @brief looks up a document by key, low level worker
/// the caller must make sure the read lock on the collection is held
/// the key must be a string slice, no revision check is performed
Result MMFilesCollection::lookupDocument(transaction::Methods* trx,
                                         VPackSlice key,
                                         ManagedDocumentResult& result) {
  if (!key.isString()) {
    return Result(TRI_ERROR_ARANGO_DOCUMENT_KEY_BAD);
  }

  MMFilesSimpleIndexElement element =
      primaryIndex()->lookupKey(trx, key, result);
  if (element) {
    LocalDocumentId const documentId = element.localDocumentId();
    uint8_t const* vpack = lookupDocumentVPack(documentId);
    if (vpack != nullptr) {
      result.setUnmanaged(vpack, documentId);
    }
    return Result(TRI_ERROR_NO_ERROR);
  }

  return Result(TRI_ERROR_ARANGO_DOCUMENT_NOT_FOUND);
}

/// @brief updates an existing document, low level worker
/// the caller must make sure the write lock on the collection is held
Result MMFilesCollection::updateDocument(
    transaction::Methods* trx, LocalDocumentId const& oldDocumentId,
    VPackSlice const& oldDoc, LocalDocumentId const& newDocumentId,
    VPackSlice const& newDoc, MMFilesDocumentOperation& operation,
    MMFilesWalMarker const* marker, bool& waitForSync) {
  // remove old document from secondary indexes
  // (it will stay in the primary index as the key won't change)
  Result res = deleteSecondaryIndexes(trx, oldDocumentId, oldDoc, false);

  if (res.fail()) {
    // re-enter the document in case of failure, ignore errors during rollback
    insertSecondaryIndexes(trx, oldDocumentId, oldDoc, true);
    return res;
  }

  // insert new document into secondary indexes
  res = insertSecondaryIndexes(trx, newDocumentId, newDoc, false);

  if (res.fail()) {
    // rollback
    deleteSecondaryIndexes(trx, newDocumentId, newDoc, true);
    insertSecondaryIndexes(trx, oldDocumentId, oldDoc, true);
    return res;
  }

  // update the index element (primary index only - other index have been
  // adjusted)
  VPackSlice keySlice(transaction::helpers::extractKeyFromDocument(newDoc));
  MMFilesSimpleIndexElement* element =
      primaryIndex()->lookupKeyRef(trx, keySlice);
  if (element != nullptr && element->isSet()) {
    element->updateLocalDocumentId(
        newDocumentId,
        static_cast<uint32_t>(keySlice.begin() - newDoc.begin()));
  }

  operation.indexed();

  if (oldDocumentId != newDocumentId) {
    try {
      removeLocalDocumentId(oldDocumentId, true);
    } catch (...) {
    }
  }

  TRI_IF_FAILURE("UpdateDocumentNoOperation") {
    return Result(TRI_ERROR_DEBUG);
  }

  TRI_IF_FAILURE("UpdateDocumentNoOperationExcept") {
    THROW_ARANGO_EXCEPTION(TRI_ERROR_DEBUG);
  }

<<<<<<< HEAD
  try {
    auto res = static_cast<MMFilesTransactionState*>(trx->state())
      ->addOperation(newRevisionId, operation, marker, waitForSync);
    return res;
  } catch(...) {
    throw;
  }
=======
  return Result(static_cast<MMFilesTransactionState*>(trx->state())
      ->addOperation(newDocumentId, operation, marker, waitForSync));
>>>>>>> af849100
}<|MERGE_RESOLUTION|>--- conflicted
+++ resolved
@@ -2756,7 +2756,7 @@
     if (vpack != nullptr) {
       builder->clear();
       VPackSlice oldDoc(vpack);
-      
+
       LocalDocumentId const documentId = LocalDocumentId::create();
       newObjectForRemove(trx, oldDoc, documentId, *builder.get(), options.isRestore);
 
@@ -2778,7 +2778,7 @@
                                  ManagedDocumentResult& result,
                                  OperationOptions& options,
                                  TRI_voc_tick_t& resultMarkerTick, bool lock) {
-  
+
   VPackSlice fromSlice;
   VPackSlice toSlice;
 
@@ -3213,19 +3213,8 @@
     THROW_ARANGO_EXCEPTION(TRI_ERROR_DEBUG);
   }
 
-<<<<<<< HEAD
-  try {
-    auto res = static_cast<MMFilesTransactionState*>(trx->state())
-      ->addOperation(revisionId, operation, marker, waitForSync);
-    //this->lookupRevision(revisionId)
-    return res;
-  } catch(...) {
-    throw;
-  }
-=======
   return Result(static_cast<MMFilesTransactionState*>(trx->state())
       ->addOperation(documentId, operation, marker, waitForSync));
->>>>>>> af849100
 }
 
 Result MMFilesCollection::update(
@@ -3370,7 +3359,7 @@
     TRI_voc_tick_t& resultMarkerTick, bool lock, TRI_voc_rid_t& prevRev,
     ManagedDocumentResult& previous, TRI_voc_rid_t const revisionId,
     VPackSlice const fromSlice, VPackSlice const toSlice) {
-  
+
   LocalDocumentId const documentId = LocalDocumentId::create();
   bool const isEdgeCollection =
       (_logicalCollection->type() == TRI_COL_TYPE_EDGE);
@@ -3877,16 +3866,6 @@
     THROW_ARANGO_EXCEPTION(TRI_ERROR_DEBUG);
   }
 
-<<<<<<< HEAD
-  try {
-    auto res = static_cast<MMFilesTransactionState*>(trx->state())
-      ->addOperation(newRevisionId, operation, marker, waitForSync);
-    return res;
-  } catch(...) {
-    throw;
-  }
-=======
   return Result(static_cast<MMFilesTransactionState*>(trx->state())
       ->addOperation(newDocumentId, operation, marker, waitForSync));
->>>>>>> af849100
 }