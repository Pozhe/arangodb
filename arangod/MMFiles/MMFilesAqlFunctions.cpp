////////////////////////////////////////////////////////////////////////////////
/// DISCLAIMER
///
/// Copyright 2014-2016 ArangoDB GmbH, Cologne, Germany
/// Copyright 2004-2014 triAGENS GmbH, Cologne, Germany
///
/// Licensed under the Apache License, Version 2.0 (the "License");
/// you may not use this file except in compliance with the License.
/// You may obtain a copy of the License at
///
///     http://www.apache.org/licenses/LICENSE-2.0
///
/// Unless required by applicable law or agreed to in writing, software
/// distributed under the License is distributed on an "AS IS" BASIS,
/// WITHOUT WARRANTIES OR CONDITIONS OF ANY KIND, either express or implied.
/// See the License for the specific language governing permissions and
/// limitations under the License.
///
/// Copyright holder is ArangoDB GmbH, Cologne, Germany
///
/// @author Michael Hackstein
////////////////////////////////////////////////////////////////////////////////

#include "MMFilesAqlFunctions.h"

#include "Aql/AqlFunctionFeature.h"
#include "Aql/Function.h"
#include "Aql/Query.h"
#include "MMFiles/MMFilesFulltextIndex.h"
#include "MMFiles/MMFilesGeoIndex.h"
#include "MMFiles/mmfiles-fulltext-index.h"
#include "MMFiles/mmfiles-fulltext-query.h"
#include "Transaction/Helpers.h"
#include "Transaction/Methods.h"
#include "Utils/CollectionNameResolver.h"
#include "VocBase/LocalDocumentId.h"
#include "VocBase/LogicalCollection.h"
#include "VocBase/ManagedDocumentResult.h"

#include <velocypack/Iterator.h>
#include <velocypack/velocypack-aliases.h>

using namespace arangodb;
using namespace arangodb::aql;

static ExecutionCondition const NotInCoordinator = [] {
  return !arangodb::ServerState::instance()->isRunningInCluster() ||
         !arangodb::ServerState::instance()->isCoordinator();
};

/// @brief Load geoindex for collection name
static arangodb::MMFilesGeoIndex* getGeoIndex(
    transaction::Methods* trx, TRI_voc_cid_t const& cid,
    std::string const& collectionName) {
  // NOTE:
  // Due to trx lock the shared_index stays valid
  // as long as trx stays valid.
  // It is save to return the Raw pointer.
  // It can only be used until trx is finished.
  trx->addCollectionAtRuntime(cid, collectionName);

  arangodb::MMFilesGeoIndex* index = nullptr;
  auto indexes = trx->indexesForCollection(collectionName);
  for (auto const& idx : indexes) {
    if (arangodb::Index::isGeoIndex(idx->type())) {
      index = static_cast<arangodb::MMFilesGeoIndex*>(idx.get());
      break;
    }
  }

  if (index == nullptr) {
    THROW_ARANGO_EXCEPTION_PARAMS(TRI_ERROR_QUERY_GEO_INDEX_MISSING,
                                  collectionName.c_str());
  }

  trx->pinData(cid);

  return index;
}

/// @brief function FULLTEXT
AqlValue MMFilesAqlFunctions::Fulltext(
    arangodb::aql::Query* query, transaction::Methods* trx,
    VPackFunctionParameters const& parameters) {
  ValidateParameters(parameters, "FULLTEXT", 3, 4);

  AqlValue collectionValue = ExtractFunctionParameterValue(parameters, 0);
  if (!collectionValue.isString()) {
    THROW_ARANGO_EXCEPTION_PARAMS(
        TRI_ERROR_QUERY_FUNCTION_ARGUMENT_TYPE_MISMATCH, "FULLTEXT");
  }
  std::string const cname(collectionValue.slice().copyString());

  AqlValue attribute = ExtractFunctionParameterValue(parameters, 1);
  if (!attribute.isString()) {
    THROW_ARANGO_EXCEPTION_PARAMS(
        TRI_ERROR_QUERY_FUNCTION_ARGUMENT_TYPE_MISMATCH, "FULLTEXT");
  }
  std::string const attributeName(attribute.slice().copyString());

  AqlValue queryValue = ExtractFunctionParameterValue(parameters, 2);
  if (!queryValue.isString()) {
    THROW_ARANGO_EXCEPTION_PARAMS(
        TRI_ERROR_QUERY_FUNCTION_ARGUMENT_TYPE_MISMATCH, "FULLTEXT");
  }
  std::string const queryString = queryValue.slice().copyString();

  size_t maxResults = 0;  // 0 means "all results"
  if (parameters.size() >= 4) {
    AqlValue limit = ExtractFunctionParameterValue(parameters, 3);
    if (!limit.isNull(true) && !limit.isNumber()) {
      THROW_ARANGO_EXCEPTION_PARAMS(
          TRI_ERROR_QUERY_FUNCTION_ARGUMENT_TYPE_MISMATCH, "FULLTEXT");
    }
    if (limit.isNumber()) {
      int64_t value = limit.toInt64(trx);
      if (value > 0) {
        maxResults = static_cast<size_t>(value);
      }
    }
  }

  TRI_voc_cid_t cid = trx->resolver()->getCollectionIdLocal(cname);
  if (cid == 0) {
    THROW_ARANGO_EXCEPTION_FORMAT(TRI_ERROR_ARANGO_DATA_SOURCE_NOT_FOUND, "%s",
                                  cname.c_str());
  }
  // add the collection to the query for proper cache handling
  query->collections()->add(cname, AccessMode::Type::READ);
  trx->addCollectionAtRuntime(cid, cname, AccessMode::Type::READ);
  LogicalCollection const* collection = trx->documentCollection(cid);
  TRI_ASSERT(collection != nullptr);

  // split requested attribute name on '.' character to create a proper
  // vector of AttributeNames
  std::vector<std::vector<arangodb::basics::AttributeName>> search;
  search.emplace_back();
  for (auto const& it : basics::StringUtils::split(attributeName, '.')) {
    search.back().emplace_back(it, false);
  }

  // NOTE: The shared_ptr is protected by trx lock.
  // It is safe to use the raw pointer directly.
  // We are NOT allowed to delete the index.
  arangodb::MMFilesFulltextIndex* fulltextIndex = nullptr;

  auto indexes = collection->getIndexes();
  for (auto const& idx : indexes) {
    if (idx->type() == arangodb::Index::TRI_IDX_TYPE_FULLTEXT_INDEX) {
      // test if index is on the correct field
      if (arangodb::basics::AttributeName::isIdentical(idx->fields(), search,
                                                       false)) {
        // match!
        fulltextIndex = static_cast<arangodb::MMFilesFulltextIndex*>(idx.get());
        break;
      }
    }
  }

  if (fulltextIndex == nullptr) {
    // fiddle collection name into error message
    THROW_ARANGO_EXCEPTION_PARAMS(TRI_ERROR_QUERY_FULLTEXT_INDEX_MISSING,
                                  cname.c_str());
  }

  trx->pinData(cid);

  TRI_fulltext_query_t* ft = TRI_CreateQueryMMFilesFulltextIndex(
      TRI_FULLTEXT_SEARCH_MAX_WORDS, maxResults);

  if (ft == nullptr) {
    THROW_ARANGO_EXCEPTION(TRI_ERROR_OUT_OF_MEMORY);
  }

  bool isSubstringQuery = false;
  int res = TRI_ParseQueryMMFilesFulltextIndex(ft, queryString.c_str(),
                                               &isSubstringQuery);

  if (res != TRI_ERROR_NO_ERROR) {
    TRI_FreeQueryMMFilesFulltextIndex(ft);
    THROW_ARANGO_EXCEPTION(res);
  }

  // note: the following call will free "ft"!
  std::set<TRI_voc_rid_t> queryResult =
      TRI_QueryMMFilesFulltextIndex(fulltextIndex->internals(), ft);

  TRI_ASSERT(trx->isPinned(cid));

  transaction::BuilderLeaser builder(trx);
  builder->openArray();

  ManagedDocumentResult mmdr;
  for (auto const& it : queryResult) {
    if (collection->readDocument(trx, LocalDocumentId{it}, mmdr)) {
      mmdr.addToBuilder(*builder.get(), true);
    }
  }
  builder->close();
  return AqlValue(builder.get());
}

/// @brief function NEAR
AqlValue MMFilesAqlFunctions::Near(arangodb::aql::Query* query,
                                   transaction::Methods* trx,
                                   VPackFunctionParameters const& parameters) {
  ValidateParameters(parameters, "NEAR", 3, 5);

  AqlValue collectionValue = ExtractFunctionParameterValue(parameters, 0);
  if (!collectionValue.isString()) {
    THROW_ARANGO_EXCEPTION_PARAMS(
        TRI_ERROR_QUERY_FUNCTION_ARGUMENT_TYPE_MISMATCH, "NEAR");
  }

  std::string const collectionName(collectionValue.slice().copyString());

  AqlValue latitude = ExtractFunctionParameterValue(parameters, 1);
  AqlValue longitude = ExtractFunctionParameterValue(parameters, 2);

  if (!latitude.isNumber() || !longitude.isNumber()) {
    THROW_ARANGO_EXCEPTION_PARAMS(
        TRI_ERROR_QUERY_FUNCTION_ARGUMENT_TYPE_MISMATCH, "NEAR");
  }

  // extract limit
  int64_t limitValue = 100;

  if (parameters.size() > 3) {
    AqlValue limit = ExtractFunctionParameterValue(parameters, 3);

    if (limit.isNumber()) {
      limitValue = limit.toInt64(trx);
    } else if (!limit.isNull(true)) {
      THROW_ARANGO_EXCEPTION_PARAMS(
          TRI_ERROR_QUERY_FUNCTION_ARGUMENT_TYPE_MISMATCH, "NEAR");
    }
  }

  std::string attributeName;
  if (parameters.size() > 4) {
    // have a distance attribute
    AqlValue distanceValue = ExtractFunctionParameterValue(parameters, 4);

    if (!distanceValue.isNull(true) && !distanceValue.isString()) {
      THROW_ARANGO_EXCEPTION_PARAMS(
          TRI_ERROR_QUERY_FUNCTION_ARGUMENT_TYPE_MISMATCH, "NEAR");
    }

    if (distanceValue.isString()) {
      attributeName = distanceValue.slice().copyString();
    }
  }

  TRI_voc_cid_t cid = trx->resolver()->getCollectionIdLocal(collectionName);
  arangodb::MMFilesGeoIndex* index = getGeoIndex(trx, cid, collectionName);

  TRI_ASSERT(index != nullptr);
  TRI_ASSERT(trx->isPinned(cid));

  try {
    transaction::BuilderLeaser builder(trx);
    builder->openArray();
    index->nearQuery(trx, latitude.toDouble(trx), longitude.toDouble(trx),
                     static_cast<size_t>(limitValue), attributeName,
                     *builder.get());
    builder->close();

    return AqlValue(builder.get());
  } catch (...) {
    THROW_ARANGO_EXCEPTION(TRI_ERROR_OUT_OF_MEMORY);
  }

  return AqlValue(arangodb::basics::VelocyPackHelper::EmptyArrayValue());
}

/// @brief function WITHIN
AqlValue MMFilesAqlFunctions::Within(
    arangodb::aql::Query* query, transaction::Methods* trx,
    VPackFunctionParameters const& parameters) {
  ValidateParameters(parameters, "WITHIN", 4, 5);

  AqlValue collectionValue = ExtractFunctionParameterValue(parameters, 0);

  if (!collectionValue.isString()) {
    THROW_ARANGO_EXCEPTION_PARAMS(
        TRI_ERROR_QUERY_FUNCTION_ARGUMENT_TYPE_MISMATCH, "WITHIN");
  }

  std::string const collectionName(collectionValue.slice().copyString());

  AqlValue latitudeValue = ExtractFunctionParameterValue(parameters, 1);
  AqlValue longitudeValue = ExtractFunctionParameterValue(parameters, 2);
  AqlValue radiusValue = ExtractFunctionParameterValue(parameters, 3);

  if (!latitudeValue.isNumber() || !longitudeValue.isNumber() ||
      !radiusValue.isNumber()) {
    THROW_ARANGO_EXCEPTION_PARAMS(
        TRI_ERROR_QUERY_FUNCTION_ARGUMENT_TYPE_MISMATCH, "WITHIN");
  }

  std::string attributeName;
  if (parameters.size() > 4) {
    // have a distance attribute
    AqlValue distanceValue = ExtractFunctionParameterValue(parameters, 4);

    if (!distanceValue.isNull(true) && !distanceValue.isString()) {
      THROW_ARANGO_EXCEPTION_PARAMS(
          TRI_ERROR_QUERY_FUNCTION_ARGUMENT_TYPE_MISMATCH, "WITHIN");
    }

    if (distanceValue.isString()) {
      attributeName = distanceValue.slice().copyString();
    }
  }

  TRI_voc_cid_t cid = trx->resolver()->getCollectionIdLocal(collectionName);
  arangodb::MMFilesGeoIndex* index = getGeoIndex(trx, cid, collectionName);

  TRI_ASSERT(index != nullptr);
  TRI_ASSERT(trx->isPinned(cid));

  try {
    transaction::BuilderLeaser builder(trx);
    builder->openArray();
    index->withinQuery(trx, latitudeValue.toDouble(trx),
                       longitudeValue.toDouble(trx), radiusValue.toDouble(trx),
                       attributeName, *builder.get());
    builder->close();

    return AqlValue(builder.get());
  } catch (...) {
    THROW_ARANGO_EXCEPTION(TRI_ERROR_OUT_OF_MEMORY);
  }

  return AqlValue(arangodb::basics::VelocyPackHelper::EmptyArrayValue());
}

void MMFilesAqlFunctions::registerResources() {
  auto functions = AqlFunctionFeature::AQLFUNCTIONS;
  TRI_ASSERT(functions != nullptr);

  // fulltext functions
<<<<<<< HEAD
  functions->add({"FULLTEXT", ".h,.,.|.", false, true, false, true,
                  &MMFilesAqlFunctions::Fulltext, NotInCoordinator});
  functions->add({"NEAR", ".h,.,.|.,.", false, true, false, true,
                  &MMFilesAqlFunctions::Near, NotInCoordinator});
  functions->add({"WITHIN", ".h,.,.,.|.", false, true, false, true,
                  &MMFilesAqlFunctions::Within, NotInCoordinator});
=======
  functions->add({"FULLTEXT", ".h,.,.|.", false, true,
                 false, &MMFilesAqlFunctions::Fulltext,
                 NotInCoordinator});
  functions->add({"NEAR", ".h,.,.|.,.", false, true, false,
                  &MMFilesAqlFunctions::Near, NotInCoordinator});
  functions->add({"WITHIN", ".h,.,.,.|.", false, true,
                  false, &MMFilesAqlFunctions::Within, NotInCoordinator});
>>>>>>> 3fee25dd
}<|MERGE_RESOLUTION|>--- conflicted
+++ resolved
@@ -339,15 +339,6 @@
   auto functions = AqlFunctionFeature::AQLFUNCTIONS;
   TRI_ASSERT(functions != nullptr);
 
-  // fulltext functions
-<<<<<<< HEAD
-  functions->add({"FULLTEXT", ".h,.,.|.", false, true, false, true,
-                  &MMFilesAqlFunctions::Fulltext, NotInCoordinator});
-  functions->add({"NEAR", ".h,.,.|.,.", false, true, false, true,
-                  &MMFilesAqlFunctions::Near, NotInCoordinator});
-  functions->add({"WITHIN", ".h,.,.,.|.", false, true, false, true,
-                  &MMFilesAqlFunctions::Within, NotInCoordinator});
-=======
   functions->add({"FULLTEXT", ".h,.,.|.", false, true,
                  false, &MMFilesAqlFunctions::Fulltext,
                  NotInCoordinator});
@@ -355,5 +346,4 @@
                   &MMFilesAqlFunctions::Near, NotInCoordinator});
   functions->add({"WITHIN", ".h,.,.,.|.", false, true,
                   false, &MMFilesAqlFunctions::Within, NotInCoordinator});
->>>>>>> 3fee25dd
 }