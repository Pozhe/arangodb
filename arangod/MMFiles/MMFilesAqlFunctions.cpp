////////////////////////////////////////////////////////////////////////////////
/// DISCLAIMER
///
/// Copyright 2014-2016 ArangoDB GmbH, Cologne, Germany
/// Copyright 2004-2014 triAGENS GmbH, Cologne, Germany
///
/// Licensed under the Apache License, Version 2.0 (the "License");
/// you may not use this file except in compliance with the License.
/// You may obtain a copy of the License at
///
///     http://www.apache.org/licenses/LICENSE-2.0
///
/// Unless required by applicable law or agreed to in writing, software
/// distributed under the License is distributed on an "AS IS" BASIS,
/// WITHOUT WARRANTIES OR CONDITIONS OF ANY KIND, either express or implied.
/// See the License for the specific language governing permissions and
/// limitations under the License.
///
/// Copyright holder is ArangoDB GmbH, Cologne, Germany
///
/// @author Michael Hackstein
////////////////////////////////////////////////////////////////////////////////

#include "MMFilesAqlFunctions.h"

#include "Aql/AqlFunctionFeature.h"
#include "Aql/Function.h"
#include "Aql/Query.h"
#include "MMFiles/MMFilesFulltextIndex.h"
#include "MMFiles/MMFilesGeoIndex.h"
#include "MMFiles/MMFilesGeoS2Index.h"
#include "MMFiles/mmfiles-fulltext-index.h"
#include "MMFiles/mmfiles-fulltext-query.h"
#include "Transaction/Helpers.h"
#include "Transaction/Methods.h"
#include "Utils/CollectionNameResolver.h"
#include "VocBase/LocalDocumentId.h"
#include "VocBase/LogicalCollection.h"
#include "VocBase/ManagedDocumentResult.h"

#include <velocypack/Iterator.h>
#include <velocypack/velocypack-aliases.h>

using namespace arangodb;
using namespace arangodb::aql;

static ExecutionCondition const NotInCoordinator = [] {
  return !arangodb::ServerState::instance()->isRunningInCluster() ||
         !arangodb::ServerState::instance()->isCoordinator();
};

/// @brief Load geoindex for collection name
static arangodb::MMFilesGeoS2Index* getGeoIndex(
    transaction::Methods* trx, TRI_voc_cid_t const& cid,
    std::string const& collectionName) {
  // NOTE:
  // Due to trx lock the shared_index stays valid
  // as long as trx stays valid.
  // It is save to return the Raw pointer.
  // It can only be used until trx is finished.
  trx->addCollectionAtRuntime(cid, collectionName);

  auto document = trx->documentCollection(cid);

  if (document == nullptr) {
<<<<<<< HEAD
    THROW_ARANGO_EXCEPTION_FORMAT(TRI_ERROR_ARANGO_COLLECTION_NOT_FOUND, "'%s'",
                                  collectionName.c_str());
=======
    THROW_ARANGO_EXCEPTION_FORMAT(TRI_ERROR_ARANGO_DATA_SOURCE_NOT_FOUND,
                                  "'%s'", collectionName.c_str());
>>>>>>> 6d706614
  }

  arangodb::MMFilesGeoS2Index* index = nullptr;

  for (auto const& idx : document->getIndexes()) {
    if (idx->type() == arangodb::Index::TRI_IDX_TYPE_GEO1_INDEX ||
        idx->type() == arangodb::Index::TRI_IDX_TYPE_GEO2_INDEX ||
        idx->type() == arangodb::Index::TRI_IDX_TYPE_S2_INDEX) {
      index = static_cast<arangodb::MMFilesGeoS2Index*>(idx.get());
      break;
    }
  }

  if (index == nullptr) {
    THROW_ARANGO_EXCEPTION_PARAMS(TRI_ERROR_QUERY_GEO_INDEX_MISSING,
                                  collectionName.c_str());
  }

  trx->pinData(cid);

  return index;
}

/// @brief function FULLTEXT
AqlValue MMFilesAqlFunctions::Fulltext(
    arangodb::aql::Query* query, transaction::Methods* trx,
    VPackFunctionParameters const& parameters) {
  ValidateParameters(parameters, "FULLTEXT", 3, 4);

  AqlValue collectionValue = ExtractFunctionParameterValue(parameters, 0);
  if (!collectionValue.isString()) {
    THROW_ARANGO_EXCEPTION_PARAMS(
        TRI_ERROR_QUERY_FUNCTION_ARGUMENT_TYPE_MISMATCH, "FULLTEXT");
  }
  std::string const cname(collectionValue.slice().copyString());

  AqlValue attribute = ExtractFunctionParameterValue(parameters, 1);
  if (!attribute.isString()) {
    THROW_ARANGO_EXCEPTION_PARAMS(
        TRI_ERROR_QUERY_FUNCTION_ARGUMENT_TYPE_MISMATCH, "FULLTEXT");
  }
  std::string const attributeName(attribute.slice().copyString());

  AqlValue queryValue = ExtractFunctionParameterValue(parameters, 2);
  if (!queryValue.isString()) {
    THROW_ARANGO_EXCEPTION_PARAMS(
        TRI_ERROR_QUERY_FUNCTION_ARGUMENT_TYPE_MISMATCH, "FULLTEXT");
  }
  std::string const queryString = queryValue.slice().copyString();

  size_t maxResults = 0;  // 0 means "all results"
  if (parameters.size() >= 4) {
    AqlValue limit = ExtractFunctionParameterValue(parameters, 3);
    if (!limit.isNull(true) && !limit.isNumber()) {
      THROW_ARANGO_EXCEPTION_PARAMS(
          TRI_ERROR_QUERY_FUNCTION_ARGUMENT_TYPE_MISMATCH, "FULLTEXT");
    }
    if (limit.isNumber()) {
      int64_t value = limit.toInt64(trx);
      if (value > 0) {
        maxResults = static_cast<size_t>(value);
      }
    }
  }

  TRI_voc_cid_t cid = trx->resolver()->getCollectionIdLocal(cname);
  if (cid == 0) {
    THROW_ARANGO_EXCEPTION_FORMAT(TRI_ERROR_ARANGO_DATA_SOURCE_NOT_FOUND, "%s",
                                  cname.c_str());
  }
  // add the collection to the query for proper cache handling
  query->collections()->add(cname, AccessMode::Type::READ);
  trx->addCollectionAtRuntime(cid, cname, AccessMode::Type::READ);
  LogicalCollection const* collection = trx->documentCollection(cid);
  TRI_ASSERT(collection != nullptr);

  // split requested attribute name on '.' character to create a proper
  // vector of AttributeNames
  std::vector<std::vector<arangodb::basics::AttributeName>> search;
  search.emplace_back();
  for (auto const& it : basics::StringUtils::split(attributeName, '.')) {
    search.back().emplace_back(it, false);
  }

  // NOTE: The shared_ptr is protected by trx lock.
  // It is safe to use the raw pointer directly.
  // We are NOT allowed to delete the index.
  arangodb::MMFilesFulltextIndex* fulltextIndex = nullptr;

  auto indexes = collection->getIndexes();
  for (auto const& idx : indexes) {
    if (idx->type() == arangodb::Index::TRI_IDX_TYPE_FULLTEXT_INDEX) {
      // test if index is on the correct field
      if (arangodb::basics::AttributeName::isIdentical(idx->fields(), search,
                                                       false)) {
        // match!
        fulltextIndex = static_cast<arangodb::MMFilesFulltextIndex*>(idx.get());
        break;
      }
    }
  }

  if (fulltextIndex == nullptr) {
    // fiddle collection name into error message
    THROW_ARANGO_EXCEPTION_PARAMS(TRI_ERROR_QUERY_FULLTEXT_INDEX_MISSING,
                                  cname.c_str());
  }

  trx->pinData(cid);

  TRI_fulltext_query_t* ft = TRI_CreateQueryMMFilesFulltextIndex(
      TRI_FULLTEXT_SEARCH_MAX_WORDS, maxResults);

  if (ft == nullptr) {
    THROW_ARANGO_EXCEPTION(TRI_ERROR_OUT_OF_MEMORY);
  }

  bool isSubstringQuery = false;
  int res = TRI_ParseQueryMMFilesFulltextIndex(ft, queryString.c_str(),
                                               &isSubstringQuery);

  if (res != TRI_ERROR_NO_ERROR) {
    TRI_FreeQueryMMFilesFulltextIndex(ft);
    THROW_ARANGO_EXCEPTION(res);
  }

  // note: the following call will free "ft"!
  std::set<TRI_voc_rid_t> queryResult =
      TRI_QueryMMFilesFulltextIndex(fulltextIndex->internals(), ft);

  TRI_ASSERT(trx->isPinned(cid));

  transaction::BuilderLeaser builder(trx);
  builder->openArray();

  ManagedDocumentResult mmdr;
  for (auto const& it : queryResult) {
    if (collection->readDocument(trx, LocalDocumentId{it}, mmdr)) {
      mmdr.addToBuilder(*builder.get(), true);
    }
  }
  builder->close();
  return AqlValue(builder.get());
}

/// @brief function NEAR
AqlValue MMFilesAqlFunctions::Near(arangodb::aql::Query* query,
                                   transaction::Methods* trx,
                                   VPackFunctionParameters const& parameters) {
  ValidateParameters(parameters, "NEAR", 3, 5);

  AqlValue collectionValue = ExtractFunctionParameterValue(parameters, 0);
  if (!collectionValue.isString()) {
    THROW_ARANGO_EXCEPTION_PARAMS(
        TRI_ERROR_QUERY_FUNCTION_ARGUMENT_TYPE_MISMATCH, "NEAR");
  }

  std::string const collectionName(collectionValue.slice().copyString());

  AqlValue latitude = ExtractFunctionParameterValue(parameters, 1);
  AqlValue longitude = ExtractFunctionParameterValue(parameters, 2);

  if (!latitude.isNumber() || !longitude.isNumber()) {
    THROW_ARANGO_EXCEPTION_PARAMS(
        TRI_ERROR_QUERY_FUNCTION_ARGUMENT_TYPE_MISMATCH, "NEAR");
  }

  // extract limit
  int64_t limitValue = 100;

  if (parameters.size() > 3) {
    AqlValue limit = ExtractFunctionParameterValue(parameters, 3);

    if (limit.isNumber()) {
      limitValue = limit.toInt64(trx);
    } else if (!limit.isNull(true)) {
      THROW_ARANGO_EXCEPTION_PARAMS(
          TRI_ERROR_QUERY_FUNCTION_ARGUMENT_TYPE_MISMATCH, "NEAR");
    }
  }

  std::string attributeName;
  if (parameters.size() > 4) {
    // have a distance attribute
    AqlValue distanceValue = ExtractFunctionParameterValue(parameters, 4);

    if (!distanceValue.isNull(true) && !distanceValue.isString()) {
      THROW_ARANGO_EXCEPTION_PARAMS(
          TRI_ERROR_QUERY_FUNCTION_ARGUMENT_TYPE_MISMATCH, "NEAR");
    }

    if (distanceValue.isString()) {
      attributeName = distanceValue.slice().copyString();
    }
  }

  TRI_voc_cid_t cid = trx->resolver()->getCollectionIdLocal(collectionName);
  arangodb::MMFilesGeoS2Index* index = getGeoIndex(trx, cid, collectionName);

  TRI_ASSERT(index != nullptr);
  TRI_ASSERT(trx->isPinned(cid));

  try {
    transaction::BuilderLeaser builder(trx);
    builder->openArray();
    index->nearQuery(trx, latitude.toDouble(trx), longitude.toDouble(trx),
                     static_cast<size_t>(limitValue), attributeName,
                     *builder.get());
    builder->close();

    return AqlValue(builder.get());
  } catch (...) {
    THROW_ARANGO_EXCEPTION(TRI_ERROR_OUT_OF_MEMORY);
  }

  return AqlValue(arangodb::basics::VelocyPackHelper::EmptyArrayValue());
}

/// @brief function WITHIN
AqlValue MMFilesAqlFunctions::Within(
    arangodb::aql::Query* query, transaction::Methods* trx,
    VPackFunctionParameters const& parameters) {
  ValidateParameters(parameters, "WITHIN", 4, 5);

  AqlValue collectionValue = ExtractFunctionParameterValue(parameters, 0);

  if (!collectionValue.isString()) {
    THROW_ARANGO_EXCEPTION_PARAMS(
        TRI_ERROR_QUERY_FUNCTION_ARGUMENT_TYPE_MISMATCH, "WITHIN");
  }

  std::string const collectionName(collectionValue.slice().copyString());

  AqlValue latitudeValue = ExtractFunctionParameterValue(parameters, 1);
  AqlValue longitudeValue = ExtractFunctionParameterValue(parameters, 2);
  AqlValue radiusValue = ExtractFunctionParameterValue(parameters, 3);

  if (!latitudeValue.isNumber() || !longitudeValue.isNumber() ||
      !radiusValue.isNumber()) {
    THROW_ARANGO_EXCEPTION_PARAMS(
        TRI_ERROR_QUERY_FUNCTION_ARGUMENT_TYPE_MISMATCH, "WITHIN");
  }

  std::string attributeName;
  if (parameters.size() > 4) {
    // have a distance attribute
    AqlValue distanceValue = ExtractFunctionParameterValue(parameters, 4);

    if (!distanceValue.isNull(true) && !distanceValue.isString()) {
      THROW_ARANGO_EXCEPTION_PARAMS(
          TRI_ERROR_QUERY_FUNCTION_ARGUMENT_TYPE_MISMATCH, "WITHIN");
    }

    if (distanceValue.isString()) {
      attributeName = distanceValue.slice().copyString();
    }
  }

  TRI_voc_cid_t cid = trx->resolver()->getCollectionIdLocal(collectionName);
  arangodb::MMFilesGeoS2Index* index = getGeoIndex(trx, cid, collectionName);

  TRI_ASSERT(index != nullptr);
  TRI_ASSERT(trx->isPinned(cid));

  try {
    transaction::BuilderLeaser builder(trx);
    builder->openArray();
    index->withinQuery(trx, latitudeValue.toDouble(trx),
                       longitudeValue.toDouble(trx), radiusValue.toDouble(trx),
                       attributeName, *builder.get());
    builder->close();

    return AqlValue(builder.get());
  } catch (...) {
    THROW_ARANGO_EXCEPTION(TRI_ERROR_OUT_OF_MEMORY);
  }

  return AqlValue(arangodb::basics::VelocyPackHelper::EmptyArrayValue());
}

void MMFilesAqlFunctions::registerResources() {
  auto functions = AqlFunctionFeature::AQLFUNCTIONS;
  TRI_ASSERT(functions != nullptr);

  // fulltext functions
  functions->add({"FULLTEXT", ".h,.,.|.", false, true, false, true,
                  &MMFilesAqlFunctions::Fulltext, NotInCoordinator});
  functions->add({"NEAR", ".h,.,.|.,.", false, true, false, true,
                  &MMFilesAqlFunctions::Near, NotInCoordinator});
  functions->add({"WITHIN", ".h,.,.,.|.", false, true, false, true,
                  &MMFilesAqlFunctions::Within, NotInCoordinator});
}<|MERGE_RESOLUTION|>--- conflicted
+++ resolved
@@ -63,13 +63,8 @@
   auto document = trx->documentCollection(cid);
 
   if (document == nullptr) {
-<<<<<<< HEAD
-    THROW_ARANGO_EXCEPTION_FORMAT(TRI_ERROR_ARANGO_COLLECTION_NOT_FOUND, "'%s'",
-                                  collectionName.c_str());
-=======
     THROW_ARANGO_EXCEPTION_FORMAT(TRI_ERROR_ARANGO_DATA_SOURCE_NOT_FOUND,
                                   "'%s'", collectionName.c_str());
->>>>>>> 6d706614
   }
 
   arangodb::MMFilesGeoS2Index* index = nullptr;
