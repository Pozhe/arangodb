////////////////////////////////////////////////////////////////////////////////
/// DISCLAIMER
///
/// Copyright 2014-2016 ArangoDB GmbH, Cologne, Germany
/// Copyright 2004-2014 triAGENS GmbH, Cologne, Germany
///
/// Licensed under the Apache License, Version 2.0 (the "License");
/// you may not use this file except in compliance with the License.
/// You may obtain a copy of the License at
///
///     http://www.apache.org/licenses/LICENSE-2.0
///
/// Unless required by applicable law or agreed to in writing, software
/// distributed under the License is distributed on an "AS IS" BASIS,
/// WITHOUT WARRANTIES OR CONDITIONS OF ANY KIND, either express or implied.
/// See the License for the specific language governing permissions and
/// limitations under the License.
///
/// Copyright holder is ArangoDB GmbH, Cologne, Germany
///
/// @author Dr. Frank Celler
////////////////////////////////////////////////////////////////////////////////

#ifndef ARANGOD_MMFILES_MMFILES_DATAFILE_H
#define ARANGOD_MMFILES_MMFILES_DATAFILE_H 1

#include "Basics/Common.h"
#include "VocBase/vocbase.h"

struct MMFilesMarker;

/// @brief crc type
typedef uint32_t TRI_voc_crc_t;

/// @brief state of the datafile
enum TRI_df_state_e {
  TRI_DF_STATE_CLOSED = 1,       // datafile is closed
  TRI_DF_STATE_READ = 2,         // datafile is opened read only
  TRI_DF_STATE_WRITE = 3,        // datafile is opened read/append
  TRI_DF_STATE_OPEN_ERROR = 4,   // an error has occurred while opening
  TRI_DF_STATE_WRITE_ERROR = 5,  // an error has occurred while writing
  TRI_DF_STATE_RENAME_ERROR = 6  // an error has occurred while renaming
};

/// @brief type of the marker
enum MMFilesMarkerType : uint8_t {
  TRI_DF_MARKER_MIN = 9,  // not a real marker type,
                          // but used for bounds checking

  TRI_DF_MARKER_HEADER = 10,
  TRI_DF_MARKER_FOOTER = 11,
  TRI_DF_MARKER_BLANK = 12,

  TRI_DF_MARKER_COL_HEADER = 20,
  TRI_DF_MARKER_PROLOGUE = 25,

  TRI_DF_MARKER_VPACK_DOCUMENT = 30,
  TRI_DF_MARKER_VPACK_REMOVE = 31,

  TRI_DF_MARKER_VPACK_CREATE_COLLECTION = 40,
  TRI_DF_MARKER_VPACK_DROP_COLLECTION = 41,
  TRI_DF_MARKER_VPACK_RENAME_COLLECTION = 42,
  TRI_DF_MARKER_VPACK_CHANGE_COLLECTION = 43,
  TRI_DF_MARKER_VPACK_CREATE_INDEX = 50,
  TRI_DF_MARKER_VPACK_DROP_INDEX = 51,
  TRI_DF_MARKER_VPACK_CREATE_DATABASE = 60,
  TRI_DF_MARKER_VPACK_DROP_DATABASE = 61,
  TRI_DF_MARKER_VPACK_BEGIN_TRANSACTION = 70,
  TRI_DF_MARKER_VPACK_COMMIT_TRANSACTION = 71,
  TRI_DF_MARKER_VPACK_ABORT_TRANSACTION = 72,
  TRI_DF_MARKER_VPACK_CREATE_VIEW = 80,
  TRI_DF_MARKER_VPACK_DROP_VIEW = 81,
  TRI_DF_MARKER_VPACK_CHANGE_VIEW = 82,
  TRI_DF_MARKER_VPACK_RENAME_VIEW = 83,

  TRI_DF_MARKER_MAX  // again, this is not a real
                     // marker, but we use it for
                     // bounds checking
};

/// @brief scan result entry
/// status:
///   1 - entry ok
///   2 - empty entry
///   3 - empty size
///   4 - size too small
///   5 - CRC failed
struct DatafileScanEntry {
  DatafileScanEntry()
      : position(0), size(0), realSize(0), tick(0), type(TRI_DF_MARKER_MIN),
        status(0), typeName(nullptr) {}

  ~DatafileScanEntry() = default;

  uint32_t position;
  uint32_t size;
  uint32_t realSize;
  TRI_voc_tick_t tick;

  MMFilesMarkerType type;
  uint32_t status;

  char const* typeName;
  std::string key;
  std::string diagnosis;
};

/// @brief scan result
struct DatafileScan {
  DatafileScan()
      : currentSize(0), maximalSize(0), endPosition(0), numberMarkers(0),
        status(1), isSealed(false) {
    entries.reserve(2048);
  }

  uint32_t currentSize;
  uint32_t maximalSize;
  uint32_t endPosition;
  uint32_t numberMarkers;

  std::vector<DatafileScanEntry> entries;

  uint32_t status;
  bool isSealed;
};

////////////////////////////////////////////////////////////////////////////////
/// @brief Datafiles
///
/// All data is stored in datafiles. A set of datafiles forms a collection.
/// In the following sections the internal structure of a datafile is
/// described.
///
/// A datafile itself is a collection of blobs. These blobs can be shaped
/// JSON documents or any other information. All blobs have a header field,
/// call marker followed by the data of the blob itself.
///
/// @section DatafileMarker Datafile Marker
///
/// @copydetails MMFilesMarker
///
/// @copydetails MMFilesDatafileHeaderMarker
///
/// @copydetails MMFilesDatafileFooterMarker
///
/// A datafile is therefore structured as follows:
///
/// <table border>
///   <tr>
///     <td>MMFilesDatafileHeaderMarker</td>
///     <td>header entry</td>
///   </tr>
///   <tr>
///     <td>...</td>
///     <td>data entry</td>
///   </tr>
///   <tr>
///     <td>...</td>
///     <td>data entry</td>
///   </tr>
///   <tr>
///     <td>...</td>
///     <td>data entry</td>
///   </tr>
///   <tr>
///     <td>...</td>
///     <td>data entry</td>
///   </tr>
///   <tr>
///     <td>MMFilesDatafileFooterMarker</td>
///     <td>footer entry</td>
///   </tr>
/// </table>
///
/// @section WorkingWithDatafile Working With Datafiles
///
/// A datafile is created using the function @ref TRI_CreateDatafile.
///
/// @copydetails TRI_CreateDatafile
////////////////////////////////////////////////////////////////////////////////

/// @brief datafile version
#define TRI_DF_VERSION (2)

/// @brief datafile version
typedef uint32_t MMFilesDatafileVersionType;

/// @brief datafile
struct MMFilesDatafile {
  MMFilesDatafile(std::string const& filename, int fd, void* mmHandle, uint32_t maximalSize,
                 uint32_t currentsize, TRI_voc_fid_t fid, char* data);
  ~MMFilesDatafile();

  /// @brief return whether the datafile is a physical file (true) or an
  /// anonymous mapped region (false)
  inline bool isPhysical() const { return !_filename.empty(); }

  /// @brief return the name of a datafile
  std::string getName() const;

  /// @brief rename a datafile
  int rename(std::string const& filename);

  /// @brief truncates a datafile and seals it, only called by arango-dfdd
  static int truncate(std::string const& path, uint32_t position);

  /// @brief whether or not a datafile is empty
  static int judge(std::string const& filename);

  /// @brief creates either an anonymous or a physical datafile
  static MMFilesDatafile* create(std::string const& filename, TRI_voc_fid_t fid,
                                uint32_t maximalSize,
                                bool withInitialMarkers);

  /// @brief close a datafile
  int close();

  /// @brief sync the data of a datafile
<<<<<<< HEAD
  bool sync(char const* begin, char const* end);
=======
  int sync(char const* begin, char const* end); 
>>>>>>> 4eab985e

  /// @brief seals a datafile, writes a footer, sets it to read-only
  int seal();

  /// @brief scans a datafile
  static DatafileScan scan(std::string const& path);

  /// @brief try to repair a datafile
  static bool tryRepair(std::string const& path);

  /// @brief opens a datafile
  static MMFilesDatafile* open(std::string const& filename, bool ignoreErrors);

  /// @brief writes a marker to the datafile
  /// this function will write the marker as-is, without any CRC or tick updates
  int writeElement(void* position, MMFilesMarker const* marker, bool sync);

  /// @brief checksums and writes a marker to the datafile
  int writeCrcElement(void* position, MMFilesMarker* marker, bool sync);

  /// @brief reserves room for an element, advances the pointer
  int reserveElement(uint32_t size, MMFilesMarker** position,
                     uint32_t maximalJournalSize);

  void sequentialAccess();
  void randomAccess();
  void willNeed();
  void dontNeed();
  void dontDump();
  bool readOnly();
  bool readWrite();

  int lockInMemory();
  int unlockFromMemory();

  TRI_voc_fid_t fid() const { return _fid; }
  TRI_df_state_e state() const { return _state; }
  int fd() const { return _fd; }
  char const* data() const { return _data; }
  void* mmHandle() const { return _mmHandle; }
  uint32_t initSize() const { return _initSize; }
  uint32_t maximalSize() const { return _maximalSize; }
  uint32_t currentSize() const { return _currentSize; }
  uint32_t footerSize() const { return _footerSize; }

  void setState(TRI_df_state_e state) { _state = state; }

  bool isSealed() const { return _isSealed; }

  char* advanceWritePosition(size_t size) {
    char* old = _next;

    _next += size;
    _currentSize += static_cast<uint32_t>(size);

    return old;
  }

  inline TRI_voc_tick_t maxTick() const { return _tickMax; }

 private:
  /// @brief returns information about the datafile
  DatafileScan scanHelper();

  int truncateAndSeal(uint32_t position);

  /// @brief checks a datafile
  bool check(bool ignoreFailures);

  /// @brief fixes a corrupted datafile
  bool fix(uint32_t currentSize);

  /// @brief opens a datafile
  static MMFilesDatafile* openHelper(std::string const& filename, bool ignoreErrors);

  /// @brief create the initial datafile header marker
  int writeInitialHeaderMarker(TRI_voc_fid_t fid, uint32_t maximalSize);

  /// @brief tries to repair a datafile
  bool tryRepair();

  void printMarker(MMFilesMarker const* marker, uint32_t size, char const* begin, char const* end) const;

 private:
  std::string _filename;  // underlying filename
  TRI_voc_fid_t const _fid;  // datafile identifier
  TRI_df_state_e _state;  // state of the datafile (READ or WRITE)
  int _fd;                // underlying file descriptor

  void* _mmHandle;  // underlying memory map object handle (windows only)

  uint32_t const _initSize; // initial size of the datafile (constant)
  uint32_t _maximalSize;    // maximal size of the datafile (may be adjusted/reduced at runtime)
  uint32_t _currentSize;    // current size of the datafile
  uint32_t _footerSize;     // size of the final footer

  bool _full;  // at least one request was rejected because there is not enough
               // room
  bool _isSealed;  // true, if footer has been written
  bool _lockedInMemory;  // whether or not the datafile is locked in memory (mlock)

 public:
  char* _data;  // start of the data array
  char* _next;  // end of the current data

  TRI_voc_tick_t _tickMin;  // minimum tick value contained
  TRI_voc_tick_t _tickMax;  // maximum tick value contained
  TRI_voc_tick_t _dataMin;  // minimum tick value of document/edge marker
  TRI_voc_tick_t _dataMax;  // maximum tick value of document/edge marker

  int _lastError;  // last (critical) error
  // .............................................................................
  // access to the following attributes must be protected by a _lock
  // .............................................................................

  char* _synced;   // currently synced upto, not including
  char* _written;  // currently written upto, not including
};

////////////////////////////////////////////////////////////////////////////////
/// @brief datafile marker
///
/// All blobs of a datafile start with a header. The base structure for all
/// such headers is as follows:
///
/// <table border>
///   <tr>
///     <td>uint32_t</td>
///     <td>_size</td>
///     <td>The total size of the blob. This includes the size of the the
///         marker and the data. In order to iterate through the datafile
///         you can read the uint32_t entry _size and skip the next
///         _size - sizeof(uint32_t) bytes.</td>
///   </tr>
///   <tr>
///     <td>TRI_voc_crc_t</td>
///     <td>_crc</td>
///     <td>A crc of the marker and the data. The zero is computed as if
///         the field _crc is equal to 0.</td>
///   </tr>
///   <tr>
///     <td>MMFilesMarkerType</td>
///     <td>_type</td>
///     <td>see @ref MMFilesMarkerType</td>
///   </tr>
///   <tr>
///     <td>TRI_voc_tick_t</td>
///     <td>_tick</td>
///     <td>A unique identifier of the current blob. The identifier is
///         unique within all datafiles of all collections. See
///         @ref TRI_voc_tick_t for details.</td>
///   </tr>
/// </table>
///
/// Note that the order is important: _size must be the first entry
/// and _crc the second.
////////////////////////////////////////////////////////////////////////////////

struct MMFilesMarker {
 private:
  uint32_t _size;  // 4 bytes
  TRI_voc_crc_t _crc;    // 4 bytes, generated
  uint64_t _typeAndTick; // 8 bytes, including 1 byte for type and 7 bytes for tick

 public:
  MMFilesMarker() : _size(0), _crc(0), _typeAndTick(0) {}
  ~MMFilesMarker() {}

  inline off_t offsetOfSize() const noexcept {
    return offsetof(MMFilesMarker, _size);
  }
  inline off_t offsetOfCrc() const noexcept {
    return offsetof(MMFilesMarker, _crc);
  }
  inline off_t offsetOfTypeAndTick() const noexcept {
    return offsetof(MMFilesMarker, _typeAndTick);
  }
  inline uint32_t getSize() const noexcept { return _size; }
  inline void setSize(uint32_t size) noexcept { _size = size; }

  inline TRI_voc_crc_t getCrc() const noexcept { return _crc; }
  inline void setCrc(TRI_voc_crc_t crc) noexcept { _crc = crc; }

  static inline TRI_voc_tick_t makeTick(TRI_voc_tick_t tick) noexcept {
    return tick & 0x00ffffffffffffffULL;
  }

  inline TRI_voc_tick_t getTick() const noexcept {
    return makeTick(static_cast<TRI_voc_tick_t>(_typeAndTick));
  }

  inline void setTick(TRI_voc_tick_t tick) noexcept {
    _typeAndTick &= 0xff00000000000000ULL;
    _typeAndTick |= makeTick(tick);
  }

  inline MMFilesMarkerType getType() const noexcept {
    return static_cast<MMFilesMarkerType>((_typeAndTick & 0xff00000000000000ULL) >> 56);
  }

  inline void setType(MMFilesMarkerType type) noexcept {
    uint64_t t = static_cast<uint64_t>(type) << 56;
    _typeAndTick = makeTick(_typeAndTick);
    _typeAndTick |= t;
  }

  inline void setTypeAndTick(MMFilesMarkerType type, TRI_voc_tick_t tick) noexcept {
    uint64_t t = static_cast<uint64_t>(type) << 56;
    t |= makeTick(tick);
    _typeAndTick = t;
  }
#ifdef ARANGODB_ENABLE_FAILURE_TESTS
  void breakIt() {
    _size = 0xffffffff;
    _crc = 0xdeadbeef;
  }
#endif
};

static_assert(sizeof(MMFilesMarker) == 16, "invalid size for MMFilesMarker");

////////////////////////////////////////////////////////////////////////////////
/// @brief datafile header marker
///
/// The first blob entry in a datafile is always a MMFilesDatafileHeaderMarker.
/// The header marker contains the version number of the datafile, its
/// maximal size and the creation time. There is no data payload.
///
/// <table border>
///   <tr>
///     <td>MMFilesDatafileVersionType</td>
///     <td>_version</td>
///     <td>The version of a datafile, see @ref MMFilesDatafileVersionType.</td>
///   </tr>
///   <tr>
///     <td>uint32_t</td>
///     <td>_maximalSize</td>
///     <td>The maximal size to which a datafile can grow. If you
///         attempt to add more datafile to a datafile, then an
///         error TRI_ERROR_ARANGO_DATAFILE_FULL is returned.</td>
///   </tr>
///   <tr>
///     <td>TRI_voc_tick_t</td>
///     <td>_fid</td>
///     <td>The creation time of the datafile. This time is different
///         from the creation time of the blob entry stored in
///         base._tick.</td>
///   </tr>
/// </table>
////////////////////////////////////////////////////////////////////////////////

struct MMFilesDatafileHeaderMarker {
  MMFilesMarker base;  // 16 bytes

  MMFilesDatafileVersionType _version;    //  4 bytes
  uint32_t _maximalSize;  //  4 bytes
  TRI_voc_tick_t _fid;          //  8 bytes
};

/// @brief datafile prologue marker
struct MMFilesPrologueMarker {
  MMFilesMarker base;  // 16 bytes

  TRI_voc_tick_t _databaseId; // 8 bytes
  TRI_voc_cid_t _collectionId; // 8 bytes
};

/// @brief datafile footer marker
struct MMFilesDatafileFooterMarker {
  MMFilesMarker base;  // 16 bytes
};

/// @brief document datafile header marker
struct MMFilesCollectionHeaderMarker {
  MMFilesMarker base;  // 16 bytes

  TRI_voc_cid_t _cid;  //  8 bytes
};

////////////////////////////////////////////////////////////////////////////////
/// @brief returns the name for a marker
////////////////////////////////////////////////////////////////////////////////

char const* TRI_NameMarkerDatafile(MMFilesMarkerType);

static inline char const* TRI_NameMarkerDatafile(MMFilesMarker const* marker) {
  return TRI_NameMarkerDatafile(marker->getType());
}

////////////////////////////////////////////////////////////////////////////////
/// @brief checks whether a marker is valid
////////////////////////////////////////////////////////////////////////////////

bool TRI_IsValidMarkerDatafile(MMFilesMarker const*);

////////////////////////////////////////////////////////////////////////////////
/// @brief update tick values for a datafile
////////////////////////////////////////////////////////////////////////////////

void TRI_UpdateTicksDatafile(MMFilesDatafile*, MMFilesMarker const*);

////////////////////////////////////////////////////////////////////////////////
/// @brief iterates over a datafile
/// also may set datafile's min/max tick values
////////////////////////////////////////////////////////////////////////////////

bool TRI_IterateDatafile(MMFilesDatafile*,
                         bool (*iterator)(MMFilesMarker const*, void*,
                                          MMFilesDatafile*),
                         void* data);

bool TRI_IterateDatafile(MMFilesDatafile*,
                         std::function<bool(MMFilesMarker const*, MMFilesDatafile*)> const& cb);

#endif<|MERGE_RESOLUTION|>--- conflicted
+++ resolved
@@ -216,11 +216,7 @@
   int close();
 
   /// @brief sync the data of a datafile
-<<<<<<< HEAD
-  bool sync(char const* begin, char const* end);
-=======
-  int sync(char const* begin, char const* end); 
->>>>>>> 4eab985e
+  int sync(char const* begin, char const* end);
 
   /// @brief seals a datafile, writes a footer, sets it to read-only
   int seal();
