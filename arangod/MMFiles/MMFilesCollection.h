////////////////////////////////////////////////////////////////////////////////
/// DISCLAIMER
///
/// Copyright 2014-2016 ArangoDB GmbH, Cologne, Germany
/// Copyright 2004-2014 triAGENS GmbH, Cologne, Germany
///
/// Licensed under the Apache License, Version 2.0 (the "License");
/// you may not use this file except in compliance with the License.
/// You may obtain a copy of the License at
///
///     http://www.apache.org/licenses/LICENSE-2.0
///
/// Unless required by applicable law or agreed to in writing, software
/// distributed under the License is distributed on an "AS IS" BASIS,
/// WITHOUT WARRANTIES OR CONDITIONS OF ANY KIND, either express or implied.
/// See the License for the specific language governing permissions and
/// limitations under the License.
///
/// Copyright holder is ArangoDB GmbH, Cologne, Germany
///
/// @author Dr. Frank Celler
////////////////////////////////////////////////////////////////////////////////

#ifndef ARANGOD_MMFILES_MMFILES_COLLECTION_H
#define ARANGOD_MMFILES_MMFILES_COLLECTION_H 1

#include "Basics/Common.h"
#include "Basics/Mutex.h"
#include "Basics/ReadWriteLock.h"
#include "Indexes/IndexIterator.h"
#include "Indexes/IndexLookupContext.h"
#include "MMFiles/MMFilesDatafileStatistics.h"
#include "MMFiles/MMFilesDatafileStatisticsContainer.h"
#include "MMFiles/MMFilesDitch.h"
#include "MMFiles/MMFilesDocumentPosition.h"
#include "MMFiles/MMFilesRevisionsCache.h"
#include "StorageEngine/PhysicalCollection.h"
#include "VocBase/KeyGenerator.h"
#include "VocBase/LocalDocumentId.h"
#include "VocBase/LogicalCollection.h"
#include "VocBase/ManagedDocumentResult.h"

struct MMFilesDatafile;
struct MMFilesMarker;

namespace arangodb {
class LogicalCollection;
class ManagedDocumentResult;
struct MMFilesDocumentOperation;
class MMFilesPrimaryIndex;
class MMFilesWalMarker;
class Result;

class MMFilesCollection final : public PhysicalCollection {
  friend class MMFilesCompactorThread;
  friend class MMFilesEngine;

 public:
  static inline MMFilesCollection* toMMFilesCollection(
      PhysicalCollection* physical) {
    auto rv = static_cast<MMFilesCollection*>(physical);
    TRI_ASSERT(rv != nullptr);
    return rv;
  }

  static inline MMFilesCollection* toMMFilesCollection(
      LogicalCollection* logical) {
    auto phys = logical->getPhysical();
    TRI_ASSERT(phys != nullptr);
    return toMMFilesCollection(phys);
  }

  /// @brief state during opening of a collection
  struct OpenIteratorState {
    LogicalCollection* _collection;
    arangodb::MMFilesPrimaryIndex* _primaryIndex;
    TRI_voc_tid_t _tid;
    TRI_voc_fid_t _fid;
    std::unordered_map<TRI_voc_fid_t, MMFilesDatafileStatisticsContainer*>
        _stats;
    MMFilesDatafileStatisticsContainer* _dfi;
    transaction::Methods* _trx;
    ManagedDocumentResult _mmdr;
    IndexLookupContext _context;
    uint64_t _deletions;
    uint64_t _documents;
    uint64_t _operations;
    int64_t _initialCount;
    bool const _trackKeys;

    OpenIteratorState(LogicalCollection* collection, transaction::Methods* trx)
        : _collection(collection),
          _primaryIndex(
              static_cast<MMFilesCollection*>(collection->getPhysical())
                  ->primaryIndex()),
          _tid(0),
          _fid(0),
          _stats(),
          _dfi(nullptr),
          _trx(trx),
          _mmdr(),
          _context(trx, collection, &_mmdr, 1),
          _deletions(0),
          _documents(0),
          _operations(0),
          _initialCount(-1),
          _trackKeys(collection->keyGenerator()->trackKeys()) {
      TRI_ASSERT(collection != nullptr);
      TRI_ASSERT(trx != nullptr);
    }

    ~OpenIteratorState() {
      for (auto& it : _stats) {
        delete it.second;
      }
    }
  };

  struct DatafileDescription {
    MMFilesDatafile const* _data;
    TRI_voc_tick_t _dataMin;
    TRI_voc_tick_t _dataMax;
    TRI_voc_tick_t _tickMax;
    bool _isJournal;
  };

 public:
  explicit MMFilesCollection(LogicalCollection*, VPackSlice const& info);
  MMFilesCollection(LogicalCollection*, PhysicalCollection const*);  // use in cluster only!!!!!

  ~MMFilesCollection();

  static constexpr uint32_t defaultIndexBuckets = 8;

  static constexpr double defaultLockTimeout = 10.0 * 60.0;

  std::string const& path() const override { return _path; };

  void setPath(std::string const& path) override { _path = path; };

  arangodb::Result updateProperties(VPackSlice const& slice,
                                    bool doSync) override;
  virtual arangodb::Result persistProperties() override;

  virtual PhysicalCollection* clone(LogicalCollection*) const override;

  TRI_voc_rid_t revision(arangodb::transaction::Methods* trx) const override;
  TRI_voc_rid_t revision() const;

  void setRevision(TRI_voc_rid_t revision, bool force);

  void setRevisionError() { _revisionError = true; }

  size_t journalSize() const;
  bool isVolatile() const;

  TRI_voc_tick_t maxTick() const { return _maxTick; }
  void maxTick(TRI_voc_tick_t value) { _maxTick = value; }

  /// @brief export properties
  void getPropertiesVPack(velocypack::Builder&) const override;
  /// @brief used for updating properties
  void getPropertiesVPackCoordinator(velocypack::Builder&) const override;

  // datafile management
  bool applyForTickRange(
      TRI_voc_tick_t dataMin, TRI_voc_tick_t dataMax,
      std::function<bool(TRI_voc_tick_t foundTick,
                         MMFilesMarker const* marker)> const& callback);

  /// @brief closes an open collection
  int close() override;
  void load() override {}
  void unload() override {}

  /// @brief set the initial datafiles for the collection
  void setInitialFiles(std::vector<MMFilesDatafile*>&& datafiles,
                       std::vector<MMFilesDatafile*>&& journals,
                       std::vector<MMFilesDatafile*>&& compactors);

  /// @brief rotate the active journal - will do nothing if there is no journal
  int rotateActiveJournal() override;

  /// @brief sync the active journal - will do nothing if there is no journal
  /// or if the journal is volatile
  int syncActiveJournal();

  int reserveJournalSpace(TRI_voc_tick_t tick, uint32_t size,
                          char*& resultPosition,
                          MMFilesDatafile*& resultDatafile);

  /// @brief create compactor file
  MMFilesDatafile* createCompactor(TRI_voc_fid_t fid,
                                   uint32_t maximalSize);

  /// @brief close an existing compactor
  int closeCompactor(MMFilesDatafile* datafile);

  /// @brief replace a datafile with a compactor
  int replaceDatafileWithCompactor(MMFilesDatafile* datafile,
                                   MMFilesDatafile* compactor);

  bool removeCompactor(MMFilesDatafile*);
  bool removeDatafile(MMFilesDatafile*);

  /// @brief seal a datafile
  int sealDatafile(MMFilesDatafile* datafile, bool isCompactor);

  /// @brief increase dead stats for a datafile, if it exists
  void updateStats(TRI_voc_fid_t fid,
                   MMFilesDatafileStatisticsContainer const& values,
                   bool warn) {
    _datafileStatistics.update(fid, values, warn);
  }

  uint64_t numberDocuments(transaction::Methods* trx) const override;

  /// @brief report extra memory used by indexes etc.
  size_t memory() const override;

  void preventCompaction();
  bool tryPreventCompaction();
  void allowCompaction();
  void lockForCompaction();
  bool tryLockForCompaction();
  void finishCompaction();

  void setNextCompactionStartIndex(size_t index) {
    MUTEX_LOCKER(mutexLocker, _compactionStatusLock);
    _nextCompactionStartIndex = index;
  }

  size_t getNextCompactionStartIndex() {
    MUTEX_LOCKER(mutexLocker, _compactionStatusLock);
    return _nextCompactionStartIndex;
  }

  void setCompactionStatus(char const* reason) {
    TRI_ASSERT(reason != nullptr);
    MUTEX_LOCKER(mutexLocker, _compactionStatusLock);
    _lastCompactionStatus = reason;
  }
  double lastCompactionStamp() const { return _lastCompactionStamp; }
  void lastCompactionStamp(double value) { _lastCompactionStamp = value; }

  MMFilesDitches* ditches() const { return &_ditches; }

  void open(bool ignoreErrors) override;

  /// @brief iterate all markers of a collection on load
  int iterateMarkersOnLoad(arangodb::transaction::Methods* trx);

  bool isFullyCollected() const;

  bool doCompact() const { return _doCompact; }

  int64_t uncollectedLogfileEntries() const {
    return _uncollectedLogfileEntries.load();
  }

  void increaseUncollectedLogfileEntries(int64_t value) {
    _uncollectedLogfileEntries += value;
  }

  void decreaseUncollectedLogfileEntries(int64_t value) {
    _uncollectedLogfileEntries -= value;
    if (_uncollectedLogfileEntries < 0) {
      _uncollectedLogfileEntries = 0;
    }
  }

  ////////////////////////////////////
  // -- SECTION Indexes --
  ///////////////////////////////////

  uint32_t indexBuckets() const;

  // WARNING: Make sure that this Collection Instance
  // is somehow protected. If it goes out of all scopes
  // or it's indexes are freed the pointer returned will get invalidated.
  MMFilesPrimaryIndex* primaryIndex() const;

  inline bool useSecondaryIndexes() const { return _useSecondaryIndexes; }

  void useSecondaryIndexes(bool value) { _useSecondaryIndexes = value; }

  int fillAllIndexes(transaction::Methods*);

  void prepareIndexes(arangodb::velocypack::Slice indexesSlice) override;

  /// @brief Find index by definition
  std::shared_ptr<Index> lookupIndex(velocypack::Slice const&) const override;

  std::unique_ptr<IndexIterator> getAllIterator(transaction::Methods* trx,
<<<<<<< HEAD
                                                ManagedDocumentResult* mdr) const override;
=======
                                                bool reverse) const override;
>>>>>>> 7f860153
  std::unique_ptr<IndexIterator> getAnyIterator(
      transaction::Methods* trx) const override;
  void invokeOnAllElements(
      transaction::Methods* trx,
      std::function<bool(LocalDocumentId const&)> callback) override;

  std::shared_ptr<Index> createIndex(transaction::Methods* trx,
                                     arangodb::velocypack::Slice const& info,
                                     bool& created) override;

  /// @brief Restores an index from VelocyPack.
  int restoreIndex(transaction::Methods*, velocypack::Slice const&,
                   std::shared_ptr<Index>&) override;

  /// @brief Drop an index with the given iid.
  bool dropIndex(TRI_idx_iid_t iid) override;

  ////////////////////////////////////
  // -- SECTION Locking --
  ///////////////////////////////////

  int lockRead(bool useDeadlockDetector, double timeout = 0.0);

  int lockWrite(bool useDeadlockDetector, double timeout = 0.0);

  int unlockRead(bool useDeadlockDetector);

  int unlockWrite(bool useDeadlockDetector);

  ////////////////////////////////////
  // -- SECTION DML Operations --
  ///////////////////////////////////

  void truncate(transaction::Methods* trx, OperationOptions& options) override;

  LocalDocumentId lookupKey(transaction::Methods* trx,
                                    velocypack::Slice const& key) override;

  Result read(transaction::Methods*, arangodb::StringRef const& key,
              ManagedDocumentResult& result, bool) override;

  Result read(transaction::Methods*, arangodb::velocypack::Slice const& key,
              ManagedDocumentResult& result, bool) override;

  bool readDocument(transaction::Methods* trx,
                    LocalDocumentId const& documentId,
                    ManagedDocumentResult& result) override;

  bool readDocumentWithCallback(transaction::Methods* trx,
                                LocalDocumentId const& documentId,
                                IndexIterator::DocumentCallback const& cb) override;

  size_t readDocumentWithCallback(transaction::Methods* trx,
                                  std::vector<std::pair<LocalDocumentId, uint8_t const*>>& documentIds,
                                  IndexIterator::DocumentCallback const& cb);

  bool readDocumentConditional(transaction::Methods* trx,
                               LocalDocumentId const& documentId,
                               TRI_voc_tick_t maxTick,
                               ManagedDocumentResult& result);

  Result insert(arangodb::transaction::Methods* trx,
                arangodb::velocypack::Slice const newSlice,
                arangodb::ManagedDocumentResult& result,
                OperationOptions& options,
                TRI_voc_tick_t& resultMarkerTick, bool lock,
                TRI_voc_tick_t& revisionId) override;

  Result update(arangodb::transaction::Methods* trx,
                arangodb::velocypack::Slice const newSlice,
                arangodb::ManagedDocumentResult& result,
                OperationOptions& options,
                TRI_voc_tick_t& resultMarkerTick, bool lock,
                TRI_voc_rid_t& prevRev, ManagedDocumentResult& previous,
                arangodb::velocypack::Slice const key) override;

  Result replace(transaction::Methods* trx,
                 arangodb::velocypack::Slice const newSlice,
                 ManagedDocumentResult& result, OperationOptions& options,
                 TRI_voc_tick_t& resultMarkerTick, bool lock,
                 TRI_voc_rid_t& prevRev, ManagedDocumentResult& previous,
                 arangodb::velocypack::Slice const fromSlice,
                 arangodb::velocypack::Slice const toSlice) override;

  Result remove(arangodb::transaction::Methods* trx,
                arangodb::velocypack::Slice const slice,
                arangodb::ManagedDocumentResult& previous,
                OperationOptions& options, TRI_voc_tick_t& resultMarkerTick,
                bool lock, TRI_voc_rid_t& prevRev, TRI_voc_rid_t& revisionId) override;

  /// @brief Defer a callback to be executed when the collection
  ///        can be dropped. The callback is supposed to drop
  ///        the collection and it is guaranteed that no one is using
  ///        it at that moment.
  void deferDropCollection(
      std::function<bool(LogicalCollection*)> callback) override;

  Result rollbackOperation(transaction::Methods*, TRI_voc_document_operation_e,
                           LocalDocumentId const& oldDocumentId,
                           velocypack::Slice const& oldDoc,
                           LocalDocumentId const& newDocumentId,
                           velocypack::Slice const& newDoc);

  MMFilesDocumentPosition insertLocalDocumentId(LocalDocumentId const& documentId,
                                                uint8_t const* dataptr,
                                                TRI_voc_fid_t fid, bool isInWal,
                                                bool shouldLock);

  void insertLocalDocumentId(MMFilesDocumentPosition const& position, bool shouldLock);

  void updateLocalDocumentId(LocalDocumentId const& documentId, uint8_t const* dataptr,
                             TRI_voc_fid_t fid, bool isInWal);

  bool updateLocalDocumentIdConditional(LocalDocumentId const& documentId,
                                        MMFilesMarker const* oldPosition,
                                        MMFilesMarker const* newPosition,
                                        TRI_voc_fid_t newFid, bool isInWal);

  void removeLocalDocumentId(LocalDocumentId const& documentId, bool updateStats);

 private:
  void createInitialIndexes();
  void sizeHint(transaction::Methods* trx, int64_t hint);

  bool openIndex(VPackSlice const& description, transaction::Methods* trx);

  /// @brief initializes an index with all existing documents
  void fillIndex(std::shared_ptr<basics::LocalTaskQueue>, transaction::Methods*, Index*,
                 std::shared_ptr<std::vector<std::pair<LocalDocumentId, VPackSlice>>>,
                 bool);

  /// @brief Fill indexes used in recovery
  int fillIndexes(transaction::Methods*,
                  std::vector<std::shared_ptr<Index>> const&,
                  bool skipPersistent = true);

  int openWorker(bool ignoreErrors);

  Result removeFastPath(arangodb::transaction::Methods* trx,
                        TRI_voc_rid_t revisionId,
                        LocalDocumentId const& oldDocumentId,
                        arangodb::velocypack::Slice const oldDoc,
                        OperationOptions& options,
                        LocalDocumentId const& documentId,
                        arangodb::velocypack::Slice const toRemove);

  static int OpenIteratorHandleDocumentMarker(MMFilesMarker const* marker,
                                              MMFilesDatafile* datafile,
                                              OpenIteratorState* state);
  static int OpenIteratorHandleDeletionMarker(MMFilesMarker const* marker,
                                              MMFilesDatafile* datafile,
                                              OpenIteratorState* state);
  static bool OpenIterator(MMFilesMarker const* marker, OpenIteratorState* data,
                           MMFilesDatafile* datafile);

  /// @brief create statistics for a datafile, using the stats provided
  void createStats(TRI_voc_fid_t fid,
                   MMFilesDatafileStatisticsContainer const& values) {
    _datafileStatistics.create(fid, values);
  }

  /// @brief iterates over a collection
  bool iterateDatafiles(
      std::function<bool(MMFilesMarker const*, MMFilesDatafile*)> const& cb);

  /// @brief creates a datafile
  MMFilesDatafile* createDatafile(TRI_voc_fid_t fid, uint32_t journalSize,
                                  bool isCompactor);

  /// @brief iterate over a vector of datafiles and pick those with a specific
  /// data range
  std::vector<DatafileDescription> datafilesInRange(TRI_voc_tick_t dataMin,
                                                    TRI_voc_tick_t dataMax);

  /// @brief closes the datafiles passed in the vector
  bool closeDatafiles(std::vector<MMFilesDatafile*> const& files);

  bool iterateDatafilesVector(
      std::vector<MMFilesDatafile*> const& files,
      std::function<bool(MMFilesMarker const*, MMFilesDatafile*)> const& cb);

  MMFilesDocumentPosition lookupDocument(LocalDocumentId const& documentId) const;

  Result insertDocument(arangodb::transaction::Methods* trx,
                        LocalDocumentId const& documentId,
                        TRI_voc_rid_t revisionId,
                        arangodb::velocypack::Slice const& doc,
                        MMFilesDocumentOperation& operation,
                        MMFilesWalMarker const* marker,
                        OperationOptions& options, bool& waitForSync);

 private:
  uint8_t const* lookupDocumentVPack(LocalDocumentId const& documentId) const;
  uint8_t const* lookupDocumentVPackConditional(LocalDocumentId const& documentId,
                                                TRI_voc_tick_t maxTick,
                                                bool excludeWal) const;
  void batchLookupRevisionVPack(std::vector<std::pair<LocalDocumentId, uint8_t const*>>& documentIds) const;

  bool addIndex(std::shared_ptr<arangodb::Index> idx);
  void addIndexLocal(std::shared_ptr<arangodb::Index> idx);
  void addIndexCoordinator(std::shared_ptr<arangodb::Index> idx);

  bool removeIndex(TRI_idx_iid_t iid);

  /// @brief return engine-specific figures
  void figuresSpecific(
      std::shared_ptr<arangodb::velocypack::Builder>&) override;

  // SECTION: Index storage

  int saveIndex(transaction::Methods* trx,
                std::shared_ptr<arangodb::Index> idx);

  /// @brief Detect all indexes form file
  int detectIndexes(transaction::Methods* trx);

  Result insertIndexes(transaction::Methods* trx, LocalDocumentId const& documentId, velocypack::Slice const& doc, OperationOptions& options);

  Result insertPrimaryIndex(transaction::Methods*, LocalDocumentId const& documentId, velocypack::Slice const&, OperationOptions& options);

  Result deletePrimaryIndex(transaction::Methods*, LocalDocumentId const& documentId, velocypack::Slice const&, OperationOptions& options);

  Result insertSecondaryIndexes(transaction::Methods*,
                                LocalDocumentId const& documentId,
                                velocypack::Slice const&,
                                Index::OperationMode mode);

  Result deleteSecondaryIndexes(transaction::Methods*,
                                LocalDocumentId const& documentId,
                                velocypack::Slice const&,
                                Index::OperationMode mode);

  Result lookupDocument(transaction::Methods*, velocypack::Slice,
                        ManagedDocumentResult& result);

  Result updateDocument(transaction::Methods*, TRI_voc_rid_t revisionId,
                        LocalDocumentId const& oldDocumentId,
                        velocypack::Slice const& oldDoc,
                        LocalDocumentId const& newDocumentId,
                        velocypack::Slice const& newDoc,
                        MMFilesDocumentOperation&,
                        MMFilesWalMarker const*, OperationOptions& options,
                        bool& waitForSync);

  LocalDocumentId reuseOrCreateLocalDocumentId(OperationOptions const& options) const;

 private:
  mutable arangodb::MMFilesDitches _ditches;

  // lock protecting the indexes and data
  mutable basics::ReadWriteLock _dataLock;

  arangodb::basics::ReadWriteLock _filesLock;
  std::vector<MMFilesDatafile*> _datafiles;   // all datafiles
  std::vector<MMFilesDatafile*> _journals;    // all journals
  std::vector<MMFilesDatafile*> _compactors;  // all compactor files

  arangodb::basics::ReadWriteLock _compactionLock;

  int64_t _initialCount;

  bool _revisionError;

  MMFilesDatafileStatistics _datafileStatistics;

  TRI_voc_rid_t _lastRevision;

  MMFilesRevisionsCache _revisionsCache;

  std::atomic<int64_t> _uncollectedLogfileEntries;

  Mutex _compactionStatusLock;
  size_t _nextCompactionStartIndex;
  char const* _lastCompactionStatus;
  double _lastCompactionStamp;
  std::string _path;
  uint32_t _journalSize;

  bool const _isVolatile;

  // SECTION: Indexes

  size_t _persistentIndexes;
  uint32_t _indexBuckets;

  // whether or not secondary indexes should be filled
  bool _useSecondaryIndexes;

  bool _doCompact;
  TRI_voc_tick_t _maxTick;
};
}

#endif<|MERGE_RESOLUTION|>--- conflicted
+++ resolved
@@ -291,14 +291,8 @@
   /// @brief Find index by definition
   std::shared_ptr<Index> lookupIndex(velocypack::Slice const&) const override;
 
-  std::unique_ptr<IndexIterator> getAllIterator(transaction::Methods* trx,
-<<<<<<< HEAD
-                                                ManagedDocumentResult* mdr) const override;
-=======
-                                                bool reverse) const override;
->>>>>>> 7f860153
-  std::unique_ptr<IndexIterator> getAnyIterator(
-      transaction::Methods* trx) const override;
+  std::unique_ptr<IndexIterator> getAllIterator(transaction::Methods* trx) const override;
+  std::unique_ptr<IndexIterator> getAnyIterator(transaction::Methods* trx) const override;
   void invokeOnAllElements(
       transaction::Methods* trx,
       std::function<bool(LocalDocumentId const&)> callback) override;
