////////////////////////////////////////////////////////////////////////////////
/// DISCLAIMER
///
/// Copyright 2014-2016 ArangoDB GmbH, Cologne, Germany
/// Copyright 2004-2014 triAGENS GmbH, Cologne, Germany
///
/// Licensed under the Apache License, Version 2.0 (the "License");
/// you may not use this file except in compliance with the License.
/// You may obtain a copy of the License at
///
///     http://www.apache.org/licenses/LICENSE-2.0
///
/// Unless required by applicable law or agreed to in writing, software
/// distributed under the License is distributed on an "AS IS" BASIS,
/// WITHOUT WARRANTIES OR CONDITIONS OF ANY KIND, either express or implied.
/// See the License for the specific language governing permissions and
/// limitations under the License.
///
/// Copyright holder is ArangoDB GmbH, Cologne, Germany
///
/// @author Jan Steemann
////////////////////////////////////////////////////////////////////////////////

#include "MMFilesLogfileManager.h"

#include "ApplicationFeatures/PageSizeFeature.h"
#include "Basics/Exceptions.h"
#include "Basics/FileUtils.h"
#include "Basics/MutexLocker.h"
#include "Basics/ReadLocker.h"
#include "Basics/StringUtils.h"
#include "Basics/VelocyPackHelper.h"
#include "Basics/WriteLocker.h"
#include "Basics/files.h"
#include "Basics/hashes.h"
#include "Basics/memory-map.h"
#include "Cluster/ServerState.h"
#include "Logger/Logger.h"
#include "ProgramOptions/ProgramOptions.h"
#include "ProgramOptions/Section.h"
#include "RestServer/DatabaseFeature.h"
#include "RestServer/DatabasePathFeature.h"
#include "RestServer/FlushFeature.h"
#include "RestServer/TransactionManagerFeature.h"
#include "StorageEngine/StorageEngine.h"
#include "StorageEngine/EngineSelectorFeature.h"
#include "MMFiles/MMFilesAllocatorThread.h"
#include "MMFiles/MMFilesCollectorThread.h"
#include "MMFiles/MMFilesRemoverThread.h"
#include "MMFiles/MMFilesWalMarker.h"
#include "MMFiles/MMFilesWalRecoverState.h"
#include "MMFiles/MMFilesWalSlots.h"
#include "MMFiles/MMFilesSynchronizerThread.h"

using namespace arangodb;
using namespace arangodb::application_features;
using namespace arangodb::basics;
using namespace arangodb::options;

// the logfile manager singleton
MMFilesLogfileManager* MMFilesLogfileManager::Instance = nullptr;

#ifdef ARANGODB_ENABLE_MAINTAINER_MODE
bool MMFilesLogfileManager::SafeToUseInstance = false;
#endif

// whether or not there was a SHUTDOWN file with a last tick at
// server start
int MMFilesLogfileManager::FoundLastTick = -1;

namespace {
// minimum value for --wal.throttle-when-pending
static constexpr uint64_t MinThrottleWhenPending() { return 1024 * 1024; }

// minimum value for --wal.sync-interval
static constexpr uint64_t MinSyncInterval() { return 5; }

// minimum value for --wal.logfile-size
static constexpr uint32_t MinFileSize() {
#ifdef ARANGODB_ENABLE_MAINTAINER_MODE
  // this allows testing with smaller logfile-sizes
  return 1 * 1024 * 1024;
#else
  return 8 * 1024 * 1024;
#endif
}

// get the maximum size of a logfile entry
static constexpr uint32_t MaxEntrySize() {
  return 2 << 30;  // 2 GB
}

// minimum number of slots
static constexpr uint32_t MinSlots() { return 1024 * 8; }

// maximum number of slots
static constexpr uint32_t MaxSlots() { return 1024 * 1024 * 16; }
}

// create the logfile manager
MMFilesLogfileManager::MMFilesLogfileManager(ApplicationServer* server)
    : ApplicationFeature(server, "MMFilesLogfileManager"),
      _allowWrites(false),  // start in read-only mode
      _inRecovery(true),
      _logfilesLock(),
      _logfiles(),
      _slots(nullptr),
      _synchronizerThread(nullptr),
      _allocatorThread(nullptr),
      _collectorThread(nullptr),
      _removerThread(nullptr),
      _lastOpenedId(0),
      _lastCollectedId(0),
      _lastSealedId(0),
      _shutdownFileLock(),
      _droppedCollections(),
      _droppedDatabases(),
      _idLock(),
      _writeThrottled(false),
      _shutdown(0) {
  TRI_ASSERT(!_allowWrites);

  setOptional(true);
  requiresElevatedPrivileges(false);
  startsAfter("Database");
  startsAfter("DatabasePath");
  startsAfter("EngineSelector");
  startsAfter("FeatureCache");
  startsAfter("MMFilesEngine");

  startsBefore("Aql");
  startsBefore("Bootstrap");
  startsBefore("GeneralServer");
  startsBefore("QueryRegistry");
  startsBefore("TraverserEngineRegistry");

  onlyEnabledWith("MMFilesEngine");
}

// destroy the logfile manager
MMFilesLogfileManager::~MMFilesLogfileManager() {
  for (auto& it : _barriers) {
    delete it.second;
  }

  _barriers.clear();

  delete _slots;

  for (auto& it : _logfiles) {
    if (it.second != nullptr) {
      delete it.second;
    }
  }

  Instance = nullptr;
}

void MMFilesLogfileManager::collectOptions(std::shared_ptr<ProgramOptions> options) {
  options->addSection(
      Section("wal", "Configure the WAL of the MMFiles engine", "wal", false, false));

  options->addHiddenOption(
      "--wal.allow-oversize-entries",
      "allow entries that are bigger than '--wal.logfile-size'",
      new BooleanParameter(&_allowOversizeEntries));

  options->addHiddenOption(
      "--wal.use-mlock",
      "mlock WAL logfiles in memory (may require elevated privileges or limits)",
      new BooleanParameter(&_useMLock));

  options->addOption("--wal.directory", "logfile directory",
                     new StringParameter(&_directory));

  options->addOption(
      "--wal.historic-logfiles",
      "maximum number of historic logfiles to keep after collection",
      new UInt32Parameter(&_historicLogfiles));

  options->addOption(
      "--wal.ignore-logfile-errors",
      "ignore logfile errors. this will read recoverable data from corrupted "
      "logfiles but ignore any unrecoverable data",
      new BooleanParameter(&_ignoreLogfileErrors));

  options->addOption(
      "--wal.ignore-recovery-errors",
      "continue recovery even if re-applying operations fails",
      new BooleanParameter(&_ignoreRecoveryErrors));

  options->addHiddenOption("--wal.flush-timeout", "flush timeout (in milliseconds)",
                     new UInt64Parameter(&_flushTimeout));

  options->addOption("--wal.logfile-size", "size of each logfile (in bytes)",
                     new UInt32Parameter(&_filesize));

  options->addOption("--wal.open-logfiles",
                     "maximum number of parallel open logfiles",
                     new UInt32Parameter(&_maxOpenLogfiles));

  options->addOption("--wal.reserve-logfiles",
                     "maximum number of reserve logfiles to maintain",
                     new UInt32Parameter(&_reserveLogfiles));

  options->addHiddenOption("--wal.slots", "number of logfile slots to use",
                           new UInt32Parameter(&_numberOfSlots));

  options->addOption(
      "--wal.sync-interval",
      "interval for automatic, non-requested disk syncs (in milliseconds)",
      new UInt64Parameter(&_syncInterval));

  options->addHiddenOption(
      "--wal.throttle-when-pending",
      "throttle writes when at least this many operations are waiting for "
      "collection (set to 0 to deactivate write-throttling)",
      new UInt64Parameter(&_throttleWhenPending));

  options->addHiddenOption(
      "--wal.throttle-wait",
      "maximum wait time per operation when write-throttled (in milliseconds)",
      new UInt64Parameter(&_maxThrottleWait));
}

void MMFilesLogfileManager::validateOptions(std::shared_ptr<options::ProgramOptions> options) {
  if (_filesize < MinFileSize()) {
    // minimum filesize per logfile
    LOG_TOPIC(FATAL, arangodb::Logger::FIXME) << "invalid value for --wal.logfile-size. Please use a value of "
                  "at least "
               << MinFileSize();
    FATAL_ERROR_EXIT();
  }

  if (_numberOfSlots < MinSlots() || _numberOfSlots > MaxSlots()) {
    // invalid number of slots
    LOG_TOPIC(FATAL, arangodb::Logger::FIXME) << "invalid value for --wal.slots. Please use a value between "
               << MinSlots() << " and " << MaxSlots();
    FATAL_ERROR_EXIT();
  }

  if (_throttleWhenPending > 0 &&
      _throttleWhenPending < MinThrottleWhenPending()) {
    LOG_TOPIC(FATAL, arangodb::Logger::FIXME) << "invalid value for --wal.throttle-when-pending. Please use a "
                  "value of at least "
               << MinThrottleWhenPending();
    FATAL_ERROR_EXIT();
  }

  if (_syncInterval < MinSyncInterval()) {
    LOG_TOPIC(FATAL, arangodb::Logger::FIXME) << "invalid value for --wal.sync-interval. Please use a value "
                  "of at least "
               << MinSyncInterval();
    FATAL_ERROR_EXIT();
  }

  // sync interval is specified in milliseconds by the user, but internally
  // we use microseconds
  _syncInterval = _syncInterval * 1000;
}

void MMFilesLogfileManager::prepare() {
  Instance = this;
  FoundLastTick = 0; // initialize the last found tick value to "not found"

  auto databasePath = ApplicationServer::getFeature<DatabasePathFeature>("DatabasePath");
  _databasePath = databasePath->directory();

  _shutdownFile = shutdownFilename();
  bool const shutdownFileExists = basics::FileUtils::exists(_shutdownFile);

  if (shutdownFileExists) {
    LOG_TOPIC(TRACE, arangodb::Logger::FIXME) << "shutdown file found";

    int res = readShutdownInfo();

    if (res != TRI_ERROR_NO_ERROR) {
      LOG_TOPIC(FATAL, arangodb::Logger::FIXME) << "could not open shutdown file '" << _shutdownFile
                 << "': " << TRI_errno_string(res);
      FATAL_ERROR_EXIT();
    }
  } else {
    LOG_TOPIC(TRACE, arangodb::Logger::FIXME) << "no shutdown file found";
  }
}

void MMFilesLogfileManager::start() {
#ifdef ARANGODB_ENABLE_MAINTAINER_MODE
  SafeToUseInstance = true;
#endif

  // needs server initialized
  size_t pageSize = PageSizeFeature::getPageSize();
  _filesize = static_cast<uint32_t>(((_filesize + pageSize - 1) / pageSize) * pageSize);

  if (_directory.empty()) {
    // use global configuration variable
    _directory = _databasePath;

    // append "/journals"
    if (_directory[_directory.size() - 1] != TRI_DIR_SEPARATOR_CHAR) {
      // append a trailing slash to directory name
      _directory.push_back(TRI_DIR_SEPARATOR_CHAR);
    }

    _directory.append("journals");
  }

  if (_directory.empty()) {
    LOG_TOPIC(FATAL, arangodb::Logger::FIXME) << "no directory specified for WAL logfiles. Please use the "
                  "'--wal.directory' option";
    FATAL_ERROR_EXIT();
  }

  if (_directory[_directory.size() - 1] != TRI_DIR_SEPARATOR_CHAR) {
    // append a trailing slash to directory name
    _directory.push_back(TRI_DIR_SEPARATOR_CHAR);
  }

  // initialize some objects
  _slots = new MMFilesWalSlots(this, _numberOfSlots, 0);
  _recoverState.reset(new MMFilesWalRecoverState(_ignoreRecoveryErrors));

  TRI_ASSERT(!_allowWrites);

  int res = inventory();

  if (res != TRI_ERROR_NO_ERROR) {
    LOG_TOPIC(FATAL, arangodb::Logger::FIXME) << "could not create WAL logfile inventory: "
               << TRI_errno_string(res);
    FATAL_ERROR_EXIT();
  }

  res = inspectLogfiles();

  if (res != TRI_ERROR_NO_ERROR) {
    LOG_TOPIC(FATAL, arangodb::Logger::FIXME) << "could not inspect WAL logfiles: " << TRI_errno_string(res);
    FATAL_ERROR_EXIT();
  }

  LOG_TOPIC(TRACE, arangodb::Logger::FIXME) << "WAL logfile manager configuration: historic logfiles: "
             << _historicLogfiles << ", reserve logfiles: " << _reserveLogfiles
             << ", filesize: " << _filesize
             << ", sync interval: " << _syncInterval;
}

bool MMFilesLogfileManager::open() {
  // note all failed transactions that we found plus the list
  // of collections and databases that we can ignore

  std::unordered_set<TRI_voc_tid_t> failedTransactions;
  for (auto const& it : _recoverState->failedTransactions) {
    failedTransactions.emplace(it.first);
  }
  TransactionManagerFeature::manager()->registerFailedTransactions(failedTransactions);
  _droppedDatabases = _recoverState->droppedDatabases;
  _droppedCollections = _recoverState->droppedCollections;

  {
    // set every open logfile to a status of sealed
    WRITE_LOCKER(writeLocker, _logfilesLock);

    for (auto& it : _logfiles) {
      MMFilesWalLogfile* logfile = it.second;

      if (logfile == nullptr) {
        continue;
      }

      MMFilesWalLogfile::StatusType status = logfile->status();

      if (status == MMFilesWalLogfile::StatusType::OPEN) {
        // set all logfiles to sealed status so they can be collected

        // we don't care about the previous status here
        logfile->forceStatus(MMFilesWalLogfile::StatusType::SEALED);

        MUTEX_LOCKER(mutexLocker, _idLock);

        if (logfile->id() > _lastSealedId) {
          _lastSealedId = logfile->id();
        }
      }
    }
  }

  // now start allocator and synchronizer
  int res = startMMFilesAllocatorThread();

  if (res != TRI_ERROR_NO_ERROR) {
    LOG_TOPIC(FATAL, arangodb::Logger::FIXME) << "could not start WAL allocator thread: "
               << TRI_errno_string(res);
    return false;
  }

  res = startMMFilesSynchronizerThread();

  if (res != TRI_ERROR_NO_ERROR) {
    LOG_TOPIC(FATAL, arangodb::Logger::FIXME) << "could not start WAL synchronizer thread: "
               << TRI_errno_string(res);
    return false;
  }

  // from now on, we allow writes to the logfile
  allowWrites(true);

  // explicitly abort any open transactions found in the logs
  res = _recoverState->abortOpenTransactions();

  if (res != TRI_ERROR_NO_ERROR) {
    LOG_TOPIC(FATAL, arangodb::Logger::FIXME) << "could not abort open transactions: " << TRI_errno_string(res);
    return false;
  }

  // remove all empty logfiles
  _recoverState->removeEmptyLogfiles();

  // now fill secondary indexes of all collections used in the recovery
  _recoverState->fillIndexes();

  // remove usage locks for databases and collections
  _recoverState->releaseResources();

  // not needed anymore
  _recoverState.reset();

  // write the current state into the shutdown file
  writeShutdownInfo(false);

  // finished recovery
  _inRecovery = false;

  res = startMMFilesCollectorThread();

  if (res != TRI_ERROR_NO_ERROR) {
    LOG_TOPIC(FATAL, arangodb::Logger::FIXME) << "could not start WAL collector thread: "
               << TRI_errno_string(res);
    return false;
  }

  TRI_ASSERT(_collectorThread != nullptr);

  res = startMMFilesRemoverThread();

  if (res != TRI_ERROR_NO_ERROR) {
    LOG_TOPIC(FATAL, arangodb::Logger::FIXME) << "could not start WAL remover thread: " << TRI_errno_string(res);
    return false;
  }

  // tell the allocator that the recovery is over now
  _allocatorThread->recoveryDone();

  return true;
}

void MMFilesLogfileManager::beginShutdown() {
  if (!isEnabled()) {
    return;
  }
  throttleWhenPending(0); // deactivate write-throttling on shutdown
}

void MMFilesLogfileManager::stop() {
  if (!isEnabled()) {
    return;
  }
  // deactivate write-throttling (again) on shutdown in case it was set again
  // after beginShutdown
  throttleWhenPending(0);
}

void MMFilesLogfileManager::unprepare() {
  if (!isEnabled()) {
    return;
  }

  // deactivate write-throttling (again) on shutdown in case it was set again
  // after beginShutdown
  throttleWhenPending(0);

  _shutdown = 1;

  LOG_TOPIC(TRACE, arangodb::Logger::FIXME) << "shutting down WAL";

  // set WAL to read-only mode
  allowWrites(false);

  // notify slots that we're shutting down
  _slots->shutdown();

  // finalize allocator thread
  // this prevents creating new (empty) WAL logfile once we flush
  // the current logfile
  stopMMFilesAllocatorThread();

  if (_allocatorThread != nullptr) {
    LOG_TOPIC(TRACE, arangodb::Logger::FIXME) << "stopping allocator thread";
    while (_allocatorThread->isRunning()) {
      std::this_thread::sleep_for(std::chrono::microseconds(10000));
    }
    delete _allocatorThread;
    _allocatorThread = nullptr;
  }

  // do a final flush at shutdown
  if (!_inRecovery) {
    flush(true, true, false);
  }

  // stop other threads
  LOG_TOPIC(TRACE, arangodb::Logger::FIXME) << "sending shutdown request to WAL threads";
  stopMMFilesRemoverThread();
  stopMMFilesCollectorThread();
  stopMMFilesSynchronizerThread();

  // physically destroy all threads
  if (_removerThread != nullptr) {
    LOG_TOPIC(TRACE, arangodb::Logger::FIXME) << "stopping remover thread";
    while (_removerThread->isRunning()) {
      std::this_thread::sleep_for(std::chrono::microseconds(10000));
    }
    delete _removerThread;
    _removerThread = nullptr;
  }

  {
    WRITE_LOCKER(locker, _collectorThreadLock);

    if (_collectorThread != nullptr) {
      LOG_TOPIC(TRACE, arangodb::Logger::FIXME) << "stopping collector thread";
      _collectorThread->forceStop();
      while (_collectorThread->isRunning()) {
        locker.unlock();
        std::this_thread::sleep_for(std::chrono::microseconds(10000));
        locker.lock();
      }
      delete _collectorThread;
      _collectorThread = nullptr;
    }
  }

  if (_synchronizerThread != nullptr) {
    LOG_TOPIC(TRACE, arangodb::Logger::FIXME) << "stopping synchronizer thread";
    while (_synchronizerThread->isRunning()) {
      std::this_thread::sleep_for(std::chrono::microseconds(10000));
    }
    delete _synchronizerThread;
    _synchronizerThread = nullptr;
  }

  // close all open logfiles
  LOG_TOPIC(TRACE, arangodb::Logger::FIXME) << "closing logfiles";
  closeLogfiles();

  TRI_IF_FAILURE("LogfileManagerStop") {
    // intentionally kill the server
    TRI_SegfaultDebugging("MMFilesLogfileManagerStop");
  }

  int res = writeShutdownInfo(true);

  if (res != TRI_ERROR_NO_ERROR) {
    LOG_TOPIC(ERR, arangodb::Logger::FIXME) << "could not write WAL shutdown info: " << TRI_errno_string(res);
  }
}

// registers a transaction
int MMFilesLogfileManager::registerTransaction(TRI_voc_tid_t transactionId, bool isReadOnlyTransaction) {
  auto lastCollectedId = _lastCollectedId.load();
  auto lastSealedId = _lastSealedId.load();

  TRI_IF_FAILURE("LogfileManagerRegisterTransactionOom") {
    // intentionally fail here
    return TRI_ERROR_OUT_OF_MEMORY;
  }

  TRI_ASSERT(lastCollectedId <= lastSealedId);

  if (isReadOnlyTransaction) {
    // in case this is a read-only transaction, we are sure that the transaction can
    // only see committed data (as itself it will not write anything, and write transactions
    // run exclusively). we thus can allow the WAL collector to already seal and collect
    // logfiles. the only thing that needs to be ensured for read-only transactions is
    // that a logfile does not get thrown away while the read-only transaction is
    // ongoing
    lastSealedId = 0;
  }

  try {
    auto data = std::make_unique<MMFilesTransactionData>(lastCollectedId, lastSealedId);
    TransactionManagerFeature::manager()->registerTransaction(transactionId, std::move(data));
    return TRI_ERROR_NO_ERROR;
  } catch (...) {
    return TRI_ERROR_OUT_OF_MEMORY;
  }
}

// return the set of dropped collections
/// this is used during recovery and not used afterwards
std::unordered_set<TRI_voc_cid_t> MMFilesLogfileManager::getDroppedCollections() {
  std::unordered_set<TRI_voc_cid_t> droppedCollections;

  {
    READ_LOCKER(readLocker, _logfilesLock);
    droppedCollections = _droppedCollections;
  }

  return droppedCollections;
}

// return the set of dropped databases
/// this is used during recovery and not used afterwards
std::unordered_set<TRI_voc_tick_t> MMFilesLogfileManager::getDroppedDatabases() {
  std::unordered_set<TRI_voc_tick_t> droppedDatabases;

  {
    READ_LOCKER(readLocker, _logfilesLock);
    droppedDatabases = _droppedDatabases;
  }

  return droppedDatabases;
}

// whether or not it is currently allowed to create an additional
/// logfile
bool MMFilesLogfileManager::logfileCreationAllowed(uint32_t size) {
  if (size + MMFilesDatafileHelper::JournalOverhead() > filesize()) {
    // oversize entry. this is always allowed because otherwise everything would
    // lock
    return true;
  }

  if (_maxOpenLogfiles == 0) {
    return true;
  }

  uint32_t numberOfLogfiles = 0;

  // note: this information could also be cached instead of being recalculated
  // every time
  READ_LOCKER(readLocker, _logfilesLock);

  for (auto it = _logfiles.begin(); it != _logfiles.end(); ++it) {
    MMFilesWalLogfile* logfile = (*it).second;

    TRI_ASSERT(logfile != nullptr);

    if (logfile->status() == MMFilesWalLogfile::StatusType::OPEN ||
        logfile->status() == MMFilesWalLogfile::StatusType::SEAL_REQUESTED) {
      ++numberOfLogfiles;
    }
  }

  return (numberOfLogfiles <= _maxOpenLogfiles);
}

// whether or not there are reserve logfiles
bool MMFilesLogfileManager::hasReserveLogfiles() {
  uint32_t numberOfLogfiles = 0;

  // note: this information could also be cached instead of being recalculated
  // every time
  READ_LOCKER(readLocker, _logfilesLock);

  // reverse-scan the logfiles map
  for (auto it = _logfiles.rbegin(); it != _logfiles.rend(); ++it) {
    MMFilesWalLogfile* logfile = (*it).second;

    TRI_ASSERT(logfile != nullptr);

    if (logfile->freeSize() > 0 && !logfile->isSealed()) {
      if (++numberOfLogfiles >= reserveLogfiles()) {
        return true;
      }
    }
  }

  return false;
}

// signal that a sync operation is required
void MMFilesLogfileManager::signalSync(bool waitForSync) {
  _synchronizerThread->signalSync(waitForSync);
}

// allocate space in a logfile for later writing
MMFilesWalSlotInfo MMFilesLogfileManager::allocate(uint32_t size) {
  TRI_ASSERT(size >= sizeof(MMFilesMarker));

  if (!_allowWrites) {
    // no writes allowed
    return MMFilesWalSlotInfo(TRI_ERROR_ARANGO_READ_ONLY);
  }

  if (size > MaxEntrySize()) {
    // entry is too big
    return MMFilesWalSlotInfo(TRI_ERROR_ARANGO_DOCUMENT_TOO_LARGE);
  }

  if (size > _filesize && !_allowOversizeEntries) {
    // entry is too big for a logfile
    return MMFilesWalSlotInfo(TRI_ERROR_ARANGO_DOCUMENT_TOO_LARGE);
  }

  return _slots->nextUnused(size);
}

// allocate space in a logfile for later writing
MMFilesWalSlotInfo MMFilesLogfileManager::allocate(TRI_voc_tick_t databaseId,
                                  TRI_voc_cid_t collectionId, uint32_t size) {
  TRI_ASSERT(size >= sizeof(MMFilesMarker));

  if (!_allowWrites) {
    // no writes allowed
    return MMFilesWalSlotInfo(TRI_ERROR_ARANGO_READ_ONLY);
  }

  if (size > MaxEntrySize()) {
    // entry is too big
    return MMFilesWalSlotInfo(TRI_ERROR_ARANGO_DOCUMENT_TOO_LARGE);
  }

  if (size > _filesize && !_allowOversizeEntries) {
    // entry is too big for a logfile
    return MMFilesWalSlotInfo(TRI_ERROR_ARANGO_DOCUMENT_TOO_LARGE);
  }

  return _slots->nextUnused(databaseId, collectionId, size);
}

// write data into the logfile, using database id and collection id
// this is a convenience function that combines allocate, memcpy and finalize
MMFilesWalSlotInfoCopy MMFilesLogfileManager::allocateAndWrite(TRI_voc_tick_t databaseId,
                                              TRI_voc_cid_t collectionId,
                                              MMFilesWalMarker const* marker,
                                              bool wakeUpSynchronizer,
                                              bool waitForSyncRequested,
                                              bool waitUntilSyncDone) {
  TRI_ASSERT(marker != nullptr);
  MMFilesWalSlotInfo slotInfo = allocate(databaseId, collectionId, marker->size());

  if (slotInfo.errorCode != TRI_ERROR_NO_ERROR) {
    return MMFilesWalSlotInfoCopy(slotInfo.errorCode);
  }

  return writeSlot(slotInfo, marker, wakeUpSynchronizer, waitForSyncRequested, waitUntilSyncDone);
}

// write data into the logfile
// this is a convenience function that combines allocate, memcpy and finalize
MMFilesWalSlotInfoCopy MMFilesLogfileManager::allocateAndWrite(MMFilesWalMarker const* marker,
                                              bool wakeUpSynchronizer,
                                              bool waitForSyncRequested,
                                              bool waitUntilSyncDone) {
  TRI_ASSERT(marker != nullptr);
  MMFilesWalSlotInfo slotInfo = allocate(marker->size());

  if (slotInfo.errorCode != TRI_ERROR_NO_ERROR) {
    return MMFilesWalSlotInfoCopy(slotInfo.errorCode);
  }

  return writeSlot(slotInfo, marker, wakeUpSynchronizer, waitForSyncRequested, waitUntilSyncDone);
}

// write marker into the logfile
// this is a convenience function with less parameters
MMFilesWalSlotInfoCopy MMFilesLogfileManager::allocateAndWrite(MMFilesWalMarker const& marker, bool waitForSync) {
  return allocateAndWrite(&marker, true, waitForSync, waitForSync);
}

// memcpy the data into the WAL region and return the filled slot
// to the WAL logfile manager
MMFilesWalSlotInfoCopy MMFilesLogfileManager::writeSlot(MMFilesWalSlotInfo& slotInfo,
                                       MMFilesWalMarker const* marker,
                                       bool wakeUpSynchronizer,
                                       bool waitForSyncRequested,
                                       bool waitUntilSyncDone) {
  TRI_ASSERT(slotInfo.slot != nullptr);
  TRI_ASSERT(marker != nullptr);

  try {
    // write marker data into slot
    marker->store(static_cast<char*>(slotInfo.slot->mem()));
    slotInfo.slot->finalize(marker);

    // we must copy the slotinfo because Slots::returnUsed() will set the
    // internals of slotInfo.slot to 0 again
    MMFilesWalSlotInfoCopy copy(slotInfo.slot);

    int res = _slots->returnUsed(slotInfo, wakeUpSynchronizer, waitForSyncRequested, waitUntilSyncDone);

    if (res == TRI_ERROR_NO_ERROR) {
      return copy;
    }
    return MMFilesWalSlotInfoCopy(res);
  } catch (...) {
    // if we don't return the slot we'll run into serious problems later
    int res = _slots->returnUsed(slotInfo, false, false, false);

    if (res != TRI_ERROR_NO_ERROR) {
      return MMFilesWalSlotInfoCopy(res);
    }

    return MMFilesWalSlotInfoCopy(TRI_ERROR_INTERNAL);
  }
}

// wait for the collector queue to get cleared for the given collection
int MMFilesLogfileManager::waitForCollectorQueue(TRI_voc_cid_t cid, double timeout) {
  double const end = TRI_microtime() + timeout;

  while (true) {
    READ_LOCKER(locker, _collectorThreadLock);

    if (_collectorThread == nullptr) {
      break;
    }

    if (!_collectorThread->hasQueuedOperations(cid)) {
      break;
    }

    // sleep without holding the lock
    locker.unlock();
    std::this_thread::sleep_for(std::chrono::microseconds(10000));

    if (TRI_microtime() > end) {
      return TRI_ERROR_LOCKED;
    }
  }

  return TRI_ERROR_NO_ERROR;
}

// finalize and seal the currently open logfile
// this is useful to ensure that any open writes up to this point have made
// it into a logfile
int MMFilesLogfileManager::flush(bool waitForSync, bool waitForCollector,
                                 bool writeShutdownFile, double maxWaitTime) {
  TRI_IF_FAILURE("LogfileManagerFlush") {
    return TRI_ERROR_NO_ERROR;
  }
  
  TRI_ASSERT(!_inRecovery);

  MMFilesWalLogfile::IdType lastOpenLogfileId;
  MMFilesWalLogfile::IdType lastSealedLogfileId;

  {
    MUTEX_LOCKER(mutexLocker, _idLock);
    lastOpenLogfileId = _lastOpenedId;
    lastSealedLogfileId = _lastSealedId;
  }

  if (lastOpenLogfileId == 0) {
    return TRI_ERROR_NO_ERROR;
  }

  LOG_TOPIC(TRACE, arangodb::Logger::FIXME) << "about to flush active WAL logfile. currentLogfileId: "
             << lastOpenLogfileId << ", waitForSync: " << waitForSync
             << ", waitForCollector: " << waitForCollector;

  int res = _slots->flush(waitForSync);

  if (res != TRI_ERROR_NO_ERROR && res != TRI_ERROR_ARANGO_DATAFILE_EMPTY) {
    LOG_TOPIC(ERR, arangodb::Logger::FIXME) << "unexpected error in WAL flush request: "
             << TRI_errno_string(res);
    return res;
  }

  if (waitForCollector) {
    if (maxWaitTime < 0.0) {
      // this means wait forever
      maxWaitTime = 0.0;
    }
    if (_shutdown == 1) {
      // limit wait time on shutdown somewhat
      maxWaitTime = 120.0;
    }

    if (res == TRI_ERROR_NO_ERROR) {
      // we need to wait for the collector...
      LOG_TOPIC(TRACE, arangodb::Logger::FIXME) << "entering waitForCollector with lastOpenLogfileId " << lastOpenLogfileId;
      res = this->waitForCollector(lastOpenLogfileId, maxWaitTime);

      if (res == TRI_ERROR_LOCK_TIMEOUT) {
        LOG_TOPIC(DEBUG, arangodb::Logger::FIXME) << "got lock timeout when waiting for WAL flush. lastOpenLogfileId: " << lastOpenLogfileId;
      }
      LOG_TOPIC(TRACE, Logger::FIXME) << "waitForCollector returned with res = " << res;
    } else if (res == TRI_ERROR_ARANGO_DATAFILE_EMPTY) {
      // current logfile is empty and cannot be collected
      // we need to wait for the collector to collect the previously sealed
      // datafile

      if (lastSealedLogfileId > 0) {
        res = this->waitForCollector(lastSealedLogfileId, maxWaitTime);

        if (res == TRI_ERROR_LOCK_TIMEOUT) {
          LOG_TOPIC(DEBUG, arangodb::Logger::FIXME) << "got lock timeout when waiting for WAL flush. lastSealedLogfileId: " << lastSealedLogfileId;
        }
        LOG_TOPIC(TRACE, Logger::FIXME) << "waitForCollector returned with res = " << res;
      }
    }
  }

  if (writeShutdownFile &&
      (res == TRI_ERROR_NO_ERROR || res == TRI_ERROR_ARANGO_DATAFILE_EMPTY)) {
    // update the file with the last tick, last sealed etc.
    return writeShutdownInfo(false);
  }

  return res;
}

/// wait until all changes to the current logfile are synced
bool MMFilesLogfileManager::waitForSync(double maxWait) {
  TRI_ASSERT(!_inRecovery);

  double const end = TRI_microtime() + maxWait;
  TRI_voc_tick_t lastAssignedTick = 0;

  while (true) {
    // fill the state
    MMFilesLogfileManagerState state;
    _slots->statistics(state.lastAssignedTick, state.lastCommittedTick,
                       state.lastCommittedDataTick, state.numEvents, state.numEventsSync);

    if (lastAssignedTick == 0) {
      // get last assigned tick only once
      lastAssignedTick = state.lastAssignedTick;
    }

    // now compare last committed tick with first lastAssigned tick that we got
    if (state.lastCommittedTick >= lastAssignedTick) {
      // everything was already committed
      return true;
    }

    // not everything was committed yet. wait a bit
    std::this_thread::sleep_for(std::chrono::microseconds(10000));

    if (TRI_microtime() >= end) {
      // time's up!
      return false;
    }
  }
}

// re-inserts a logfile back into the inventory only
void MMFilesLogfileManager::relinkLogfile(MMFilesWalLogfile* logfile) {
  MMFilesWalLogfile::IdType const id = logfile->id();

  WRITE_LOCKER(writeLocker, _logfilesLock);
  _logfiles.emplace(id, logfile);
}

// removes logfiles that are allowed to be removed
bool MMFilesLogfileManager::removeLogfiles() {
  int iterations = 0;
  bool worked = false;

  while (++iterations < 6) {
    MMFilesWalLogfile* logfile = getRemovableLogfile();

    if (logfile == nullptr) {
      break;
    }

    removeLogfile(logfile);
    worked = true;
  }

  return worked;
}

// sets the status of a logfile to open
void MMFilesLogfileManager::setLogfileOpen(MMFilesWalLogfile* logfile) {
  TRI_ASSERT(logfile != nullptr);

  WRITE_LOCKER(writeLocker, _logfilesLock);
  logfile->setStatus(MMFilesWalLogfile::StatusType::OPEN);
}

// sets the status of a logfile to seal-requested
void MMFilesLogfileManager::setLogfileSealRequested(MMFilesWalLogfile* logfile) {
  TRI_ASSERT(logfile != nullptr);

  {
    WRITE_LOCKER(writeLocker, _logfilesLock);
    logfile->setStatus(MMFilesWalLogfile::StatusType::SEAL_REQUESTED);
  }

  signalSync(true);
}

// sets the status of a logfile to sealed
void MMFilesLogfileManager::setLogfileSealed(MMFilesWalLogfile* logfile) {
  TRI_ASSERT(logfile != nullptr);

  setLogfileSealed(logfile->id());
}

// sets the status of a logfile to sealed
void MMFilesLogfileManager::setLogfileSealed(MMFilesWalLogfile::IdType id) {
  {
    WRITE_LOCKER(writeLocker, _logfilesLock);

    auto it = _logfiles.find(id);

    if (it == _logfiles.end()) {
      return;
    }

    (*it).second->setStatus(MMFilesWalLogfile::StatusType::SEALED);
  }

  {
    MUTEX_LOCKER(mutexLocker, _idLock);
    _lastSealedId = id;
  }
}

// return the status of a logfile
MMFilesWalLogfile::StatusType MMFilesLogfileManager::getLogfileStatus(MMFilesWalLogfile::IdType id) {
  READ_LOCKER(readLocker, _logfilesLock);

  auto it = _logfiles.find(id);

  if (it == _logfiles.end()) {
    return MMFilesWalLogfile::StatusType::UNKNOWN;
  }

  return (*it).second->status();
}

// return the file descriptor of a logfile
int MMFilesLogfileManager::getLogfileDescriptor(MMFilesWalLogfile::IdType id) {
  READ_LOCKER(readLocker, _logfilesLock);

  auto it = _logfiles.find(id);

  if (it == _logfiles.end()) {
    // error
    LOG_TOPIC(ERR, arangodb::Logger::FIXME) << "could not find logfile " << id;
    return -1;
  }

  MMFilesWalLogfile* logfile = (*it).second;
  TRI_ASSERT(logfile != nullptr);

  return logfile->fd();
}

// get the current open region of a logfile
/// this uses the slots lock
void MMFilesLogfileManager::getActiveLogfileRegion(MMFilesWalLogfile* logfile,
                                            char const*& begin,
                                            char const*& end) {
  _slots->getActiveLogfileRegion(logfile, begin, end);
}

// garbage collect expired logfile barriers
void MMFilesLogfileManager::collectLogfileBarriers() {
  auto now = TRI_microtime();

  WRITE_LOCKER(barrierLock, _barriersLock);

  for (auto it = _barriers.begin(); it != _barriers.end(); /* no hoisting */) {
    auto logfileBarrier = (*it).second;

    if (logfileBarrier->expires <= now) {
      LOG_TOPIC(TRACE, Logger::REPLICATION)
          << "garbage-collecting expired WAL logfile barrier "
          << logfileBarrier->id;

      it = _barriers.erase(it);
      delete logfileBarrier;
    } else {
      ++it;
    }
  }
}

// drop barriers for a specific database
void MMFilesLogfileManager::dropLogfileBarriers(TRI_voc_tick_t databaseId) {
  WRITE_LOCKER(barrierLock, _barriersLock);

  for (auto it = _barriers.begin(); it != _barriers.end(); /* no hoisting */) {
    auto logfileBarrier = (*it).second;

    if (logfileBarrier->databaseId == databaseId) {
      it = _barriers.erase(it);
      delete logfileBarrier;
    } else {
      ++it;
    }
  }
}

// returns a list of all logfile barrier ids
std::vector<TRI_voc_tick_t> MMFilesLogfileManager::getLogfileBarriers() {
  std::vector<TRI_voc_tick_t> result;

  {
    READ_LOCKER(barrierLock, _barriersLock);
    result.reserve(_barriers.size());

    for (auto& it : _barriers) {
      result.emplace_back(it.second->id);
    }
  }

  return result;
}

// remove a specific logfile barrier
bool MMFilesLogfileManager::removeLogfileBarrier(TRI_voc_tick_t id) {
  LogfileBarrier* logfileBarrier = nullptr;
  
  {
    WRITE_LOCKER(barrierLock, _barriersLock);

    auto it = _barriers.find(id);

    if (it == _barriers.end()) {
      return false;
    }

    logfileBarrier = (*it).second;
    _barriers.erase(it);
  }

  TRI_ASSERT(logfileBarrier != nullptr);
  LOG_TOPIC(DEBUG, Logger::REPLICATION) << "removing WAL logfile barrier "
                                        << logfileBarrier->id;

  delete logfileBarrier;

  return true;
}

// adds a barrier that prevents removal of logfiles
TRI_voc_tick_t MMFilesLogfileManager::addLogfileBarrier(TRI_voc_tick_t databaseId,
                                                        TRI_voc_tick_t minTick,
                                                        double ttl) {
  TRI_voc_tick_t id = TRI_NewTickServer();
  double expires = TRI_microtime() + ttl;
  
  auto logfileBarrier = std::make_unique<LogfileBarrier>(id, databaseId, expires, minTick);
  LOG_TOPIC(DEBUG, Logger::REPLICATION) << "adding WAL logfile barrier "
                                        << logfileBarrier->id
                                        << ", minTick: " << minTick;

  {
    WRITE_LOCKER(barrierLock, _barriersLock);
    _barriers.emplace(id, logfileBarrier.get());
  }

  logfileBarrier.release();

  return id;
}

// extend the lifetime of a logfile barrier
bool MMFilesLogfileManager::extendLogfileBarrier(TRI_voc_tick_t id, double ttl,
                                                 TRI_voc_tick_t tick) {
  WRITE_LOCKER(barrierLock, _barriersLock);

  auto it = _barriers.find(id);

  if (it == _barriers.end()) {
    return false;
  }

  auto logfileBarrier = (*it).second;
  logfileBarrier->expires = TRI_microtime() + ttl;

  if (tick > 0 && tick > logfileBarrier->minTick) {
    // patch tick
    logfileBarrier->minTick = tick;
  
    LOG_TOPIC(TRACE, Logger::REPLICATION)
        << "extending WAL logfile barrier " << logfileBarrier->id
        << ", minTick: " << logfileBarrier->minTick;
  }

  return true;
}

// get minimum tick value from all logfile barriers
TRI_voc_tick_t MMFilesLogfileManager::getMinBarrierTick() {
  TRI_voc_tick_t value = 0;

  READ_LOCKER(barrierLock, _barriersLock);

  for (auto const& it : _barriers) {
    auto logfileBarrier = it.second;
    LOG_TOPIC(TRACE, Logger::REPLICATION)
        << "server has WAL logfile barrier " << logfileBarrier->id
        << ", minTick: " << logfileBarrier->minTick;

    if (value == 0) {
      value = logfileBarrier->minTick;
    } else {
      value = (std::min)(value, logfileBarrier->minTick);
    }
  }
  
  LOG_TOPIC(TRACE, Logger::REPLICATION) << "min barrier tick is " << value;

  return value;
}

// get logfiles for a tick range
std::vector<MMFilesWalLogfile*> MMFilesLogfileManager::getLogfilesForTickRange(
    TRI_voc_tick_t minTick, TRI_voc_tick_t maxTick, bool& minTickIncluded) {
  std::vector<MMFilesWalLogfile*> temp;
  std::vector<MMFilesWalLogfile*> matching;

  minTickIncluded = false;

  // we need a two step logfile qualification procedure
  // this is to avoid holding the lock on _logfilesLock and then acquiring the
  // mutex on the _slots. If we hold both locks, we might deadlock with other
  // threads

  {
    READ_LOCKER(readLocker, _logfilesLock);
    temp.reserve(_logfiles.size());
    matching.reserve(_logfiles.size());

    for (auto it = _logfiles.begin(); it != _logfiles.end(); ++it) {
      MMFilesWalLogfile* logfile = (*it).second;

      if (logfile == nullptr ||
          logfile->status() == MMFilesWalLogfile::StatusType::EMPTY) {
        continue;
      }

      // found a datafile
      temp.emplace_back(logfile);

      // mark it as being used so it isn't deleted
      logfile->use();
    }
  }

  // now go on without the lock
  for (auto it = temp.begin(); it != temp.end(); ++it) {
    MMFilesWalLogfile* logfile = (*it);

    TRI_voc_tick_t logMin;
    TRI_voc_tick_t logMax;
    _slots->getActiveTickRange(logfile, logMin, logMax);

    if (logMin <= minTick && logMin > 0) {
      minTickIncluded = true;
    }

    if (minTick > logMax || maxTick < logMin) {
      // datafile is older than requested range
      // or: datafile is newer than requested range

      // release the logfile, so it can be deleted
      logfile->release();
      continue;
    }

    // finally copy all qualifying logfiles into the result
    matching.push_back(logfile);
  }

  // all qualifying locks are marked as used now
  return matching;
}

// return logfiles for a tick range
void MMFilesLogfileManager::returnLogfiles(std::vector<MMFilesWalLogfile*> const& logfiles) {
  for (auto& logfile : logfiles) {
    logfile->release();
  }
}

// get a logfile by id
MMFilesWalLogfile* MMFilesLogfileManager::getLogfile(MMFilesWalLogfile::IdType id) {
  READ_LOCKER(readLocker, _logfilesLock);

  auto it = _logfiles.find(id);

  if (it != _logfiles.end()) {
    return (*it).second;
  }

  return nullptr;
}

// get a logfile and its status by id
MMFilesWalLogfile* MMFilesLogfileManager::getLogfile(MMFilesWalLogfile::IdType id,
                                    MMFilesWalLogfile::StatusType& status) {
  READ_LOCKER(readLocker, _logfilesLock);

  auto it = _logfiles.find(id);

  if (it != _logfiles.end()) {
    status = (*it).second->status();
    return (*it).second;
  }

  status = MMFilesWalLogfile::StatusType::UNKNOWN;

  return nullptr;
}

// get a logfile for writing. this may return nullptr
int MMFilesLogfileManager::getWriteableLogfile(uint32_t size,
                                        MMFilesWalLogfile::StatusType& status,
                                        MMFilesWalLogfile*& result) {
  // always initialize the result
  result = nullptr;

  TRI_IF_FAILURE("LogfileManagerGetWriteableLogfile") {
    // intentionally don't return a logfile
    return TRI_ERROR_DEBUG;
  }

  size_t iterations = 0;
  double const end = TRI_microtime() + (_flushTimeout / 1000.0);

  while (true) {
    {
      WRITE_LOCKER(writeLocker, _logfilesLock);
      auto it = _logfiles.begin();

      while (it != _logfiles.end()) {
        MMFilesWalLogfile* logfile = (*it).second;

        TRI_ASSERT(logfile != nullptr);

        if (logfile->isWriteable(size)) {
          // found a logfile, update the status variable and return the logfile

          {
            // LOG_TOPIC(TRACE, arangodb::Logger::FIXME) << "setting lastOpenedId " << logfile->id();
            MUTEX_LOCKER(mutexLocker, _idLock);
            _lastOpenedId = logfile->id();
          }

          result = logfile;
          status = logfile->status();

          return TRI_ERROR_NO_ERROR;
        }

        if (logfile->status() == MMFilesWalLogfile::StatusType::EMPTY &&
            !logfile->isWriteable(size)) {
          // we found an empty logfile, but the entry won't fit

          // delete the logfile from the sequence of logfiles
          _logfiles.erase(it++);

          // and physically remove the file
          // note: this will also delete the logfile object!
          removeLogfile(logfile);
        } else {
          ++it;
        }
      }
    }

    // signal & sleep outside the lock
    if (++iterations % 10 == 1) {
      _allocatorThread->signal(size);
    }

    int res = _allocatorThread->waitForResult(15000);

    if (res != TRI_ERROR_LOCK_TIMEOUT && res != TRI_ERROR_NO_ERROR) {
      TRI_ASSERT(result == nullptr);

      // some error occurred
      return res;
    }

    if (TRI_microtime() > end) {
      // timeout
      break;
    }
  }

  TRI_ASSERT(result == nullptr);
  LOG_TOPIC(ERR, arangodb::Logger::FIXME) << "unable to acquire writeable WAL logfile after " << _flushTimeout << " ms";

  return TRI_ERROR_LOCK_TIMEOUT;
}

// get a logfile to collect. this may return nullptr
MMFilesWalLogfile* MMFilesLogfileManager::getCollectableLogfile() {
  // iterate over all active readers and find their minimum used logfile id
  MMFilesWalLogfile::IdType minId = UINT64_MAX;

  auto cb = [&minId](TRI_voc_tid_t, TransactionData const* data) {
    MMFilesWalLogfile::IdType lastWrittenId = static_cast<MMFilesTransactionData const*>(data)->lastSealedId;

    if (lastWrittenId < minId && lastWrittenId != 0) {
      minId = lastWrittenId;
    }
  };

  // iterate over all active transactions and find their minimum used logfile id
  TransactionManagerFeature::manager()->iterateActiveTransactions(cb);

  {
    READ_LOCKER(readLocker, _logfilesLock);

    StorageEngine* engine = EngineSelectorFeature::ENGINE;
    TRI_voc_tick_t released = engine->releasedTick();

    for (auto& it : _logfiles) {
      auto logfile = it.second;

      if (logfile == nullptr) {
        continue;
      }

      if (logfile->id() <= minId && logfile->canBeCollected(released)) {
        return logfile;
      }

      if (logfile->id() > minId) {
        // abort early
        break;
      }
    }
  }

  return nullptr;
}

// get a logfile to remove. this may return nullptr
/// if it returns a logfile, the logfile is removed from the list of available
/// logfiles
MMFilesWalLogfile* MMFilesLogfileManager::getRemovableLogfile() {
  TRI_ASSERT(!_inRecovery);

  // take all barriers into account
  MMFilesWalLogfile::IdType const minBarrierTick = getMinBarrierTick();

  MMFilesWalLogfile::IdType minId = UINT64_MAX;

  // iterate over all active transactions and find their minimum used logfile id
  auto cb = [&minId](TRI_voc_tid_t, TransactionData const* data) {
    MMFilesWalLogfile::IdType lastCollectedId = static_cast<MMFilesTransactionData const*>(data)->lastCollectedId;

    if (lastCollectedId < minId && lastCollectedId != 0) {
      minId = lastCollectedId;
    }
  };

  TransactionManagerFeature::manager()->iterateActiveTransactions(cb);

  {
    uint32_t numberOfLogfiles = 0;
    uint32_t const minHistoricLogfiles = historicLogfiles();
    MMFilesWalLogfile* first = nullptr;

    WRITE_LOCKER(writeLocker, _logfilesLock);

    for (auto& it : _logfiles) {
      MMFilesWalLogfile* logfile = it.second;

      // find the first logfile that can be safely removed
      if (logfile == nullptr) {
        continue;
      }

      if (logfile->id() <= minId && logfile->canBeRemoved() &&
          (minBarrierTick == 0 || (logfile->df()->_tickMin < minBarrierTick &&
                                   logfile->df()->_tickMax < minBarrierTick))) {
        // only check those logfiles that are outside the ranges specified by
        // barriers

        if (first == nullptr) {
          // note the oldest of the logfiles (_logfiles is a map, thus sorted)
          first = logfile;
        }

        if (++numberOfLogfiles > minHistoricLogfiles) {
          TRI_ASSERT(first != nullptr);
          _logfiles.erase(first->id());

          TRI_ASSERT(_logfiles.find(first->id()) == _logfiles.end());

          return first;
        }
      }
    }
  }

  return nullptr;
}

// increase the number of collect operations for a logfile
void MMFilesLogfileManager::increaseCollectQueueSize(MMFilesWalLogfile* logfile) {
  logfile->increaseCollectQueueSize();
}

// decrease the number of collect operations for a logfile
void MMFilesLogfileManager::decreaseCollectQueueSize(MMFilesWalLogfile* logfile) {
  logfile->decreaseCollectQueueSize();
}

// mark a file as being requested for collection
void MMFilesLogfileManager::setCollectionRequested(MMFilesWalLogfile* logfile) {
  TRI_ASSERT(logfile != nullptr);

  {
    WRITE_LOCKER(writeLocker, _logfilesLock);

    if (logfile->status() == MMFilesWalLogfile::StatusType::COLLECTION_REQUESTED) {
      // the collector already asked for this file, but couldn't process it
      // due to some exception
      return;
    }

    logfile->setStatus(MMFilesWalLogfile::StatusType::COLLECTION_REQUESTED);
  }

  if (!_inRecovery) {
    // to start collection
    READ_LOCKER(locker, _collectorThreadLock);

    if (_collectorThread != nullptr) {
      _collectorThread->signal();
    }
  }
}

// mark a file as being done with collection
void MMFilesLogfileManager::setCollectionDone(MMFilesWalLogfile* logfile) {
  TRI_IF_FAILURE("setCollectionDone") {
    return;
  }

  TRI_ASSERT(logfile != nullptr);
  MMFilesWalLogfile::IdType id = logfile->id();

  // LOG_TOPIC(ERR, arangodb::Logger::FIXME) << "setCollectionDone setting lastCollectedId to " << id
  {
    WRITE_LOCKER(writeLocker, _logfilesLock);
    logfile->setStatus(MMFilesWalLogfile::StatusType::COLLECTED);

    if (_useMLock) {
      logfile->unlockFromMemory();
    }
  }

  {
    MUTEX_LOCKER(mutexLocker, _idLock);
    _lastCollectedId = id;
  }

  if (!_inRecovery) {
    // to start removal of unneeded datafiles
    {
      READ_LOCKER(locker, _collectorThreadLock);
      if (_collectorThread != nullptr) {
        _collectorThread->signal();
      }
    }
    writeShutdownInfo(false);
  }
}

// force the status of a specific logfile
void MMFilesLogfileManager::forceStatus(MMFilesWalLogfile* logfile, MMFilesWalLogfile::StatusType status) {
  TRI_ASSERT(logfile != nullptr);

  {
    WRITE_LOCKER(writeLocker, _logfilesLock);
    logfile->forceStatus(status);
  }
}

// return the current state
MMFilesLogfileManagerState MMFilesLogfileManager::state() {
  MMFilesLogfileManagerState state;

  // now fill the state
  while (true) {
    _slots->statistics(state.lastAssignedTick, state.lastCommittedTick,
                      state.lastCommittedDataTick, state.numEvents, state.numEventsSync);

    // check if lastCommittedTick is still 0. this will be the case directly
    // after server start. in this case, we need to wait for the server to write
    // and sync at least one WAL entry so the tick increases beyond 0
    if (state.lastCommittedTick != 0) {
      break;
    }

    // don't hang forever on shutdown
    if (application_features::ApplicationServer::isStopping()) {
      break;
    }
    std::this_thread::sleep_for(std::chrono::microseconds(10000));
  }
  TRI_ASSERT(arangodb::ServerState::instance()->isCoordinator() ||
             state.lastCommittedTick > 0);

  state.timeString = utilities::timeString();

  return state;
}

// return the current available logfile ranges
MMFilesLogfileManager::LogfileRanges MMFilesLogfileManager::ranges() {
  LogfileRanges result;

  READ_LOCKER(readLocker, _logfilesLock);

  for (auto const& it : _logfiles) {
    MMFilesWalLogfile* logfile = it.second;

    if (logfile == nullptr) {
      continue;
    }

    auto df = logfile->df();
    if (df->_tickMin == 0 && df->_tickMax == 0) {
      continue;
    }

    result.emplace_back(LogfileRange(it.first, logfile->filename(),
                                     logfile->statusText(), df->_tickMin,
                                     df->_tickMax));
  }

  return result;
}

// get information about running transactions
std::tuple<size_t, MMFilesWalLogfile::IdType, MMFilesWalLogfile::IdType>
MMFilesLogfileManager::runningTransactions() {
  size_t count = 0;
  MMFilesWalLogfile::IdType lastCollectedId = UINT64_MAX;
  MMFilesWalLogfile::IdType lastSealedId = UINT64_MAX;

  auto cb = [&count, &lastCollectedId, &lastSealedId](TRI_voc_tid_t, TransactionData const* data) {
    ++count;

    MMFilesWalLogfile::IdType value = static_cast<MMFilesTransactionData const*>(data)->lastCollectedId;
    if (value < lastCollectedId && value != 0) {
      lastCollectedId = value;
    }

    value = static_cast<MMFilesTransactionData const*>(data)->lastSealedId;
    if (value < lastSealedId && value != 0) {
      lastSealedId = value;
    }
  };

  // iterate over all active transactions
  TransactionManagerFeature::manager()->iterateActiveTransactions(cb);

  return std::tuple<size_t, MMFilesWalLogfile::IdType, MMFilesWalLogfile::IdType>(
      count, lastCollectedId, lastSealedId);
}

// remove a logfile in the file system
void MMFilesLogfileManager::removeLogfile(MMFilesWalLogfile* logfile) {
  // old filename
  MMFilesWalLogfile::IdType const id = logfile->id();
  std::string const filename = logfileName(id);

  LOG_TOPIC(TRACE, arangodb::Logger::FIXME) << "removing logfile '" << filename << "'";

  // now close the logfile
  delete logfile;

  int res = TRI_ERROR_NO_ERROR;
  // now physically remove the file

  if (!basics::FileUtils::remove(filename, &res)) {
    LOG_TOPIC(ERR, arangodb::Logger::FIXME) << "unable to remove logfile '" << filename
             << "': " << TRI_errno_string(res);
  }
}

void MMFilesLogfileManager::waitForCollectorOnShutdown() {
  READ_LOCKER(locker, _collectorThreadLock);

  if (_collectorThread == nullptr) {
    return;
  }

<<<<<<< HEAD
  if (!_collectorThread->hasQueuedOperations()) {
    return;
=======
    LOG_TOPIC(TRACE, arangodb::Logger::FIXME) << "waiting for WAL collector";
    std::this_thread::sleep_for(std::chrono::microseconds(50000));
>>>>>>> dce67772
  }

  _collectorThread->clearQueuedOperations();
}

// execute a callback during a phase in which the collector has nothing
// queued. This is used in the DatabaseManagerThread when dropping
// a database to avoid existence of ditches of type DOCUMENT.
bool MMFilesLogfileManager::executeWhileNothingQueued(std::function<void()> const& cb) {
  READ_LOCKER(locker, _collectorThreadLock);

  if (_collectorThread != nullptr) {
    return _collectorThread->executeWhileNothingQueued(cb);
  }

  locker.unlock();

  cb();
  return true;
}

// wait until a specific logfile has been collected
int MMFilesLogfileManager::waitForCollector(MMFilesWalLogfile::IdType logfileId,
                                     double maxWaitTime) {
  if (maxWaitTime <= 0.0) {
    maxWaitTime = 24.0 * 3600.0; // wait "forever"
  }

  LOG_TOPIC(TRACE, arangodb::Logger::FIXME) << "waiting for collector thread to collect logfile " << logfileId;

  // wait for the collector thread to finish the collection
  double const end = TRI_microtime() + maxWaitTime;

  while (true) {
    if (_lastCollectedId >= logfileId) {
      return TRI_ERROR_NO_ERROR;
    }

    READ_LOCKER(locker, _collectorThreadLock);

    if (_collectorThread == nullptr) {
      return TRI_ERROR_NO_ERROR;
    }

    int res = _collectorThread->waitForResult(50 * 1000);

    locker.unlock();

    // LOG_TOPIC(TRACE, arangodb::Logger::FIXME) << "still waiting for collector. logfileId: " << logfileId <<
    // " lastCollected: " << _lastCollectedId << ", result: " << res;

    if (res != TRI_ERROR_LOCK_TIMEOUT && res != TRI_ERROR_NO_ERROR) {
      // some error occurred
      return res;
    }

    double const now = TRI_microtime();

    if (now > end || !FlushFeature::isRunning()) {
      break;
    }

    std::this_thread::sleep_for(std::chrono::microseconds(20000));
    // try again
  }

  LOG_TOPIC(DEBUG, arangodb::Logger::FIXME) << "going into lock timeout. having waited for logfile: " << logfileId << ", maxWaitTime: " << maxWaitTime;
  logStatus();

  // waited for too long
  return TRI_ERROR_LOCK_TIMEOUT;
}

void MMFilesLogfileManager::logStatus() {
  LOG_TOPIC(DEBUG, arangodb::Logger::FIXME) << "logfile manager status report: lastCollectedId: " << _lastCollectedId.load() << ", lastSealedId: " << _lastSealedId.load();
  READ_LOCKER(locker, _logfilesLock);
  for (auto logfile : _logfiles) {
    LOG_TOPIC(DEBUG, arangodb::Logger::FIXME) << "- logfile " << logfile.second->id() << ", filename '" << logfile.second->filename()
               << "', status " << logfile.second->statusText();
  }
}

// run the recovery procedure
// this is called after the logfiles have been scanned completely and
// recovery state has been build. additionally, all databases have been
// opened already so we can use collections
int MMFilesLogfileManager::runRecovery() {
  TRI_ASSERT(!_allowWrites);

  if (!_recoverState->mustRecover()) {
    // nothing to do
    return TRI_ERROR_NO_ERROR;
  }

  if (_ignoreRecoveryErrors) {
    LOG_TOPIC(INFO, arangodb::Logger::FIXME) << "running WAL recovery ("
              << _recoverState->logfilesToProcess.size()
              << " logfiles), ignoring recovery errors";
  } else {
    LOG_TOPIC(INFO, arangodb::Logger::FIXME) << "running WAL recovery ("
              << _recoverState->logfilesToProcess.size() << " logfiles)";
  }

  // now iterate over all logfiles that we found during recovery
  // we can afford to iterate the files without _logfilesLock
  // this is because all other threads competing for the lock are
  // not active yet
  {
    int res = _recoverState->replayLogfiles();

    if (res != TRI_ERROR_NO_ERROR) {
      return res;
    }
  }

  if (_recoverState->errorCount == 0) {
    LOG_TOPIC(INFO, arangodb::Logger::FIXME) << "WAL recovery finished successfully";
  } else {
    LOG_TOPIC(WARN, arangodb::Logger::FIXME) << "WAL recovery finished, some errors ignored due to settings";
  }

  return TRI_ERROR_NO_ERROR;
}

// closes all logfiles
void MMFilesLogfileManager::closeLogfiles() {
  WRITE_LOCKER(writeLocker, _logfilesLock);

  for (auto& it : _logfiles) {
    MMFilesWalLogfile* logfile = it.second;

    if (logfile != nullptr) {
      delete logfile;
    }
  }

  _logfiles.clear();
}

// reads the shutdown information
int MMFilesLogfileManager::readShutdownInfo() {
  TRI_ASSERT(!_shutdownFile.empty());
  VPackBuilder builder;
  try {
    builder = arangodb::basics::VelocyPackHelper::velocyPackFromFile(_shutdownFile);
  } catch (...) {
    return TRI_ERROR_INTERNAL;
  }

  VPackSlice slice = builder.slice();
  if (!slice.isObject()) {
    return TRI_ERROR_INTERNAL;
  }

  uint64_t lastTick =
      arangodb::basics::VelocyPackHelper::stringUInt64(slice.get("tick"));
  TRI_UpdateTickServer(static_cast<TRI_voc_tick_t>(lastTick));

  if (lastTick > 0) {
    FoundLastTick = 1;
  }

  // read last assigned revision id to seed HLC value
  uint64_t hlc =
      arangodb::basics::VelocyPackHelper::stringUInt64(slice.get("hlc"));
  TRI_HybridLogicalClock(static_cast<TRI_voc_tick_t>(hlc));

  // read id of last collected logfile (maybe 0)
  uint64_t lastCollectedId = arangodb::basics::VelocyPackHelper::stringUInt64(
      slice.get("lastCollected"));

  // read if of last sealed logfile (maybe 0)
  uint64_t lastSealedId =
      arangodb::basics::VelocyPackHelper::stringUInt64(slice.get("lastSealed"));

  if (lastSealedId < lastCollectedId) {
    // should not happen normally
    lastSealedId = lastCollectedId;
  }

  // read last tick released to persistent external storage (maybe 0)
  uint64_t released =
      arangodb::basics::VelocyPackHelper::stringUInt64(slice.get("releasedTick"));
  StorageEngine* engine = EngineSelectorFeature::ENGINE;
  engine->releaseTick(released);

  std::string const shutdownTime =
      arangodb::basics::VelocyPackHelper::getStringValue(slice, "shutdownTime",
                                                         "");
  if (shutdownTime.empty()) {
    LOG_TOPIC(TRACE, arangodb::Logger::FIXME) << "no previous shutdown time found";
  } else {
    LOG_TOPIC(TRACE, arangodb::Logger::FIXME) << "previous shutdown was at '" << shutdownTime << "'";
  }

  {
    MUTEX_LOCKER(mutexLocker, _idLock);
    _lastCollectedId = static_cast<MMFilesWalLogfile::IdType>(lastCollectedId);
    _lastSealedId = static_cast<MMFilesWalLogfile::IdType>(lastSealedId);

    LOG_TOPIC(TRACE, arangodb::Logger::FIXME) << "initial values for WAL logfile manager: tick: " << lastTick
               << ", hlc: " << hlc
               << ", lastCollected: " << _lastCollectedId.load()
               << ", lastSealed: " << _lastSealedId.load();
  }

  return TRI_ERROR_NO_ERROR;
}

// writes the shutdown information
/// this function is called at shutdown and at every logfile flush request
int MMFilesLogfileManager::writeShutdownInfo(bool writeShutdownTime) {
  TRI_IF_FAILURE("LogfileManagerWriteShutdown") { return TRI_ERROR_DEBUG; }

  TRI_ASSERT(!_shutdownFile.empty());

  try {
    VPackBuilder builder;
    builder.openObject();

    // create local copies of the instance variables while holding the read lock
    MMFilesWalLogfile::IdType lastCollectedId;
    MMFilesWalLogfile::IdType lastSealedId;

    {
      MUTEX_LOCKER(mutexLocker, _idLock);
      lastCollectedId = _lastCollectedId;
      lastSealedId = _lastSealedId;
    }

    StorageEngine* engine = EngineSelectorFeature::ENGINE;
    TRI_voc_tick_t released = engine->releasedTick();

    builder.add("tick", VPackValue(basics::StringUtils::itoa(TRI_CurrentTickServer())));
    builder.add("hlc", VPackValue(basics::StringUtils::itoa(TRI_HybridLogicalClock())));
    builder.add("lastCollected", VPackValue(basics::StringUtils::itoa(lastCollectedId)));
    builder.add("lastSealed", VPackValue(basics::StringUtils::itoa(lastSealedId)));
    builder.add("releasedTick", VPackValue(basics::StringUtils::itoa(released)));

    if (writeShutdownTime) {
      std::string const t(utilities::timeString());
      builder.add("shutdownTime", VPackValue(t));
    }
    builder.close();

    bool ok;
    {
      // grab a lock so no two threads can write the shutdown info at the same
      // time
      MUTEX_LOCKER(mutexLocker, _shutdownFileLock);
      ok = arangodb::basics::VelocyPackHelper::velocyPackToFile(
          _shutdownFile, builder.slice(), true);
    }

    if (!ok) {
      LOG_TOPIC(ERR, arangodb::Logger::FIXME) << "unable to write WAL state file '" << _shutdownFile << "'";
      return TRI_ERROR_CANNOT_WRITE_FILE;
    }
  } catch (...) {
    LOG_TOPIC(ERR, arangodb::Logger::FIXME) << "unable to write WAL state file '" << _shutdownFile << "'";

    return TRI_ERROR_OUT_OF_MEMORY;
  }

  return TRI_ERROR_NO_ERROR;
}

// start the synchronizer thread
int MMFilesLogfileManager::startMMFilesSynchronizerThread() {
  _synchronizerThread = new MMFilesSynchronizerThread(this, _syncInterval);

  if (!_synchronizerThread->start()) {
    delete _synchronizerThread;
    return TRI_ERROR_INTERNAL;
  }

  return TRI_ERROR_NO_ERROR;
}

// stop the synchronizer thread
void MMFilesLogfileManager::stopMMFilesSynchronizerThread() {
  if (_synchronizerThread != nullptr) {
    LOG_TOPIC(TRACE, arangodb::Logger::FIXME) << "stopping WAL synchronizer thread";

    _synchronizerThread->beginShutdown();
  }
}

// start the allocator thread
int MMFilesLogfileManager::startMMFilesAllocatorThread() {
  _allocatorThread = new MMFilesAllocatorThread(this);

  if (!_allocatorThread->start()) {
    delete _allocatorThread;
    return TRI_ERROR_INTERNAL;
  }

  return TRI_ERROR_NO_ERROR;
}

// stop the allocator thread
void MMFilesLogfileManager::stopMMFilesAllocatorThread() {
  if (_allocatorThread != nullptr) {
    LOG_TOPIC(TRACE, arangodb::Logger::FIXME) << "stopping WAL allocator thread";

    _allocatorThread->beginShutdown();
  }
}

// start the collector thread
int MMFilesLogfileManager::startMMFilesCollectorThread() {
  WRITE_LOCKER(locker, _collectorThreadLock);

  _collectorThread = new MMFilesCollectorThread(this);

  if (!_collectorThread->start()) {
    delete _collectorThread;
    return TRI_ERROR_INTERNAL;
  }

  return TRI_ERROR_NO_ERROR;
}

// stop the collector thread
void MMFilesLogfileManager::stopMMFilesCollectorThread() {
  if (_collectorThread == nullptr) {
    return;
  }

  LOG_TOPIC(TRACE, arangodb::Logger::FIXME) << "stopping WAL collector thread";

  // wait for at most 5 seconds for the collector
  // to catch up
  double const end = TRI_microtime() + 5.0;
  while (TRI_microtime() < end) {
    bool canAbort = true;
    {
      READ_LOCKER(readLocker, _logfilesLock);
      for (auto& it : _logfiles) {
        MMFilesWalLogfile* logfile = it.second;

        if (logfile == nullptr) {
          continue;
        }

        MMFilesWalLogfile::StatusType status = logfile->status();

        if (status == MMFilesWalLogfile::StatusType::SEAL_REQUESTED) {
          canAbort = false;
          break;
        }
      }
    }

    if (canAbort) {
      MUTEX_LOCKER(mutexLocker, _idLock);
      if (_lastSealedId == _lastCollectedId) {
        break;
      }
    }

    std::this_thread::sleep_for(std::chrono::microseconds(50000));
  }

  _collectorThread->beginShutdown();
}

// start the remover thread
int MMFilesLogfileManager::startMMFilesRemoverThread() {
  _removerThread = new MMFilesRemoverThread(this);

  if (!_removerThread->start()) {
    delete _removerThread;
    return TRI_ERROR_INTERNAL;
  }

  return TRI_ERROR_NO_ERROR;
}

// stop the remover thread
void MMFilesLogfileManager::stopMMFilesRemoverThread() {
  if (_removerThread != nullptr) {
    LOG_TOPIC(TRACE, arangodb::Logger::FIXME) << "stopping WAL remover thread";

    _removerThread->beginShutdown();
  }
}

// check which logfiles are present in the log directory
int MMFilesLogfileManager::inventory() {
  int res = ensureDirectory();

  if (res != TRI_ERROR_NO_ERROR) {
    return res;
  }

  LOG_TOPIC(TRACE, arangodb::Logger::FIXME) << "scanning WAL directory: '" << _directory << "'";

  std::vector<std::string> files = basics::FileUtils::listFiles(_directory);

  for (auto it = files.begin(); it != files.end(); ++it) {
    std::string const file = (*it);

    if (StringUtils::isPrefix(file, "logfile-") &&
        StringUtils::isSuffix(file, ".db")) {
      MMFilesWalLogfile::IdType const id =
          basics::StringUtils::uint64(file.substr(8, file.size() - 8 - 3));

      if (id == 0) {
        LOG_TOPIC(WARN, arangodb::Logger::FIXME) << "encountered invalid id for logfile '" << file
                  << "'. ids must be > 0";
      } else {
        // update global tick
        TRI_UpdateTickServer(static_cast<TRI_voc_tick_t>(id));

        WRITE_LOCKER(writeLocker, _logfilesLock);
        _logfiles.emplace(id, nullptr);
      }
    }
  }

  return TRI_ERROR_NO_ERROR;
}

// inspect the logfiles in the log directory
int MMFilesLogfileManager::inspectLogfiles() {
  LOG_TOPIC(TRACE, arangodb::Logger::FIXME) << "inspecting WAL logfiles";

  WRITE_LOCKER(writeLocker, _logfilesLock);

#ifdef ARANGODB_ENABLE_MAINTAINER_MODE
  // print an inventory
  for (auto it = _logfiles.begin(); it != _logfiles.end(); ++it) {
    MMFilesWalLogfile* logfile = (*it).second;

    if (logfile != nullptr) {
      LOG_TOPIC(DEBUG, arangodb::Logger::FIXME) << "logfile " << logfile->id() << ", filename '" << logfile->filename()
                 << "', status " << logfile->statusText();
    }
  }
#endif

  for (auto it = _logfiles.begin(); it != _logfiles.end(); /* no hoisting */) {
    MMFilesWalLogfile::IdType const id = (*it).first;
    std::string const filename = logfileName(id);

    TRI_ASSERT((*it).second == nullptr);

    int res = MMFilesDatafile::judge(filename);

    if (res == TRI_ERROR_ARANGO_DATAFILE_EMPTY) {
      _recoverState->emptyLogfiles.push_back(filename);
      _logfiles.erase(it++);
      continue;
    }

    bool const wasCollected = (id <= _lastCollectedId);
    std::unique_ptr<MMFilesWalLogfile> logfile(MMFilesWalLogfile::openExisting(filename, id, wasCollected, _ignoreLogfileErrors));

    if (logfile == nullptr) {
      // an error happened when opening a logfile
      if (!_ignoreLogfileErrors) {
        // we don't ignore errors, so we abort here
        int res = TRI_errno();

        if (res == TRI_ERROR_NO_ERROR) {
          // must have an error!
          res = TRI_ERROR_ARANGO_DATAFILE_UNREADABLE;
        }
        return res;
      }

      _logfiles.erase(it++);
      continue;
    }

    if (logfile->status() == MMFilesWalLogfile::StatusType::OPEN ||
        logfile->status() == MMFilesWalLogfile::StatusType::SEALED) {
      _recoverState->logfilesToProcess.push_back(logfile.get());
    }

    LOG_TOPIC(TRACE, arangodb::Logger::FIXME) << "inspecting logfile " << logfile->id() << " ("
               << logfile->statusText() << ")";

    MMFilesDatafile* df = logfile->df();
    df->sequentialAccess();

    // update the tick statistics
    if (!TRI_IterateDatafile(df, &MMFilesWalRecoverState::InitialScanMarker,
                             static_cast<void*>(_recoverState.get()))) {
      std::string const logfileName = logfile->filename();
      LOG_TOPIC(WARN, arangodb::Logger::FIXME) << "WAL inspection failed when scanning logfile '"
                << logfileName << "'";
      return TRI_ERROR_ARANGO_RECOVERY;
    }

    LOG_TOPIC(TRACE, arangodb::Logger::FIXME) << "inspected logfile " << logfile->id() << " ("
               << logfile->statusText()
               << "), tickMin: " << df->_tickMin
               << ", tickMax: " << df->_tickMax;

    if (logfile->status() == MMFilesWalLogfile::StatusType::SEALED) {
      // If it is sealed, switch to random access:
      df->randomAccess();
    }

    {
      MUTEX_LOCKER(mutexLocker, _idLock);
      if (logfile->status() == MMFilesWalLogfile::StatusType::SEALED &&
          id > _lastSealedId) {
        _lastSealedId = id;
      }

      if ((logfile->status() == MMFilesWalLogfile::StatusType::SEALED ||
           logfile->status() == MMFilesWalLogfile::StatusType::OPEN) &&
          id > _lastOpenedId) {
        _lastOpenedId = id;
      }
    }

    (*it).second = logfile.release();
    ++it;
  }

  // update the tick with the max tick we found in the WAL
  TRI_UpdateTickServer(_recoverState->lastTick);

  TRI_ASSERT(_slots != nullptr);
  // set the last ticks we found in existing logfile data
  _slots->setLastTick(_recoverState->lastTick);

  // use maximum revision value found from WAL to adjust HLC value
  // should it be lower
  LOG_TOPIC(TRACE, arangodb::Logger::FIXME) << "setting max HLC value to " << _recoverState->maxRevisionId;
  TRI_HybridLogicalClock(_recoverState->maxRevisionId);

  return TRI_ERROR_NO_ERROR;
}

// allocates a new reserve logfile
int MMFilesLogfileManager::createReserveLogfile(uint32_t size) {
  MMFilesWalLogfile::IdType const id = nextId();
  std::string const filename = logfileName(id);

  LOG_TOPIC(TRACE, arangodb::Logger::FIXME) << "creating empty logfile '" << filename << "' with size "
             << size;

  uint32_t realsize;
  if (size > 0 && size > filesize()) {
    // create a logfile with the requested size
    realsize = size + MMFilesDatafileHelper::JournalOverhead();
  } else {
    // create a logfile with default size
    realsize = filesize();
  }

  std::unique_ptr<MMFilesWalLogfile> logfile(MMFilesWalLogfile::createNew(filename, id, realsize));

  if (logfile == nullptr) {
    int res = TRI_errno();

    LOG_TOPIC(ERR, arangodb::Logger::FIXME) << "unable to create logfile: " << TRI_errno_string(res);
    return res;
  }

  if (_useMLock) {
    logfile->lockInMemory();
  }

  {
    WRITE_LOCKER(writeLocker, _logfilesLock);
    _logfiles.emplace(id, logfile.get());
  }
  logfile.release();

  return TRI_ERROR_NO_ERROR;
}

// get an id for the next logfile
MMFilesWalLogfile::IdType MMFilesLogfileManager::nextId() {
  return static_cast<MMFilesWalLogfile::IdType>(TRI_NewTickServer());
}

// ensure the wal logfiles directory is actually there
int MMFilesLogfileManager::ensureDirectory() {
  // strip directory separator from path
  // this is required for Windows
  std::string directory(_directory);

  TRI_ASSERT(!directory.empty());

  if (directory[directory.size() - 1] == TRI_DIR_SEPARATOR_CHAR) {
    directory = directory.substr(0, directory.size() - 1);
  }

  if (!basics::FileUtils::isDirectory(directory)) {
    LOG_TOPIC(INFO, arangodb::Logger::FIXME) << "WAL directory '" << directory
              << "' does not exist. creating it...";

    int res;
    if (!basics::FileUtils::createDirectory(directory, &res)) {
      LOG_TOPIC(ERR, arangodb::Logger::FIXME) << "could not create WAL directory: '" << directory
               << "': " << TRI_last_error();
      return TRI_ERROR_SYS_ERROR;
    }
  }

  if (!basics::FileUtils::isDirectory(directory)) {
    LOG_TOPIC(ERR, arangodb::Logger::FIXME) << "WAL directory '" << directory << "' does not exist";
    return TRI_ERROR_FILE_NOT_FOUND;
  }

  return TRI_ERROR_NO_ERROR;
}

// return the absolute name of the shutdown file
std::string MMFilesLogfileManager::shutdownFilename() const {
  return _databasePath + TRI_DIR_SEPARATOR_STR + "SHUTDOWN";
}

// return an absolute filename for a logfile id
std::string MMFilesLogfileManager::logfileName(MMFilesWalLogfile::IdType id) const {
  return _directory + std::string("logfile-") + basics::StringUtils::itoa(id) +
         std::string(".db");
}<|MERGE_RESOLUTION|>--- conflicted
+++ resolved
@@ -840,7 +840,7 @@
   TRI_IF_FAILURE("LogfileManagerFlush") {
     return TRI_ERROR_NO_ERROR;
   }
-  
+
   TRI_ASSERT(!_inRecovery);
 
   MMFilesWalLogfile::IdType lastOpenLogfileId;
@@ -1116,7 +1116,7 @@
 // remove a specific logfile barrier
 bool MMFilesLogfileManager::removeLogfileBarrier(TRI_voc_tick_t id) {
   LogfileBarrier* logfileBarrier = nullptr;
-  
+
   {
     WRITE_LOCKER(barrierLock, _barriersLock);
 
@@ -1145,7 +1145,7 @@
                                                         double ttl) {
   TRI_voc_tick_t id = TRI_NewTickServer();
   double expires = TRI_microtime() + ttl;
-  
+
   auto logfileBarrier = std::make_unique<LogfileBarrier>(id, databaseId, expires, minTick);
   LOG_TOPIC(DEBUG, Logger::REPLICATION) << "adding WAL logfile barrier "
                                         << logfileBarrier->id
@@ -1178,7 +1178,7 @@
   if (tick > 0 && tick > logfileBarrier->minTick) {
     // patch tick
     logfileBarrier->minTick = tick;
-  
+
     LOG_TOPIC(TRACE, Logger::REPLICATION)
         << "extending WAL logfile barrier " << logfileBarrier->id
         << ", minTick: " << logfileBarrier->minTick;
@@ -1205,7 +1205,7 @@
       value = (std::min)(value, logfileBarrier->minTick);
     }
   }
-  
+
   LOG_TOPIC(TRACE, Logger::REPLICATION) << "min barrier tick is " << value;
 
   return value;
@@ -1692,13 +1692,8 @@
     return;
   }
 
-<<<<<<< HEAD
   if (!_collectorThread->hasQueuedOperations()) {
     return;
-=======
-    LOG_TOPIC(TRACE, arangodb::Logger::FIXME) << "waiting for WAL collector";
-    std::this_thread::sleep_for(std::chrono::microseconds(50000));
->>>>>>> dce67772
   }
 
   _collectorThread->clearQueuedOperations();
