////////////////////////////////////////////////////////////////////////////////
/// DISCLAIMER
///
/// Copyright 2014-2016 ArangoDB GmbH, Cologne, Germany
/// Copyright 2004-2014 triAGENS GmbH, Cologne, Germany
///
/// Licensed under the Apache License, Version 2.0 (the "License");
/// you may not use this file except in compliance with the License.
/// You may obtain a copy of the License at
///
///     http://www.apache.org/licenses/LICENSE-2.0
///
/// Unless required by applicable law or agreed to in writing, software
/// distributed under the License is distributed on an "AS IS" BASIS,
/// WITHOUT WARRANTIES OR CONDITIONS OF ANY KIND, either express or implied.
/// See the License for the specific language governing permissions and
/// limitations under the License.
///
/// Copyright holder is ArangoDB GmbH, Cologne, Germany
///
/// @author Michael Hackstein
////////////////////////////////////////////////////////////////////////////////

#include "MMFilesIndexFactory.h"
#include "Basics/Exceptions.h"
#include "Basics/StaticStrings.h"
#include "Basics/StringRef.h"
#include "Basics/StringUtils.h"
#include "Basics/VelocyPackHelper.h"
#include "Cluster/ServerState.h"
#include "Indexes/Index.h"

#ifdef USE_IRESEARCH
  #include "IResearch/IResearchFeature.h"
#endif

#include "MMFiles/MMFilesEdgeIndex.h"
#include "MMFiles/MMFilesFulltextIndex.h"
#include "MMFiles/MMFilesGeoIndex.h"
#include "MMFiles/MMFilesGeoS2Index.h"
#include "MMFiles/MMFilesHashIndex.h"
#include "MMFiles/MMFilesPersistentIndex.h"
#include "MMFiles/MMFilesPrimaryIndex.h"
#include "MMFiles/MMFilesSkiplistIndex.h"
#include "MMFiles/mmfiles-fulltext-index.h"
#include "VocBase/LogicalCollection.h"
#include "VocBase/voc-types.h"

#include <velocypack/Builder.h>
#include <velocypack/Iterator.h>
#include <velocypack/Slice.h>
#include <velocypack/velocypack-aliases.h>

#ifdef USE_IRESEARCH
#include "IResearch/IResearchMMFilesLink.h"
#endif

using namespace arangodb;

////////////////////////////////////////////////////////////////////////////////
/// @brief process the fields list deduplicate and add them to the json
////////////////////////////////////////////////////////////////////////////////

static int ProcessIndexFields(VPackSlice const definition, VPackBuilder& builder,
                              size_t minFields, size_t maxField, bool create) {
  TRI_ASSERT(builder.isOpenObject());
  std::unordered_set<StringRef> fields;
  
  VPackSlice fieldsSlice = definition.get("fields");
  builder.add(VPackValue("fields"));
  builder.openArray();
  if (fieldsSlice.isArray()) {
    // "fields" is a list of fields
    for (auto const& it : VPackArrayIterator(fieldsSlice)) {
      if (!it.isString()) {
        return TRI_ERROR_BAD_PARAMETER;
      }
      
      StringRef f(it);
      
      if (f.empty() || (create && f == StaticStrings::IdString)) {
        // accessing internal attributes is disallowed
        return TRI_ERROR_BAD_PARAMETER;
      }
      
      if (fields.find(f) != fields.end()) {
        // duplicate attribute name
        return TRI_ERROR_BAD_PARAMETER;
      }
      
      fields.insert(f);
      builder.add(it);
    }
  }
  
  size_t cc = fields.size();
  if (cc == 0 || cc < minFields || cc > maxField) {
    return TRI_ERROR_BAD_PARAMETER;
  }
  
  builder.close();
  return TRI_ERROR_NO_ERROR;
}

////////////////////////////////////////////////////////////////////////////////
/// @brief process the unique flag and add it to the json
////////////////////////////////////////////////////////////////////////////////

static void ProcessIndexUniqueFlag(VPackSlice const definition,
                                   VPackBuilder& builder) {
  bool unique =
      basics::VelocyPackHelper::getBooleanValue(definition, "unique", false);
  builder.add("unique", VPackValue(unique));
}

////////////////////////////////////////////////////////////////////////////////
/// @brief process the sparse flag and add it to the json
////////////////////////////////////////////////////////////////////////////////

static void ProcessIndexSparseFlag(VPackSlice const definition,
                                   VPackBuilder& builder, bool create) {
  if (definition.hasKey("sparse")) {
    bool sparseBool =
        basics::VelocyPackHelper::getBooleanValue(definition, "sparse", false);
    builder.add("sparse", VPackValue(sparseBool));
  } else if (create) {
    // not set. now add a default value
    builder.add("sparse", VPackValue(false));
  }
}

////////////////////////////////////////////////////////////////////////////////
/// @brief process the deduplicate flag and add it to the json
////////////////////////////////////////////////////////////////////////////////

static void ProcessIndexDeduplicateFlag(VPackSlice const definition,
                                        VPackBuilder& builder) {
  bool dup = true;
  if (definition.hasKey("deduplicate")) {
    dup = basics::VelocyPackHelper::getBooleanValue(definition, "deduplicate", true);
  }
  builder.add("deduplicate", VPackValue(dup));
}

////////////////////////////////////////////////////////////////////////////////
/// @brief enhances the json of a hash index
////////////////////////////////////////////////////////////////////////////////

static int EnhanceJsonIndexHash(VPackSlice const definition,
                                VPackBuilder& builder, bool create) {
  int res = ProcessIndexFields(definition, builder, 1, INT_MAX, create);
  if (res == TRI_ERROR_NO_ERROR) {
    ProcessIndexSparseFlag(definition, builder, create);
    ProcessIndexUniqueFlag(definition, builder);
    ProcessIndexDeduplicateFlag(definition, builder);
  }
  return res;
}

////////////////////////////////////////////////////////////////////////////////
/// @brief enhances the json of a skiplist index
////////////////////////////////////////////////////////////////////////////////

static int EnhanceJsonIndexSkiplist(VPackSlice const definition,
                                    VPackBuilder& builder, bool create) {
  int res = ProcessIndexFields(definition, builder, 1, INT_MAX, create);
  if (res == TRI_ERROR_NO_ERROR) {
    ProcessIndexSparseFlag(definition, builder, create);
    ProcessIndexUniqueFlag(definition, builder);
    ProcessIndexDeduplicateFlag(definition, builder);
  }
  return res;
}

////////////////////////////////////////////////////////////////////////////////
/// @brief enhances the json of a Persistent index
////////////////////////////////////////////////////////////////////////////////

static int EnhanceJsonIndexPersistent(VPackSlice const definition,
                                   VPackBuilder& builder, bool create) {
  int res = ProcessIndexFields(definition, builder, 1, INT_MAX, create);
  if (res == TRI_ERROR_NO_ERROR) {
    ProcessIndexSparseFlag(definition, builder, create);
    ProcessIndexUniqueFlag(definition, builder);
    ProcessIndexDeduplicateFlag(definition, builder);
  }
  return res;
}

////////////////////////////////////////////////////////////////////////////////
/// @brief process the geojson flag and add it to the json
////////////////////////////////////////////////////////////////////////////////

static void ProcessIndexGeoJsonFlag(VPackSlice const definition,
                                    VPackBuilder& builder) {
  VPackSlice fieldsSlice = definition.get("fields");
  if (fieldsSlice.isArray() && fieldsSlice.length() == 1) {
    // only add geoJson for indexes with a single field (with needs to be an array)
    bool geoJson =
        basics::VelocyPackHelper::getBooleanValue(definition, "geoJson", false);
    builder.add("geoJson", VPackValue(geoJson));
  }
}

////////////////////////////////////////////////////////////////////////////////
/// @brief enhances the json of a geo1 index
////////////////////////////////////////////////////////////////////////////////

static int EnhanceJsonIndexGeo1(VPackSlice const definition,
                                VPackBuilder& builder, bool create) {
  int res = ProcessIndexFields(definition, builder, 1, 1, create);
  if (res == TRI_ERROR_NO_ERROR) {
    if (ServerState::instance()->isCoordinator()) {
      builder.add("ignoreNull", VPackValue(true));
      builder.add("constraint", VPackValue(false));
    }
    builder.add("sparse", VPackValue(true));
    builder.add("unique", VPackValue(false));
    ProcessIndexGeoJsonFlag(definition, builder);
  }
  return res;
}

////////////////////////////////////////////////////////////////////////////////
/// @brief enhances the json of a geo2 index
////////////////////////////////////////////////////////////////////////////////

static int EnhanceJsonIndexGeo2(VPackSlice const definition,
                                VPackBuilder& builder, bool create) {
  int res = ProcessIndexFields(definition, builder, 2, 2, create);
  if (res == TRI_ERROR_NO_ERROR) {
    if (ServerState::instance()->isCoordinator()) {
      builder.add("ignoreNull", VPackValue(true));
      builder.add("constraint", VPackValue(false));
    }
    builder.add("sparse", VPackValue(true));
    builder.add("unique", VPackValue(false));
    ProcessIndexGeoJsonFlag(definition, builder);
  }
  return res;
}

////////////////////////////////////////////////////////////////////////////////
/// @brief enhances the json of a s2 index
////////////////////////////////////////////////////////////////////////////////

static int EnhanceJsonIndexGeoS2(VPackSlice const definition,
                                 VPackBuilder& builder, bool create) {
  int res = ProcessIndexFields(definition, builder, 1, 2, create);
  if (res == TRI_ERROR_NO_ERROR) {
    if (ServerState::instance()->isCoordinator()) {
      builder.add("ignoreNull", VPackValue(true));
      builder.add("constraint", VPackValue(false));
    }
    builder.add("sparse", VPackValue(true));
    builder.add("unique", VPackValue(false));
    ProcessIndexGeoJsonFlag(definition, builder);
  }
  return res;
}

////////////////////////////////////////////////////////////////////////////////
/// @brief enhances the json of a fulltext index
////////////////////////////////////////////////////////////////////////////////

static int EnhanceJsonIndexFulltext(VPackSlice const definition,
                                    VPackBuilder& builder, bool create) {
  int res = ProcessIndexFields(definition, builder, 1, 1, create);
  if (res == TRI_ERROR_NO_ERROR) {
    // hard-coded defaults
    builder.add("sparse", VPackValue(true));
    builder.add("unique", VPackValue(false));

    // handle "minLength" attribute
    int minWordLength = TRI_FULLTEXT_MIN_WORD_LENGTH_DEFAULT;
    VPackSlice minLength = definition.get("minLength");
    if (minLength.isNumber()) {
      minWordLength = minLength.getNumericValue<int>();
    } else if (!minLength.isNull() && !minLength.isNone()) {
      return TRI_ERROR_BAD_PARAMETER;
    }
    builder.add("minLength", VPackValue(minWordLength));
  }
  return res;
}

////////////////////////////////////////////////////////////////////////////////
/// @brief enhances the json of an index
////////////////////////////////////////////////////////////////////////////////

int MMFilesIndexFactory::enhanceIndexDefinition(VPackSlice const definition,
    VPackBuilder& enhanced, bool create, bool isCoordinator) const {

  // extract index type
  Index::IndexType type = Index::TRI_IDX_TYPE_UNKNOWN;
  VPackSlice current = definition.get("type");
  if (current.isString()) {
    std::string t = current.copyString();

    // rewrite type "geo" into either "geo1" or "geo2", depending on the number
    // of fields
    if (t == "geo") {
      t = "geo1";
      current = definition.get("fields");
      if (current.isArray() && current.length() == 2) {
        t = "geo2";
      }
    }
    type = Index::type(t);
  }

  if (type == Index::TRI_IDX_TYPE_UNKNOWN) {
    return TRI_ERROR_BAD_PARAMETER;
  }

  if (create) {
    if (type == Index::TRI_IDX_TYPE_PRIMARY_INDEX ||
        type == Index::TRI_IDX_TYPE_EDGE_INDEX) {
      // creating these indexes yourself is forbidden
      return TRI_ERROR_FORBIDDEN;
    }
  }

  TRI_ASSERT(enhanced.isEmpty());
  int res = TRI_ERROR_INTERNAL;

  try {
    VPackObjectBuilder b(&enhanced);
    current = definition.get("id");
    uint64_t id = 0;
    if (current.isNumber()) {
      id = current.getNumericValue<uint64_t>();
    } else if (current.isString()) {
      id = basics::StringUtils::uint64(current.copyString());
    }
    if (id > 0) {
      enhanced.add("id", VPackValue(std::to_string(id)));
    }


    enhanced.add("type", VPackValue(Index::oldtypeName(type)));

    switch (type) {
      case Index::TRI_IDX_TYPE_PRIMARY_INDEX:
      case Index::TRI_IDX_TYPE_EDGE_INDEX: {
        break;
      }

      case Index::TRI_IDX_TYPE_GEO1_INDEX:
        res = EnhanceJsonIndexGeo1(definition, enhanced, create);
        break;

      case Index::TRI_IDX_TYPE_GEO2_INDEX:
        res = EnhanceJsonIndexGeo2(definition, enhanced, create);
        break;
        
      case Index::TRI_IDX_TYPE_S2_INDEX:
        res = EnhanceJsonIndexGeoS2(definition, enhanced, create);
        break;

      case Index::TRI_IDX_TYPE_HASH_INDEX:
        res = EnhanceJsonIndexHash(definition, enhanced, create);
        break;

      case Index::TRI_IDX_TYPE_SKIPLIST_INDEX:
        res = EnhanceJsonIndexSkiplist(definition, enhanced, create);
        break;

      case Index::TRI_IDX_TYPE_PERSISTENT_INDEX:
        res = EnhanceJsonIndexPersistent(definition, enhanced, create);
        break;

      case Index::TRI_IDX_TYPE_FULLTEXT_INDEX:
        res = EnhanceJsonIndexFulltext(definition, enhanced, create);
        break;

  #ifdef USE_IRESEARCH
      case Index::TRI_IDX_TYPE_IRESEARCH_LINK:
        res = arangodb::iresearch::EnhanceJsonIResearchLink(definition, enhanced, create);
        break;
  #endif

      case Index::TRI_IDX_TYPE_UNKNOWN:
      default: {
        res = TRI_ERROR_BAD_PARAMETER;
        break;
      }

    }
  } catch (basics::Exception const& ex) {
    return ex.code();
  } catch (std::exception const&) {
    return TRI_ERROR_OUT_OF_MEMORY;
  } catch (...) {
    return TRI_ERROR_INTERNAL;
  }

  return res;
}

// Creates an index object.
// It does not modify anything and does not insert things into
// the index. It's also safe to use in cluster case.
std::shared_ptr<Index> MMFilesIndexFactory::prepareIndexFromSlice(
    VPackSlice info, bool generateKey, LogicalCollection* col,
    bool isClusterConstructor) const {
  TRI_idx_iid_t iid = IndexFactory::validateSlice(info, generateKey, isClusterConstructor);

  // extract type
  VPackSlice value = info.get("type");

  if (!value.isString()) {
    THROW_ARANGO_EXCEPTION_MESSAGE(TRI_ERROR_BAD_PARAMETER,
                                   "invalid index type definition");
  }

  std::string const typeString = value.copyString();
  if (typeString == "primary") {
    if (!isClusterConstructor) {
      // this indexes cannot be created directly
      THROW_ARANGO_EXCEPTION_MESSAGE(TRI_ERROR_INTERNAL,
                                      "cannot create primary index");
    }
    return std::make_shared<MMFilesPrimaryIndex>(col);
  }
  if (typeString == "edge") {
    if (!isClusterConstructor) {
      // this indexes cannot be created directly
      THROW_ARANGO_EXCEPTION_MESSAGE(TRI_ERROR_INTERNAL,
                                      "cannot create edge index");
    }
    return std::make_shared<MMFilesEdgeIndex>(iid, col);
  }
  if (typeString == "geo1" || typeString == "geo2") {
    return std::make_shared<MMFilesGeoIndex>(iid, col, info);
  }
  if (typeString == "s2index") {
    return std::make_shared<MMFilesGeoS2Index>(iid, col, info);
  }
  if (typeString == "hash") {
    return std::make_shared<MMFilesHashIndex>(iid, col, info);
  }
  if (typeString == "skiplist") {
    return std::make_shared<MMFilesSkiplistIndex>(iid, col, info);
  }
  if (typeString == "persistent") {
    return std::make_shared<MMFilesPersistentIndex>(iid, col, info);
  }
  if (typeString == "fulltext") {
    return std::make_shared<MMFilesFulltextIndex>(iid, col, info);
  }
#ifdef USE_IRESEARCH
  if (arangodb::iresearch::IResearchFeature::type() == typeString) {
    return arangodb::iresearch::IResearchMMFilesLink::make(iid, col, info);
  }
#endif

  THROW_ARANGO_EXCEPTION_MESSAGE(TRI_ERROR_NOT_IMPLEMENTED, std::string("invalid or unsupported index type '") + typeString + "'");
}

void MMFilesIndexFactory::fillSystemIndexes(
    arangodb::LogicalCollection* col,
    std::vector<std::shared_ptr<arangodb::Index>>& systemIndexes) const {
  // create primary index
  systemIndexes.emplace_back(
      std::make_shared<arangodb::MMFilesPrimaryIndex>(col));

  // create edges index
  if (col->type() == TRI_COL_TYPE_EDGE) {
    systemIndexes.emplace_back(
        std::make_shared<arangodb::MMFilesEdgeIndex>(1, col));
  }
}

std::vector<std::string> MMFilesIndexFactory::supportedIndexes() const {
<<<<<<< HEAD
  return std::vector<std::string>{ "primary", "edge", "hash", "skiplist", "persistent",
                                  "geo", "s2index", "fulltext" };
}
=======
  return std::vector<std::string>{ "primary", "edge", "hash", "skiplist", "persistent", "geo", "fulltext" };
}

// -----------------------------------------------------------------------------
// --SECTION--                                                       END-OF-FILE
// -----------------------------------------------------------------------------
>>>>>>> 172494db
<|MERGE_RESOLUTION|>--- conflicted
+++ resolved
@@ -473,15 +473,10 @@
 }
 
 std::vector<std::string> MMFilesIndexFactory::supportedIndexes() const {
-<<<<<<< HEAD
   return std::vector<std::string>{ "primary", "edge", "hash", "skiplist", "persistent",
                                   "geo", "s2index", "fulltext" };
 }
-=======
-  return std::vector<std::string>{ "primary", "edge", "hash", "skiplist", "persistent", "geo", "fulltext" };
-}
 
 // -----------------------------------------------------------------------------
 // --SECTION--                                                       END-OF-FILE
-// -----------------------------------------------------------------------------
->>>>>>> 172494db
+// -----------------------------------------------------------------------------