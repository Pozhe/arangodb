--- conflicted
+++ resolved
@@ -834,11 +834,7 @@
   }
 
   std::unique_ptr<OperationCursor> cursor =
-<<<<<<< HEAD
-      indexScan(collectionName, transaction::Methods::CursorType::ANY, &mmdr);
-=======
-      indexScan(collectionName, transaction::Methods::CursorType::ANY, false);
->>>>>>> 7f860153
+      indexScan(collectionName, transaction::Methods::CursorType::ANY);
 
   cursor->allDocuments([&resultBuilder](LocalDocumentId const& token, VPackSlice slice) {
     resultBuilder.add(slice);
@@ -2248,11 +2244,7 @@
   }
 
   std::unique_ptr<OperationCursor> cursor =
-<<<<<<< HEAD
-      indexScan(collectionName, transaction::Methods::CursorType::ALL, &mmdr);
-=======
-      indexScan(collectionName, transaction::Methods::CursorType::ALL, false);
->>>>>>> 7f860153
+      indexScan(collectionName, transaction::Methods::CursorType::ALL);
 
   if (cursor->fail()) {
     return OperationResult(cursor->code);
@@ -2727,12 +2719,7 @@
 /// note: the caller must have read-locked the underlying collection when
 /// calling this method
 std::unique_ptr<OperationCursor> transaction::Methods::indexScan(
-    std::string const& collectionName, CursorType cursorType,
-<<<<<<< HEAD
-    ManagedDocumentResult* mmdr) {
-=======
-    bool reverse) {
->>>>>>> 7f860153
+    std::string const& collectionName, CursorType cursorType) {
   // For now we assume indexId is the iid part of the index.
 
   if (_state->isCoordinator()) {
@@ -2759,11 +2746,7 @@
       break;
     }
     case CursorType::ALL: {
-<<<<<<< HEAD
-      iterator = logical->getAllIterator(this, mmdr);
-=======
-      iterator = logical->getAllIterator(this, reverse);
->>>>>>> 7f860153
+      iterator = logical->getAllIterator(this);
       break;
     }
   }
