////////////////////////////////////////////////////////////////////////////////
/// DISCLAIMER
///
/// Copyright 2014-2016 ArangoDB GmbH, Cologne, Germany
/// Copyright 2004-2014 triAGENS GmbH, Cologne, Germany
///
/// Licensed under the Apache License, Version 2.0 (the "License");
/// you may not use this file except in compliance with the License.
/// You may obtain a copy of the License at
///
///     http://www.apache.org/licenses/LICENSE-2.0
///
/// Unless required by applicable law or agreed to in writing, software
/// distributed under the License is distributed on an "AS IS" BASIS,
/// WITHOUT WARRANTIES OR CONDITIONS OF ANY KIND, either express or implied.
/// See the License for the specific language governing permissions and
/// limitations under the License.
///
/// Copyright holder is ArangoDB GmbH, Cologne, Germany
///
/// @author Kaveh Vaheidpour
/// @author Max Neunhoeffer
////////////////////////////////////////////////////////////////////////////////

#include "TransactionRegistry.h"

#include "Methods.h"

#include "Basics/ReadLocker.h"
#include "Basics/WriteLocker.h"
#include "Cluster/CollectionLockState.h"
#include "Cluster/ClusterInfo.h"
#include "Cluster/ServerState.h"
#include "Logger/Logger.h"
#include "Random/RandomGenerator.h"

using namespace arangodb;
using namespace arangodb::transaction;

uint64_t TransactionRegistry::UniqueGenerator::_registryId = 0;


TransactionRegistry::UniqueGenerator::UniqueGenerator(uint64_t n, uint64_t c) :
  _next(n), _last(std::numeric_limits<uint64_t>::max()), _chunks(c) {
  _registryId =
    RandomGenerator::interval(static_cast<uint64_t>(0x0000FFFFFFFFFFFFULL));
}

// offer and burn an id increment by 4
inline TransactionId TransactionRegistry::UniqueGenerator::operator()() {
  MUTEX_LOCKER(guard, _lock);
  if (_next == _last) {
    getSomeNoLock();
  }
  return TransactionId(_registryId, _next+=4);
}

// Get a bunch more ids.
inline void TransactionRegistry::UniqueGenerator::getSomeNoLock() {
  _next = 0;
  _last = _next + _chunks - 1;
  uint64_t r = _next%4;
  if(r != 0) {
    _next += 4-r;
  }
  r = _last%4;
  if(r != 0) {
    _last -= r;
  }
}

inline uint64_t TransactionRegistry::UniqueGenerator::registryId() const {
  return _registryId;
}

/// @brief destroy all open transactions
TransactionRegistry::~TransactionRegistry() {
  std::vector<std::pair<std::string, TransactionId>> toDelete;

  {
    MUTEX_LOCKER(locker, _lock);

    try {
      for (auto& x : _transactions) {
        // x.first is a TRI_vocbase_t* and
        // x.second is a std::unordered_map<TransactionId, TransactionInfo*>
        for (auto& y : x.second) {
          // y.first is a TransactionId and
          // y.second is a TransactionInfo*
          toDelete.emplace_back(x.first, y.first);
        }
      }
    } catch (...) {
      // the emplace_back() above might fail
      // prevent throwing exceptions in the destructor
    }
  }

  // note: destroy() will acquire _lock itself, so it must be called without
  // holding the lock
  for (auto& p : toDelete) {
    try {  // just in case
      destroy(p.first, p.second, TRI_ERROR_TRANSACTION_ABORTED);
    } catch (...) { }
  }
}

/// @brief insert new transaction (coordinator)
TransactionId TransactionRegistry::insert(Methods* transaction, double ttl) {

  TRI_ASSERT(transaction != nullptr);

  auto vocbase = transaction->vocbase();
  auto vocbaseName = vocbase->name();
  auto id = _generator();

  MUTEX_LOCKER(locker, _lock);
  auto m = _transactions.find(vocbaseName);
  if (m == _transactions.end()) {
    m = _transactions.emplace(
      vocbaseName, std::unordered_map<TransactionId, TransactionInfo*>()).first;
    TRI_ASSERT(_transactions.find(vocbaseName) != _transactions.end());
  }

  auto t = m->second.find(id);
  if (t == m->second.end()) {
    auto p = std::make_unique<TransactionInfo>();
    p->_vocbase = vocbase;
    p->_id = id;
    p->_transaction = transaction;
    p->_isOpen = false;
    p->_timeToLive = ttl;
    p->_expires = TRI_microtime() + ttl;
    m->second.emplace(id, p.get());
    p.release();

    auto vocbaseTrxs = _transactions.find(vocbaseName)->second;
    TRI_ASSERT(vocbaseTrxs.find(id) != vocbaseTrxs.end());

  } else {
    THROW_ARANGO_EXCEPTION_MESSAGE(
      TRI_ERROR_INTERNAL, "transaction with given vocbase and id already there");
  }

  return id;

}

/// @brief insert transaction on db servers
void TransactionRegistry::insert(
  TransactionId const& id, Methods* transaction, double ttl) {

  TRI_ASSERT(transaction != nullptr);

  auto vocbase = transaction->vocbase();
  auto vocbaseName = vocbase->name();

  MUTEX_LOCKER(locker, _lock);

  auto m = _transactions.find(vocbaseName);
  if (m == _transactions.end()) {
    m = _transactions.emplace(vocbaseName,
                              std::unordered_map<TransactionId, TransactionInfo*>()).first;

    TRI_ASSERT(_transactions.find(vocbaseName) != _transactions.end());
  }
  auto t = m->second.find(id);
  if (t == m->second.end()) {
    auto p = std::make_unique<TransactionInfo>();
    p->_vocbase = vocbase;
    p->_id = id;
    p->_transaction = transaction;
    p->_isOpen = true;
    p->_timeToLive = ttl;
    p->_expires = TRI_microtime() + ttl;
    m->second.emplace(id, p.get());
    p.release();

    TRI_ASSERT(_transactions.find(vocbaseName)->second.find(id) !=
               _transactions.find(vocbaseName)->second.end());

  } else {
    THROW_ARANGO_EXCEPTION_MESSAGE(
        TRI_ERROR_TRANSACTION_INTERNAL, "transaction with given vocbase and id already there");
  }
}

/// @brief open
Methods* TransactionRegistry::open(TransactionId const& id, TRI_vocbase_t* vocbase) {
  // std::cout << "Taking out transaction with ID " << id << std::endl;
  MUTEX_LOCKER(locker, _lock);

  TransactionInfo* ti = getInfo(id, vocbase);

<<<<<<< HEAD
  if (ti->_lifeCycle == ABORTED) {
    THROW_ARANGO_EXCEPTION_MESSAGE(
      TRI_ERROR_INTERNAL, "transaction with given vocbase and id has been aborted already");
  }

  if (ti->_lifeCycle == COMMITTED) {
    THROW_ARANGO_EXCEPTION_MESSAGE(
      TRI_ERROR_INTERNAL, "transaction with given vocbase and id has been committed already");
  }

=======
  ti->checkAbortedOrCommitted();
  
>>>>>>> 19de482c
  if (ti->_isOpen) {
    return nullptr;
  }

  ti->_isOpen = true;

  return ti->_transaction;
<<<<<<< HEAD

=======
>>>>>>> 19de482c
}

void TransactionRegistry::closeAbort(TransactionId const& id, double ttl) {
  close(nullptr, id, ttl, ABORTED);
}

void TransactionRegistry::closeCommit(TransactionId const& id, double ttl) {
  close(nullptr, id, ttl, COMMITTED);
}

void TransactionRegistry::closeAbort(Methods* transaction, double ttl) {
  close(transaction->vocbase(), transaction->id(), ttl, ABORTED);
}

void TransactionRegistry::closeCommit(Methods* transaction, double ttl) {
  close(transaction->vocbase(), transaction->id(), ttl, COMMITTED);
}

/// @brief close
void TransactionRegistry::close(
  TRI_vocbase_t* vocbase, TransactionId const& id, double ttl, LifeCycle lc) {

  TransactionInfo* ti = getInfo(id, vocbase);
<<<<<<< HEAD

  if (ti->_lifeCycle == ABORTED) {
    THROW_ARANGO_EXCEPTION_MESSAGE(
      TRI_ERROR_INTERNAL, "transaction with given vocbase and id has been aborted already");
  }

  if (ti->_lifeCycle == COMMITTED) {
    THROW_ARANGO_EXCEPTION_MESSAGE(
      TRI_ERROR_INTERNAL, "transaction with given vocbase and id has been committed already");
  }

=======
  
  ti->checkAbortedOrCommitted();
  
>>>>>>> 19de482c
  if (!ti->_isOpen) {
    THROW_ARANGO_EXCEPTION_MESSAGE(
        TRI_ERROR_TRANSACTION_INTERNAL, "transaction with given vocbase and id is not open");
  }

  if (lc == COMMITTED) {
    ti->_transaction->commit();
  } else if (lc == ABORTED) {
    ti->_transaction->abortExternal();
  }

  ti->_isOpen = false;
  ti->_expires = TRI_microtime() + ti->_timeToLive;

}

void TransactionRegistry::closeAbort(TRI_vocbase_t* vocbase, TransactionId const& id, double ttl) {
  close(vocbase, id, ttl, ABORTED);
}

/// @brief close
void TransactionRegistry::closeCommit(TRI_vocbase_t* vocbase, TransactionId const& id, double ttl) {
  close(vocbase, id, ttl, COMMITTED);
}

void TransactionRegistry::report(
  TRI_vocbase_t* vocbase, TransactionId const& id, double ttl, LifeCycle lc) {

  MUTEX_LOCKER(locker, _lock);

  auto m = _transactions.find(vocbase->name());
  if (m == _transactions.end()) {
    m = _transactions.emplace(vocbase->name(),
                         std::unordered_map<TransactionId, TransactionInfo*>()).first;
  }
  auto q = m->second.find(id);
  if (q == m->second.end()) {
#warning Needs fixing: transaction being reported, which never existed in the registry
    /*THROW_ARANGO_EXCEPTION(TRI_ERROR_TRANSACTION_NOT_FOUND);*/
    LOG_TOPIC(WARN, Logger::TRANSACTIONS) << "Needs fixing: transaction was never in the registry";
    return;
  }

  TransactionInfo* ti = q->second;
<<<<<<< HEAD

  if (ti->_lifeCycle == ABORTED) {
    THROW_ARANGO_EXCEPTION_MESSAGE(
      TRI_ERROR_INTERNAL, "transaction with given vocbase and id has been aborted already");
  }

  if (ti->_lifeCycle == COMMITTED) {
    THROW_ARANGO_EXCEPTION_MESSAGE(
      TRI_ERROR_INTERNAL, "transaction with given vocbase and id has been committed already");
  }

=======
  
  ti->checkAbortedOrCommitted();
  
>>>>>>> 19de482c
  ti->_expires = TRI_microtime() + ti->_timeToLive;
}

/// @brief close
void TransactionRegistry::reportAbort(Methods* transaction, double ttl) {
  report(transaction->vocbase(), transaction->id(), ttl, ABORTED);
}

/// @brief close
void TransactionRegistry::reportCommit(Methods* transaction, double ttl) {
  report(transaction->vocbase(), transaction->id(), ttl, COMMITTED);
}

/// @brief destroy
void TransactionRegistry::destroy(
  std::string const& vocbase, TransactionId const& id, int errorCode) {

  MUTEX_LOCKER(locker, _lock);

  auto m = _transactions.find(vocbase); // All transactions for vocbase in registry
  if (m == _transactions.end()) {       // Not found: create registry for vocbase
    m = _transactions.emplace(
      vocbase, std::unordered_map<TransactionId, TransactionInfo*>()).first;
  }

  auto t = m->second.find(id);          // Find transaction with id in vocbase
  if (t == m->second.end()) {           // Not found: error!
    THROW_ARANGO_EXCEPTION(TRI_ERROR_TRANSACTION_NOT_FOUND);
  }
  TransactionInfo* ti = t->second;

<<<<<<< HEAD

=======
>>>>>>> 19de482c
  if (ti->_isOpen) {
    ti->_transaction->abortExternal(); // Thread safe abort
    return;
  }

  // Now we can delete it:
  //delete ti->_transaction;
  delete ti;

  t->second = nullptr;
  m->second.erase(t);
}

/// @brief destroy
void TransactionRegistry::destroy(
  TRI_vocbase_t* vocbase, TransactionId const& id, int errorCode) {
  destroy(vocbase->name(), id, errorCode);
}

/// @brief expireTransactions
void TransactionRegistry::expireTransactions() {
  double now = TRI_microtime();
  std::vector<std::pair<std::string, TransactionId>> toDelete;

  {
    MUTEX_LOCKER(locker, _lock);
    for (auto& x : _transactions) {
      // x.first is a TRI_vocbase_t* and
      // x.second is a std::unordered_map<TransactionId, TransactionInfo*>
      for (auto& y : x.second) {
        // y.first is a TransactionId and
        // y.second is a TransactionInfo*
        TransactionInfo*& ti = y.second;
        if (!ti->_isOpen && now > ti->_expires) {
          toDelete.emplace_back(x.first, y.first);
        }
      }
    }
  }

  for (auto& p : toDelete) {
    try {  // just in case
      destroy(p.first, p.second, TRI_ERROR_TRANSACTION_ABORTED);
    } catch (...) {
    }
  }
}

/// @brief return number of registered transactions
size_t TransactionRegistry::numberRegisteredTransactions() {
  MUTEX_LOCKER(lock, _lock);
  size_t sum = 0;
  for (auto const&m : _transactions) {
    sum += m.second.size();
  }
  return sum;
}

/// @brief for shutdown, we need to shut down all transactions:
void TransactionRegistry::destroyAll() {
  std::vector<std::pair<std::string, TransactionId>> allTransactions;
  {
    MUTEX_LOCKER(lock, _lock);
    for (auto& p : _transactions) {
      for (auto& q : p.second) {
        allTransactions.emplace_back(p.first, q.first);
      }
    }
  }
  for (auto& p : allTransactions) {
    try {
      destroy(p.first, p.second, TRI_ERROR_SHUTTING_DOWN);
    } catch (...) {
      // ignore any errors here
    }
  }
}

TransactionId TransactionRegistry::generateId () {
  return _generator();
}

TransactionRegistry::TransactionInfo* TransactionRegistry::getInfo(
  TransactionId const& id, TRI_vocbase_t* vocbase) const {

  vocbaseEntry::const_iterator e;

  // vocbase not specified.
  if (vocbase == nullptr) {
    bool found = false;
    for (auto const v : _transactions) {
      e = v.second.find(id);
      if (e != v.second.end()) { // Found
        found = true;
        break;
      }
    }
    if (!found) {
      THROW_ARANGO_EXCEPTION(TRI_ERROR_TRANSACTION_NOT_FOUND);
    }
  } else {
    auto m = _transactions.find(vocbase->name());
    if (m == _transactions.end()) {
      VPackBuilder builder;
      { VPackObjectBuilder b(&builder);
        toVelocyPack(builder);
      }
      LOG_TOPIC(ERR, Logger::TRANSACTIONS) << builder.toJson();
      THROW_ARANGO_EXCEPTION_MESSAGE(
        TRI_ERROR_INTERNAL,
        std::string("no transactions ") + id.toString() +
        std::string(" found for vocbase") + vocbase->name());
    }
    e = m->second.find(id);
    if (e == m->second.end()) {
      THROW_ARANGO_EXCEPTION(TRI_ERROR_TRANSACTION_NOT_FOUND);
    }
  }

  return e->second;

}


void TransactionRegistry::toVelocyPack(VPackBuilder& builder) const {
  TRI_ASSERT(builder.isOpenObject());
  // Iterate over vocbases
  for (auto const& vocbase : _transactions) {
    builder.add(VPackValue(vocbase.first));
    VPackArrayBuilder b(&builder);
    // Iterate over transactions
    for (auto const& transaction : vocbase.second) {
      transaction.second->toVelocyPack(builder);
    }
  }
}


bool TransactionRegistry::toVelocyPack(VPackBuilder& vb, TransactionId const &id) const {
  TransactionInfo * info;
  info = getInfo(id);
  if (nullptr!=info) {
    info->toVelocyPack(vb);
  }
  return nullptr!=info;
}


uint64_t TransactionRegistry::id() const {
  return _generator.registryId();
}


void TransactionRegistry::decomission(TRI_vocbase_t* vocbase, TransactionId const& id) {
  try {
    TransactionInfo* ti = getInfo(id, vocbase);
    TRI_ASSERT(ti->_isOpen == true);
    ti->_transaction = nullptr;
  } catch (...) {
  }
}<|MERGE_RESOLUTION|>--- conflicted
+++ resolved
@@ -192,21 +192,8 @@
 
   TransactionInfo* ti = getInfo(id, vocbase);
 
-<<<<<<< HEAD
-  if (ti->_lifeCycle == ABORTED) {
-    THROW_ARANGO_EXCEPTION_MESSAGE(
-      TRI_ERROR_INTERNAL, "transaction with given vocbase and id has been aborted already");
-  }
-
-  if (ti->_lifeCycle == COMMITTED) {
-    THROW_ARANGO_EXCEPTION_MESSAGE(
-      TRI_ERROR_INTERNAL, "transaction with given vocbase and id has been committed already");
-  }
-
-=======
   ti->checkAbortedOrCommitted();
-  
->>>>>>> 19de482c
+
   if (ti->_isOpen) {
     return nullptr;
   }
@@ -214,10 +201,7 @@
   ti->_isOpen = true;
 
   return ti->_transaction;
-<<<<<<< HEAD
-
-=======
->>>>>>> 19de482c
+
 }
 
 void TransactionRegistry::closeAbort(TransactionId const& id, double ttl) {
@@ -241,23 +225,9 @@
   TRI_vocbase_t* vocbase, TransactionId const& id, double ttl, LifeCycle lc) {
 
   TransactionInfo* ti = getInfo(id, vocbase);
-<<<<<<< HEAD
-
-  if (ti->_lifeCycle == ABORTED) {
-    THROW_ARANGO_EXCEPTION_MESSAGE(
-      TRI_ERROR_INTERNAL, "transaction with given vocbase and id has been aborted already");
-  }
-
-  if (ti->_lifeCycle == COMMITTED) {
-    THROW_ARANGO_EXCEPTION_MESSAGE(
-      TRI_ERROR_INTERNAL, "transaction with given vocbase and id has been committed already");
-  }
-
-=======
-  
+
   ti->checkAbortedOrCommitted();
-  
->>>>>>> 19de482c
+
   if (!ti->_isOpen) {
     THROW_ARANGO_EXCEPTION_MESSAGE(
         TRI_ERROR_TRANSACTION_INTERNAL, "transaction with given vocbase and id is not open");
@@ -302,23 +272,9 @@
   }
 
   TransactionInfo* ti = q->second;
-<<<<<<< HEAD
-
-  if (ti->_lifeCycle == ABORTED) {
-    THROW_ARANGO_EXCEPTION_MESSAGE(
-      TRI_ERROR_INTERNAL, "transaction with given vocbase and id has been aborted already");
-  }
-
-  if (ti->_lifeCycle == COMMITTED) {
-    THROW_ARANGO_EXCEPTION_MESSAGE(
-      TRI_ERROR_INTERNAL, "transaction with given vocbase and id has been committed already");
-  }
-
-=======
-  
+
   ti->checkAbortedOrCommitted();
-  
->>>>>>> 19de482c
+
   ti->_expires = TRI_microtime() + ti->_timeToLive;
 }
 
@@ -350,10 +306,6 @@
   }
   TransactionInfo* ti = t->second;
 
-<<<<<<< HEAD
-
-=======
->>>>>>> 19de482c
   if (ti->_isOpen) {
     ti->_transaction->abortExternal(); // Thread safe abort
     return;
