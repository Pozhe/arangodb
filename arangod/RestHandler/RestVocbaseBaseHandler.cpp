--- conflicted
+++ resolved
@@ -169,15 +169,9 @@
     arangodb::OperationResult const& result, std::string const& collectionName,
     TRI_col_type_e type, VPackOptions const* options, bool isMultiple) {
   if (result.wasSynchronous) {
-<<<<<<< HEAD
-    setResponseCode(rest::ResponseCode::CREATED);
-  } else {
-    setResponseCode(rest::ResponseCode::ACCEPTED);
-=======
     resetResponse(rest::ResponseCode::CREATED);
   } else {
     resetResponse(rest::ResponseCode::ACCEPTED);
->>>>>>> ed111a39
   }
 
   if (isMultiple && !result.countErrorCodes.empty()) {
@@ -202,15 +196,9 @@
     arangodb::OperationResult const& result, std::string const& collectionName,
     TRI_col_type_e type, VPackOptions const* options) {
   if (result.wasSynchronous) {
-<<<<<<< HEAD
-    setResponseCode(rest::ResponseCode::OK);
-  } else {
-    setResponseCode(rest::ResponseCode::ACCEPTED);
-=======
     resetResponse(rest::ResponseCode::OK);
   } else {
     resetResponse(rest::ResponseCode::ACCEPTED);
->>>>>>> ed111a39
   }
   generate20x(result, collectionName, type, options);
 }
@@ -269,11 +257,7 @@
 
 void RestVocbaseBaseHandler::generatePreconditionFailed(
     VPackSlice const& slice) {
-<<<<<<< HEAD
-  setResponseCode(rest::ResponseCode::PRECONDITION_FAILED);
-=======
   resetResponse(rest::ResponseCode::PRECONDITION_FAILED);
->>>>>>> ed111a39
 
   if (slice.isObject()) {  // single document case
     std::string const rev =
@@ -326,11 +310,7 @@
 ////////////////////////////////////////////////////////////////////////////////
 
 void RestVocbaseBaseHandler::generateNotModified(TRI_voc_rid_t rid) {
-<<<<<<< HEAD
-  setResponseCode(rest::ResponseCode::NOT_MODIFIED);
-=======
   resetResponse(rest::ResponseCode::NOT_MODIFIED);
->>>>>>> ed111a39
   _response->setHeaderNC(StaticStrings::Etag,
                          "\"" + TRI_RidToString(rid) + "\"");
 }
@@ -351,11 +331,7 @@
   }
 
   // and generate a response
-<<<<<<< HEAD
-  setResponseCode(rest::ResponseCode::OK);
-=======
   resetResponse(rest::ResponseCode::OK);
->>>>>>> ed111a39
 
   // set ETAG header
   if (!rev.empty()) {
