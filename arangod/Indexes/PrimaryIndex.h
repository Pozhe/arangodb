--- conflicted
+++ resolved
@@ -171,18 +171,11 @@
 
         void invokeOnAllElements (std::function<void(TRI_doc_mptr_t*)>);
 
-<<<<<<< HEAD
-        bool canServeForConditionNode (triagens::aql::AstNode const*,
-                                       triagens::aql::Variable const*,
-                                       std::vector<std::string> const*,
-                                       double&) const override;
-
         IndexIterator* iteratorForCondition (triagens::aql::AstNode const*) const;
-=======
+
         bool supportsFilterCondition (triagens::aql::AstNode const*,
                                       triagens::aql::Variable const*,
                                       double&) const override;
->>>>>>> 89b63299
         
 // -----------------------------------------------------------------------------
 // --SECTION--                                                 private variables
