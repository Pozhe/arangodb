--- conflicted
+++ resolved
@@ -321,13 +321,8 @@
   auto numOperations = _numInserts + _numUpdates + _numRemoves;
 
   // signal if intermediate commit is required
-<<<<<<< HEAD
-  // this will be done if intermeadiate transactions are endabled
-  // and either the number of operations or the transaction size
-=======
   // this will be done if intermediate transactions are enabled
   // and either the "number of operations" or the "transaction size"
->>>>>>> 1ad5fde1
   // has reached the limit
   if (_intermediateTransactionEnabled &&
       (_intermediateTransactionNumber <= numOperations ||
