--- conflicted
+++ resolved
@@ -428,27 +428,7 @@
   return static_cast<uint64_t>(
       _rocksTransaction->GetSnapshot()->GetSequenceNumber());
 }
-<<<<<<< HEAD
-
-void RocksDBTransactionState::reset() {
-  // only reset when already commited
-  TRI_ASSERT(_status == transaction::Status::COMMITTED);
-  // reset count
-  _transactionSize = 0;
-  _numInserts = 0;
-  _numUpdates = 0;
-  _numRemoves = 0;
-  unuseCollections(_nestingLevel);
-  for (auto it = _collections.rbegin(); it != _collections.rend(); ++it) {
-    (static_cast<RocksDBTransactionCollection*>(*it))->resetCounts();
-  }
-  _nestingLevel = 0;
-
-  updateStatus(transaction::Status::CREATED);
-
-  // start new transaction
-  beginTransaction(transaction::Hints());
-}
+
 
 class RocksDBBatchTrx : public RocksDBBatch {
   arangodb::Result Get(RocksDBKey const&, std::string*) override {
@@ -459,6 +439,4 @@
     
   }
   arangodb::Result Delete(RocksDBKey const&) override ;
-};
-=======
->>>>>>> c27a8c14
+};