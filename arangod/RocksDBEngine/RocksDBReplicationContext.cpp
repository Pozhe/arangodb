////////////////////////////////////////////////////////////////////////////////
/// DISCLAIMER
///
/// Copyright 2014-2017 ArangoDB GmbH, Cologne, Germany
/// Copyright 2004-2014 triAGENS GmbH, Cologne, Germany
///
/// Licensed under the Apache License, Version 2.0 (the "License");
/// you may not use this file except in compliance with the License.
/// You may obtain a copy of the License at
///
///     http://www.apache.org/licenses/LICENSE-2.0
///
/// Unless required by applicable law or agreed to in writing, software
/// distributed under the License is distributed on an "AS IS" BASIS,
/// WITHOUT WARRANTIES OR CONDITIONS OF ANY KIND, either express or implied.
/// See the License for the specific language governing permissions and
/// limitations under the License.
///
/// Copyright holder is ArangoDB GmbH, Cologne, Germany
///
/// @author Daniel H. Larkin
////////////////////////////////////////////////////////////////////////////////

#include "RocksDBReplicationContext.h"
#include "Basics/MutexLocker.h"
#include "Basics/StaticStrings.h"
#include "Basics/StringBuffer.h"
#include "Basics/StringRef.h"
#include "Basics/VPackStringBufferAdapter.h"
#include "Logger/Logger.h"
#include "Replication/InitialSyncer.h"
#include "Replication/common-defines.h"
#include "RestServer/DatabaseFeature.h"
#include "RocksDBEngine/RocksDBCollection.h"
#include "RocksDBEngine/RocksDBCommon.h"
#include "RocksDBEngine/RocksDBIterators.h"
#include "RocksDBEngine/RocksDBMethods.h"
#include "RocksDBEngine/RocksDBTransactionState.h"
#include "Transaction/Helpers.h"
#include "Transaction/StandaloneContext.h"
#include "Transaction/UserTransaction.h"
#include "Utils/DatabaseGuard.h"
#include "Utils/ExecContext.h"
#include "VocBase/ticks.h"
#include "VocBase/vocbase.h"

#include <velocypack/Dumper.h>
#include <velocypack/velocypack-aliases.h>

using namespace arangodb;
using namespace arangodb::rocksutils;
using namespace arangodb::velocypack;

namespace {
TRI_voc_cid_t normalizeIdentifier(transaction::Methods const& trx,
                                  std::string const& identifier) {
  TRI_voc_cid_t id{0};
  std::shared_ptr<LogicalCollection> logical{
      trx.vocbase()->lookupCollection(identifier)};
  if (logical) {
    id = logical->id();
  }
  return id;
}
}  // namespace

RocksDBReplicationContext::RocksDBReplicationContext(TRI_vocbase_t* vocbase,
                                                     double ttl,
                                                     TRI_server_id_t serverId)
    : _vocbase{vocbase},
      _serverId{serverId},
      _id{TRI_NewTickServer()},
      _lastTick{0},
      _trx{},
      _collection{nullptr},
      _lastIteratorOffset{0},
      _ttl{ttl > 0.0 ? ttl : InitialSyncer::defaultBatchTimeout},
      _expires{TRI_microtime() + _ttl},
      _isDeleted{false},
      _exclusive{true},
      _users{1} {}

RocksDBReplicationContext::~RocksDBReplicationContext() {
  releaseDumpingResources();
}

TRI_voc_tick_t RocksDBReplicationContext::id() const { return _id; }

uint64_t RocksDBReplicationContext::lastTick() const {
  MUTEX_LOCKER(locker, _contextLock);
  return _lastTick;
}

uint64_t RocksDBReplicationContext::count() const {
  TRI_ASSERT(_trx != nullptr);
  TRI_ASSERT(_collection != nullptr);
  MUTEX_LOCKER(locker, _contextLock);
  RocksDBCollection* rcoll =
      toRocksDBCollection(_collection->logical.getPhysical());
  return rcoll->numberDocuments(_trx.get());
}

TRI_vocbase_t* RocksDBReplicationContext::vocbase() const {
  MUTEX_LOCKER(locker, _contextLock);
  if (!_guard) {
    return nullptr;
  }
  return _guard->database();
}

// creates new transaction/snapshot
void RocksDBReplicationContext::bind(TRI_vocbase_t* vocbase) {
  TRI_ASSERT(_exclusive);
  internalBind(vocbase);
}

void RocksDBReplicationContext::internalBind(TRI_vocbase_t* vocbase,
                                             bool allowChange) {
  if (!_trx || !_guard || (_guard->database() != vocbase)) {
    TRI_ASSERT(allowChange);
    rocksdb::Snapshot const* snap = nullptr;
    if (_trx) {
      auto state = RocksDBTransactionState::toState(_trx.get());
      snap = state->stealSnapshot();
      _trx->abort();
      _trx.reset();
    }

    releaseDumpingResources();

    _guard.reset(new DatabaseGuard(vocbase));
    transaction::Options transactionOptions;
    transactionOptions.waitForSync = false;
    transactionOptions.allowImplicitCollections = true;

    auto ctx = transaction::StandaloneContext::Create(vocbase);
    _trx.reset(
        new transaction::UserTransaction(ctx, {}, {}, {}, transactionOptions));
    auto state = RocksDBTransactionState::toState(_trx.get());
    state->prepareForParallelReads();
    if (snap != nullptr) {
      state->donateSnapshot(snap);
      TRI_ASSERT(snap->GetSequenceNumber() == state->sequenceNumber());
    }
    Result res = _trx->begin();
    if (!res.ok()) {
      _guard.reset();
      THROW_ARANGO_EXCEPTION(res);
    }
    _lastTick = state->sequenceNumber();
  }
}

int RocksDBReplicationContext::bindCollection(
    TRI_vocbase_t* vocbase, std::string const& collectionIdentifier) {
  TRI_ASSERT(_exclusive);
  TRI_ASSERT(nullptr != _trx);
  internalBind(vocbase);
  TRI_voc_cid_t const id{::normalizeIdentifier(*_trx, collectionIdentifier)};
  if (0 == id) {
    return TRI_ERROR_BAD_PARAMETER;
  }

  if ((nullptr == _collection) || (id != _collection->logical.id())) {
    if (_collection) {
      _collection->release();
    }
    _collection = getCollectionIterator(id);
    if (nullptr == _collection) {
      return TRI_ERROR_BAD_PARAMETER;
    }
  }

<<<<<<< HEAD
    _trx->addCollectionAtRuntime(_collection->name());
    _iter = static_cast<RocksDBCollection*>(_collection->getPhysical())->getSortedAllIterator(_trx.get());
    _currentTick = 1;
    _hasMore = true;
=======
  return TRI_ERROR_NO_ERROR;
}

int RocksDBReplicationContext::chooseDatabase(TRI_vocbase_t* vocbase) {
  TRI_ASSERT(_users > 0);
  MUTEX_LOCKER(locker, _contextLock);
  if (_guard->database() == vocbase) {
    return TRI_ERROR_NO_ERROR;  // nothing to do here
  }

  // need to actually change it, first make sure we're alone in this context
  if (_users > 1) {
    return TRI_ERROR_CURSOR_BUSY;
>>>>>>> 898f3e1d
  }

  // make the actual change
  internalBind(vocbase, true);
  return TRI_ERROR_NO_ERROR;
}

// returns inventory
Result RocksDBReplicationContext::getInventory(TRI_vocbase_t* vocbase,
                                               bool includeSystem, bool global,
                                               VPackBuilder& result) {
  TRI_ASSERT(vocbase != nullptr);
  if (!_trx) {
    return TRI_ERROR_BAD_PARAMETER;
  }

  auto nameFilter = [includeSystem](LogicalCollection const* collection) {
    std::string const cname = collection->name();
    if (!includeSystem && !cname.empty() && cname[0] == '_') {
      // exclude all system collections
      return false;
    }

    if (TRI_ExcludeCollectionReplication(cname, includeSystem)) {
      // collection is excluded from replication
      return false;
    }

    // all other cases should be included
    return true;
  };

  TRI_voc_tick_t tick = TRI_CurrentTickServer();
  if (global) {
    // global inventory
    DatabaseFeature::DATABASE->inventory(result, tick, nameFilter);
    return TRI_ERROR_NO_ERROR;
  } else {
    // database-specific inventory
    vocbase->inventory(result, tick, nameFilter);
    return TRI_ERROR_NO_ERROR;
  }
}

// iterates over at most 'limit' documents in the collection specified,
// creating a new iterator if one does not exist for this collection
RocksDBReplicationResult RocksDBReplicationContext::dump(
    TRI_vocbase_t* vocbase, std::string const& collectionName,
    basics::StringBuffer& buff, uint64_t chunkSize) {
  TRI_ASSERT(_users > 0 && !_exclusive);
  CollectionIterator* collection{nullptr};
  auto release = [&]() -> void {
    if (collection) {
      MUTEX_LOCKER(locker, _contextLock);
      collection->release();
    }
  };
  TRI_DEFER(release());
  {
    MUTEX_LOCKER(writeLocker, _contextLock);
    TRI_ASSERT(vocbase != nullptr);
    if (!_trx || !_guard || (_guard->database() != vocbase)) {
      return RocksDBReplicationResult(TRI_ERROR_BAD_PARAMETER, _lastTick);
    }
    TRI_voc_cid_t const id{::normalizeIdentifier(*_trx, collectionName)};
    if (0 == id) {
      return RocksDBReplicationResult{TRI_ERROR_BAD_PARAMETER, _lastTick};
    }
    collection = getCollectionIterator(id);
    if (!collection) {
      return RocksDBReplicationResult(TRI_ERROR_BAD_PARAMETER, _lastTick);
    }
  }
  // MUTEX_LOCKER(readLocker, _contextLock);

  // set type
  int type = REPLICATION_MARKER_DOCUMENT;  // documents
  arangodb::basics::VPackStringBufferAdapter adapter(buff.stringBuffer());

  VPackBuilder builder(&collection->vpackOptions);

  auto cb = [this, collection, &type, &buff, &adapter,
             &builder](LocalDocumentId const& documentId) {
    builder.clear();

    builder.openObject();
    // set type
    builder.add("type", VPackValue(type));

    // set data
    bool ok = collection->logical.readDocument(_trx.get(), documentId,
                                               collection->mdr);

    if (!ok) {
      LOG_TOPIC(ERR, Logger::REPLICATION)
          << "could not get document with token: " << documentId.id();
      throw RocksDBReplicationResult(TRI_ERROR_INTERNAL, _lastTick);
    }

    builder.add(VPackValue("data"));
    collection->mdr.addToBuilder(builder, false);
    builder.close();

    // note: we need the CustomTypeHandler here
    VPackDumper dumper(&adapter, &collection->vpackOptions);
    VPackSlice slice = builder.slice();
    dumper.dump(slice);
    buff.appendChar('\n');
  };

  TRI_ASSERT(collection->iter);

  while (collection->hasMore && buff.length() < chunkSize) {
    try {
      collection->hasMore =
          collection->iter->next(cb, 1);  // TODO: adjust limit?
    } catch (std::exception const&) {
      collection->hasMore = false;
      return RocksDBReplicationResult(TRI_ERROR_INTERNAL, _lastTick);
    } catch (RocksDBReplicationResult const& ex) {
      collection->hasMore = false;
      return ex;
    }
  }

  if (collection->hasMore) {
    collection->currentTick++;
  }

  return RocksDBReplicationResult(TRI_ERROR_NO_ERROR, collection->currentTick);
}

arangodb::Result RocksDBReplicationContext::dumpKeyChunks(VPackBuilder& b,
                                                          uint64_t chunkSize) {
  TRI_ASSERT(_trx);

  Result rv;
  if (!_collection->iter) {
    return rv.reset(
        TRI_ERROR_BAD_PARAMETER,
        "the replication context iterator has not been initialized");
  }

  std::string lowKey;
  VPackSlice highKey;  // points into document owned by _collection->mdr
  uint64_t hash = 0x012345678;
  auto cb = [&](LocalDocumentId const& documentId) {
    bool ok = _collection->logical.readDocument(_trx.get(), documentId,
                                                _collection->mdr);
    if (!ok) {
      // TODO: do something here?
      return;
    }

    VPackSlice doc(_collection->mdr.vpack());
    highKey = doc.get(StaticStrings::KeyString);
    // set type
    if (lowKey.empty()) {
      lowKey = highKey.copyString();
    }

    // we can get away with the fast hash function here, as key values are
    // restricted to strings
    hash ^= transaction::helpers::extractKeyFromDocument(doc).hashString();
    hash ^= transaction::helpers::extractRevSliceFromDocument(doc).hash();
  };

  b.openArray();
  while (_collection->hasMore) {
    try {
      _collection->hasMore = _collection->iter->next(cb, chunkSize);

      if (lowKey.empty()) {
        // if lowKey is empty, no new documents were found
        break;
      }
      b.add(VPackValue(VPackValueType::Object));
      b.add("low", VPackValue(lowKey));
      b.add("high", highKey);
      b.add("hash", VPackValue(std::to_string(hash)));
      b.close();
      lowKey.clear();      // reset string
      hash = 0x012345678;  // the next block ought to start with a clean sheet
    } catch (std::exception const&) {
      return rv.reset(TRI_ERROR_INTERNAL);
    }
  }

  b.close();
  // we will not call this method twice
  _collection->iter->reset();
  _lastIteratorOffset = 0;

  return rv;
}

/// dump all keys from collection
arangodb::Result RocksDBReplicationContext::dumpKeys(
    VPackBuilder& b, size_t chunk, size_t chunkSize,
    std::string const& lowKey) {
  TRI_ASSERT(_trx);

  Result rv;
  if (!_collection->iter) {
    return rv.reset(
        TRI_ERROR_BAD_PARAMETER,
        "the replication context iterator has not been initialized");
  }

  TRI_ASSERT(_collection->iter);
  RocksDBSortedAllIterator* primary =
      static_cast<RocksDBSortedAllIterator*>(_collection->iter.get());

  // Position the iterator correctly
  if (chunk != 0 &&
      ((std::numeric_limits<std::size_t>::max() / chunk) < chunkSize)) {
    return rv.reset(TRI_ERROR_BAD_PARAMETER,
                    "It seems that your chunk / chunkSize combination is not "
                    "valid - overflow");
  }

  size_t from = chunk * chunkSize;

  if (from != _lastIteratorOffset) {
    if (!lowKey.empty()) {
      primary->seek(StringRef(lowKey));
      _lastIteratorOffset = from;
    } else {  // no low key supplied, we can not use seek
      if (from == 0 || !_collection->hasMore || from < _lastIteratorOffset) {
        _collection->iter->reset();
        _lastIteratorOffset = 0;
      }

      if (from > _lastIteratorOffset) {
        TRI_ASSERT(from >= chunkSize);
        uint64_t diff = from - _lastIteratorOffset;
        uint64_t to = 0;  // = (chunk + 1) * chunkSize;
        _collection->iter->skip(diff, to);
        _lastIteratorOffset += to;
      }

      // TRI_ASSERT(_lastIteratorOffset == from);
      if (_lastIteratorOffset != from) {
        return rv.reset(
            TRI_ERROR_BAD_PARAMETER,
            "The parameters you provided lead to an invalid iterator offset.");
      }
    }
  }

  auto cb = [&](LocalDocumentId const& documentId, VPackSlice slice) {
    TRI_voc_rid_t revisionId = 0;
    VPackSlice key;
    transaction::helpers::extractKeyAndRevFromDocument(slice, key, revisionId);

    TRI_ASSERT(key.isString());

    b.openArray();
    b.add(key);
    b.add(VPackValue(TRI_RidToString(revisionId)));
    b.close();
  };

  b.openArray();
  // chunkSize is going to be ignored here
  try {
    _collection->hasMore = primary->nextDocument(cb, chunkSize);
    _lastIteratorOffset++;
  } catch (std::exception const&) {
    return rv.reset(TRI_ERROR_INTERNAL);
  }
  b.close();

  return rv;
}

/// dump keys and document
arangodb::Result RocksDBReplicationContext::dumpDocuments(
    VPackBuilder& b, size_t chunk, size_t chunkSize, size_t offsetInChunk,
    size_t maxChunkSize, std::string const& lowKey, VPackSlice const& ids) {
  TRI_ASSERT(_trx);

  Result rv;
  if (!_collection->iter) {
    return rv.reset(
        TRI_ERROR_BAD_PARAMETER,
        "the replication context iterator has not been initialized");
  }

  TRI_ASSERT(_collection->iter);
  RocksDBSortedAllIterator* primary =
      static_cast<RocksDBSortedAllIterator*>(_collection->iter.get());

  // Position the iterator must be reset to the beginning
  // after calls to dumpKeys moved it forwards
  if (chunk != 0 &&
      ((std::numeric_limits<std::size_t>::max() / chunk) < chunkSize)) {
    return rv.reset(TRI_ERROR_BAD_PARAMETER,
                    "It seems that your chunk / chunkSize combination is not "
                    "valid - overflow");
  }
  size_t from = chunk * chunkSize;

  if (from != _lastIteratorOffset) {
    if (!lowKey.empty()) {
      primary->seek(StringRef(lowKey));
      _lastIteratorOffset = from;
    } else {  // no low key supplied, we can not use seek
      if (from == 0 || !_collection->hasMore || from < _lastIteratorOffset) {
        _collection->iter->reset();
        _lastIteratorOffset = 0;
      }
      if (from > _lastIteratorOffset) {
        TRI_ASSERT(from >= chunkSize);
        uint64_t diff = from - _lastIteratorOffset;
        uint64_t to = 0;  // = (chunk + 1) * chunkSize;
        _collection->iter->skip(diff, to);
        _lastIteratorOffset += to;
        TRI_ASSERT(to == diff);
      }

      if (_lastIteratorOffset != from) {
        return rv.reset(
            TRI_ERROR_BAD_PARAMETER,
            "The parameters you provided lead to an invalid iterator offset.");
      }
    }
  }

  auto cb = [&](LocalDocumentId const& token) {
    bool ok =
        _collection->logical.readDocument(_trx.get(), token, _collection->mdr);
    if (!ok) {
      // TODO: do something here?
      return;
    }
    VPackSlice current(_collection->mdr.vpack());
    TRI_ASSERT(current.isObject());
    b.add(current);
  };

  auto buffer = b.buffer();
  bool hasMore = true;
  b.openArray();
  size_t oldPos = from;
  size_t offset = 0;

  for (auto const& it : VPackArrayIterator(ids)) {
    if (!it.isNumber()) {
      return Result(TRI_ERROR_BAD_PARAMETER);
    }
    if (!hasMore) {
      LOG_TOPIC(ERR, Logger::REPLICATION) << "Not enough data";
      b.close();
      return Result(TRI_ERROR_FAILED);
    }

    size_t newPos = from + it.getNumber<size_t>();
    if (newPos > oldPos) {
      uint64_t ignore = 0;
      primary->skip(newPos - oldPos, ignore);
      TRI_ASSERT(ignore == newPos - oldPos);
      _lastIteratorOffset += ignore;
    }

    bool full = false;
    if (offset < offsetInChunk) {
      // skip over the initial few documents
      hasMore = _collection->iter->next(
          [&b](LocalDocumentId const&) {
            b.add(VPackValue(VPackValueType::Null));
          },
          1);
    } else {
      hasMore = _collection->iter->next(cb, 1);
      if (buffer->byteSize() > maxChunkSize) {
        // result is big enough so that we abort prematurely
        full = true;
      }
    }
    _lastIteratorOffset++;
    oldPos = newPos + 1;
    ++offset;
    if (full) {
      break;
    }
  }
  b.close();
  _collection->hasMore = hasMore;

  return Result();
}

double RocksDBReplicationContext::expires() const {
  MUTEX_LOCKER(locker, _contextLock);
  return _expires;
}

bool RocksDBReplicationContext::isDeleted() const {
  MUTEX_LOCKER(locker, _contextLock);
  return _isDeleted;
}

void RocksDBReplicationContext::deleted() {
  MUTEX_LOCKER(locker, _contextLock);
  _isDeleted = true;
}

bool RocksDBReplicationContext::isUsed() const {
  MUTEX_LOCKER(locker, _contextLock);
  return (_users > 0);
}

bool RocksDBReplicationContext::more(std::string const& collectionIdentifier) {
  MUTEX_LOCKER(locker, _contextLock);
  bool hasMore = false;
  TRI_voc_cid_t id{::normalizeIdentifier(*_trx, collectionIdentifier)};
  if (0 < id) {
    CollectionIterator* collection = getCollectionIterator(id);
    if (collection) {
      hasMore = collection->hasMore;
      collection->release();
    }
  }
  return hasMore;
}

bool RocksDBReplicationContext::use(double ttl, bool exclusive) {
  MUTEX_LOCKER(locker, _contextLock);
  TRI_ASSERT(!_isDeleted);

  if (_exclusive || (exclusive && _users > 0)) {
    // can't get lock
    return false;
  }

  ++_users;
  _exclusive = exclusive;
  if (ttl <= 0.0) {
    ttl = _ttl;
  }
  _expires = TRI_microtime() + ttl;

  if (_serverId != 0) {
    _vocbase->updateReplicationClient(_serverId, ttl);
  }
  return true;
}

void RocksDBReplicationContext::release() {
  MUTEX_LOCKER(locker, _contextLock);
  TRI_ASSERT(_users > 0);
  --_users;
  if (0 == _users) {
    _exclusive = false;
  }
  if (_serverId != 0) {
    double ttl;
    if (_ttl > 0.0) {
      // use TTL as configured
      ttl = _ttl;
    } else {
      // none configuration. use default
      ttl = InitialSyncer::defaultBatchTimeout;
    }
    _vocbase->updateReplicationClient(_serverId, ttl);
  }
}

void RocksDBReplicationContext::releaseDumpingResources() {
  if (_trx != nullptr) {
    _trx->abort();
    _trx.reset();
  }
  if (_collection) {
    _collection->release();
    _collection = nullptr;
  }
  _iterators.clear();
  _guard.reset();
}

RocksDBReplicationContext::CollectionIterator::CollectionIterator(
    LogicalCollection& collection, transaction::Methods& trx) noexcept
    : logical{collection},
      iter{nullptr},
      currentTick{1},
      isUsed{false},
      hasMore{true},
      customTypeHandler{},
      vpackOptions{Options::Defaults} {
  // we are getting into trouble during the dumping of "_users"
  // this workaround avoids the auth check in addCollectionAtRuntime
  ExecContext const* old = ExecContext::CURRENT;
  if (old != nullptr && old->systemAuthLevel() == auth::Level::RW) {
    ExecContext::CURRENT = nullptr;
  }
  TRI_DEFER(ExecContext::CURRENT = old);

  trx.addCollectionAtRuntime(collection.name());
  iter = static_cast<RocksDBCollection*>(logical.getPhysical())
             ->getSortedAllIterator(&trx);

  customTypeHandler = trx.transactionContextPtr()->orderCustomTypeHandler();
  vpackOptions.customTypeHandler = customTypeHandler.get();
}

void RocksDBReplicationContext::CollectionIterator::release() {
  TRI_ASSERT(isUsed.load());
  isUsed.store(false);
}

RocksDBReplicationContext::CollectionIterator*
RocksDBReplicationContext::getCollectionIterator(TRI_voc_cid_t cid) {
  CollectionIterator* collection{nullptr};

  // check if iterator already exists
  auto it = _iterators.find(cid);
  if (_iterators.end() != it) {
    // exists, check if used
    if (!it->second->isUsed.load()) {
      // unused, select it
      collection = it->second.get();
    }
  } else {
    // try to create one
    std::shared_ptr<LogicalCollection> logical{
        _trx->vocbase()->lookupCollection(cid)};
    if (nullptr != logical) {
      TRI_ASSERT(nullptr != logical);
      TRI_ASSERT(nullptr != _trx);
      auto result = _iterators.emplace(
          cid, std::make_unique<CollectionIterator>(*logical, *_trx));
      if (result.second) {
        collection = result.first->second.get();
        if (nullptr == collection->iter) {
          collection = nullptr;
          _iterators.erase(cid);
        }
      }
    }
  }

  if (collection) {
    collection->isUsed.store(true);
  }

  return collection;
}<|MERGE_RESOLUTION|>--- conflicted
+++ resolved
@@ -171,12 +171,6 @@
     }
   }
 
-<<<<<<< HEAD
-    _trx->addCollectionAtRuntime(_collection->name());
-    _iter = static_cast<RocksDBCollection*>(_collection->getPhysical())->getSortedAllIterator(_trx.get());
-    _currentTick = 1;
-    _hasMore = true;
-=======
   return TRI_ERROR_NO_ERROR;
 }
 
@@ -190,7 +184,6 @@
   // need to actually change it, first make sure we're alone in this context
   if (_users > 1) {
     return TRI_ERROR_CURSOR_BUSY;
->>>>>>> 898f3e1d
   }
 
   // make the actual change
