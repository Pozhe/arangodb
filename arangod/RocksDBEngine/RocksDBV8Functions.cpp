--- conflicted
+++ resolved
@@ -33,11 +33,8 @@
 #include "V8/v8-conv.h"
 #include "V8/v8-globals.h"
 #include "V8/v8-utils.h"
-<<<<<<< HEAD
 #include "V8/v8-vpack.h"
-=======
 #include "V8Server/v8-externals.h"
->>>>>>> 08cd70f5
 
 #include <v8.h>
 
@@ -106,7 +103,6 @@
   TRI_V8_TRY_CATCH_END
 }
 
-<<<<<<< HEAD
 /// return rocksdb properties
 static void JS_EngineStats(v8::FunctionCallbackInfo<v8::Value> const& args) {
   TRI_V8_TRY_CATCH_BEGIN(isolate);
@@ -124,8 +120,10 @@
   VPackBuilder builder;
   engine->rocksdbProperties(builder);
   v8::Handle<v8::Value> result = TRI_VPackToV8(isolate, builder.slice());
-  
-=======
+  TRI_V8_RETURN(result);
+  TRI_V8_TRY_CATCH_END
+}
+
 static void JS_RecalculateCounts(
     v8::FunctionCallbackInfo<v8::Value> const& args) {
   TRI_V8_TRY_CATCH_BEGIN(isolate);
@@ -144,15 +142,10 @@
   v8::Handle<v8::Value> result = v8::Integer::New(
       isolate, static_cast<uint32_t>(physical->recalculateCounts()));
 
->>>>>>> 08cd70f5
   TRI_V8_RETURN(result);
   TRI_V8_TRY_CATCH_END
 }
 
-<<<<<<< HEAD
-
-=======
->>>>>>> 08cd70f5
 void RocksDBV8Functions::registerResources() {
   ISOLATE;
   v8::HandleScope scope(isolate);
@@ -174,11 +167,8 @@
                                JS_PropertiesWal, true);
   TRI_AddGlobalFunctionVocbase(isolate, TRI_V8_ASCII_STRING("WAL_TRANSACTIONS"),
                                JS_TransactionsWal, true);
-<<<<<<< HEAD
   TRI_AddGlobalFunctionVocbase(isolate, TRI_V8_ASCII_STRING("ENGINE_STATS"),
                                JS_EngineStats, true);
-=======
   TRI_AddMethodVocbase(isolate, rt, TRI_V8_ASCII_STRING("recalculateCount"),
                        JS_RecalculateCounts);
->>>>>>> 08cd70f5
 }