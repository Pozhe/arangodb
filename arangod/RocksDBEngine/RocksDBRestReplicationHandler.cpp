////////////////////////////////////////////////////////////////////////////////
/// DISCLAIMER
///
/// Copyright 2014-2016 ArangoDB GmbH, Cologne, Germany
/// Copyright 2004-2014 triAGENS GmbH, Cologne, Germany
///
/// Licensed under the Apache License, Version 2.0 (the "License");
/// you may not use this file except in compliance with the License.
/// You may obtain a copy of the License at
///
///     http://www.apache.org/licenses/LICENSE-2.0
///
/// Unless required by applicable law or agreed to in writing, software
/// distributed under the License is distributed on an "AS IS" BASIS,
/// WITHOUT WARRANTIES OR CONDITIONS OF ANY KIND, either express or implied.
/// See the License for the specific language governing permissions and
/// limitations under the License.
///
/// Copyright holder is ArangoDB GmbH, Cologne, Germany
///
/// @author Jan Steemann
/// @author Jan Christoph Uhde
////////////////////////////////////////////////////////////////////////////////

#include "RocksDBRestReplicationHandler.h"
#include "Basics/VPackStringBufferAdapter.h"
#include "Basics/VelocyPackHelper.h"
#include "Logger/Logger.h"
#include "RestServer/DatabaseFeature.h"
#include "RocksDBEngine/RocksDBCommon.h"
#include "RocksDBEngine/RocksDBEngine.h"
#include "RocksDBEngine/RocksDBReplicationContext.h"
#include "RocksDBEngine/RocksDBReplicationManager.h"
#include "RocksDBEngine/RocksDBReplicationTailing.h"
#include "StorageEngine/EngineSelectorFeature.h"
#include "StorageEngine/StorageEngine.h"
#include "Transaction/StandaloneContext.h"
#include "VocBase/LogicalCollection.h"
#include "VocBase/ticks.h"

#include <velocypack/Builder.h>
#include <velocypack/Iterator.h>
#include <velocypack/Slice.h>
#include <velocypack/velocypack-aliases.h>

using namespace arangodb;
using namespace arangodb::basics;
using namespace arangodb::rest;
using namespace arangodb::rocksutils;

RocksDBRestReplicationHandler::RocksDBRestReplicationHandler(
    GeneralRequest* request, GeneralResponse* response)
    : RestReplicationHandler(request, response),
      _manager(globalRocksEngine()->replicationManager()) {}

void RocksDBRestReplicationHandler::handleCommandBatch() {
  // extract the request type
  auto const type = _request->requestType();
  auto const& suffixes = _request->suffixes();
  size_t const len = suffixes.size();

  TRI_ASSERT(len >= 1);

  if (type == rest::RequestType::POST) {
    // create a new blocker
    std::shared_ptr<VPackBuilder> input = _request->toVelocyPackBuilderPtr();

    if (input == nullptr || !input->slice().isObject()) {
      generateError(rest::ResponseCode::BAD, TRI_ERROR_HTTP_BAD_PARAMETER,
                    "invalid JSON");
      return;
    }

    double ttl = VelocyPackHelper::getNumericValue<double>(input->slice(), "ttl",
                                                           RocksDBReplicationContext::DefaultTTL);
    RocksDBReplicationContext* ctx = _manager->createContext(ttl);

    // create transaction+snapshot
    RocksDBReplicationContextGuard(_manager, ctx);
    ctx->bind(_vocbase);

    VPackBuilder b;
    b.add(VPackValue(VPackValueType::Object));
    b.add("id", VPackValue(std::to_string(ctx->id())));  // id always string
    b.add("lastTick", VPackValue(std::to_string(ctx->lastTick())));
    b.close();

    // add client
    bool found;
    std::string const& value = _request->value("serverId", found);
    TRI_server_id_t serverId = 0;

    if (found) {
      serverId = (TRI_server_id_t)StringUtils::uint64(value);
    } else {
      serverId = ctx->id();
    }

    _vocbase->updateReplicationClient(serverId, ctx->lastTick());

    generateResult(rest::ResponseCode::OK, b.slice());
    return;
  }

  if (type == rest::RequestType::PUT && len >= 2) {
    // extend an existing blocker
    TRI_voc_tick_t id =
        static_cast<TRI_voc_tick_t>(StringUtils::uint64(suffixes[1]));

    auto input = _request->toVelocyPackBuilderPtr();

    if (input == nullptr || !input->slice().isObject()) {
      generateError(rest::ResponseCode::BAD, TRI_ERROR_HTTP_BAD_PARAMETER,
                    "invalid JSON");
      return;
    }

    // extract ttl
    double expires = VelocyPackHelper::getNumericValue<double>(input->slice(), "ttl", RocksDBReplicationContext::DefaultTTL);

    int res = TRI_ERROR_NO_ERROR;
    bool busy;
    RocksDBReplicationContext* ctx = _manager->find(id, busy, expires);
    RocksDBReplicationContextGuard(_manager, ctx);
    if (busy) {
      res = TRI_ERROR_CURSOR_BUSY;
      generateError(GeneralResponse::responseCode(res), res);
      return;
    } else if (ctx == nullptr) {
      res = TRI_ERROR_CURSOR_NOT_FOUND;
      generateError(GeneralResponse::responseCode(res), res);
      return;
    }

    // add client
    bool found;
    std::string const& value = _request->value("serverId", found);
    TRI_server_id_t serverId = 0;

    if (found) {
      serverId = (TRI_server_id_t)StringUtils::uint64(value);
    } else {
      serverId = ctx->id();
    }

    _vocbase->updateReplicationClient(serverId, ctx->lastTick());

    resetResponse(rest::ResponseCode::NO_CONTENT);
    return;
  }

  if (type == rest::RequestType::DELETE_REQ && len >= 2) {
    // delete an existing blocker
    TRI_voc_tick_t id =
        static_cast<TRI_voc_tick_t>(StringUtils::uint64(suffixes[1]));

    bool found = _manager->remove(id);
    if (found) {
      resetResponse(rest::ResponseCode::NO_CONTENT);
    } else {
      int res = TRI_ERROR_CURSOR_NOT_FOUND;
      generateError(GeneralResponse::responseCode(res), res);
    }
    return;
  }

  // we get here if anything above is invalid
  generateError(rest::ResponseCode::METHOD_NOT_ALLOWED,
                TRI_ERROR_HTTP_METHOD_NOT_ALLOWED);
}
  
void RocksDBRestReplicationHandler::handleCommandBarrier() {
  auto const type = _request->requestType();
  if (type == rest::RequestType::POST) {
    VPackBuilder b;
    b.add(VPackValue(VPackValueType::Object));
    // always return a non-0 barrier id
    // it will be ignored by the client anyway for the RocksDB engine
    std::string const idString = std::to_string(TRI_NewTickServer());
    b.add("id", VPackValue(idString));
    b.close();
    generateResult(rest::ResponseCode::OK, b.slice());
  } else if (type == rest::RequestType::PUT ||
             type == rest::RequestType::DELETE_REQ) {
    resetResponse(rest::ResponseCode::NO_CONTENT);
  } else if (type == rest::RequestType::GET) {
    generateResult(rest::ResponseCode::OK, VPackSlice::emptyArraySlice());
  }
}

void RocksDBRestReplicationHandler::handleCommandLoggerFollow() {
  bool useVst = false;
  if (_request->transportType() == Endpoint::TransportType::VST) {
    useVst = true;
  }

  // determine start and end tick
  TRI_voc_tick_t tickStart = 0;
  TRI_voc_tick_t tickEnd = UINT64_MAX;

  bool found;
  std::string const& value1 = _request->value("from", found);

  if (found) {
    tickStart = static_cast<TRI_voc_tick_t>(StringUtils::uint64(value1));
  }

  // determine end tick for dump
  std::string const& value2 = _request->value("to", found);

  if (found) {
    tickEnd = static_cast<TRI_voc_tick_t>(StringUtils::uint64(value2));
  }

  if (found && (tickStart > tickEnd || tickEnd == 0)) {
    generateError(rest::ResponseCode::BAD, TRI_ERROR_HTTP_BAD_PARAMETER,
                  "invalid from/to values");
    return;
  }

  bool includeSystem = true;
  std::string const& value4 = _request->value("includeSystem", found);

  if (found) {
    includeSystem = StringUtils::boolean(value4);
  }

  size_t chunkSize = 1024 * 1024;  // TODO: determine good default value?
  std::string const& value5 = _request->value("chunkSize", found);
  if (found) {
    chunkSize = static_cast<size_t>(StringUtils::uint64(value5));
  }

  // extract collection
  TRI_voc_cid_t cid = 0;
  std::string const& value6 = _request->value("collection", found);
  if (found) {
    arangodb::LogicalCollection* c = _vocbase->lookupCollection(value6);

    if (c == nullptr) {
      generateError(rest::ResponseCode::NOT_FOUND,
                    TRI_ERROR_ARANGO_COLLECTION_NOT_FOUND);
      return;
    }

    cid = c->cid();
  }

  auto trxContext = transaction::StandaloneContext::Create(_vocbase);
  VPackBuilder builder(trxContext->getVPackOptions());
  builder.openArray();
  auto result = tailWal(_vocbase, tickStart, tickEnd, chunkSize, includeSystem,
                        cid, builder);
  builder.close();
  auto data = builder.slice();

  uint64_t const latest = latestSequenceNumber();

  if (result.fail()) {
    generateError(GeneralResponse::responseCode(result.errorNumber()),
                  result.errorNumber(), result.errorMessage());
    return;
  }

  bool const checkMore = (result.maxTick() > 0 && result.maxTick() < latest);

  // generate the result
  size_t length = data.length();

  if (length == 0) {
    resetResponse(rest::ResponseCode::NO_CONTENT);
  } else {
    resetResponse(rest::ResponseCode::OK);
  }

  // transfer ownership of the buffer contents
  _response->setContentType(rest::ContentType::DUMP);

  // set headers
  _response->setHeaderNC(TRI_REPLICATION_HEADER_CHECKMORE,
                         checkMore ? "true" : "false");
  _response->setHeaderNC(
      TRI_REPLICATION_HEADER_LASTINCLUDED,
      StringUtils::itoa((length == 0) ? 0 : result.maxTick()));
  _response->setHeaderNC(TRI_REPLICATION_HEADER_LASTTICK, StringUtils::itoa(latest));
  _response->setHeaderNC(TRI_REPLICATION_HEADER_ACTIVE, "true");
  _response->setHeaderNC(TRI_REPLICATION_HEADER_FROMPRESENT,
                         result.minTickIncluded() ? "true" : "false");

  if (length > 0) {
    if (useVst) {
      for (auto message : arangodb::velocypack::ArrayIterator(data)) {
        _response->addPayload(VPackSlice(message),
                              trxContext->getVPackOptions(), true);
      }
    } else {
      HttpResponse* httpResponse = dynamic_cast<HttpResponse*>(_response.get());

      if (httpResponse == nullptr) {
        THROW_ARANGO_EXCEPTION_MESSAGE(TRI_ERROR_INTERNAL,
                                       "invalid response type");
      }

      basics::StringBuffer& buffer = httpResponse->body();
      arangodb::basics::VPackStringBufferAdapter adapter(buffer.stringBuffer());
      // note: we need the CustomTypeHandler here
      VPackDumper dumper(&adapter, trxContext->getVPackOptions());
      for (auto marker : arangodb::velocypack::ArrayIterator(data)) {
        dumper.dump(marker);
        httpResponse->body().appendChar('\n');
      }
    }
    // add client
    bool found;
    std::string const& value = _request->value("serverId", found);

    TRI_server_id_t serverId = 0;
    if (found) {
      serverId = (TRI_server_id_t)StringUtils::uint64(value);
    }
    _vocbase->updateReplicationClient(serverId, result.maxTick());
  }
}

/// @brief run the command that determines which transactions were open at
/// a given tick value
/// this is an internal method use by ArangoDB's replication that should not
/// be called by client drivers directly
void RocksDBRestReplicationHandler::handleCommandDetermineOpenTransactions() {
  generateResult(rest::ResponseCode::OK, VPackSlice::emptyArraySlice());
  // rocksdb only includes finished transactions in the WAL.
  _response->setContentType(rest::ContentType::DUMP);
  _response->setHeaderNC(TRI_REPLICATION_HEADER_LASTTICK, "0");
  // always true to satisfy continuous syncer
  _response->setHeaderNC(TRI_REPLICATION_HEADER_FROMPRESENT, "true");
}

void RocksDBRestReplicationHandler::handleCommandInventory() {
  RocksDBReplicationContext* ctx = nullptr;
  bool found, busy;
  std::string batchId = _request->value("batchId", found);
  if (found) {
    ctx = _manager->find(StringUtils::uint64(batchId), busy);
  }
  if (!found) {
    generateError(rest::ResponseCode::NOT_FOUND, TRI_ERROR_CURSOR_NOT_FOUND,
                  "batchId not specified");
    return;
  }
  if (busy || ctx == nullptr) {
    generateError(rest::ResponseCode::NOT_FOUND, TRI_ERROR_CURSOR_NOT_FOUND,
                  "context is busy or nullptr");
    return;
  }
  RocksDBReplicationContextGuard(_manager, ctx);

  TRI_voc_tick_t tick = TRI_CurrentTickServer();

  // include system collections?
  bool includeSystem = true;
  {
    std::string const& value = _request->value("includeSystem", found);
    if (found) {
      includeSystem = StringUtils::boolean(value);
    }
  }

  // produce inventory for all databases?
  bool isGlobal = false;
  getApplier(isGlobal);
  
  std::pair<RocksDBReplicationResult, std::shared_ptr<VPackBuilder>> result =
      ctx->getInventory(this->_vocbase, includeSystem, isGlobal);
  if (!result.first.ok()) {
    generateError(rest::ResponseCode::BAD, result.first.errorNumber(),
                  "inventory could not be created");
    return;
  }

  VPackBuilder builder;
  builder.openObject();

  VPackSlice const inventory = result.second->slice();
  if (isGlobal) {
    TRI_ASSERT(inventory.isObject());
    builder.add("databases", inventory);
  } else {
    // add collections data
    TRI_ASSERT(inventory.isArray());
    builder.add("collections", inventory);
  }

  // "state"
  builder.add("state", VPackValue(VPackValueType::Object));

  builder.add("running", VPackValue(true));
  builder.add("lastLogTick", VPackValue(std::to_string(ctx->lastTick())));
  builder.add(
      "lastUncommittedLogTick",
      VPackValue(std::to_string(ctx->lastTick())));  // s.lastAssignedTick
  builder.add("totalEvents",
              VPackValue(ctx->lastTick()));  // s.numEvents + s.numEventsSync
  builder.add("time", VPackValue(utilities::timeString()));
  builder.close();  // state

  std::string const tickString(std::to_string(tick));
  builder.add("tick", VPackValue(tickString));
  builder.close();  // Toplevel

  generateResult(rest::ResponseCode::OK, builder.slice());
}

/// @brief produce list of keys for a specific collection
void RocksDBRestReplicationHandler::handleCommandCreateKeys() {
  std::string const& collection = _request->value("collection");
  if (collection.empty()) {
    generateError(rest::ResponseCode::BAD, TRI_ERROR_HTTP_BAD_PARAMETER,
                  "invalid collection parameter");
    return;
  }
  // to is ignored because the snapshot time is the latest point in time
  
  RocksDBReplicationContext* ctx = nullptr;
  //get batchId from url parameters
  bool found, busy;
  std::string batchId = _request->value("batchId", found);

  // find context
  if (found) {
    ctx = _manager->find(StringUtils::uint64(batchId), busy);
  }
  if (!found || busy || ctx == nullptr) {
    generateError(rest::ResponseCode::NOT_FOUND, TRI_ERROR_CURSOR_NOT_FOUND,
                  "batchId not specified");
    return;
  }
  RocksDBReplicationContextGuard(_manager, ctx);
 
  // TRI_voc_tick_t tickEnd = UINT64_MAX;
  // determine end tick for keys
  // std::string const& value = _request->value("to", found);
  // if (found) {
  //  tickEnd = static_cast<TRI_voc_tick_t>(StringUtils::uint64(value));
  //}

  // bind collection to context - will initialize iterator
  int res = ctx->bindCollection(_vocbase, collection);
  if (res != TRI_ERROR_NO_ERROR) {
    generateError(rest::ResponseCode::NOT_FOUND,
                  TRI_ERROR_ARANGO_COLLECTION_NOT_FOUND);
    return;
  }

  VPackBuilder result;
  result.add(VPackValue(VPackValueType::Object));
  result.add("id", VPackValue(StringUtils::itoa(ctx->id())));
  result.add("count", VPackValue(ctx->count()));
  result.close();
  generateResult(rest::ResponseCode::OK, result.slice());
}

/// @brief returns all key ranges
void RocksDBRestReplicationHandler::handleCommandGetKeys() {
  std::vector<std::string> const& suffixes = _request->suffixes();

  if (suffixes.size() != 2) {
    generateError(rest::ResponseCode::BAD, TRI_ERROR_HTTP_BAD_PARAMETER,
                  "expecting GET /_api/replication/keys/<keys-id>");
    return;
  }

  static uint64_t const DefaultChunkSize = 5000;
  uint64_t chunkSize = DefaultChunkSize;

  // determine chunk size
  bool found;
  std::string const& value = _request->value("chunkSize", found);

  if (found) {
    chunkSize = StringUtils::uint64(value);
    if (chunkSize < 100) {
      chunkSize = DefaultChunkSize;
    } else if (chunkSize > 20000) {
      chunkSize = 20000;
    }
  }

  //first suffix needs to be the batch id
  std::string const& id = suffixes[1];
  uint64_t batchId = arangodb::basics::StringUtils::uint64(id);

  // get context
  bool busy;
  RocksDBReplicationContext* ctx = _manager->find(batchId, busy);
  if (ctx == nullptr) {
    generateError(rest::ResponseCode::NOT_FOUND, TRI_ERROR_CURSOR_NOT_FOUND,
                  "batchId not specified, expired or invalid in another way");
    return;
  }
  if (busy) {
    generateError(rest::ResponseCode::NOT_FOUND, TRI_ERROR_CURSOR_NOT_FOUND,
                  "replication context is busy");
    return;
  }

  //lock context
  RocksDBReplicationContextGuard(_manager, ctx);

  VPackBuffer<uint8_t> buffer;
  VPackBuilder builder(buffer);
  ctx->dumpKeyChunks(builder, chunkSize);
  generateResult(rest::ResponseCode::OK, std::move(buffer));
}

/// @brief returns date for a key range
void RocksDBRestReplicationHandler::handleCommandFetchKeys() {
  std::vector<std::string> const& suffixes = _request->suffixes();

  if (suffixes.size() != 2) {
    generateError(rest::ResponseCode::BAD, TRI_ERROR_HTTP_BAD_PARAMETER,
                  "expecting PUT /_api/replication/keys/<keys-id>");
    return;
  }

  static uint64_t const DefaultChunkSize = 5000;
  uint64_t chunkSize = DefaultChunkSize;

  // determine chunk size
  bool found;
  std::string const& value1 = _request->value("chunkSize", found);

  if (found) {
    chunkSize = StringUtils::uint64(value1);
    if (chunkSize < 100) {
      chunkSize = DefaultChunkSize;
    } else if (chunkSize > 20000) {
      chunkSize = 20000;
    }
  }

  // chunk is supplied by old clients, low is an optimization
  // for rocksdb, because seeking should be cheaper
  std::string const& value2 = _request->value("chunk", found);
  size_t chunk = 0;
  if (found) {
    chunk = static_cast<size_t>(StringUtils::uint64(value2));
  }
  std::string const& lowKey = _request->value("low", found);

  std::string const& value3 = _request->value("type", found);

  bool keys = true;
  if (value3 == "keys") {
    keys = true;
  } else if (value3 == "docs") {
    keys = false;
  } else {
    generateError(rest::ResponseCode::BAD, TRI_ERROR_HTTP_BAD_PARAMETER,
                  "invalid 'type' value");
    return;
  }
  
  size_t offsetInChunk = 0;
  std::string const& value4 = _request->value("offset", found);
  if (found) {
    offsetInChunk = static_cast<size_t>(StringUtils::uint64(value4));
  }

  std::string const& id = suffixes[1];

  uint64_t batchId = arangodb::basics::StringUtils::uint64(id);
  bool busy;
  RocksDBReplicationContext* ctx = _manager->find(batchId, busy);
  if (ctx == nullptr) {
    generateError(rest::ResponseCode::NOT_FOUND, TRI_ERROR_CURSOR_NOT_FOUND,
                  "batchId not specified or not found");
    return;
  }

  if (busy) {
    generateError(rest::ResponseCode::NOT_FOUND, TRI_ERROR_CURSOR_NOT_FOUND,
                  "batch is busy");
    return;
  }
  RocksDBReplicationContextGuard(_manager, ctx);

  std::shared_ptr<transaction::Context> transactionContext =
      transaction::StandaloneContext::Create(_vocbase);

  VPackBuffer<uint8_t> buffer;
  VPackBuilder builder(buffer, transactionContext->getVPackOptions());
  
  if (keys) {
    Result rv = ctx->dumpKeys(builder, chunk, static_cast<size_t>(chunkSize), lowKey);
    if (rv.fail()){
      generateError(rv);
      return;
    }
  } else {
    bool success;
    std::shared_ptr<VPackBuilder> parsedIds = parseVelocyPackBody(success);
    if (!success) {
      generateResult(rest::ResponseCode::BAD, VPackSlice());
      return;
    }
<<<<<<< HEAD
    Result rv = ctx->dumpDocuments(resultBuilder, chunk, static_cast<size_t>(chunkSize), offsetInChunk, lowKey, parsedIds->slice());
    if (rv.fail()) {
=======
    Result rv = ctx->dumpDocuments(builder, chunk, static_cast<size_t>(chunkSize), lowKey, parsedIds->slice());
    if (rv.fail()){
>>>>>>> 30811bf6
      generateError(rv);
      return;
    }
  }

  generateResult(rest::ResponseCode::OK, std::move(buffer),
                 transactionContext);
}

void RocksDBRestReplicationHandler::handleCommandRemoveKeys() {
  std::vector<std::string> const& suffixes = _request->suffixes();

  if (suffixes.size() != 2) {
    generateError(rest::ResponseCode::BAD, TRI_ERROR_HTTP_BAD_PARAMETER,
                  "expecting DELETE /_api/replication/keys/<keys-id>");
    return;
  }

  std::string const& id = suffixes[1];
  VPackBuilder resultBuilder;
  resultBuilder.openObject();
  resultBuilder.add("id", VPackValue(id));  // id as a string
  resultBuilder.add("error", VPackValue(false));
  resultBuilder.add("code",
                    VPackValue(static_cast<int>(rest::ResponseCode::ACCEPTED)));
  resultBuilder.close();

  generateResult(rest::ResponseCode::ACCEPTED, resultBuilder.slice());
}

void RocksDBRestReplicationHandler::handleCommandDump() {
  LOG_TOPIC(TRACE, arangodb::Logger::FIXME) << "enter handleCommandDump";

  bool found = false;
  uint64_t contextId = 0;

  // contains dump options that might need to be inspected
  // VPackSlice options = _request->payload();

  // get collection Name
  std::string const& collection = _request->value("collection");
  if (collection.empty()) {
    generateError(rest::ResponseCode::BAD, TRI_ERROR_HTTP_BAD_PARAMETER,
                  "invalid collection parameter");
    return;
  }

  // get contextId
  std::string const& contextIdString = _request->value("batchId", found);
  if (found) {
    contextId = StringUtils::uint64(contextIdString);
  } else {
    generateError(rest::ResponseCode::NOT_FOUND, TRI_ERROR_HTTP_BAD_PARAMETER,
                  "replication dump - request misses batchId");
    return;
  }

  // acquire context
  bool isBusy = false;
  RocksDBReplicationContext* context = _manager->find(contextId, isBusy);
  RocksDBReplicationContextGuard(_manager, context);

  if (context == nullptr) {
    generateError(rest::ResponseCode::NOT_FOUND, TRI_ERROR_HTTP_BAD_PARAMETER,
                  "replication dump - unable to find context (it could be expired)");
    return;
  }

  if (isBusy) {
    generateError(rest::ResponseCode::NOT_FOUND, TRI_ERROR_HTTP_BAD_PARAMETER,
                  "replication dump - context is busy");
    return;
  }

  // print request
  LOG_TOPIC(TRACE, arangodb::Logger::FIXME)
      << "requested collection dump for collection '" << collection
      << "' using contextId '" << context->id() << "'";


  // TODO needs to generalized || velocypacks needs to support multiple slices
  // per response!
  auto response = dynamic_cast<HttpResponse*>(_response.get());
  StringBuffer dump(8192, false);

  if (response == nullptr) {
    THROW_ARANGO_EXCEPTION_MESSAGE(TRI_ERROR_INTERNAL, "invalid response type");
  }

  // do the work!
  auto result = context->dump(_vocbase, collection, dump, determineChunkSize());

  // generate the result
  if (dump.length() == 0) {
    resetResponse(rest::ResponseCode::NO_CONTENT);
  } else {
    resetResponse(rest::ResponseCode::OK);
  }

  response->setContentType(rest::ContentType::DUMP);
  // set headers
  _response->setHeaderNC(TRI_REPLICATION_HEADER_CHECKMORE,
                         (context->more() ? "true" : "false"));

  _response->setHeaderNC(
      TRI_REPLICATION_HEADER_LASTINCLUDED,
      StringUtils::itoa((dump.length() == 0) ? 0 : result.maxTick()));

  // transfer ownership of the buffer contents
  response->body().set(dump.stringBuffer());

  // avoid double freeing
  TRI_StealStringBuffer(dump.stringBuffer());
}<|MERGE_RESOLUTION|>--- conflicted
+++ resolved
@@ -603,13 +603,9 @@
       generateResult(rest::ResponseCode::BAD, VPackSlice());
       return;
     }
-<<<<<<< HEAD
-    Result rv = ctx->dumpDocuments(resultBuilder, chunk, static_cast<size_t>(chunkSize), offsetInChunk, lowKey, parsedIds->slice());
+    
+    Result rv = ctx->dumpDocuments(builder, chunk, static_cast<size_t>(chunkSize), offsetInChunk, lowKey, parsedIds->slice());
     if (rv.fail()) {
-=======
-    Result rv = ctx->dumpDocuments(builder, chunk, static_cast<size_t>(chunkSize), lowKey, parsedIds->slice());
-    if (rv.fail()){
->>>>>>> 30811bf6
       generateError(rv);
       return;
     }
