--- conflicted
+++ resolved
@@ -69,12 +69,7 @@
       _doUpdateBounds(true),
       _useCache(useCache),
       _cache(cache),
-<<<<<<< HEAD
-      _cacheValueSize(0)
-{
-=======
       _cacheValueSize(0) {
->>>>>>> c27a8c14
   keys.release();  // now we have ownership for _keys
   TRI_ASSERT(_keys->slice().isArray());
   RocksDBTransactionState* state = rocksutils::toRocksTransactionState(_trx);
