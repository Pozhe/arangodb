////////////////////////////////////////////////////////////////////////////////
/// DISCLAIMER
///
/// Copyright 2014-2017 ArangoDB GmbH, Cologne, Germany
/// Copyright 2004-2014 triAGENS GmbH, Cologne, Germany
///
/// Licensed under the Apache License, Version 2.0 (the "License");
/// you may not use this file except in compliance with the License.
/// You may obtain a copy of the License at
///
///     http://www.apache.org/licenses/LICENSE-2.0
///
/// Unless required by applicable law or agreed to in writing, software
/// distributed under the License is distributed on an "AS IS" BASIS,
/// WITHOUT WARRANTIES OR CONDITIONS OF ANY KIND, either express or implied.
/// See the License for the specific language governing permissions and
/// limitations under the License.
///
/// Copyright holder is ArangoDB GmbH, Cologne, Germany
///
/// @author Simon Grätzer
////////////////////////////////////////////////////////////////////////////////

#include "RocksDBCounterManager.h"

#include "ApplicationFeatures/ApplicationServer.h"
#include "Basics/ReadLocker.h"
#include "Basics/StringUtils.h"
#include "Basics/VelocyPackHelper.h"
#include "Basics/WriteLocker.h"
#include "Logger/Logger.h"
#include "RestServer/DatabaseFeature.h"
#include "RocksDBEngine/RocksDBCollection.h"
#include "RocksDBEngine/RocksDBColumnFamily.h"
#include "RocksDBEngine/RocksDBCommon.h"
#include "RocksDBEngine/RocksDBCuckooIndexEstimator.h"
#include "RocksDBEngine/RocksDBEdgeIndex.h"
#include "RocksDBEngine/RocksDBKey.h"
#include "RocksDBEngine/RocksDBKeyBounds.h"
#include "RocksDBEngine/RocksDBVPackIndex.h"
#include "RocksDBEngine/RocksDBValue.h"
#include "StorageEngine/EngineSelectorFeature.h"
#include "VocBase/ticks.h"

#include <rocksdb/utilities/transaction_db.h>
#include <rocksdb/utilities/write_batch_with_index.h>
#include <rocksdb/write_batch.h>

#include <velocypack/Iterator.h>
#include <velocypack/Parser.h>
#include <velocypack/Slice.h>
#include <velocypack/velocypack-aliases.h>

using namespace arangodb;
using namespace arangodb::application_features;

RocksDBCounterManager::CMValue::CMValue(VPackSlice const& slice)
    : _sequenceNum(0), _count(0), _revisionId(0) {
  if (!slice.isArray()) {
    // got a somewhat invalid slice. probably old data from before the key
    // structure changes
    return;
  }

  velocypack::ArrayIterator array(slice);
  if (array.valid()) {
    this->_sequenceNum = (*array).getUInt();
    this->_count = (*(++array)).getUInt();
    this->_revisionId = (*(++array)).getUInt();
  }
}

void RocksDBCounterManager::CMValue::serialize(VPackBuilder& b) const {
  b.openArray();
  b.add(VPackValue(this->_sequenceNum));
  b.add(VPackValue(this->_count));
  b.add(VPackValue(this->_revisionId));
  b.close();
}

/// Constructor needs to be called synchrunously,
/// will load counts from the db and scan the WAL
RocksDBCounterManager::RocksDBCounterManager(rocksdb::DB* db)
<<<<<<< HEAD
    : _syncing(false), _db(db), _initialReleasedTick(0) {
=======
    : _lastSync(0),_syncing(false), _db(db) {
>>>>>>> 0058a193
  readSettings();
  readIndexEstimates();
  readCounterValues();
  readKeyGenerators();
}

/// parse recent RocksDB WAL entries and notify the
/// DatabaseFeature about the successful recovery
void RocksDBCounterManager::runRecovery() {
  EngineSelectorFeature::ENGINE->releaseTick(_initialReleasedTick);
  if (!_counters.empty()) {
    if (parseRocksWAL()) {
      // TODO: what do we do if parseRocksWAL returns false?
      sync(false);
    }
  }

  // notify everyone that recovery is now done
  auto databaseFeature = ApplicationServer::getFeature<DatabaseFeature>("Database");
  databaseFeature->recoveryDone();
}

RocksDBCounterManager::CounterAdjustment RocksDBCounterManager::loadCounter(
    uint64_t objectId) const {
  TRI_ASSERT(objectId != 0);  // TODO fix this

  READ_LOCKER(guard, _rwLock);
  auto const& it = _counters.find(objectId);
  if (it != _counters.end()) {
    return CounterAdjustment(it->second._sequenceNum, it->second._count, 0,
                             it->second._revisionId);
  }
  return CounterAdjustment();  // do not create
}

/// collections / views / indexes can call this method to update
/// their total counts. Thread-Safe needs the snapshot so we know
/// the sequence number used
void RocksDBCounterManager::updateCounter(uint64_t objectId,
                                          CounterAdjustment const& update) {
  // From write_batch.cc in rocksdb: first 64 bits in the internal rep_
  // buffer are the sequence number
  /*TRI_ASSERT(trx->GetState() == rocksdb::Transaction::COMMITED);
  rocksdb::WriteBatchWithIndex *batch = trx->GetWriteBatch();
  rocksdb::SequenceNumber seq =
  DecodeFixed64(batch->GetWriteBatch()->Data().data());*/

  bool needsSync = false;
  {
    WRITE_LOCKER(guard, _rwLock);

    auto it = _counters.find(objectId);
    if (it != _counters.end()) {
      it->second._count += update.added();
      it->second._count -= update.removed();
      // just use the latest trx info
      if (update.sequenceNumber() > it->second._sequenceNum) {
        it->second._sequenceNum = update.sequenceNumber();
        it->second._revisionId = update.revisionId();
      }
    } else {
      // insert new counter
      _counters.emplace(std::make_pair(
          objectId,
          CMValue(update.sequenceNumber(), update.added() - update.removed(),
                  update.revisionId())));
      needsSync = true;  // only count values from WAL if they are in the DB
    }
  }
  if (needsSync) {
    sync(true);
  }
}

arangodb::Result RocksDBCounterManager::setAbsoluteCounter(uint64_t objectId,
                                                           uint64_t value) {
  arangodb::Result res;
  WRITE_LOCKER(guard, _rwLock);
  auto it = _counters.find(objectId);
  if (it != _counters.end()) {
    it->second._count = value;
  } else {
    // nothing to do as the counter has never been written it can not be set to
    // a value that would require correction. but we use the return value to
    // signal that no sync is rquired
    res.reset(TRI_ERROR_INTERNAL, "counter value not found - no sync required");
  }
  return res;
}

void RocksDBCounterManager::removeCounter(uint64_t objectId) {
  WRITE_LOCKER(guard, _rwLock);
  auto const& it = _counters.find(objectId);
  if (it != _counters.end()) {
    RocksDBKey key = RocksDBKey::CounterValue(it->first);
    rocksdb::WriteOptions options;
    rocksdb::Status s = _db->Delete(options, RocksDBColumnFamily::definitions(), key.string());
    if (!s.ok()) {
      LOG_TOPIC(ERR, Logger::ENGINES) << "deleting counter failed";
    }
    _counters.erase(it);
  }
}

/// Thread-Safe force sync
Result RocksDBCounterManager::sync(bool force) {
  TRI_IF_FAILURE("RocksDBCounterManagerSync") {
    return Result();
  }

  if (force) {
    while (true) {
      bool expected = false;
      bool res = _syncing.compare_exchange_strong(
          expected, true, std::memory_order_acquire, std::memory_order_relaxed);
      if (res) {
        break;
      }
      usleep(10000);
    }
  } else {
    bool expected = false;

    if (!_syncing.compare_exchange_strong(expected, true,
                                          std::memory_order_acquire,
                                          std::memory_order_relaxed)) {
      return Result();
    }
  }

  TRI_DEFER(_syncing = false);

  std::unordered_map<uint64_t, CMValue> copy;
  {  // block all updates
    WRITE_LOCKER(guard, _rwLock);
    copy = _counters;
  }

  rocksdb::WriteOptions writeOptions;
  rocksdb::TransactionDB* db = rocksutils::globalRocksDB();
  auto seqNumber = db->GetLatestSequenceNumber();
  std::unique_ptr<rocksdb::Transaction> rtrx(
      db->BeginTransaction(writeOptions));

  VPackBuilder b;
  for (std::pair<uint64_t, CMValue> const& pair : copy) {
    // Skip values which we did not change
    auto const& it = _syncedSeqNums.find(pair.first);
    if (it != _syncedSeqNums.end() && it->second == pair.second._sequenceNum) {
      continue;
    }

    b.clear();
    pair.second.serialize(b);

    RocksDBKey key = RocksDBKey::CounterValue(pair.first);
    rocksdb::Slice value((char*)b.start(), b.size());
    rocksdb::Status s = rtrx->Put(RocksDBColumnFamily::definitions(),
                                  key.string(), value);
    if (!s.ok()) {
      rtrx->Rollback();
      auto rStatus = rocksutils::convertStatus(s);
      LOG_TOPIC(WARN, Logger::ENGINES) << "writing counters failed: " << rStatus.errorMessage();
      return rStatus;
    }
  }

  // now write global settings
  StorageEngine* engine = EngineSelectorFeature::ENGINE;
  b.clear();
  b.openObject();
  b.add("tick", VPackValue(std::to_string(TRI_CurrentTickServer())));
  b.add("hlc", VPackValue(std::to_string(TRI_HybridLogicalClock())));
<<<<<<< HEAD
  b.add("releasedTick", VPackValue(std::to_string(engine->releasedTick())));
=======
  b.add("lastSync", VPackValue(std::to_string(seqNumber)));
>>>>>>> 0058a193
  b.close();

  VPackSlice slice = b.slice();
  LOG_TOPIC(TRACE, Logger::ENGINES) << "writing settings: " << slice.toJson();

  RocksDBKey key = RocksDBKey::SettingsValue(RocksDBSettingsType::ServerTick);
  rocksdb::Slice value(slice.startAs<char>(), slice.byteSize());

  rocksdb::Status s = rtrx->Put(RocksDBColumnFamily::definitions(),
                                key.string(), value);

  if (!s.ok()) {
    auto rStatus = rocksutils::convertStatus(s);
    LOG_TOPIC(WARN, Logger::ENGINES) << "writing settings failed: " << rStatus.errorMessage();
    rtrx->Rollback();
    return rStatus;
  }

  // Now persist the index estimates and key generators
  {
    for (auto const& pair : copy) {
      auto dbColPair = rocksutils::mapObjectToCollection(pair.first);
      if (dbColPair.second == 0 && dbColPair.first == 0) {
        // collection with this objectID not known.Skip.
        continue;
      }
      auto dbfeature =
          ApplicationServer::getFeature<DatabaseFeature>("Database");
      TRI_ASSERT(dbfeature != nullptr);
      auto vocbase = dbfeature->useDatabase(dbColPair.first);
      if (vocbase == nullptr) {
        // Bad state, we have references to a database that is not known
        // anymore.
        // However let's just skip in production. Not allowed to crash.
        // If we cannot find this infos during recovery we can either recompute
        // or start fresh.
        continue;
      }
      TRI_DEFER(vocbase->release());

      auto collection = vocbase->lookupCollection(dbColPair.second);
      if (collection == nullptr) {
        // Bad state, we have references to a collection that is not known
        // anymore.
        // However let's just skip in production. Not allowed to crash.
        // If we cannot find this infos during recovery we can either recompute
        // or start fresh.
        continue;
      }
      auto rocksCollection =
          static_cast<RocksDBCollection*>(collection->getPhysical());
      TRI_ASSERT(rocksCollection != nullptr);
      Result res = rocksCollection->serializeIndexEstimates(rtrx.get());
      if (!res.ok()) {
        LOG_TOPIC(WARN, Logger::ENGINES) << "writing index estimates failed: " << res.errorMessage();
        return res;
      }

      res = rocksCollection->serializeKeyGenerator(rtrx.get());
      if (!res.ok()) {
        LOG_TOPIC(WARN, Logger::ENGINES) << "writing key generators failed: " << res.errorMessage();
        return res;
      }
    }
  }

  // we have to commit all counters in one batch
  s = rtrx->Commit();
  if (s.ok()) {
    {
      WRITE_LOCKER(guard, _rwLock);
      _lastSync = seqNumber;
    }
    for (std::pair<uint64_t, CMValue> const& pair : copy) {
      _syncedSeqNums[pair.first] = pair.second._sequenceNum;
    }
  }

  return rocksutils::convertStatus(s);
}

void RocksDBCounterManager::readSettings() {
  RocksDBKey key = RocksDBKey::SettingsValue(RocksDBSettingsType::ServerTick);

  rocksdb::PinnableSlice result;
  rocksdb::Status status =
      _db->Get(rocksdb::ReadOptions(), RocksDBColumnFamily::definitions(),
               key.string(), &result);
  if (status.ok()) {
    // key may not be there, so don't fail when not found
    VPackSlice slice = VPackSlice(result.data());
    TRI_ASSERT(slice.isObject());
    LOG_TOPIC(TRACE, Logger::ENGINES) << "read initial settings: "
                                      << slice.toJson();

    if (!result.empty()) {
      try {
        uint64_t lastTick =
            basics::VelocyPackHelper::stringUInt64(slice.get("tick"));
        LOG_TOPIC(TRACE, Logger::ENGINES) << "using last tick: " << lastTick;
        TRI_UpdateTickServer(lastTick);

        if (slice.hasKey("hlc")) {
          uint64_t lastHlc =
              basics::VelocyPackHelper::stringUInt64(slice.get("hlc"));
          LOG_TOPIC(TRACE, Logger::ENGINES) << "using last hlc: " << lastHlc;
          TRI_HybridLogicalClock(lastHlc);
        }

<<<<<<< HEAD
        _initialReleasedTick =
            basics::VelocyPackHelper::stringUInt64(slice.get("releasedtick"));
        LOG_TOPIC(TRACE, Logger::ENGINES) << "using released tick: " << _initialReleasedTick;
=======
        _lastSync = basics::VelocyPackHelper::stringUInt64(slice.get("lastSync"));
        LOG_TOPIC(TRACE, Logger::ENGINES) << "last background settings sync: "
                                          << _lastSync;
>>>>>>> 0058a193
      } catch (...) {
        LOG_TOPIC(WARN, Logger::ENGINES)
            << "unable to read initial settings: invalid data";
      }
    }
  }
}

void RocksDBCounterManager::readIndexEstimates() {
  WRITE_LOCKER(guard, _rwLock);
  RocksDBKeyBounds bounds = RocksDBKeyBounds::IndexEstimateValues();

  auto cf = RocksDBColumnFamily::definitions();
  rocksdb::Comparator const* cmp = cf->GetComparator();
  rocksdb::ReadOptions readOptions;
  std::unique_ptr<rocksdb::Iterator> iter(
      _db->NewIterator(readOptions, cf));
  iter->Seek(bounds.start());

  for (; iter->Valid() && cmp->Compare(iter->key(), bounds.end()) < 0;
       iter->Next()) {
    uint64_t objectId = RocksDBKey::definitionsObjectId(iter->key());
    uint64_t lastSeqNumber =
        rocksutils::uint64FromPersistent(iter->value().data());

    StringRef estimateSerialisation(iter->value().data() + sizeof(uint64_t),
                                    iter->value().size() - sizeof(uint64_t));
    // If this hits we have two estimates for the same index
    TRI_ASSERT(_estimators.find(objectId) == _estimators.end());
    try {
      if (RocksDBCuckooIndexEstimator<uint64_t>::isFormatSupported(
              estimateSerialisation)) {
        _estimators.emplace(
            objectId,
            std::make_pair(
                lastSeqNumber,
                std::make_unique<RocksDBCuckooIndexEstimator<uint64_t>>(
                    estimateSerialisation)));
      }
    } catch (...) {
      // Nothing to do, if the estimator fails to create we let it be recreated.
      // Just validate that no corrupted memory was produced.
      TRI_ASSERT(_estimators.find(objectId) == _estimators.end());
    }
  }
}

void RocksDBCounterManager::readKeyGenerators() {
  WRITE_LOCKER(guard, _rwLock);
  RocksDBKeyBounds bounds = RocksDBKeyBounds::KeyGenerators();

  auto cf = RocksDBColumnFamily::definitions();
  rocksdb::Comparator const* cmp = cf->GetComparator();
  rocksdb::ReadOptions readOptions;
  std::unique_ptr<rocksdb::Iterator> iter(
      _db->NewIterator(readOptions, cf));
  iter->Seek(bounds.start());

  for (; iter->Valid() && cmp->Compare(iter->key(), bounds.end()) < 0;
       iter->Next()) {
    uint64_t objectId = RocksDBKey::definitionsObjectId(iter->key());
    auto properties = RocksDBValue::data(iter->value());
    uint64_t lastValue = properties.get("lastValue").getUInt();

    // If this hits we have two generators for the same collection
    TRI_ASSERT(_generators.find(objectId) == _generators.end());
    try {
      _generators.emplace(objectId, lastValue);
    } catch (...) {
      // Nothing to do, just validate that no corrupted memory was produced.
      TRI_ASSERT(_generators.find(objectId) == _generators.end());
    }
  }
}

std::unique_ptr<RocksDBCuckooIndexEstimator<uint64_t>>
RocksDBCounterManager::stealIndexEstimator(uint64_t objectId) {
  std::unique_ptr<RocksDBCuckooIndexEstimator<uint64_t>> res(nullptr);
  auto it = _estimators.find(objectId);
  if (it != _estimators.end()) {
    // We swap out the stored estimate in order to move it to the caller
    res.swap(it->second.second);
    // Drop the now empty estimator
    _estimators.erase(objectId);
  }
  return res;
}

uint64_t RocksDBCounterManager::stealKeyGenerator(uint64_t objectId) {
  uint64_t res = 0;
  auto it = _generators.find(objectId);
  if (it != _generators.end()) {
    // We swap out the stored estimate in order to move it to the caller
    res = it->second;
    // Drop the now empty estimator
    _generators.erase(objectId);
  }
  return res;
}

void RocksDBCounterManager::clearIndexEstimators() {
  // We call this to remove all index estimators that have been stored but are
  // no longer read
  // by recovery.

  // TODO REMOVE RocksDB Keys of all not stolen values?
  _estimators.clear();
}

void RocksDBCounterManager::clearKeyGenerators() { _generators.clear(); }

/// Parse counter values from rocksdb
void RocksDBCounterManager::readCounterValues() {
  WRITE_LOCKER(guard, _rwLock);
  RocksDBKeyBounds bounds = RocksDBKeyBounds::CounterValues();

  auto cf = RocksDBColumnFamily::definitions();
  rocksdb::Comparator const* cmp = cf->GetComparator();
  rocksdb::ReadOptions readOptions;
  std::unique_ptr<rocksdb::Iterator> iter(
      _db->NewIterator(readOptions, cf));
  iter->Seek(bounds.start());

  while (iter->Valid() && cmp->Compare(iter->key(), bounds.end()) < 0) {
    uint64_t objectId = RocksDBKey::definitionsObjectId(iter->key());
    auto const& it =
        _counters.emplace(objectId, CMValue(VPackSlice(iter->value().data())));
    _syncedSeqNums[objectId] = it.first->second._sequenceNum;

    iter->Next();
  }
}

/// WAL parser, no locking required here, because we have been locked from the
/// outside
class WBReader final : public rocksdb::WriteBatch::Handler {
 public:
  // must be set by the counter manager
  std::unordered_map<uint64_t, rocksdb::SequenceNumber> seqStart;
  std::unordered_map<uint64_t, RocksDBCounterManager::CounterAdjustment> deltas;
  std::unordered_map<
      uint64_t,
      std::pair<uint64_t,
                std::unique_ptr<RocksDBCuckooIndexEstimator<uint64_t>>>>*
      _estimators;
  std::unordered_map<uint64_t, uint64_t>* _generators;
  rocksdb::SequenceNumber currentSeqNum;
  uint64_t _maxTick = 0;
  uint64_t _maxHLC = 0;

  explicit WBReader(
      std::unordered_map<
          uint64_t,
          std::pair<uint64_t,
                    std::unique_ptr<RocksDBCuckooIndexEstimator<uint64_t>>>>*
          estimators,
      std::unordered_map<uint64_t, uint64_t>* generators)
      : _estimators(estimators), _generators(generators), currentSeqNum(0) {}

  ~WBReader() {
    // update ticks after parsing wal
    LOG_TOPIC(TRACE, Logger::ENGINES) << "max tick found in WAL: " << _maxTick
                                      << ", last HLC value: " << _maxHLC;

    TRI_UpdateTickServer(_maxTick);
    TRI_HybridLogicalClock(_maxHLC);
  }

  bool shouldHandleDocument(uint32_t column_family_id,
                            const rocksdb::Slice& key) {
    if (column_family_id == RocksDBColumnFamily::documents()->GetID()) {
      uint64_t objectId = RocksDBKey::objectId(key);
      auto const& it = seqStart.find(objectId);
      if (it != seqStart.end()) {
        if (deltas.find(objectId) == deltas.end()) {
          deltas.emplace(objectId, RocksDBCounterManager::CounterAdjustment());
        }
        return it->second <= currentSeqNum;
      }
    }
    return false;
  }

  void storeMaxHLC(uint64_t hlc) {
    if (hlc > _maxHLC) {
      _maxHLC = hlc;
    }
  }

  void storeMaxTick(uint64_t tick) {
    if (tick > _maxTick) {
      _maxTick = tick;
    }
  }

  void storeLastKeyValue(uint64_t objectId, uint64_t keyValue) {
    if (keyValue == 0) {
      return;
    }

    auto it = _generators->find(objectId);

    if (it == _generators->end()) {
      try {
        _generators->emplace(objectId, keyValue);
      } catch (...) {
      }
      return;
    }

    if (keyValue > (*it).second) {
      (*it).second = keyValue;
    }
  }

  void updateMaxTick(uint32_t column_family_id, const rocksdb::Slice& key,
                     const rocksdb::Slice& value) {
    // RETURN (side-effect): update _maxTick
    //
    // extract max tick from Markers and store them as side-effect in
    // _maxTick member variable that can be used later (dtor) to call
    // TRI_UpdateTickServer (ticks.h)
    // Markers: - collections (id,objectid) as tick and max tick in indexes
    // array
    //          - documents - _rev (revision as maxtick)
    //          - databases

    if (column_family_id == RocksDBColumnFamily::documents()->GetID()) {
      storeMaxHLC(RocksDBKey::revisionId(RocksDBEntryType::Document, key));
      storeLastKeyValue(RocksDBKey::objectId(key),
                        RocksDBValue::keyValue(value));
    } else if (column_family_id == RocksDBColumnFamily::primary()->GetID()) {
      // document key
      StringRef ref = RocksDBKey::primaryKey(key);
      TRI_ASSERT(!ref.empty());
      // check if the key is numeric
      if (ref[0] >= '1' && ref[0] <= '9') {
        // numeric start byte. looks good
        try {
          // extract uint64_t value from key. this will throw if the key
          // is non-numeric
          uint64_t tick =
              basics::StringUtils::uint64_check(ref.data(), ref.size());
          // if no previous _maxTick set or the numeric value found is
          // "near" our previous _maxTick, then we update it
          if (tick > _maxTick && (_maxTick == 0 || tick - _maxTick < 2048)) {
            storeMaxTick(tick);
          }
        } catch (...) {
          // non-numeric key. simply ignore it
        }
      }
    } else if (column_family_id ==
               RocksDBColumnFamily::definitions()->GetID()) {
      auto const type = RocksDBKey::type(key);

      if (type == RocksDBEntryType::Collection) {
        storeMaxTick(RocksDBKey::collectionId(key));
        auto slice = RocksDBValue::data(value);
        storeMaxTick(basics::VelocyPackHelper::stringUInt64(slice, "objectId"));
        VPackSlice indexes = slice.get("indexes");
        for (VPackSlice const& idx : VPackArrayIterator(indexes)) {
          storeMaxTick(
              std::max(basics::VelocyPackHelper::stringUInt64(idx, "objectId"),
                       basics::VelocyPackHelper::stringUInt64(idx, "id")));
        }
      } else if (type == RocksDBEntryType::Database) {
        storeMaxTick(RocksDBKey::databaseId(key));
      } else if (type == RocksDBEntryType::View) {
        storeMaxTick(std::max(RocksDBKey::databaseId(key),
                              RocksDBKey::viewId(key)));
      }
    }
  }

  rocksdb::Status PutCF(uint32_t column_family_id, const rocksdb::Slice& key,
                        const rocksdb::Slice& value) override {
    updateMaxTick(column_family_id, key, value);
    if (shouldHandleDocument(column_family_id, key)) {
      uint64_t objectId = RocksDBKey::objectId(key);
      uint64_t revisionId =
          RocksDBKey::revisionId(RocksDBEntryType::Document, key);

      auto const& it = deltas.find(objectId);
      if (it != deltas.end()) {
        it->second._sequenceNum = currentSeqNum;
        it->second._added++;
        it->second._revisionId = revisionId;
      }
    } else {
      // We have to adjust the estimate with an insert
      if (column_family_id == RocksDBColumnFamily::vpack()->GetID()) {
        uint64_t objectId = RocksDBKey::objectId(key);
        auto it = _estimators->find(objectId);
        if (it != _estimators->end() && it->second.first < currentSeqNum) {
          // We track estimates for this index
          uint64_t hash = RocksDBVPackIndex::HashForKey(key);
          it->second.second->insert(hash);
        }
      } else if (column_family_id == RocksDBColumnFamily::edge()->GetID()) {
        uint64_t objectId = RocksDBKey::objectId(key);
        auto it = _estimators->find(objectId);
        if (it != _estimators->end() && it->second.first < currentSeqNum) {
          // We track estimates for this index
          uint64_t hash = RocksDBEdgeIndex::HashForKey(key);
          it->second.second->insert(hash);
        }
      }
    }
    return rocksdb::Status();
  }

  rocksdb::Status DeleteCF(uint32_t column_family_id,
                           const rocksdb::Slice& key) override {
    if (shouldHandleDocument(column_family_id, key)) {
      uint64_t objectId = RocksDBKey::objectId(key);
      uint64_t revisionId =
          RocksDBKey::revisionId(RocksDBEntryType::Document, key);

      auto const& it = deltas.find(objectId);
      if (it != deltas.end()) {
        it->second._sequenceNum = currentSeqNum;
        it->second._removed++;
        it->second._revisionId = revisionId;
      }
    } else {
      // We have to adjust the estimate with an remove
      if (column_family_id == RocksDBColumnFamily::vpack()->GetID()) {
        uint64_t objectId = RocksDBKey::objectId(key);
        auto it = _estimators->find(objectId);
        if (it != _estimators->end() && it->second.first < currentSeqNum) {
          // We track estimates for this index
          uint64_t hash = RocksDBVPackIndex::HashForKey(key);
          it->second.second->remove(hash);
        }
      } else if (column_family_id == RocksDBColumnFamily::edge()->GetID()) {
        uint64_t objectId = RocksDBKey::objectId(key);
        auto it = _estimators->find(objectId);
        if (it != _estimators->end() && it->second.first < currentSeqNum) {
          // We track estimates for this index
          uint64_t hash = RocksDBEdgeIndex::HashForKey(key);
          it->second.second->remove(hash);
        }
      }
    }
    return rocksdb::Status();
  }
};

/// earliest safe sequence number to throw away from wal
rocksdb::SequenceNumber RocksDBCounterManager::earliestSeqNeeded() const {
  READ_LOCKER(guard, _rwLock);
  return _lastSync;
}

/// parse the WAL with the above handler parser class
bool RocksDBCounterManager::parseRocksWAL() {
  WRITE_LOCKER(guard, _rwLock);
  TRI_ASSERT(_counters.size() > 0);

  rocksdb::SequenceNumber start = _lastSync;
  // Tell the WriteBatch reader the transaction markers to look for
  auto handler = std::make_unique<WBReader>(&_estimators, &_generators);

  for (auto const& pair : _counters) {
    handler->seqStart.emplace(pair.first, pair.second._sequenceNum);
  }

  std::unique_ptr<rocksdb::TransactionLogIterator> iterator;  // reader();
  rocksdb::Status s = _db->GetUpdatesSince(start, &iterator);
  if (!s.ok()) {  // TODO do something?
    return false;
  }

  while (iterator->Valid()) {
    s = iterator->status();
    if (s.ok()) {
      rocksdb::BatchResult batch = iterator->GetBatch();
      start = batch.sequence;
      handler->currentSeqNum = start;
      s = batch.writeBatchPtr->Iterate(handler.get());
    }
    if (!s.ok()) {
      LOG_TOPIC(ERR, Logger::ENGINES) << "error during WAL scan";
      break;
    }

    iterator->Next();
  }

  LOG_TOPIC(TRACE, Logger::ENGINES) << "finished WAL scan with "
                                    << handler->deltas.size();
  for (std::pair<uint64_t, RocksDBCounterManager::CounterAdjustment> pair :
       handler->deltas) {
    auto const& it = _counters.find(pair.first);
    if (it != _counters.end()) {
      it->second._sequenceNum = start;
      it->second._count += pair.second.added();
      it->second._count -= pair.second.removed();
      it->second._revisionId = pair.second._revisionId;
      LOG_TOPIC(TRACE, Logger::ENGINES)
          << "WAL recovered " << pair.second.added() << " PUTs and "
          << pair.second.removed() << " DELETEs for a total of "
          << it->second._count;
    }
  }
  return handler->deltas.size() > 0;
}<|MERGE_RESOLUTION|>--- conflicted
+++ resolved
@@ -81,11 +81,7 @@
 /// Constructor needs to be called synchrunously,
 /// will load counts from the db and scan the WAL
 RocksDBCounterManager::RocksDBCounterManager(rocksdb::DB* db)
-<<<<<<< HEAD
-    : _syncing(false), _db(db), _initialReleasedTick(0) {
-=======
-    : _lastSync(0),_syncing(false), _db(db) {
->>>>>>> 0058a193
+    : _lastSync(0),_syncing(false), _db(db), _initialReleasedTick(0) {
   readSettings();
   readIndexEstimates();
   readCounterValues();
@@ -259,11 +255,8 @@
   b.openObject();
   b.add("tick", VPackValue(std::to_string(TRI_CurrentTickServer())));
   b.add("hlc", VPackValue(std::to_string(TRI_HybridLogicalClock())));
-<<<<<<< HEAD
   b.add("releasedTick", VPackValue(std::to_string(engine->releasedTick())));
-=======
   b.add("lastSync", VPackValue(std::to_string(seqNumber)));
->>>>>>> 0058a193
   b.close();
 
   VPackSlice slice = b.slice();
@@ -373,15 +366,13 @@
           TRI_HybridLogicalClock(lastHlc);
         }
 
-<<<<<<< HEAD
         _initialReleasedTick =
             basics::VelocyPackHelper::stringUInt64(slice.get("releasedtick"));
         LOG_TOPIC(TRACE, Logger::ENGINES) << "using released tick: " << _initialReleasedTick;
-=======
+
         _lastSync = basics::VelocyPackHelper::stringUInt64(slice.get("lastSync"));
         LOG_TOPIC(TRACE, Logger::ENGINES) << "last background settings sync: "
                                           << _lastSync;
->>>>>>> 0058a193
       } catch (...) {
         LOG_TOPIC(WARN, Logger::ENGINES)
             << "unable to read initial settings: invalid data";
