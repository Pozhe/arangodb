--- conflicted
+++ resolved
@@ -220,8 +220,6 @@
   return true;
 }
 
-<<<<<<< HEAD
-=======
 /// @brief adds a new view
 /// caller must hold _viewLock in write mode or set doLock
 void TRI_vocbase_t::registerView(bool doLock,
@@ -290,7 +288,6 @@
   return true;
 }
 
->>>>>>> 1ab8c443
 /// @brief drops a collection
 bool TRI_vocbase_t::DropCollectionCallback(
     arangodb::LogicalCollection* collection) {
@@ -604,23 +601,14 @@
       // collection is unloaded
       StorageEngine* engine = EngineSelectorFeature::ENGINE;
       bool doSync =
-<<<<<<< HEAD
-        !engine->inRecovery() &&
-=======
           !engine->inRecovery() &&
->>>>>>> 1ab8c443
           application_features::ApplicationServer::getFeature<DatabaseFeature>(
               "Database")
               ->forceSyncProperties();
 
       if (!collection->deleted()) {
         collection->setDeleted(true);
-<<<<<<< HEAD
-   
-        try { 
-=======
         try {
->>>>>>> 1ab8c443
           engine->changeCollection(this, collection->cid(), collection, doSync);
         } catch (arangodb::basics::Exception const& ex) {
           collection->setDeleted(false);
@@ -975,12 +963,8 @@
 }
 
 /// @brief unloads a collection
-<<<<<<< HEAD
-int TRI_vocbase_t::unloadCollection(arangodb::LogicalCollection* collection, bool force) {
-=======
 int TRI_vocbase_t::unloadCollection(arangodb::LogicalCollection* collection,
                                     bool force) {
->>>>>>> 1ab8c443
   {
     WRITE_LOCKER_EVENTUAL(locker, collection->_lock);
 
@@ -1035,11 +1019,7 @@
 
     // mark collection as unloading
     collection->setStatus(TRI_VOC_COL_STATUS_UNLOADING);
-<<<<<<< HEAD
-  } // release locks
-=======
   }  // release locks
->>>>>>> 1ab8c443
 
   collection->unload();
 
@@ -1056,13 +1036,7 @@
   TRI_ASSERT(collection != nullptr);
 
   StorageEngine* engine = EngineSelectorFeature::ENGINE;
-<<<<<<< HEAD
-  if (!allowDropSystem && 
-      collection->isSystem() &&
-      !engine->inRecovery()) {
-=======
   if (!allowDropSystem && collection->isSystem() && !engine->inRecovery()) {
->>>>>>> 1ab8c443
     // prevent dropping of system collections
     return TRI_set_errno(TRI_ERROR_FORBIDDEN);
   }
@@ -1081,11 +1055,7 @@
         DropCollectionCallback(collection);
       } else {
         collection->deferDropCollection(DropCollectionCallback);
-<<<<<<< HEAD
-       // wake up the cleanup thread
-=======
         // wake up the cleanup thread
->>>>>>> 1ab8c443
         engine->signalCleanup(collection->vocbase());
       }
     }
