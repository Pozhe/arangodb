////////////////////////////////////////////////////////////////////////////////
/// DISCLAIMER
///
/// Copyright 2014-2016 ArangoDB GmbH, Cologne, Germany
/// Copyright 2004-2014 triAGENS GmbH, Cologne, Germany
///
/// Licensed under the Apache License, Version 2.0 (the "License");
/// you may not use this file except in compliance with the License.
/// You may obtain a copy of the License at
///
///     http://www.apache.org/licenses/LICENSE-2.0
///
/// Unless required by applicable law or agreed to in writing, software
/// distributed under the License is distributed on an "AS IS" BASIS,
/// WITHOUT WARRANTIES OR CONDITIONS OF ANY KIND, either express or implied.
/// See the License for the specific language governing permissions and
/// limitations under the License.
///
/// Copyright holder is ArangoDB GmbH, Cologne, Germany
///
/// @author Jan Steemann
////////////////////////////////////////////////////////////////////////////////

#include "transaction.h"
#include "Aql/QueryCache.h"
#include "Logger/Logger.h"
#include "Basics/Exceptions.h"
#include "VocBase/DatafileHelper.h"
#include "VocBase/collection.h"
#include "VocBase/ticks.h"
#include "Wal/DocumentOperation.h"
#include "Wal/LogfileManager.h"
#include "Utils/Transaction.h"
#include "VocBase/LogicalCollection.h"
#include "VocBase/modes.h"

#ifdef ARANGODB_ENABLE_ROCKSDB
#include "Indexes/RocksDBFeature.h"

#include <rocksdb/db.h>
#include <rocksdb/options.h>
#include <rocksdb/utilities/optimistic_transaction_db.h>
#include <rocksdb/utilities/transaction.h>
#endif

#ifdef ARANGODB_ENABLE_MAINTAINER_MODE

#define LOG_TRX(trx, level)  \
  LOG(TRACE) << "trx #" << trx->_id << "." << level << " (" << StatusTransaction(trx->_status) << "): " 

#else

#define LOG_TRX(...) while (0) LOG(TRACE)

#endif

using namespace arangodb;
  
////////////////////////////////////////////////////////////////////////////////
/// @brief returns whether the collection is currently locked
////////////////////////////////////////////////////////////////////////////////

static inline bool IsLocked(TRI_transaction_collection_t const* trxCollection) {
  return (trxCollection->_lockType != TRI_TRANSACTION_NONE);
}

////////////////////////////////////////////////////////////////////////////////
/// @brief return the logfile manager
////////////////////////////////////////////////////////////////////////////////

static inline arangodb::wal::LogfileManager* GetLogfileManager() {
  return arangodb::wal::LogfileManager::instance();
}

////////////////////////////////////////////////////////////////////////////////
/// @brief whether or not a transaction is read-only
////////////////////////////////////////////////////////////////////////////////

static inline bool IsReadOnlyTransaction(TRI_transaction_t const* trx) {
  return (trx->_type == TRI_TRANSACTION_READ);
}

////////////////////////////////////////////////////////////////////////////////
/// @brief whether or not a specific hint is set for the transaction
////////////////////////////////////////////////////////////////////////////////

static inline bool HasHint(TRI_transaction_t const* trx,
                           TRI_transaction_hint_e hint) {
  return ((trx->_hints & (TRI_transaction_hint_t)hint) != 0);
}

////////////////////////////////////////////////////////////////////////////////
/// @brief whether or not a transaction consists of a single operation
////////////////////////////////////////////////////////////////////////////////

static inline bool IsSingleOperationTransaction(TRI_transaction_t const* trx) {
  return HasHint(trx, TRI_TRANSACTION_HINT_SINGLE_OPERATION);
}

////////////////////////////////////////////////////////////////////////////////
/// @brief whether or not a marker needs to be written
////////////////////////////////////////////////////////////////////////////////

static inline bool NeedWriteMarker(TRI_transaction_t const* trx,
                                   bool isBeginMarker) {
  if (isBeginMarker) {
    return (!IsReadOnlyTransaction(trx) && !IsSingleOperationTransaction(trx));
  }

  return (trx->_nestingLevel == 0 && trx->_beginWritten &&
          !IsReadOnlyTransaction(trx) && !IsSingleOperationTransaction(trx));
}

////////////////////////////////////////////////////////////////////////////////
/// @brief clear the query cache for all collections that were modified by
/// the transaction
////////////////////////////////////////////////////////////////////////////////

void ClearQueryCache(TRI_transaction_t* trx) {
  if (trx->_collections.empty()) {
    return;
  }

  try {
    std::vector<std::string> collections;
    for (auto& trxCollection : trx->_collections) {
      if (trxCollection->_accessType != TRI_TRANSACTION_WRITE ||
          trxCollection->_operations == nullptr ||
          trxCollection->_operations->empty()) {
        // we're only interested in collections that may have been modified
        continue;
      }

      collections.emplace_back(trxCollection->_collection->name());
    }

    if (!collections.empty()) {
      arangodb::aql::QueryCache::instance()->invalidate(trx->_vocbase,
                                                        collections);
    }
  } catch (...) {
    // in case something goes wrong, we have to remove all queries from the
    // cache
    arangodb::aql::QueryCache::instance()->invalidate(trx->_vocbase);
  }
}

////////////////////////////////////////////////////////////////////////////////
/// @brief return the status of the transaction as a string
////////////////////////////////////////////////////////////////////////////////

#ifdef ARANGODB_ENABLE_MAINTAINER_MODE
static char const* StatusTransaction(const TRI_transaction_status_e status) {
  switch (status) {
    case TRI_TRANSACTION_UNDEFINED:
      return "undefined";
    case TRI_TRANSACTION_CREATED:
      return "created";
    case TRI_TRANSACTION_RUNNING:
      return "running";
    case TRI_TRANSACTION_COMMITTED:
      return "committed";
    case TRI_TRANSACTION_ABORTED:
      return "aborted";
  }

  TRI_ASSERT(false);
  return "unknown";
}
#endif

////////////////////////////////////////////////////////////////////////////////
/// @brief free all operations for a transaction
////////////////////////////////////////////////////////////////////////////////

static void FreeOperations(TRI_transaction_t* trx) {
  bool const mustRollback = (trx->_status == TRI_TRANSACTION_ABORTED);
  bool const isSingleOperation = IsSingleOperationTransaction(trx);
      
  std::unordered_map<TRI_voc_fid_t, std::pair<int64_t, int64_t>> stats;

  for (auto& trxCollection : trx->_collections) {
    if (trxCollection->_operations == nullptr) {
      continue;
    }

    arangodb::LogicalCollection* collection = trxCollection->_collection;
    TRI_collection_t* document = collection->_collection;

    if (mustRollback) {
      // revert all operations
      for (auto it = trxCollection->_operations->rbegin();
           it != trxCollection->_operations->rend(); ++it) {
        arangodb::wal::DocumentOperation* op = (*it);

        op->revert();
      }
    } else {
      // update datafile statistics for all operations
      // pair (number of dead markers, size of dead markers)
      stats.clear();

      for (auto it = trxCollection->_operations->rbegin();
           it != trxCollection->_operations->rend(); ++it) {
        arangodb::wal::DocumentOperation* op = (*it);

        if (op->type == TRI_VOC_DOCUMENT_OPERATION_UPDATE ||
            op->type == TRI_VOC_DOCUMENT_OPERATION_REPLACE ||
            op->type == TRI_VOC_DOCUMENT_OPERATION_REMOVE) {
          TRI_voc_fid_t fid = op->oldHeader.getFid();
          auto it2 = stats.find(fid);

          if (it2 == stats.end()) {
            stats.emplace(fid, std::make_pair(1, static_cast<int64_t>(op->oldHeader.alignedMarkerSize())));
          } else {
            (*it2).second.first++;
            (*it2).second.second += static_cast<int64_t>(op->oldHeader.alignedMarkerSize());
          }
        }
      }

      // now update the stats for all datafiles of the collection in one go
      for (auto const& it : stats) {
        trxCollection->_collection->increaseDeadStats(it.first, it.second.first, it.second.second);
      }
    }

    for (auto it = trxCollection->_operations->rbegin();
         it != trxCollection->_operations->rend(); ++it) {
      arangodb::wal::DocumentOperation* op = (*it);

      delete op;
    }

    if (mustRollback) {
<<<<<<< HEAD
      collection->setRevision(trxCollection->_originalRevision, true);
    } else if (!collection->isVolatile() && !isSingleOperation) {
=======
      trxCollection->_collection->getPhysical()->setRevision(trxCollection->_originalRevision, true);
    } else if (!document->_info.isVolatile() && !isSingleOperation) {
>>>>>>> bd590fb6
      // only count logfileEntries if the collection is durable
      document->_uncollectedLogfileEntries +=
          trxCollection->_operations->size();
    }

    delete trxCollection->_operations;
    trxCollection->_operations = nullptr;
  }
}

////////////////////////////////////////////////////////////////////////////////
/// @brief find a collection in the transaction's list of collections
////////////////////////////////////////////////////////////////////////////////

static TRI_transaction_collection_t* FindCollection(
    TRI_transaction_t const* trx, TRI_voc_cid_t cid,
    size_t* position) {

  size_t const n = trx->_collections.size();
  size_t i;

  for (i = 0; i < n; ++i) {
    auto trxCollection = trx->_collections.at(i);

    if (cid < trxCollection->_cid) {
      // collection not found
      break;
    }

    if (cid == trxCollection->_cid) {
      // found
      return trxCollection;
    }
    // next
  }

  if (position != nullptr) {
    // update the insert position if required
    *position = i;
  }

  return nullptr;
}

////////////////////////////////////////////////////////////////////////////////
/// @brief create a transaction collection container
////////////////////////////////////////////////////////////////////////////////

static TRI_transaction_collection_t* CreateCollection(
    TRI_transaction_t* trx, TRI_voc_cid_t cid,
    TRI_transaction_type_e accessType, int nestingLevel) {
  TRI_transaction_collection_t* trxCollection =
      static_cast<TRI_transaction_collection_t*>(TRI_Allocate(
          TRI_UNKNOWN_MEM_ZONE, sizeof(TRI_transaction_collection_t), false));

  if (trxCollection == nullptr) {
    // OOM
    return nullptr;
  }

  // initialize collection properties
  trxCollection->_transaction = trx;
  trxCollection->_cid = cid;
  trxCollection->_accessType = accessType;
  trxCollection->_nestingLevel = nestingLevel;
  trxCollection->_collection = nullptr;
  trxCollection->_operations = nullptr;
  trxCollection->_originalRevision = 0;
  trxCollection->_lockType = TRI_TRANSACTION_NONE;
  trxCollection->_compactionLocked = false;
  trxCollection->_waitForSync = false;

  return trxCollection;
}

////////////////////////////////////////////////////////////////////////////////
/// @brief free a transaction collection container
////////////////////////////////////////////////////////////////////////////////

static void FreeCollection(TRI_transaction_collection_t* trxCollection) {
  TRI_ASSERT(trxCollection != nullptr);

  TRI_Free(TRI_UNKNOWN_MEM_ZONE, trxCollection);
}

////////////////////////////////////////////////////////////////////////////////
/// @brief lock a collection
////////////////////////////////////////////////////////////////////////////////

static int LockCollection(TRI_transaction_collection_t* trxCollection,
                          TRI_transaction_type_e type, int nestingLevel) {
  TRI_ASSERT(trxCollection != nullptr);

  TRI_transaction_t* trx = trxCollection->_transaction;

  if (HasHint(trx, TRI_TRANSACTION_HINT_LOCK_NEVER)) {
    // never lock
    return TRI_ERROR_NO_ERROR;
  }

  TRI_ASSERT(trxCollection->_collection != nullptr);

  if (arangodb::Transaction::_makeNolockHeaders != nullptr) {
    std::string collName(trxCollection->_collection->name());
    auto it = arangodb::Transaction::_makeNolockHeaders->find(collName);
    if (it != arangodb::Transaction::_makeNolockHeaders->end()) {
      // do not lock by command
      // LOCKING-DEBUG
      // std::cout << "LockCollection blocked: " << collName << std::endl;
      return TRI_ERROR_NO_ERROR;
    }
  }

  TRI_ASSERT(!IsLocked(trxCollection));

  LogicalCollection* collection = trxCollection->_collection;
  TRI_ASSERT(collection != nullptr);
  uint64_t timeout = trx->_timeout;
  if (HasHint(trxCollection->_transaction, TRI_TRANSACTION_HINT_TRY_LOCK)) {
    // give up if we cannot acquire the lock instantly
    timeout = 1 * 100;
  }

  int res;
  if (type == TRI_TRANSACTION_READ) {
    LOG_TRX(trx, nestingLevel) << "read-locking collection " << trxCollection->_cid;
    res = collection->beginReadTimed(timeout,
                                     TRI_TRANSACTION_DEFAULT_SLEEP_DURATION);
  } else {
    LOG_TRX(trx, nestingLevel) << "write-locking collection "
                               << trxCollection->_cid;
    res = collection->beginWriteTimed(timeout,
                                      TRI_TRANSACTION_DEFAULT_SLEEP_DURATION);
  }

  if (res == TRI_ERROR_NO_ERROR) {
    trxCollection->_lockType = type;
  }

  return res;
}

////////////////////////////////////////////////////////////////////////////////
/// @brief unlock a collection
////////////////////////////////////////////////////////////////////////////////

static int UnlockCollection(TRI_transaction_collection_t* trxCollection,
                            TRI_transaction_type_e type, int nestingLevel) {
  TRI_ASSERT(trxCollection != nullptr);

  if (HasHint(trxCollection->_transaction, TRI_TRANSACTION_HINT_LOCK_NEVER)) {
    // never unlock
    return TRI_ERROR_NO_ERROR;
  }

  TRI_ASSERT(trxCollection->_collection != nullptr);

  if (arangodb::Transaction::_makeNolockHeaders != nullptr) {
    std::string collName(trxCollection->_collection->name());
    auto it = arangodb::Transaction::_makeNolockHeaders->find(collName);
    if (it != arangodb::Transaction::_makeNolockHeaders->end()) {
      // do not lock by command
      // LOCKING-DEBUG
      // std::cout << "UnlockCollection blocked: " << collName << std::endl;
      return TRI_ERROR_NO_ERROR;
    }
  }

  TRI_ASSERT(trxCollection->_collection->_collection != nullptr);
  TRI_ASSERT(IsLocked(trxCollection));

  if (trxCollection->_nestingLevel < nestingLevel) {
    // only process our own collections
    return TRI_ERROR_NO_ERROR;
  }

  if (type == TRI_TRANSACTION_READ &&
      trxCollection->_lockType == TRI_TRANSACTION_WRITE) {
    // do not remove a write-lock if a read-unlock was requested!
    return TRI_ERROR_NO_ERROR;
  } else if (type == TRI_TRANSACTION_WRITE &&
             trxCollection->_lockType == TRI_TRANSACTION_READ) {
    // we should never try to write-unlock a collection that we have only
    // read-locked
    LOG(ERR) << "logic error in UnlockCollection";
    TRI_ASSERT(false);
    return TRI_ERROR_INTERNAL;
  }

  LogicalCollection* collection = trxCollection->_collection;
  TRI_ASSERT(collection != nullptr);
  if (trxCollection->_lockType == TRI_TRANSACTION_READ) {
    LOG_TRX(trxCollection->_transaction, nestingLevel) << "read-unlocking collection " << trxCollection->_cid;
    collection->endRead();
  } else {
    LOG_TRX(trxCollection->_transaction, nestingLevel) << "write-unlocking collection " << trxCollection->_cid;
    collection->endWrite();
  }

  trxCollection->_lockType = TRI_TRANSACTION_NONE;

  return TRI_ERROR_NO_ERROR;
}

////////////////////////////////////////////////////////////////////////////////
/// @brief use all participating collections of a transaction
////////////////////////////////////////////////////////////////////////////////

static int UseCollections(TRI_transaction_t* trx, int nestingLevel) {
  // process collections in forward order
  for (auto& trxCollection : trx->_collections) {
    if (trxCollection->_nestingLevel != nestingLevel) {
      // only process our own collections
      continue;
    }

    if (trxCollection->_collection == nullptr) {
      // open the collection
      if (!HasHint(trx, TRI_TRANSACTION_HINT_LOCK_NEVER) &&
          !HasHint(trx, TRI_TRANSACTION_HINT_NO_USAGE_LOCK)) {
        // use and usage-lock
        TRI_vocbase_col_status_e status;
        LOG_TRX(trx, nestingLevel) << "using collection " << trxCollection->_cid;
        trxCollection->_collection = trx->_vocbase->useCollection(trxCollection->_cid, status);
      } else {
        // use without usage-lock (lock already set externally)
        trxCollection->_collection = trx->_vocbase->lookupCollection(trxCollection->_cid);
      }

      if (trxCollection->_collection == nullptr ||
          trxCollection->_collection->_collection == nullptr) {
        // something went wrong
        return TRI_errno();
      }

      if (trxCollection->_accessType == TRI_TRANSACTION_WRITE &&
          TRI_GetOperationModeServer() == TRI_VOCBASE_MODE_NO_CREATE &&
          !LogicalCollection::IsSystemName(
              trxCollection->_collection->name())) {
        return TRI_ERROR_ARANGO_READ_ONLY;
      }

      // store the waitForSync property
      trxCollection->_waitForSync =
          trxCollection->_collection->waitForSync();
    }

    TRI_ASSERT(trxCollection->_collection != nullptr);
    TRI_ASSERT(trxCollection->_collection->_collection != nullptr);

    if (nestingLevel == 0 &&
        trxCollection->_accessType == TRI_TRANSACTION_WRITE) {
      // read-lock the compaction lock
      if (!HasHint(trx, TRI_TRANSACTION_HINT_NO_COMPACTION_LOCK)) {
        if (!trxCollection->_compactionLocked) {
          trxCollection->_collection->preventCompaction();
          trxCollection->_compactionLocked = true;
        }
      }
    }

    if (trxCollection->_accessType == TRI_TRANSACTION_WRITE &&
        trxCollection->_originalRevision == 0) {
      // store original revision at transaction start
<<<<<<< HEAD
      trxCollection->_originalRevision =
          trxCollection->_collection->revision();
=======
      trxCollection->_originalRevision = trxCollection->_collection->getPhysical()->revision();
>>>>>>> bd590fb6
    }

    bool shouldLock = HasHint(trx, TRI_TRANSACTION_HINT_LOCK_ENTIRELY);

    if (!shouldLock) {
      shouldLock = (trxCollection->_accessType == TRI_TRANSACTION_WRITE) &&
                   (!IsSingleOperationTransaction(trx));
    }

    if (shouldLock && !IsLocked(trxCollection)) {
      // r/w lock the collection
      int res = LockCollection(trxCollection, trxCollection->_accessType,
                               nestingLevel);

      if (res != TRI_ERROR_NO_ERROR) {
        return res;
      }
    }
  }

  return TRI_ERROR_NO_ERROR;
}

////////////////////////////////////////////////////////////////////////////////
/// @brief release collection locks for a transaction
////////////////////////////////////////////////////////////////////////////////

static int UnuseCollections(TRI_transaction_t* trx, int nestingLevel) {
  int res = TRI_ERROR_NO_ERROR;

  // process collections in reverse order
  for (auto it = trx->_collections.rbegin(); it != trx->_collections.rend(); ++it) {
    TRI_transaction_collection_t* trxCollection = (*it);

    if (IsLocked(trxCollection) &&
        (nestingLevel == 0 || trxCollection->_nestingLevel == nestingLevel)) {
      // unlock our own r/w locks
      UnlockCollection(trxCollection, trxCollection->_accessType, nestingLevel);
    }

    // the top level transaction releases all collections
    if (nestingLevel == 0 && trxCollection->_collection != nullptr) {
      if (!HasHint(trx, TRI_TRANSACTION_HINT_NO_COMPACTION_LOCK)) {
        if (trxCollection->_accessType == TRI_TRANSACTION_WRITE &&
            trxCollection->_compactionLocked) {
          // read-unlock the compaction lock
          trxCollection->_collection->allowCompaction();
          trxCollection->_compactionLocked = false;
        }
      }

      trxCollection->_lockType = TRI_TRANSACTION_NONE;
    }
  }

  return res;
}

////////////////////////////////////////////////////////////////////////////////
/// @brief release collection locks for a transaction
////////////////////////////////////////////////////////////////////////////////

static int ReleaseCollections(TRI_transaction_t* trx, int nestingLevel) {
  TRI_ASSERT(nestingLevel == 0);
  if (HasHint(trx, TRI_TRANSACTION_HINT_LOCK_NEVER) ||
      HasHint(trx, TRI_TRANSACTION_HINT_NO_USAGE_LOCK)) {
    return TRI_ERROR_NO_ERROR;
  }

  // process collections in reverse order
  for (auto it = trx->_collections.rbegin(); it != trx->_collections.rend(); ++it) {
    TRI_transaction_collection_t* trxCollection = (*it);

    // the top level transaction releases all collections
    if (trxCollection->_collection != nullptr) {
      // unuse collection, remove usage-lock
      LOG_TRX(trx, nestingLevel) << "unusing collection " << trxCollection->_cid;

      trx->_vocbase->releaseCollection(trxCollection->_collection);
      trxCollection->_collection = nullptr;
    }
  }

  return TRI_ERROR_NO_ERROR;
}

////////////////////////////////////////////////////////////////////////////////
/// @brief write WAL begin marker
////////////////////////////////////////////////////////////////////////////////

static int WriteBeginMarker(TRI_transaction_t* trx) {
  if (!NeedWriteMarker(trx, true)) {
    return TRI_ERROR_NO_ERROR;
  }

  if (HasHint(trx, TRI_TRANSACTION_HINT_NO_BEGIN_MARKER)) {
    return TRI_ERROR_NO_ERROR;
  }

  TRI_IF_FAILURE("TransactionWriteBeginMarker") { return TRI_ERROR_DEBUG; }

  TRI_ASSERT(!trx->_beginWritten);

  int res;

  try {
    arangodb::wal::TransactionMarker marker(TRI_DF_MARKER_VPACK_BEGIN_TRANSACTION, trx->_vocbase->id(), trx->_id);
    res = GetLogfileManager()->allocateAndWrite(marker, false).errorCode;
    
    TRI_IF_FAILURE("TransactionWriteBeginMarkerThrow") { 
      throw std::bad_alloc();
    }

    if (res == TRI_ERROR_NO_ERROR) {
      trx->_beginWritten = true;
    } else {
      THROW_ARANGO_EXCEPTION(res);
    }
  } catch (arangodb::basics::Exception const& ex) {
    res = ex.code();
    LOG(WARN) << "could not save transaction begin marker in log: " << ex.what();
  } catch (std::exception const& ex) {
    res = TRI_ERROR_INTERNAL;
    LOG(WARN) << "could not save transaction begin marker in log: " << ex.what();
  } catch (...) {
    res = TRI_ERROR_INTERNAL;
    LOG(WARN) << "could not save transaction begin marker in log: unknown exception";
  }

  return res;
}

////////////////////////////////////////////////////////////////////////////////
/// @brief write WAL abort marker
////////////////////////////////////////////////////////////////////////////////

static int WriteAbortMarker(TRI_transaction_t* trx) {
  if (!NeedWriteMarker(trx, false)) {
    return TRI_ERROR_NO_ERROR;
  }

  if (HasHint(trx, TRI_TRANSACTION_HINT_NO_ABORT_MARKER)) {
    return TRI_ERROR_NO_ERROR;
  }

  TRI_ASSERT(trx->_beginWritten);

  TRI_IF_FAILURE("TransactionWriteAbortMarker") { return TRI_ERROR_DEBUG; }

  int res;

  try {
    arangodb::wal::TransactionMarker marker(TRI_DF_MARKER_VPACK_ABORT_TRANSACTION, trx->_vocbase->id(), trx->_id);
    res = GetLogfileManager()->allocateAndWrite(marker, false).errorCode;
    
    TRI_IF_FAILURE("TransactionWriteAbortMarkerThrow") { 
      throw std::bad_alloc();
    }
  
    if (res != TRI_ERROR_NO_ERROR) {
      THROW_ARANGO_EXCEPTION(res);
    }
  } catch (arangodb::basics::Exception const& ex) {
    res = ex.code();
    LOG(WARN) << "could not save transaction abort marker in log: " << ex.what();
  } catch (std::exception const& ex) {
    res = TRI_ERROR_INTERNAL;
    LOG(WARN) << "could not save transaction abort marker in log: " << ex.what();
  } catch (...) {
    res = TRI_ERROR_INTERNAL;
    LOG(WARN) << "could not save transaction abort marker in log: unknown exception";
  }

  return res;
}

////////////////////////////////////////////////////////////////////////////////
/// @brief write WAL commit marker
////////////////////////////////////////////////////////////////////////////////

static int WriteCommitMarker(TRI_transaction_t* trx) {
  if (!NeedWriteMarker(trx, false)) {
    return TRI_ERROR_NO_ERROR;
  }

  TRI_IF_FAILURE("TransactionWriteCommitMarker") { return TRI_ERROR_DEBUG; }

  TRI_ASSERT(trx->_beginWritten);

  int res;

  try {
    arangodb::wal::TransactionMarker marker(TRI_DF_MARKER_VPACK_COMMIT_TRANSACTION, trx->_vocbase->id(), trx->_id);
    res = GetLogfileManager()->allocateAndWrite(marker, trx->_waitForSync).errorCode;
    
    TRI_IF_FAILURE("TransactionWriteCommitMarkerSegfault") { 
      TRI_SegfaultDebugging("crashing on commit");
    }
#ifdef ARANGODB_ENABLE_ROCKSDB

    TRI_IF_FAILURE("TransactionWriteCommitMarkerNoRocksSync") { return TRI_ERROR_NO_ERROR; }

    if (trx->_waitForSync) {
      // also sync RocksDB WAL
      RocksDBFeature::syncWal();
    }
    
    TRI_IF_FAILURE("TransactionWriteCommitMarkerThrow") { 
      throw std::bad_alloc();
    }
    
    if (res != TRI_ERROR_NO_ERROR) {
      THROW_ARANGO_EXCEPTION(res);
    }
#endif
  } catch (arangodb::basics::Exception const& ex) {
    res = ex.code();
    LOG(WARN) << "could not save transaction commit marker in log: " << ex.what();
  } catch (std::exception const& ex) {
    res = TRI_ERROR_INTERNAL;
    LOG(WARN) << "could not save transaction commit marker in log: " << ex.what();
  } catch (...) {
    res = TRI_ERROR_INTERNAL;
    LOG(WARN) << "could not save transaction commit marker in log: unknown exception";
  }

  return res;
}

////////////////////////////////////////////////////////////////////////////////
/// @brief update the status of a transaction
////////////////////////////////////////////////////////////////////////////////

static void UpdateTransactionStatus(TRI_transaction_t* const trx,
                                    TRI_transaction_status_e status) {
  TRI_ASSERT(trx->_status == TRI_TRANSACTION_CREATED ||
             trx->_status == TRI_TRANSACTION_RUNNING);

  if (trx->_status == TRI_TRANSACTION_CREATED) {
    TRI_ASSERT(status == TRI_TRANSACTION_RUNNING ||
               status == TRI_TRANSACTION_ABORTED);
  } else if (trx->_status == TRI_TRANSACTION_RUNNING) {
    TRI_ASSERT(status == TRI_TRANSACTION_COMMITTED ||
               status == TRI_TRANSACTION_ABORTED);
  }

  trx->_status = status;
}

////////////////////////////////////////////////////////////////////////////////
/// @brief get the transaction type from a string
////////////////////////////////////////////////////////////////////////////////

TRI_transaction_type_e TRI_GetTransactionTypeFromStr(char const* s) {
  if (strcmp(s, "read") == 0) {
    return TRI_TRANSACTION_READ;
  } 
  if (strcmp(s, "write") == 0) {
    return TRI_TRANSACTION_WRITE;
  } 
  THROW_ARANGO_EXCEPTION_MESSAGE(TRI_ERROR_INTERNAL,
                                 "invalid transaction type");
}

////////////////////////////////////////////////////////////////////////////////
/// @brief return the collection from a transaction
////////////////////////////////////////////////////////////////////////////////

TRI_transaction_collection_t* TRI_GetCollectionTransaction(
    TRI_transaction_t const* trx, TRI_voc_cid_t cid,
    TRI_transaction_type_e accessType) {
  TRI_ASSERT(trx->_status == TRI_TRANSACTION_CREATED ||
             trx->_status == TRI_TRANSACTION_RUNNING);

  TRI_transaction_collection_t* trxCollection =
      FindCollection(trx, cid, nullptr);

  if (trxCollection == nullptr) {
    // not found
    return nullptr;
  }

  if (trxCollection->_collection == nullptr) {
    if (!HasHint(trx, TRI_TRANSACTION_HINT_LOCK_NEVER) ||
        !HasHint(trx, TRI_TRANSACTION_HINT_NO_USAGE_LOCK)) {
      // not opened. probably a mistake made by the caller
      return nullptr;
    }
    // ok
  }

  // check if access type matches
  if (accessType == TRI_TRANSACTION_WRITE &&
      trxCollection->_accessType == TRI_TRANSACTION_READ) {
    // type doesn't match. probably also a mistake by the caller
    return nullptr;
  }

  return trxCollection;
}

////////////////////////////////////////////////////////////////////////////////
/// @brief add a collection to a transaction
////////////////////////////////////////////////////////////////////////////////

int TRI_AddCollectionTransaction(TRI_transaction_t* trx, TRI_voc_cid_t cid,
                                 TRI_transaction_type_e accessType,
                                 int nestingLevel, bool force,
                                 bool allowImplicitCollections) {
  LOG_TRX(trx, nestingLevel) << "adding collection " << cid;

  allowImplicitCollections &= trx->_allowImplicit;

  // LOG(TRACE) << "cid: " << cid 
  //            << ", accessType: " << accessType 
  //            << ", nestingLevel: " << nestingLevel 
  //            << ", force: " << force 
  //            << ", allowImplicitCollections: " << allowImplicitCollections;
  
  // upgrade transaction type if required
  if (nestingLevel == 0) {
    if (!force) {
      TRI_ASSERT(trx->_status == TRI_TRANSACTION_CREATED);
    }

    if (accessType == TRI_TRANSACTION_WRITE &&
        trx->_type == TRI_TRANSACTION_READ) {
      // if one collection is written to, the whole transaction becomes a
      // write-transaction
      trx->_type = TRI_TRANSACTION_WRITE;
    }
  }

  // check if we already have got this collection in the _collections vector
  size_t position = 0;
  TRI_transaction_collection_t* trxCollection =
      FindCollection(trx, cid, &position);
  
  if (trxCollection != nullptr) {
    // collection is already contained in vector

    if (accessType == TRI_TRANSACTION_WRITE &&
        trxCollection->_accessType != accessType) {
      if (nestingLevel > 0) {
        // trying to write access a collection that is only marked with
        // read-access
        return TRI_ERROR_TRANSACTION_UNREGISTERED_COLLECTION;
      }

      TRI_ASSERT(nestingLevel == 0);

      // upgrade collection type to write-access
      trxCollection->_accessType = TRI_TRANSACTION_WRITE;
    }

    if (nestingLevel < trxCollection->_nestingLevel) {
      trxCollection->_nestingLevel = nestingLevel;
    }

    // all correct
    return TRI_ERROR_NO_ERROR;
  }

  // collection not found.

  if (nestingLevel > 0 && accessType == TRI_TRANSACTION_WRITE) {
    // trying to write access a collection in an embedded transaction
    return TRI_ERROR_TRANSACTION_UNREGISTERED_COLLECTION;
  }

  if (accessType == TRI_TRANSACTION_READ && !allowImplicitCollections) {
    return TRI_ERROR_TRANSACTION_UNREGISTERED_COLLECTION;
  }
  
  // collection was not contained. now create and insert it
  trxCollection = CreateCollection(trx, cid, accessType, nestingLevel);

  if (trxCollection == nullptr) {
    // out of memory
    return TRI_ERROR_OUT_OF_MEMORY;
  }

  // insert collection at the correct position
  try {
    trx->_collections.insert(trx->_collections.begin() + position, trxCollection);
  } catch (...) {
    FreeCollection(trxCollection);

    return TRI_ERROR_OUT_OF_MEMORY;
  }

  return TRI_ERROR_NO_ERROR;
}

////////////////////////////////////////////////////////////////////////////////
/// @brief make sure all declared collections are used & locked
////////////////////////////////////////////////////////////////////////////////

int TRI_EnsureCollectionsTransaction(TRI_transaction_t* trx, int nestingLevel) {
  return UseCollections(trx, nestingLevel);
}

////////////////////////////////////////////////////////////////////////////////
/// @brief request a lock for a collection
////////////////////////////////////////////////////////////////////////////////

int TRI_LockCollectionTransaction(TRI_transaction_collection_t* trxCollection,
                                  TRI_transaction_type_e accessType,
                                  int nestingLevel) {
  if (accessType == TRI_TRANSACTION_WRITE &&
      trxCollection->_accessType != TRI_TRANSACTION_WRITE) {
    // wrong lock type
    return TRI_ERROR_INTERNAL;
  }

  if (IsLocked(trxCollection)) {
    // already locked
    return TRI_ERROR_NO_ERROR;
  }

  return LockCollection(trxCollection, accessType, nestingLevel);
}

////////////////////////////////////////////////////////////////////////////////
/// @brief request an unlock for a collection
////////////////////////////////////////////////////////////////////////////////

int TRI_UnlockCollectionTransaction(TRI_transaction_collection_t* trxCollection,
                                    TRI_transaction_type_e accessType,
                                    int nestingLevel) {
  if (accessType == TRI_TRANSACTION_WRITE &&
      trxCollection->_accessType != TRI_TRANSACTION_WRITE) {
    // wrong lock type: write-unlock requested but collection is read-only
    return TRI_ERROR_INTERNAL;
  }

  if (!IsLocked(trxCollection)) {
    // already unlocked
    return TRI_ERROR_NO_ERROR;
  }

  return UnlockCollection(trxCollection, accessType, nestingLevel);
}

////////////////////////////////////////////////////////////////////////////////
/// @brief check if a collection is locked in a transaction
////////////////////////////////////////////////////////////////////////////////

bool TRI_IsLockedCollectionTransaction(
    TRI_transaction_collection_t const* trxCollection,
    TRI_transaction_type_e accessType, int nestingLevel) {
  TRI_ASSERT(trxCollection != nullptr);

  if (accessType == TRI_TRANSACTION_WRITE &&
      trxCollection->_accessType != TRI_TRANSACTION_WRITE) {
    // wrong lock type
    LOG(WARN) << "logic error. checking wrong lock type";
    return false;
  }

  return IsLocked(trxCollection);
}

////////////////////////////////////////////////////////////////////////////////
/// @brief check if a collection is locked in a transaction
////////////////////////////////////////////////////////////////////////////////

bool TRI_IsLockedCollectionTransaction(
    TRI_transaction_collection_t const* trxCollection) {
  TRI_ASSERT(trxCollection != nullptr);
  return IsLocked(trxCollection);
}

////////////////////////////////////////////////////////////////////////////////
/// @brief check whether a collection is used in a transaction
////////////////////////////////////////////////////////////////////////////////

bool TRI_IsContainedCollectionTransaction(TRI_transaction_t* trx,
                                          TRI_voc_cid_t cid) {
  for (auto& trxCollection : trx->_collections) {
    if (trxCollection->_cid == cid) {
      return true;
    }
  }

  return false;
}

////////////////////////////////////////////////////////////////////////////////
/// @brief add a WAL operation for a transaction collection
////////////////////////////////////////////////////////////////////////////////

int TRI_AddOperationTransaction(TRI_transaction_t* trx,
                                arangodb::wal::DocumentOperation& operation,
                                bool& waitForSync) {
  TRI_ASSERT(operation.header != nullptr);

  LogicalCollection* collection = operation.collection;
  bool const isSingleOperationTransaction = IsSingleOperationTransaction(trx);

  if (HasHint(trx, TRI_TRANSACTION_HINT_RECOVERY)) {
    // turn off all waitForSync operations during recovery
    waitForSync = false;
  } else if (!waitForSync) {
    // upgrade the info for the transaction based on the collection's settings
    waitForSync |= collection->waitForSync();
  }

  if (waitForSync) {
    trx->_waitForSync = true;
  }

  TRI_IF_FAILURE("TransactionOperationNoSlot") { return TRI_ERROR_DEBUG; }

  TRI_IF_FAILURE("TransactionOperationNoSlotExcept") {
    THROW_ARANGO_EXCEPTION(TRI_ERROR_DEBUG);
  }

  if (!isSingleOperationTransaction && !trx->_beginWritten) {
    int res = WriteBeginMarker(trx);

    if (res != TRI_ERROR_NO_ERROR) {
      return res;
    }
  }

  TRI_voc_fid_t fid = 0;
  void const* position = nullptr;

  if (operation.marker->fid() == 0) {
    // this is a "real" marker that must be written into the logfiles
    // just append it to the WAL:

    // we only need to set waitForSync to true here if waitForSync was requested
    // for the operation AND the operation is a standalone operation. In case the
    // operation belongs to a transaction, the transaction's commit marker will
    // be written with waitForSync, and we don't need to request a sync ourselves
    bool const localWaitForSync = (isSingleOperationTransaction && waitForSync);

    // never wait until our marker was synced, even when an operation was tagged
    // waitForSync=true. this is still safe because inside a transaction, the final
    // commit marker will be written with waitForSync=true then, and in a standalone
    // operation the transaction will wait until everything was synced before returning
    // to the caller
    bool const waitForTick = false;

    // we should wake up the synchronizer in case this is a single operation
    //
    bool const wakeUpSynchronizer = isSingleOperationTransaction;

    arangodb::wal::SlotInfoCopy slotInfo =
        arangodb::wal::LogfileManager::instance()->allocateAndWrite(
            trx->_vocbase->id(), collection->cid(), 
            operation.marker, wakeUpSynchronizer,
            localWaitForSync, waitForTick);
    if (slotInfo.errorCode != TRI_ERROR_NO_ERROR) {
      // some error occurred
      return slotInfo.errorCode;
    }
#ifdef ARANGODB_ENABLE_ROCKSDB
    if (localWaitForSync) {
      // also sync RocksDB WAL
      RocksDBFeature::syncWal();
    }
#endif
    operation.tick = slotInfo.tick;
    fid = slotInfo.logfileId;
    position = slotInfo.mem;
  } else {
    // this is an envelope marker that has been written to the logfiles before.
    // avoid writing it again!
    fid = operation.marker->fid();
    position = static_cast<wal::MarkerEnvelope const*>(operation.marker)->mem();
  }

  TRI_ASSERT(fid > 0);
  TRI_ASSERT(position != nullptr);

  if (operation.type == TRI_VOC_DOCUMENT_OPERATION_INSERT ||
      operation.type == TRI_VOC_DOCUMENT_OPERATION_UPDATE ||
      operation.type == TRI_VOC_DOCUMENT_OPERATION_REPLACE) {
    // adjust the data position in the header
    operation.header->setVPackFromMarker(reinterpret_cast<TRI_df_marker_t const*>(position)); 
  }

  TRI_IF_FAILURE("TransactionOperationAfterAdjust") { return TRI_ERROR_DEBUG; }

  // set header file id
  TRI_ASSERT(fid > 0);
  operation.header->setFid(fid, true); // always in WAL

  if (isSingleOperationTransaction) {
    // operation is directly executed
#ifdef ARANGODB_ENABLE_ROCKSDB
    if (trx->_rocksTransaction != nullptr) {
      auto status = trx->_rocksTransaction->Commit();

      if (!status.ok()) { 
        // TODO: what to do here?
      }
    }
#endif
    operation.handle();

    arangodb::aql::QueryCache::instance()->invalidate(
        trx->_vocbase, collection->name());

// FIXME
    ++(collection->_collection->_uncollectedLogfileEntries);

    if (operation.type == TRI_VOC_DOCUMENT_OPERATION_UPDATE ||
        operation.type == TRI_VOC_DOCUMENT_OPERATION_REPLACE ||
        operation.type == TRI_VOC_DOCUMENT_OPERATION_REMOVE) {
      // update datafile statistics for the old header
      
      collection->increaseDeadStats(operation.oldHeader.getFid(), 1, static_cast<int64_t>(operation.oldHeader.alignedMarkerSize()));
    }
  } else {
    // operation is buffered and might be rolled back
    TRI_transaction_collection_t* trxCollection = TRI_GetCollectionTransaction(
        trx, collection->cid(), TRI_TRANSACTION_WRITE);
    if (trxCollection->_operations == nullptr) {
      trxCollection->_operations = new std::vector<arangodb::wal::DocumentOperation*>;
      trxCollection->_operations->reserve(16);
      trx->_hasOperations = true;
    } else {
      // reserve space for one more element so the push_back below does not fail
      size_t oldSize = trxCollection->_operations->size();
      if (oldSize + 1 >= trxCollection->_operations->capacity()) {
        // double the size
        trxCollection->_operations->reserve((oldSize + 1) * 2);
      }
    }
    
    TRI_IF_FAILURE("TransactionOperationPushBack") {
      // test what happens if reserve above failed
      THROW_ARANGO_EXCEPTION(TRI_ERROR_DEBUG); 
    }

    arangodb::wal::DocumentOperation* copy = operation.swap();
    
    // should not fail because we reserved enough room above 
    trxCollection->_operations->push_back(copy);
    copy->handle();
  }

<<<<<<< HEAD
  collection->setRevision(operation.rid, false);
=======
  collection->getPhysical()->setRevision(operation.rid, false);
>>>>>>> bd590fb6

  TRI_IF_FAILURE("TransactionOperationAtEnd") { return TRI_ERROR_DEBUG; }

  return TRI_ERROR_NO_ERROR;
}

////////////////////////////////////////////////////////////////////////////////
/// @brief start a transaction
////////////////////////////////////////////////////////////////////////////////

int TRI_BeginTransaction(TRI_transaction_t* trx, TRI_transaction_hint_t hints,
                         int nestingLevel) {
  LOG_TRX(trx, nestingLevel) << "beginning " << (trx->_type == TRI_TRANSACTION_READ ? "read" : "write") << " transaction";

  if (nestingLevel == 0) {
    TRI_ASSERT(trx->_status == TRI_TRANSACTION_CREATED);

    auto logfileManager = arangodb::wal::LogfileManager::instance();

    if (!HasHint(trx, TRI_TRANSACTION_HINT_NO_THROTTLING) &&
        trx->_type == TRI_TRANSACTION_WRITE &&
        logfileManager->canBeThrottled()) {
      // write-throttling?
      static uint64_t const WaitTime = 50000;
      uint64_t const maxIterations =
          logfileManager->maxThrottleWait() / (WaitTime / 1000);
      uint64_t iterations = 0;

      while (logfileManager->isThrottled()) {
        if (++iterations == maxIterations) {
          return TRI_ERROR_ARANGO_WRITE_THROTTLE_TIMEOUT;
        }

        usleep(WaitTime);
      }
    }

    // set hints
    trx->_hints = hints;

    // get a new id
    trx->_id = TRI_NewTickServer();

    // register a protector
    int res = logfileManager->registerTransaction(trx->_id);

    if (res != TRI_ERROR_NO_ERROR) {
      return res;
    }
  
  } else {
    TRI_ASSERT(trx->_status == TRI_TRANSACTION_RUNNING);
  }

  int res = UseCollections(trx, nestingLevel);

  if (res == TRI_ERROR_NO_ERROR) {
    // all valid
    if (nestingLevel == 0) {
      UpdateTransactionStatus(trx, TRI_TRANSACTION_RUNNING);

      // defer writing of the begin marker until necessary!
    }
  } else {
    // something is wrong
    if (nestingLevel == 0) {
      UpdateTransactionStatus(trx, TRI_TRANSACTION_ABORTED);
    }

    // free what we have got so far
    UnuseCollections(trx, nestingLevel);
  }

  return res;
}

////////////////////////////////////////////////////////////////////////////////
/// @brief commit a transaction
////////////////////////////////////////////////////////////////////////////////

int TRI_CommitTransaction(TRI_transaction_t* trx, int nestingLevel) {
  LOG_TRX(trx, nestingLevel) << "committing " << (trx->_type == TRI_TRANSACTION_READ ? "read" : "write") << " transaction";

  TRI_ASSERT(trx->_status == TRI_TRANSACTION_RUNNING);

  int res = TRI_ERROR_NO_ERROR;

  if (nestingLevel == 0) {
#ifdef ARANGODB_ENABLE_ROCKSDB
    if (trx->_rocksTransaction != nullptr) {
      auto status = trx->_rocksTransaction->Commit();

      if (!status.ok()) {
        res = TRI_ERROR_INTERNAL;
        TRI_AbortTransaction(trx, nestingLevel);
        return res;
      }
    }
#endif

    res = WriteCommitMarker(trx);

    if (res != TRI_ERROR_NO_ERROR) {
      // TODO: revert rocks transaction somehow
      TRI_AbortTransaction(trx, nestingLevel);

      // return original error
      return res;
    }

    UpdateTransactionStatus(trx, TRI_TRANSACTION_COMMITTED);

    // if a write query, clear the query cache for the participating collections
    if (trx->_type == TRI_TRANSACTION_WRITE && 
        !trx->_collections.empty() &&
        arangodb::aql::QueryCache::instance()->mayBeActive()) {
      ClearQueryCache(trx);
    }

    FreeOperations(trx);
  }

  UnuseCollections(trx, nestingLevel);

  return res;
}

////////////////////////////////////////////////////////////////////////////////
/// @brief abort and rollback a transaction
////////////////////////////////////////////////////////////////////////////////

int TRI_AbortTransaction(TRI_transaction_t* trx, int nestingLevel) {
  LOG_TRX(trx, nestingLevel) << "aborting " << (trx->_type == TRI_TRANSACTION_READ ? "read" : "write") << " transaction";

  TRI_ASSERT(trx->_status == TRI_TRANSACTION_RUNNING);

  int res = TRI_ERROR_NO_ERROR;

  if (nestingLevel == 0) {
    res = WriteAbortMarker(trx);

    UpdateTransactionStatus(trx, TRI_TRANSACTION_ABORTED);

    FreeOperations(trx);
  }

  UnuseCollections(trx, nestingLevel);

  return res;
}

////////////////////////////////////////////////////////////////////////////////
/// @brief whether or not a transaction consists of a single operation
////////////////////////////////////////////////////////////////////////////////

bool TRI_IsSingleOperationTransaction(TRI_transaction_t const* trx) {
  return HasHint(trx, TRI_TRANSACTION_HINT_SINGLE_OPERATION);
}

////////////////////////////////////////////////////////////////////////////////
/// @brief transaction type
////////////////////////////////////////////////////////////////////////////////

TRI_transaction_t::TRI_transaction_t(TRI_vocbase_t* vocbase, double timeout, bool waitForSync)
    : _vocbase(vocbase), 
      _id(0), 
      _type(TRI_TRANSACTION_READ),
      _status(TRI_TRANSACTION_CREATED),
      _arena(),
      _collections{_arena}, // assign arena to vector 
#ifdef ARANGODB_ENABLE_ROCKSDB
      _rocksTransaction(nullptr),
#endif
      _hints(0),
      _nestingLevel(0), 
      _allowImplicit(true),
      _hasOperations(false), 
      _waitForSync(waitForSync),
      _beginWritten(false), 
      _timeout(TRI_TRANSACTION_DEFAULT_LOCK_TIMEOUT) {
  
  if (timeout > 0.0) {
    _timeout = (uint64_t)(timeout * 1000000.0);
  } else if (timeout == 0.0) {
    _timeout = static_cast<uint64_t>(0);
  }
}

////////////////////////////////////////////////////////////////////////////////
/// @brief free a transaction container
////////////////////////////////////////////////////////////////////////////////

TRI_transaction_t::~TRI_transaction_t() {
  if (_status == TRI_TRANSACTION_RUNNING) {
    TRI_AbortTransaction(this, 0);
  }

#ifdef ARANGODB_ENABLE_ROCKSDB
  delete _rocksTransaction;
#endif

  ReleaseCollections(this, 0);

  // free all collections
  for (auto it = _collections.rbegin(); it != _collections.rend(); ++it) {
    FreeCollection(*it);
  }
}
<|MERGE_RESOLUTION|>--- conflicted
+++ resolved
@@ -233,13 +233,8 @@
     }
 
     if (mustRollback) {
-<<<<<<< HEAD
       collection->setRevision(trxCollection->_originalRevision, true);
     } else if (!collection->isVolatile() && !isSingleOperation) {
-=======
-      trxCollection->_collection->getPhysical()->setRevision(trxCollection->_originalRevision, true);
-    } else if (!document->_info.isVolatile() && !isSingleOperation) {
->>>>>>> bd590fb6
       // only count logfileEntries if the collection is durable
       document->_uncollectedLogfileEntries +=
           trxCollection->_operations->size();
@@ -504,12 +499,8 @@
     if (trxCollection->_accessType == TRI_TRANSACTION_WRITE &&
         trxCollection->_originalRevision == 0) {
       // store original revision at transaction start
-<<<<<<< HEAD
       trxCollection->_originalRevision =
           trxCollection->_collection->revision();
-=======
-      trxCollection->_originalRevision = trxCollection->_collection->getPhysical()->revision();
->>>>>>> bd590fb6
     }
 
     bool shouldLock = HasHint(trx, TRI_TRANSACTION_HINT_LOCK_ENTIRELY);
@@ -1156,11 +1147,7 @@
     copy->handle();
   }
 
-<<<<<<< HEAD
   collection->setRevision(operation.rid, false);
-=======
-  collection->getPhysical()->setRevision(operation.rid, false);
->>>>>>> bd590fb6
 
   TRI_IF_FAILURE("TransactionOperationAtEnd") { return TRI_ERROR_DEBUG; }
 
