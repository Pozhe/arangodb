--- conflicted
+++ resolved
@@ -130,22 +130,13 @@
       TRI_ASSERT(_currentCursor < _internalCursorMapping->size());
       callback(persId, edgeDocument, _internalCursorMapping->at(_currentCursor));
     } else {
-<<<<<<< HEAD
       callback(persId, edgeDocument, _currentCursor);
-=======
-      callback(eid, edgeDocument, _currentCursor);
->>>>>>> 416777b6
     }
   }
   return true;
 }
 
-<<<<<<< HEAD
 void SingleServerEdgeCursor::readAll(std::function<void(StringRef const&, arangodb::velocypack::Slice, size_t&)> callback) {
-=======
-void SingleServerEdgeCursor::readAll(std::function<void(std::string const&,
-                                                        arangodb::velocypack::Slice, size_t)> callback) {
->>>>>>> 416777b6
   size_t cursorId = 0;
   for (size_t currentCursor = 0; currentCursor < _cursors.size(); ++currentCursor) {
     if (_internalCursorMapping != nullptr) {
@@ -159,17 +150,10 @@
       LogicalCollection* collection = cursor->collection();
       auto cb = [&] (DocumentIdentifierToken const& token) {
         if (collection->readDocument(_trx, token, *_mmdr)) {
-<<<<<<< HEAD
-          
           VPackSlice doc(_mmdr->vpack());
           std::string tmpId = _trx->extractIdString(doc);
           StringRef edgeId = _opts->cache()->persistString(StringRef(tmpId)); 
           callback(edgeId, doc, cursorId);
-=======
-          VPackSlice edgeDocument(_mmdr->vpack());
-          std::string eid = _trx->extractIdString(edgeDocument);
-          callback(eid, edgeDocument, cursorId);
->>>>>>> 416777b6
         }
       };
       while (cursor->getMore(cb, 1000)) {
