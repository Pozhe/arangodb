////////////////////////////////////////////////////////////////////////////////
/// @brief replication initial data synchronizer
///
/// @file
///
/// DISCLAIMER
///
/// Copyright 2014 ArangoDB GmbH, Cologne, Germany
/// Copyright 2004-2014 triAGENS GmbH, Cologne, Germany
///
/// Licensed under the Apache License, Version 2.0 (the "License");
/// you may not use this file except in compliance with the License.
/// You may obtain a copy of the License at
///
///     http://www.apache.org/licenses/LICENSE-2.0
///
/// Unless required by applicable law or agreed to in writing, software
/// distributed under the License is distributed on an "AS IS" BASIS,
/// WITHOUT WARRANTIES OR CONDITIONS OF ANY KIND, either express or implied.
/// See the License for the specific language governing permissions and
/// limitations under the License.
///
/// Copyright holder is ArangoDB GmbH, Cologne, Germany
///
/// @author Jan Steemann
/// @author Copyright 2014, ArangoDB GmbH, Cologne, Germany
/// @author Copyright 2013, triAGENS GmbH, Cologne, Germany
////////////////////////////////////////////////////////////////////////////////

#include "InitialSyncer.h"

#include "Basics/Exceptions.h"
#include "Basics/json.h"
#include "Basics/JsonHelper.h"
#include "Basics/logging.h"
#include "Basics/ReadLocker.h"
#include "Basics/StringUtils.h"
#include "Basics/tri-strings.h"
#include "Indexes/Index.h"
#include "Indexes/PrimaryIndex.h"
#include "SimpleHttpClient/SimpleHttpClient.h"
#include "SimpleHttpClient/SimpleHttpResult.h"
#include "Utils/CollectionGuard.h"
#include "Utils/transactions.h"
#include "VocBase/document-collection.h"
#include "VocBase/vocbase.h"
#include "VocBase/voc-types.h"

using namespace std;
using namespace triagens::basics;
using namespace triagens::arango;
using namespace triagens::httpclient;
using namespace triagens::rest;

// -----------------------------------------------------------------------------
// --SECTION--                                                 private functions
// -----------------------------------------------------------------------------

////////////////////////////////////////////////////////////////////////////////
/// @brief performs a binary search for the given key in the markers vector
////////////////////////////////////////////////////////////////////////////////

static bool BinarySearch (std::vector<TRI_df_marker_t const*> const& markers,
                          std::string const& key,
                          size_t& position) {
  TRI_ASSERT(! markers.empty());

  size_t l = 0;
  size_t r = markers.size() - 1;

  while (true) {
    // determine midpoint
    position = l + ((r - l) / 2);

    TRI_ASSERT(position < markers.size());
    char const* other = TRI_EXTRACT_MARKER_KEY(markers.at(position));

    int res = strcmp(key.c_str(), other);

    if (res == 0) {
      return true;
    }

    if (res < 0) {
      if (position == 0) {
        return false;
      }
      r = position - 1;
    }
    else {
      l = position + 1;
    }

    if (r < l) {
      return false;
    }
  }
}

////////////////////////////////////////////////////////////////////////////////
/// @brief finds a key range in the markers vector
////////////////////////////////////////////////////////////////////////////////

static bool FindRange (std::vector<TRI_df_marker_t const*> const& markers,
                       std::string const& lower,
                       std::string const& upper,
                       size_t& lowerPos,
                       size_t& upperPos) {
  bool found = false;

  if (! markers.empty()) {
    found = BinarySearch(markers, lower, lowerPos);

    if (found) {
      found = BinarySearch(markers, upper, upperPos);
    }
  }

  return found;
}

// -----------------------------------------------------------------------------
// --SECTION--                                      constructors and destructors
// -----------------------------------------------------------------------------

size_t const InitialSyncer::MaxChunkSize = 10 * 1024 * 1024;

////////////////////////////////////////////////////////////////////////////////
/// @brief constructor
////////////////////////////////////////////////////////////////////////////////

InitialSyncer::InitialSyncer (TRI_vocbase_t* vocbase,
                              TRI_replication_applier_configuration_t const* configuration,
                              std::unordered_map<string, bool> const& restrictCollections,
                              string const& restrictType,
                              bool verbose) 
  : Syncer(vocbase, configuration),
    _progress("not started"),
    _restrictCollections(restrictCollections),
    _restrictType(restrictType),
    _processedCollections(),
    _batchId(0),
    _batchUpdateTime(0),
    _batchTtl(180),
    _includeSystem(false),
    _chunkSize(configuration->_chunkSize),
    _verbose(verbose),
    _hasFlushed(false) {

  if (_chunkSize == 0) {
    _chunkSize = (uint64_t) 2 * 1024 * 1024; // 2 mb
  }
  else if (_chunkSize < 128 * 1024) {
    _chunkSize = 128 * 1024;
  }

  _includeSystem = configuration->_includeSystem;
}

////////////////////////////////////////////////////////////////////////////////
/// @brief destructor
////////////////////////////////////////////////////////////////////////////////

InitialSyncer::~InitialSyncer () {
  if (_batchId > 0) {
    sendFinishBatch();
  }
}

// -----------------------------------------------------------------------------
// --SECTION--                                                    public methods
// -----------------------------------------------------------------------------

////////////////////////////////////////////////////////////////////////////////
/// @brief run method, performs a full synchronization
////////////////////////////////////////////////////////////////////////////////

int InitialSyncer::run (string& errorMsg,
                        bool incremental) {
  if (_client == nullptr || 
      _connection == nullptr || 
      _endpoint == nullptr) {
    errorMsg = "invalid endpoint";

    return TRI_ERROR_INTERNAL;
  }
  int res = _vocbase->_replicationApplier->preventStart();

  if (res != TRI_ERROR_NO_ERROR) {
    return res;
  }

  TRI_DEFER(_vocbase->_replicationApplier->allowStart());

  try {
    setProgress("fetching master state");

    res = getMasterState(errorMsg);

    if (res != TRI_ERROR_NO_ERROR) {
      return res;
    }

    if (_masterInfo._majorVersion == 1 ||
        (_masterInfo._majorVersion == 2 && _masterInfo._minorVersion <= 6)) {
      LOG_WARNING("incremental replication is not supported with a master < ArangoDB 2.7");
      incremental = false;
    }

    if (incremental) {
      res = sendFlush(errorMsg);
    
      if (res != TRI_ERROR_NO_ERROR) {
        return res;
      }
    }

    res = sendStartBatch(errorMsg);

    if (res != TRI_ERROR_NO_ERROR) {
      return res;
    }

    string url = BaseUrl + "/inventory?serverId=" + _localServerIdString;
    if (_includeSystem) {
      url += "&includeSystem=true";
    }

    // send request
    string const progress = "fetching master inventory from " + url;
    setProgress(progress);

    std::unique_ptr<SimpleHttpResult> response(_client->retryRequest(HttpRequest::HTTP_REQUEST_GET,
                                                                    url,
                                                                    nullptr,
                                                                    0));

    if (response == nullptr || ! response->isComplete()) {
      errorMsg = "could not connect to master at " + string(_masterInfo._endpoint) +
                ": " + _client->getErrorMessage();

      sendFinishBatch();

      return TRI_ERROR_REPLICATION_NO_RESPONSE;
    }

    TRI_ASSERT(response != nullptr);

    if (response->wasHttpError()) {
      res = TRI_ERROR_REPLICATION_MASTER_ERROR;

      errorMsg = "got invalid response from master at " + string(_masterInfo._endpoint) +
                ": HTTP " + StringUtils::itoa(response->getHttpReturnCode()) +
                ": " + response->getHttpReturnMessage();
    }
    else {
      std::unique_ptr<TRI_json_t> json(TRI_JsonString(TRI_UNKNOWN_MEM_ZONE, response->getBody().c_str()));

      if (JsonHelper::isObject(json.get())) {
        res = handleInventoryResponse(json.get(), incremental, errorMsg);
      }
      else {
        res = TRI_ERROR_REPLICATION_INVALID_RESPONSE;

        errorMsg = "got invalid response from master at " + string(_masterInfo._endpoint) +
          ": invalid JSON";
      }
    }

    sendFinishBatch();

    if (res != TRI_ERROR_NO_ERROR &&
        errorMsg.empty()) {
      errorMsg = TRI_errno_string(res);
    }

    return res;
  }
  catch (triagens::basics::Exception const& ex) {
    sendFinishBatch();
    errorMsg = ex.what();
    return ex.code();
  }
  catch (std::exception const& ex) {
    sendFinishBatch();
    errorMsg = ex.what();
    return TRI_ERROR_INTERNAL;
  }
  catch (...) {
    sendFinishBatch();
    errorMsg = "an unknown exception occurred";
    return TRI_ERROR_NO_ERROR;
  }
}

// -----------------------------------------------------------------------------
// --SECTION--                                                   private methods
// -----------------------------------------------------------------------------

////////////////////////////////////////////////////////////////////////////////
/// @brief send a WAL flush command
////////////////////////////////////////////////////////////////////////////////

int InitialSyncer::sendFlush (std::string& errorMsg) {
  string const url = "/_admin/wal/flush";
  string const body = "{\"waitForSync\":true,\"waitForCollector\":true,\"waitForCollectorQueue\":true}";

  // send request
  string const progress = "send WAL flush command to url " + url;
  setProgress(progress);

  std::unique_ptr<SimpleHttpResult> response(_client->retryRequest(HttpRequest::HTTP_REQUEST_PUT,
                                                                   url,
                                                                   body.c_str(),
                                                                   body.size()));

  if (response == nullptr || ! response->isComplete()) {
    errorMsg = "could not connect to master at " + string(_masterInfo._endpoint) +
               ": " + _client->getErrorMessage();

    return TRI_ERROR_REPLICATION_NO_RESPONSE;
  }

  TRI_ASSERT(response != nullptr);

  if (response->wasHttpError()) {
    int res = TRI_ERROR_REPLICATION_MASTER_ERROR;

    errorMsg = "got invalid response from master at " + string(_masterInfo._endpoint) +
               ": HTTP " + StringUtils::itoa(response->getHttpReturnCode()) +
               ": " + response->getHttpReturnMessage();

    return res;
  }
    
  _hasFlushed = true;
  return TRI_ERROR_NO_ERROR;
}

////////////////////////////////////////////////////////////////////////////////
/// @brief send a "start batch" command
////////////////////////////////////////////////////////////////////////////////

int InitialSyncer::sendStartBatch (std::string& errorMsg) {
  _batchId = 0;

  std::string const url = BaseUrl + "/batch";
  std::string const body = "{\"ttl\":" + StringUtils::itoa(_batchTtl) + "}";

  // send request
  std::string const progress = "send batch start command to url " + url;
  setProgress(progress);

  std::unique_ptr<SimpleHttpResult> response(_client->retryRequest(HttpRequest::HTTP_REQUEST_POST,
                                                                   url,
                                                                   body.c_str(),
                                                                   body.size()));

  if (response == nullptr || ! response->isComplete()) {
    errorMsg = "could not connect to master at " + string(_masterInfo._endpoint) +
               ": " + _client->getErrorMessage();

    return TRI_ERROR_REPLICATION_NO_RESPONSE;
  }

  TRI_ASSERT(response != nullptr);

  int res = TRI_ERROR_NO_ERROR;

  if (response->wasHttpError()) {
    res = TRI_ERROR_REPLICATION_MASTER_ERROR;

    errorMsg = "got invalid response from master at " + string(_masterInfo._endpoint) +
               ": HTTP " + StringUtils::itoa(response->getHttpReturnCode()) +
               ": " + response->getHttpReturnMessage();
  }
  else {
    std::unique_ptr<TRI_json_t> json(TRI_JsonString(TRI_UNKNOWN_MEM_ZONE, response->getBody().c_str()));

    if (json == nullptr) {
      res = TRI_ERROR_REPLICATION_INVALID_RESPONSE;
    }
    else {
      std::string const id = JsonHelper::getStringValue(json.get(), "id", "");

      if (id.empty()) {
        res = TRI_ERROR_REPLICATION_INVALID_RESPONSE;
      }
      else {
        _batchId = StringUtils::uint64(id);
        _batchUpdateTime = TRI_microtime();
      }
    }
  }

  return res;
}

////////////////////////////////////////////////////////////////////////////////
/// @brief send an "extend batch" command
////////////////////////////////////////////////////////////////////////////////

int InitialSyncer::sendExtendBatch () {
  if (_batchId == 0) {
    return TRI_ERROR_NO_ERROR;
  }

  double now = TRI_microtime();

  if (now <= _batchUpdateTime + _batchTtl - 60.0) {
    // no need to extend the batch yet
    return TRI_ERROR_NO_ERROR;
  }

  string const url = BaseUrl + "/batch/" + StringUtils::itoa(_batchId);
  string const body = "{\"ttl\":" + StringUtils::itoa(_batchTtl) + "}";

  // send request
  string const progress = "send batch start command to url " + url;
  setProgress(progress);

  std::unique_ptr<SimpleHttpResult> response(_client->request(HttpRequest::HTTP_REQUEST_PUT,
                                                              url,
                                                              body.c_str(),
                                                              body.size()));

  if (response == nullptr || ! response->isComplete()) {
    return TRI_ERROR_REPLICATION_NO_RESPONSE;
  }

  TRI_ASSERT(response != nullptr);

  int res = TRI_ERROR_NO_ERROR;

  if (response->wasHttpError()) {
    res = TRI_ERROR_REPLICATION_MASTER_ERROR;
  }
  else {
    _batchUpdateTime = TRI_microtime();
  }

  return res;
}

////////////////////////////////////////////////////////////////////////////////
/// @brief send a "finish batch" command
////////////////////////////////////////////////////////////////////////////////

int InitialSyncer::sendFinishBatch () {
  if (_batchId == 0) {
    return TRI_ERROR_NO_ERROR;
  }

  try {
    string const url = BaseUrl + "/batch/" + StringUtils::itoa(_batchId);

    // send request
    string const progress = "send batch finish command to url " + url;
    setProgress(progress);

    std::unique_ptr<SimpleHttpResult> response(_client->retryRequest(HttpRequest::HTTP_REQUEST_DELETE,
                                                                    url,
                                                                    nullptr,
                                                                    0));

    if (response == nullptr || ! response->isComplete()) {
      return TRI_ERROR_REPLICATION_NO_RESPONSE;
    }

    TRI_ASSERT(response != nullptr);

    int res = TRI_ERROR_NO_ERROR;

    if (response->wasHttpError()) {
      res = TRI_ERROR_REPLICATION_MASTER_ERROR;
    }
    else {
      _batchId = 0;
      _batchUpdateTime = 0;
    }
    return res;
  }
  catch (...) {
    return TRI_ERROR_INTERNAL;
  }
}

////////////////////////////////////////////////////////////////////////////////
/// @brief check whether the initial synchronization should be aborted
////////////////////////////////////////////////////////////////////////////////

bool InitialSyncer::checkAborted () {
  if (_vocbase->_replicationApplier != nullptr &&
      _vocbase->_replicationApplier->stopInitialSynchronization()) {
    return true;
  }
  return false;
}

////////////////////////////////////////////////////////////////////////////////
/// @brief apply the data from a collection dump
////////////////////////////////////////////////////////////////////////////////

int InitialSyncer::applyCollectionDump (triagens::arango::Transaction* trx,
                                        TRI_transaction_collection_t* trxCollection,
                                        SimpleHttpResult* response,
                                        uint64_t& markersProcessed,
                                        string& errorMsg) {

  const string invalidMsg = "received invalid JSON data for collection " +
                            StringUtils::itoa(trxCollection->_cid);

  StringBuffer& data = response->getBody();
  char* p = data.begin(); 
  char* end = p + data.length();

  // buffer must end with a NUL byte
  TRI_ASSERT(*end == '\0');

  while (p < end) {
    char* q = strchr(p, '\n');

    if (q == nullptr) {
      q = end;
    }
    
    if (q - p < 2) {
      // we are done
      return TRI_ERROR_NO_ERROR;
    }

    TRI_ASSERT(q <= end);
    *q = '\0';

    std::unique_ptr<TRI_json_t> json(TRI_JsonString(TRI_UNKNOWN_MEM_ZONE, p));
    
    p = q + 1;

    if (! JsonHelper::isObject(json.get())) {
      errorMsg = invalidMsg;

      return TRI_ERROR_REPLICATION_INVALID_RESPONSE;
    }

    TRI_replication_operation_e type = REPLICATION_INVALID;
    char const* key       = nullptr;
    TRI_json_t const* doc = nullptr;
    TRI_voc_rid_t rid     = 0;

    auto objects = &(json.get()->_value._objects);
    size_t const n = TRI_LengthVector(objects);

    for (size_t i = 0; i < n; i += 2) {
      auto element = static_cast<TRI_json_t const*>(TRI_AtVector(objects, i));

      if (! JsonHelper::isString(element)) {
        errorMsg = invalidMsg;

        return TRI_ERROR_REPLICATION_INVALID_RESPONSE;
      }

      char const* attributeName = element->_value._string.data;
      auto value = static_cast<TRI_json_t const*>(TRI_AtVector(objects, i + 1));

      if (TRI_EqualString(attributeName, "type")) {
        if (JsonHelper::isNumber(value)) {
          type = (TRI_replication_operation_e) (int) value->_value._number;
        }
      }

      else if (TRI_EqualString(attributeName, "key")) {
        if (JsonHelper::isString(value)) {
          key = value->_value._string.data;
        }
      }

      else if (TRI_EqualString(attributeName, "rev")) {
        if (JsonHelper::isString(value)) {
          rid = StringUtils::uint64(value->_value._string.data, value->_value._string.length - 1);
        }
      }

      else if (TRI_EqualString(attributeName, "data")) {
        if (JsonHelper::isObject(value)) {
          doc = value;
        }
      }
    }

    // key must not be 0, but doc can be 0!
    if (key == nullptr) {
      errorMsg = invalidMsg;

      return TRI_ERROR_REPLICATION_INVALID_RESPONSE;
    }

    ++markersProcessed;
    int res = applyCollectionDumpMarker(trx, trxCollection, type, (const TRI_voc_key_t) key, rid, doc, errorMsg);

    if (res != TRI_ERROR_NO_ERROR) {
      return res;
    }
  }

  // reached the end      
  return TRI_ERROR_NO_ERROR;
}

////////////////////////////////////////////////////////////////////////////////
/// @brief incrementally fetch data from a collection
////////////////////////////////////////////////////////////////////////////////

int InitialSyncer::handleCollectionDump (triagens::arango::Transaction* trx,
                                         string const& cid,
                                         TRI_transaction_collection_t* trxCollection,
                                         string const& collectionName,
                                         TRI_voc_tick_t maxTick,
                                         string& errorMsg) {

  std::string appendix;

  if (_hasFlushed) {
    appendix = "&flush=false";
  }
  else {
    // only flush WAL once
    appendix = "&flush=true&flushWait=1";
    _hasFlushed = true;
  }

  uint64_t chunkSize = _chunkSize;

  string const baseUrl = BaseUrl +
                         "/dump?collection=" + cid +
                         appendix;

  TRI_voc_tick_t fromTick = 0;
  int batch = 1;
  uint64_t bytesReceived = 0;
  uint64_t markersProcessed = 0;

  while (true) {
    if (checkAborted()) {
      return TRI_ERROR_REPLICATION_APPLIER_STOPPED;
    }

    sendExtendBatch();

    std::string url = baseUrl + "&from=" + StringUtils::itoa(fromTick);

    if (maxTick > 0) {
      url += "&to=" + StringUtils::itoa(maxTick);
    }

    url += "&serverId=" + _localServerIdString;
    url += "&chunkSize=" + StringUtils::itoa(chunkSize);
  
    std::string const typeString = (trxCollection->_collection->_collection->_info._type == TRI_COL_TYPE_EDGE ? "edge" : "document");

    // send request
    string const progress = "fetching master collection dump for collection '" + collectionName +
                            "', type: " + typeString + ", id " + cid + ", batch " + StringUtils::itoa(batch) +
                            ", markers processed: " + StringUtils::itoa(markersProcessed) + 
                            ", bytes received: " + StringUtils::itoa(bytesReceived);

    setProgress(progress.c_str());

    // use async mode for first batch
    std::map<std::string, std::string> headers;
    if (batch == 1) {
      headers["X-Arango-Async"] = "store";
    }
    std::unique_ptr<SimpleHttpResult> response(_client->retryRequest(HttpRequest::HTTP_REQUEST_GET,
                                                                     url,
                                                                     nullptr,
                                                                     0,
                                                                     headers));

    if (response == nullptr || ! response->isComplete()) {
      errorMsg = "could not connect to master at " + string(_masterInfo._endpoint) +
                 ": " + _client->getErrorMessage();

      return TRI_ERROR_REPLICATION_NO_RESPONSE;
    }

    TRI_ASSERT(response != nullptr);

    if (response->wasHttpError()) {
      errorMsg = "got invalid response from master at " + string(_masterInfo._endpoint) +
                 ": HTTP " + StringUtils::itoa(response->getHttpReturnCode()) +
                 ": " + response->getHttpReturnMessage();

      return TRI_ERROR_REPLICATION_MASTER_ERROR;
    }
 
    // use async mode for first batch
    if (batch == 1) { 
      bool found = false;
      std::string jobId = response->getHeaderField("X-Arango-Async-Id", found);
      if (! found) {
        jobId = response->getHeaderField("x-arango-async-id", found);
      }

      if (! found) {
        errorMsg = "got invalid response from master at " + string(_masterInfo._endpoint) +
                   ": could not find 'X-Arango-Async' header";
        return TRI_ERROR_REPLICATION_INVALID_RESPONSE;
      }

      double const startTime = TRI_microtime();

      // wait until we get a responsable response
      while (true) {
        sendExtendBatch();
        
        std::string const jobUrl = "/_api/job/" + jobId; 
        response.reset(_client->request(HttpRequest::HTTP_REQUEST_PUT, jobUrl, nullptr, 0));

        if (response != nullptr && response->isComplete()) {
          if (response->hasHeaderField("x-arango-async-id")) {
            // got the actual response
            break;
          }
        }

        double waitTime = TRI_microtime() - startTime;

        if (static_cast<uint64_t>(waitTime * 1000.0 * 1000.0) >= _configuration._initialSyncMaxWaitTime) {
          errorMsg = "timed out waiting for response from master at " + string(_masterInfo._endpoint);
          return TRI_ERROR_REPLICATION_NO_RESPONSE;
        }

        double sleepTime;
        if (waitTime < 5.0) {
          sleepTime = 0.25;
        }
        else if (waitTime < 20.0) {
          sleepTime = 0.5;
        }
        else if (waitTime < 60.0) {
          sleepTime = 1.0;
        }
        else {
          sleepTime = 2.0;
        }

        if (checkAborted()) {
          return TRI_ERROR_REPLICATION_APPLIER_STOPPED;
        }
        this->sleep(static_cast<uint64_t>(sleepTime * 1000.0 * 1000.0));
      }
      // fallthrough here in case everything went well
    }
    
    if (response->hasContentLength()) {
      bytesReceived += response->getContentLength();
    }


    int res = TRI_ERROR_NO_ERROR;  // Just to please the compiler
    bool checkMore = false;
    bool found;
    TRI_voc_tick_t tick;

    string header = response->getHeaderField(TRI_REPLICATION_HEADER_CHECKMORE, found);
    if (found) {
      checkMore = StringUtils::boolean(header);
      res = TRI_ERROR_NO_ERROR;

      if (checkMore) {
        header = response->getHeaderField(TRI_REPLICATION_HEADER_LASTINCLUDED, found);
        if (found) {
          tick = StringUtils::uint64(header);

          if (tick > fromTick) {
            fromTick = tick;
          }
          else {
            // we got the same tick again, this indicates we're at the end
            checkMore = false;
          }
        }
      }
    }

    if (! found) {
      errorMsg = "got invalid response from master at " + string(_masterInfo._endpoint) +
                 ": required header is missing";
      res = TRI_ERROR_REPLICATION_INVALID_RESPONSE;
    }

    if (res == TRI_ERROR_NO_ERROR) {
      res = applyCollectionDump(trx, trxCollection, response.get(), markersProcessed, errorMsg);
    }

    if (res != TRI_ERROR_NO_ERROR) {
      return res;
    }

    if (! checkMore || fromTick == 0) {
      // done
      return res;
    }

    // increase chunk size for next fetch
    if (chunkSize < MaxChunkSize) {
      chunkSize = static_cast<uint64_t>(chunkSize * 1.5);
      if (chunkSize > MaxChunkSize) {
        chunkSize = MaxChunkSize;
      }
    }

    batch++;
  }

  TRI_ASSERT(false);
  return TRI_ERROR_INTERNAL;
}

////////////////////////////////////////////////////////////////////////////////
/// @brief incrementally fetch data from a collection
////////////////////////////////////////////////////////////////////////////////

int InitialSyncer::handleCollectionSync (std::string const& cid,
                                         SingleCollectionWriteTransaction<UINT64_MAX>& trx,
                                         std::string const& collectionName,
                                         TRI_voc_tick_t maxTick,
                                         string& errorMsg) {

  sendExtendBatch();

  string const baseUrl = BaseUrl + "/keys";
  string url = baseUrl + "?collection=" + cid + "&to=" + std::to_string(maxTick);
  
  std::string progress = "fetching collection keys for collection '" + collectionName + "' from " + url;
  setProgress(progress);
   
  // send an initial async request to collect the collection keys on the other side
  // sending this request in a blocking fashion may require very long to complete,
  // so we're sending the x-arango-async header here
  std::map<std::string, std::string> headers;
  headers["X-Arango-Async"] = "store";
  std::unique_ptr<SimpleHttpResult> response(_client->retryRequest(HttpRequest::HTTP_REQUEST_POST,
                                                                   url,
                                                                   nullptr,
                                                                   0,
                                                                   headers));

  if (response == nullptr || ! response->isComplete()) {
    errorMsg = "could not connect to master at " + string(_masterInfo._endpoint) +
               ": " + _client->getErrorMessage();

    return TRI_ERROR_REPLICATION_NO_RESPONSE;
  }

  TRI_ASSERT(response != nullptr);

  if (response->wasHttpError()) {
    errorMsg = "got invalid response from master at " + string(_masterInfo._endpoint) +
               ": HTTP " + StringUtils::itoa(response->getHttpReturnCode()) +
               ": " + response->getHttpReturnMessage();

    return TRI_ERROR_REPLICATION_MASTER_ERROR;
  }

  bool found = false;
  std::string jobId = response->getHeaderField("X-Arango-Async-Id", found);
  if (! found) {
    jobId = response->getHeaderField("x-arango-async-id", found);
  }

  if (! found) {
    errorMsg = "got invalid response from master at " + string(_masterInfo._endpoint) +
               ": could not find 'X-Arango-Async' header";
    return TRI_ERROR_REPLICATION_INVALID_RESPONSE;
  }

  double const startTime = TRI_microtime();

  while (true) {
    sendExtendBatch();
    
    std::string const jobUrl = "/_api/job/" + jobId; 
    response.reset(_client->request(HttpRequest::HTTP_REQUEST_PUT, jobUrl, nullptr, 0));

    if (response != nullptr && response->isComplete()) {
      if (response->hasHeaderField("x-arango-async-id")) {
        // got the actual response
        break;
      }
    }

    double waitTime = TRI_microtime() - startTime;

    if (static_cast<uint64_t>(waitTime * 1000.0 * 1000.0) >= _configuration._initialSyncMaxWaitTime) {
      errorMsg = "timed out waiting for response from master at " + string(_masterInfo._endpoint);
      return TRI_ERROR_REPLICATION_NO_RESPONSE;
    }

    double sleepTime;
    if (waitTime < 5.0) {
      sleepTime = 0.25;
    }
    else if (waitTime < 20.0) {
      sleepTime = 0.5;
    }
    else if (waitTime < 60.0) {
      sleepTime = 1.0;
    }
    else {
      sleepTime = 2.0;
    }
        
    if (checkAborted()) {
      return TRI_ERROR_REPLICATION_APPLIER_STOPPED;
    }
    this->sleep(static_cast<uint64_t>(sleepTime * 1000.0 * 1000.0));
  }

  StringBuffer& data = response->getBody();

  // order collection keys
  std::unique_ptr<TRI_json_t> json(TRI_JsonString(TRI_UNKNOWN_MEM_ZONE, data.c_str()));

  if (! TRI_IsObjectJson(json.get())) {
    errorMsg = "got invalid response from master at " + string(_masterInfo._endpoint) +
               ": response is no object";

    return TRI_ERROR_REPLICATION_INVALID_RESPONSE;
  }

  TRI_json_t const* idJson = TRI_LookupObjectJson(json.get(), "id");

  if (! TRI_IsStringJson(idJson)) {
    errorMsg = "got invalid response from master at " + string(_masterInfo._endpoint) +
               ": response does not contain valid 'id' attribute";

    return TRI_ERROR_REPLICATION_INVALID_RESPONSE;
  }
  
  std::string const id(idJson->_value._string.data, idJson->_value._string.length - 1);
  
  auto shutdown = [&] () -> void { 
    url = baseUrl + "/" + id;
    string progress = "deleting remote collection keys object for collection '" + collectionName + "' from " + url;
    setProgress(progress);

    // now delete the keys we ordered
    std::unique_ptr<SimpleHttpResult> response(_client->retryRequest(HttpRequest::HTTP_REQUEST_DELETE,
                                                                     url,
                                                                     nullptr,
                                                                     0));
  };

  TRI_DEFER(shutdown());
  

  TRI_json_t const* countJson = TRI_LookupObjectJson(json.get(), "count");

  if (! TRI_IsNumberJson(countJson)) {
    errorMsg = "got invalid response from master at " + string(_masterInfo._endpoint) +
               ": response does not contain valid 'count' attribute";

    return TRI_ERROR_REPLICATION_INVALID_RESPONSE;
  }

  if (countJson->_value._number <= 0.0) {
    int res = trx.truncate(false);
 
    if (res != TRI_ERROR_NO_ERROR) {
      errorMsg = "unable to truncate collection '" + collectionName + "': " + TRI_errno_string(res);
 
      return res;
    }

    return TRI_ERROR_NO_ERROR;
  }


  // now we can fetch the complete chunk information from the master
  int res;

  try {
    res = handleSyncKeys(id, cid, trx, collectionName, maxTick, errorMsg);
  }
  catch (triagens::basics::Exception const& ex) {
    res = ex.code();
  }
  catch (...) {
    res = TRI_ERROR_INTERNAL;
  }
 
  return res;
}

////////////////////////////////////////////////////////////////////////////////
/// @brief incrementally fetch data from a collection
////////////////////////////////////////////////////////////////////////////////

int InitialSyncer::handleSyncKeys (std::string const& keysId,
                                   std::string const& cid,
                                   SingleCollectionWriteTransaction<UINT64_MAX>& trx,
                                   std::string const& collectionName,
                                   TRI_voc_tick_t maxTick,
                                   std::string& errorMsg) {

  TRI_doc_update_policy_t policy(TRI_DOC_UPDATE_LAST_WRITE, 0, nullptr);
  auto shaper = trx.documentCollection()->getShaper();
          
  bool const isEdge = (trx.documentCollection()->_info._type == TRI_COL_TYPE_EDGE);
   
  string progress = "collecting local keys for collection '" + collectionName + "'";
  setProgress(progress);

  // fetch all local keys from primary index
  std::vector<TRI_df_marker_t const*> markers;

  auto idx = trx.documentCollection()->primaryIndex();
  markers.reserve(idx->size());

  {
    triagens::basics::BucketPosition position;

    uint64_t total = 0;
    while (true) {
      auto ptr = idx->lookupSequential(&trx, position, total);

      if (ptr == nullptr) {
        // done
        break;
      }

      void const* marker = ptr->getDataPtr();
      auto df = static_cast<TRI_df_marker_t const*>(marker);
      markers.emplace_back(df);
    }

    string progress = "sorting " + std::to_string(markers.size()) + " local key(s) for collection '" + collectionName + "'";
    setProgress(progress);
    
    // sort all our local keys
    std::sort(markers.begin(), markers.end(), [] (TRI_df_marker_t const* lhs, TRI_df_marker_t const* rhs) -> bool {
      int res = strcmp(TRI_EXTRACT_MARKER_KEY(lhs), TRI_EXTRACT_MARKER_KEY(rhs));

      return res < 0;
    });
  }
    
  if (checkAborted()) {
    return TRI_ERROR_REPLICATION_APPLIER_STOPPED;
  }

  sendExtendBatch();

  std::vector<size_t> toFetch;

  TRI_voc_tick_t const chunkSize = 5000;
  string const baseUrl = BaseUrl + "/keys";
    
  string url = baseUrl + "/" + keysId + "?chunkSize=" + std::to_string(chunkSize);
  progress = "fetching remote keys chunks for collection '" + collectionName + "' from " + url;
  setProgress(progress);
   
  std::unique_ptr<SimpleHttpResult> response(_client->retryRequest(HttpRequest::HTTP_REQUEST_GET,
                                                                   url,
                                                                   nullptr,
                                                                   0));

  if (response == nullptr || ! response->isComplete()) {
    errorMsg = "could not connect to master at " + string(_masterInfo._endpoint) +
               ": " + _client->getErrorMessage();

    return TRI_ERROR_REPLICATION_NO_RESPONSE;
  }

  TRI_ASSERT(response != nullptr);

  if (response->wasHttpError()) {
    errorMsg = "got invalid response from master at " + string(_masterInfo._endpoint) +
               ": HTTP " + StringUtils::itoa(response->getHttpReturnCode()) +
               ": " + response->getHttpReturnMessage();

    return TRI_ERROR_REPLICATION_MASTER_ERROR;
  }
  
  StringBuffer& data = response->getBody();

  // parse chunks
  std::unique_ptr<TRI_json_t> json(TRI_JsonString(TRI_UNKNOWN_MEM_ZONE, data.c_str()));

  if (! TRI_IsArrayJson(json.get())) {
    errorMsg = "got invalid response from master at " + string(_masterInfo._endpoint) +
               ": response is no array";

    return TRI_ERROR_REPLICATION_INVALID_RESPONSE;
  }
                                  
  size_t const n = TRI_LengthArrayJson(json.get());
  
  // remove all keys that are below first remote key or beyond last remote key
  if (n > 0) {
    // first chunk
    auto chunk = static_cast<TRI_json_t const*>(TRI_AtVector(&(json.get()->_value._objects), 0));

    TRI_ASSERT(TRI_IsObjectJson(chunk));
    auto lowJson  = TRI_LookupObjectJson(chunk, "low");
    TRI_ASSERT(TRI_IsStringJson(lowJson));

    char const* lowKey = lowJson->_value._string.data;
    
    for (size_t i = 0; i < markers.size(); ++i) {
      auto key = TRI_EXTRACT_MARKER_KEY(markers[i]);

      if (strcmp(key, lowKey) >= 0) {
        break;
      }

      TRI_RemoveShapedJsonDocumentCollection(&trx, trx.trxCollection(), (TRI_voc_key_t) key, 0, nullptr, &policy, false, false);
    }
    
    // last high
    chunk = static_cast<TRI_json_t const*>(TRI_AtVector(&(json.get()->_value._objects), n - 1));
    auto highJson = TRI_LookupObjectJson(chunk, "high");
    TRI_ASSERT(TRI_IsStringJson(highJson));

    char const* highKey = highJson->_value._string.data;

    for (size_t i = markers.size(); i >= 1; --i) {
      auto key = TRI_EXTRACT_MARKER_KEY(markers[i - 1]);
      
      if (strcmp(key, highKey) <= 0) {
        break;
      }

      TRI_RemoveShapedJsonDocumentCollection(&trx, trx.trxCollection(), (TRI_voc_key_t) key, 0, nullptr, &policy, false, false);
    }
  }

  size_t nextStart = 0;

  // now process each chunk
  for (size_t i = 0; i < n; ++i) {
    if (checkAborted()) {
      return TRI_ERROR_REPLICATION_APPLIER_STOPPED;
    }
  
    size_t const currentChunkId = i;
    progress = "processing keys chunk " + std::to_string(currentChunkId) + " for collection '" + collectionName + "'";
    setProgress(progress);

    sendExtendBatch();

    // read remote chunk
    auto chunk = static_cast<TRI_json_t const*>(TRI_AtVector(&(json.get()->_value._objects), i));

    if (! TRI_IsObjectJson(chunk)) {
      errorMsg = "got invalid response from master at " + string(_masterInfo._endpoint) +
                 ": chunk is no object";

      return TRI_ERROR_REPLICATION_INVALID_RESPONSE;
    }

    auto lowJson  = TRI_LookupObjectJson(chunk, "low");
    auto highJson = TRI_LookupObjectJson(chunk, "high");
    auto hashJson = TRI_LookupObjectJson(chunk, "hash");
        
    //std::cout << "i: " << i << ", RANGE LOW: " << std::string(lowJson->_value._string.data) << ", HIGH: " << std::string(highJson->_value._string.data) << ", HASH: " << std::string(hashJson->_value._string.data) << "\n";
    if (! TRI_IsStringJson(lowJson) || ! TRI_IsStringJson(highJson) || ! TRI_IsStringJson(hashJson)) {
      errorMsg = "got invalid response from master at " + string(_masterInfo._endpoint) +
                 ": chunks in response have an invalid format";

      return TRI_ERROR_REPLICATION_INVALID_RESPONSE;
    }

    size_t localFrom;
    size_t localTo;
    bool match = FindRange(markers, 
                           std::string(lowJson->_value._string.data, lowJson->_value._string.length - 1), 
                           std::string(highJson->_value._string.data, highJson->_value._string.length - 1),
                           localFrom,
                           localTo);

    if (match) {
      // now must hash the range
      uint64_t hash = 0x012345678;

      for (size_t i = localFrom; i <= localTo; ++i) {
        TRI_ASSERT(i < markers.size());
        auto marker = markers.at(i);
        char const* key = TRI_EXTRACT_MARKER_KEY(marker);

        hash ^= TRI_FnvHashString(key);
        hash ^= TRI_EXTRACT_MARKER_RID(marker);
      }
      
      if (std::to_string(hash) != std::string(hashJson->_value._string.data, hashJson->_value._string.length - 1)) {
        match = false;
      }
    }

    if (match) {
      // match
      nextStart = localTo + 1; 
    }
    else {
      // no match
      // must transfer keys for non-matching range
      std::string url = baseUrl + "/" + keysId + "?type=keys&chunk=" + std::to_string(i) + "&chunkSize=" + std::to_string(chunkSize);
      progress = "fetching keys chunk " + std::to_string(currentChunkId) + " for collection '" + collectionName + "' from " + url;
      setProgress(progress);

      std::unique_ptr<SimpleHttpResult> response(_client->retryRequest(HttpRequest::HTTP_REQUEST_PUT,
                                                                       url,
                                                                       nullptr,
                                                                       0));

      if (response == nullptr || ! response->isComplete()) {
        errorMsg = "could not connect to master at " + string(_masterInfo._endpoint) +
                  ": " + _client->getErrorMessage();

        return TRI_ERROR_REPLICATION_NO_RESPONSE;
      }

      TRI_ASSERT(response != nullptr);

      if (response->wasHttpError()) {
        errorMsg = "got invalid response from master at " + string(_masterInfo._endpoint) +
                  ": HTTP " + StringUtils::itoa(response->getHttpReturnCode()) +
                  ": " + response->getHttpReturnMessage();

        return TRI_ERROR_REPLICATION_MASTER_ERROR;
      }
      
      StringBuffer& rangeKeys = response->getBody();
  
      // parse keys
      std::unique_ptr<TRI_json_t> rangeKeysJson(TRI_JsonString(TRI_UNKNOWN_MEM_ZONE, rangeKeys.c_str()));

      if (! TRI_IsArrayJson(rangeKeysJson.get())) {
        errorMsg = "got invalid response from master at " + string(_masterInfo._endpoint) +
                   ": response is no array";

        return TRI_ERROR_REPLICATION_INVALID_RESPONSE;
      }
                                  
      size_t const n = TRI_LengthArrayJson(rangeKeysJson.get());
      TRI_ASSERT(n > 0);
       
      // delete all keys at start of the range
      while (nextStart < markers.size()) {
        auto df = markers[nextStart];
        char const* localKey = TRI_EXTRACT_MARKER_KEY(df);
        int res = strcmp(localKey, lowJson->_value._string.data);

        if (res < 0) {
          // we have a local key that is not present remotely
          TRI_RemoveShapedJsonDocumentCollection(&trx, trx.trxCollection(), (TRI_voc_key_t) localKey, 0, nullptr, &policy, false, false);
          ++nextStart;
        }
        else {
          break;
        }
      }
        
      toFetch.clear();

      for (size_t i = 0; i < n; ++i) {
        auto pair = static_cast<TRI_json_t const*>(TRI_AtVector(&(rangeKeysJson.get()->_value._objects), i));

        if (! TRI_IsArrayJson(pair) || TRI_LengthArrayJson(pair) != 2) {
          errorMsg = "got invalid response from master at " + string(_masterInfo._endpoint) +
                     ": response key pair is no valid array";

          return TRI_ERROR_REPLICATION_INVALID_RESPONSE;
        }
      
        // key
        auto keyJson = static_cast<TRI_json_t const*>(TRI_AtVector(&pair->_value._objects, 0));

        if (! TRI_IsStringJson(keyJson)) {
          errorMsg = "got invalid response from master at " + string(_masterInfo._endpoint) +
                     ": response key is no string";

          return TRI_ERROR_REPLICATION_INVALID_RESPONSE;
        }

        // rid
        if (markers.empty()) {
          // no local markers
          toFetch.emplace_back(i);
          continue;
        }
        
        while (nextStart < markers.size()) {
          auto df = markers[nextStart];
          char const* localKey = TRI_EXTRACT_MARKER_KEY(df);

          int res = strcmp(localKey, keyJson->_value._string.data);

          if (res < 0) {
            // we have a local key that is not present remotely
            TRI_RemoveShapedJsonDocumentCollection(&trx, trx.trxCollection(), (TRI_voc_key_t) localKey, 0, nullptr, &policy, false, false);
            ++nextStart;
          }
          else if (res >= 0) {
            // key matches or key too high
            break;
          }
        }

        auto ridJson = static_cast<TRI_json_t const*>(TRI_AtVector(&chunk->_value._objects, 1));
        auto mptr = idx->lookupKey(&trx, keyJson->_value._string.data);

        if (mptr == nullptr) {
          // key not found locally
          toFetch.emplace_back(i);
        }
        else if (std::to_string(mptr->_rid) != std::string(ridJson->_value._string.data, ridJson->_value._string.length - 1)) {
          // key found, but rid differs
          toFetch.emplace_back(i);
          ++nextStart;
        }
        else {
          // a match - nothing to do!
          ++nextStart;
        }
      }
      
      // calculate next starting point
      if (! markers.empty()) {
        BinarySearch(markers, highJson->_value._string.data, nextStart);

        while (nextStart < markers.size()) {
          char const* key = TRI_EXTRACT_MARKER_KEY(markers.at(nextStart));
          int res = strcmp(key, highJson->_value._string.data);

          if (res <= 0) {
            ++nextStart;
          }
          else {
            break;
          }
        }
      }

      /*
      if (nextStart < markers.size()) {
        std::cout << "LOW: " << lowJson->_value._string.data << ", HIGH: " << highJson->_value._string.data << ", NEXT: " << TRI_EXTRACT_MARKER_KEY(markers.at(nextStart)) << "\n";
      }
      */

      if (! toFetch.empty()) {
        triagens::basics::Json keysJson(triagens::basics::Json::Array, toFetch.size());

        for (auto& it : toFetch) {
          keysJson.add(triagens::basics::Json(static_cast<double>(it)));
        }
      
        std::string url = baseUrl + "/" + keysId + "?type=docs&chunk=" + std::to_string(currentChunkId) + "&chunkSize=" + std::to_string(chunkSize);
        progress = "fetching documents chunk " + std::to_string(currentChunkId) + " for collection '" + collectionName + "' from " + url;
        setProgress(progress);

        auto const keyJsonString = triagens::basics::JsonHelper::toString(keysJson.json());

        std::unique_ptr<SimpleHttpResult> response(_client->retryRequest(HttpRequest::HTTP_REQUEST_PUT,
                                                                         url,
                                                                         keyJsonString.c_str(),
                                                                         keyJsonString.size()));

        if (response == nullptr || ! response->isComplete()) {
          errorMsg = "could not connect to master at " + string(_masterInfo._endpoint) +
                    ": " + _client->getErrorMessage();

          return TRI_ERROR_REPLICATION_NO_RESPONSE;
        }

        TRI_ASSERT(response != nullptr);

        if (response->wasHttpError()) {
          errorMsg = "got invalid response from master at " + string(_masterInfo._endpoint) +
                    ": HTTP " + StringUtils::itoa(response->getHttpReturnCode()) +
                    ": " + response->getHttpReturnMessage();

          return TRI_ERROR_REPLICATION_MASTER_ERROR;
        }
      
        StringBuffer& documentsData = response->getBody();
      
        // parse keys
        std::unique_ptr<TRI_json_t> documentsJson(TRI_JsonString(TRI_UNKNOWN_MEM_ZONE, documentsData.c_str()));

        if (! TRI_IsArrayJson(documentsJson.get())) {
          errorMsg = "got invalid response from master at " + string(_masterInfo._endpoint) +
                     ": response is no array";

          return TRI_ERROR_REPLICATION_INVALID_RESPONSE;
        }

        size_t const n = TRI_LengthArrayJson(documentsJson.get());

        for (size_t i = 0; i < n; ++i) {
          auto documentJson = static_cast<TRI_json_t const*>(TRI_AtVector(&(documentsJson.get()->_value._objects), i));

          if (! TRI_IsObjectJson(documentJson)) {
            errorMsg = "got invalid response from master at " + string(_masterInfo._endpoint) +
                       ": document is no object";

            return TRI_ERROR_REPLICATION_INVALID_RESPONSE;
          }

          auto const keyJson = TRI_LookupObjectJson(documentJson, "_key");

          if (! TRI_IsStringJson(keyJson)) {
            errorMsg = "got invalid response from master at " + string(_masterInfo._endpoint) +
                       ": document key is invalid";

            return TRI_ERROR_REPLICATION_INVALID_RESPONSE;
          }
          
          auto const revJson = TRI_LookupObjectJson(documentJson, "_rev");
          
          if (! TRI_IsStringJson(revJson)) {
            errorMsg = "got invalid response from master at " + string(_masterInfo._endpoint) +
                       ": document revision is invalid";

            return TRI_ERROR_REPLICATION_INVALID_RESPONSE;
          }

          std::string documentKey(keyJson->_value._string.data, keyJson->_value._string.length - 1);

          TRI_voc_rid_t rid = static_cast<TRI_voc_rid_t>(StringUtils::uint64(revJson->_value._string.data));

          TRI_shaped_json_t* shaped = TRI_ShapedJsonJson(shaper, documentJson, true);  // PROTECTED by trx 

          if (shaped == nullptr) {
            return TRI_ERROR_OUT_OF_MEMORY;
          }

          TRI_doc_mptr_copy_t result;

          int res = TRI_ERROR_NO_ERROR;
          auto mptr = idx->lookupKey(&trx, documentKey.c_str());

          if (mptr == nullptr || isEdge) {
            // in case of an edge collection we must always update
            TRI_document_edge_t* e = nullptr;
            TRI_document_edge_t edge;
            std::string from;
            std::string to;

            if (isEdge) {
              from = JsonHelper::getStringValue(documentJson, TRI_VOC_ATTRIBUTE_FROM, "");
              to   = JsonHelper::getStringValue(documentJson, TRI_VOC_ATTRIBUTE_TO, "");

              // parse _from
              if (! DocumentHelper::parseDocumentId(*trx.resolver(), from.c_str(), edge._fromCid, &edge._fromKey)) {
                res = TRI_ERROR_ARANGO_DOCUMENT_HANDLE_BAD;
              }

              // parse _to
              if (! DocumentHelper::parseDocumentId(*trx.resolver(), to.c_str(), edge._toCid, &edge._toKey)) {
                res = TRI_ERROR_ARANGO_DOCUMENT_HANDLE_BAD;
              }

              e = &edge;
            }

            // INSERT
            if (res == TRI_ERROR_NO_ERROR) {
              if (mptr != nullptr && isEdge) {
                // must remove existing edge first
                TRI_RemoveShapedJsonDocumentCollection(&trx, trx.trxCollection(), (TRI_voc_key_t) documentKey.c_str(), 0, nullptr, &policy, false, false);
              }

              res = TRI_InsertShapedJsonDocumentCollection(&trx, trx.trxCollection(), (TRI_voc_key_t) documentKey.c_str(), rid, nullptr, &result, shaped, e, false, false, true);
            }
          }
          else {
            // UPDATE
            res = TRI_UpdateShapedJsonDocumentCollection(&trx, trx.trxCollection(), (TRI_voc_key_t) documentKey.c_str(), rid, nullptr, &result, shaped, &policy, false, false);
          }
            
          TRI_FreeShapedJson(shaper->memoryZone(), shaped);

          if (res != TRI_ERROR_NO_ERROR) {
            return res;
          }
        }
                                  
      }
    }
  }

  return TRI_ERROR_NO_ERROR;
}

////////////////////////////////////////////////////////////////////////////////
/// @brief changes the properties of a collection, based on the JSON provided
////////////////////////////////////////////////////////////////////////////////

int InitialSyncer::changeCollection (TRI_vocbase_col_t* col,
                                     TRI_json_t const* json) {

  bool waitForSync      = JsonHelper::getBooleanValue(json, "waitForSync", false);
  bool doCompact        = JsonHelper::getBooleanValue(json, "doCompact", true);
  int maximalSize       = JsonHelper::getNumericValue<int>(json, "maximalSize", TRI_JOURNAL_DEFAULT_MAXIMAL_SIZE);
  uint32_t indexBuckets = JsonHelper::getNumericValue<uint32_t>(json, "indexBuckets", TRI_DEFAULT_INDEX_BUCKETS);

  try {
    triagens::arango::CollectionGuard guard(_vocbase, col->_cid);

    TRI_col_info_t parameters;

    // only need to set these three properties as the others cannot be updated on the fly
    parameters._doCompact    = doCompact;
    parameters._maximalSize  = maximalSize;
    parameters._waitForSync  = waitForSync;
    parameters._indexBuckets = indexBuckets;

    bool doSync = _vocbase->_settings.forceSyncProperties;
    return TRI_UpdateCollectionInfo(_vocbase, guard.collection()->_collection, &parameters, doSync);
  }
  catch (triagens::basics::Exception const& ex) {
    return ex.code();
  }
  catch (...) {
    return TRI_ERROR_INTERNAL;
  }
}

////////////////////////////////////////////////////////////////////////////////
/// @brief handle the information about a collection
////////////////////////////////////////////////////////////////////////////////

int InitialSyncer::handleCollection (TRI_json_t const* parameters,
                                     TRI_json_t const* indexes,
                                     bool incremental,
                                     string& errorMsg,
                                     sync_phase_e phase) {

  if (checkAborted()) {
    return TRI_ERROR_REPLICATION_APPLIER_STOPPED;
  }

  sendExtendBatch();

  string const masterName = JsonHelper::getStringValue(parameters, "name", "");

  TRI_json_t const* masterId = JsonHelper::getObjectElement(parameters, "cid");

  if (! JsonHelper::isString(masterId)) {
    errorMsg = "collection id is missing in response";

    return TRI_ERROR_REPLICATION_INVALID_RESPONSE;
  }
  
  TRI_json_t const* type = JsonHelper::getObjectElement(parameters, "type");

  if (! JsonHelper::isNumber(type)) {
    errorMsg = "collection type is missing in response";
    
    return TRI_ERROR_REPLICATION_INVALID_RESPONSE;
  }

  std::string const typeString = (type->_value._number == 3 ? "edge" : "document");

  TRI_voc_cid_t const cid = StringUtils::uint64(masterId->_value._string.data, masterId->_value._string.length - 1);
  string const collectionMsg = "collection '" + masterName + "', type " + typeString + ", id " + StringUtils::itoa(cid);


  // phase handling
  if (phase == PHASE_VALIDATE) {
    // validation phase just returns ok if we got here (aborts above if data is invalid)
    _processedCollections.emplace(cid, masterName);

    return TRI_ERROR_NO_ERROR;
  }

  // drop collections locally
  // -------------------------------------------------------------------------------------

  if (phase == PHASE_DROP) {
    if (incremental) {
      return TRI_ERROR_NO_ERROR;
    }

    // first look up the collection by the cid
    TRI_vocbase_col_t* col = TRI_LookupCollectionByIdVocBase(_vocbase, cid);

    if (col == nullptr && ! masterName.empty()) {
      // not found, try name next
      col = TRI_LookupCollectionByNameVocBase(_vocbase, masterName.c_str());
    }

    if (col != nullptr) {
      bool truncate = false;

      if (col->_name[0] == '_' && 
          TRI_EqualString(col->_name, TRI_COL_NAME_USERS)) {
        // better not throw away the _users collection. otherwise it is gone and this may be a problem if the
        // server crashes in-between.
        truncate = true;
      }

      if (truncate) {
        // system collection
        setProgress("truncating " + collectionMsg);
     
        SingleCollectionWriteTransaction<UINT64_MAX> trx(new StandaloneTransactionContext(), _vocbase, col->_cid);

        int res = trx.begin();

        if (res != TRI_ERROR_NO_ERROR) {
          errorMsg = "unable to truncate " + collectionMsg + ": " + TRI_errno_string(res);
 
          return res;
        }

        res = trx.truncate(false);
 
        if (res != TRI_ERROR_NO_ERROR) {
          errorMsg = "unable to truncate " + collectionMsg + ": " + TRI_errno_string(res);
 
          return res;
        }

        res = trx.commit();
        
        if (res != TRI_ERROR_NO_ERROR) {
          errorMsg = "unable to truncate " + collectionMsg + ": " + TRI_errno_string(res);
 
          return res;
        }
      }
      else {
        // regular collection
        setProgress("dropping " + collectionMsg);
      
        int res = TRI_DropCollectionVocBase(_vocbase, col, true);

        if (res != TRI_ERROR_NO_ERROR) {
          errorMsg = "unable to drop " + collectionMsg + ": " + TRI_errno_string(res);

          return res;
        }
      }
    }

    return TRI_ERROR_NO_ERROR;
  }

  // re-create collections locally
  // -------------------------------------------------------------------------------------

  else if (phase == PHASE_CREATE) {
    TRI_vocbase_col_t* col = nullptr;

    string const progress = "creating " + collectionMsg;
    setProgress(progress.c_str());
   
    if (incremental) { 
      col = TRI_LookupCollectionByIdVocBase(_vocbase, cid);

      if (col == nullptr && ! masterName.empty()) {
        // not found, try name next
        col = TRI_LookupCollectionByNameVocBase(_vocbase, masterName.c_str());
      }

      if (col != nullptr) {
        // collection is already present
        return changeCollection(col, parameters);
      }
    }

    int res = createCollection(parameters, &col);

    if (res != TRI_ERROR_NO_ERROR) {
      errorMsg = "unable to create " + collectionMsg + ": " + TRI_errno_string(res);

      return res;
    }

    return TRI_ERROR_NO_ERROR;
  }

  // sync collection data
  // -------------------------------------------------------------------------------------

  else if (phase == PHASE_DUMP) {
    string const progress = "dumping data for " + collectionMsg;
    setProgress(progress.c_str());
    
    TRI_vocbase_col_t* col = TRI_LookupCollectionByIdVocBase(_vocbase, cid);

    if (col == nullptr && ! masterName.empty()) {
      // not found, try name next
      col = TRI_LookupCollectionByNameVocBase(_vocbase, masterName.c_str());
    }

    if (col == nullptr) {
      errorMsg = "cannot dump: " + collectionMsg + " not found";

      return TRI_ERROR_ARANGO_COLLECTION_NOT_FOUND;
    }

    int res = TRI_ERROR_INTERNAL;

    {
      SingleCollectionWriteTransaction<UINT64_MAX> trx(new StandaloneTransactionContext(), _vocbase, col->_cid);

      res = trx.begin();

      if (res != TRI_ERROR_NO_ERROR) {
        errorMsg = "unable to start transaction: " + string(TRI_errno_string(res));

        return res;
      }

      TRI_transaction_collection_t* trxCollection = trx.trxCollection();

      if (trxCollection == nullptr) {
        res = TRI_ERROR_INTERNAL;
        errorMsg = "unable to start transaction: " + string(TRI_errno_string(res));
      }
      else {
        if (incremental && trx.documentCollection()->size() > 0) {
          res = handleCollectionSync(StringUtils::itoa(cid), trx, masterName, _masterInfo._lastLogTick, errorMsg);
        }
        else {
          res = handleCollectionDump(&trx, StringUtils::itoa(cid), trxCollection, masterName, _masterInfo._lastLogTick, errorMsg);
        } 
      }

      if (res == TRI_ERROR_NO_ERROR) {
        // now create indexes
        size_t const n = TRI_LengthVector(&indexes->_value._objects);

<<<<<<< HEAD
        if (n > 0) {
          string const progress = "creating indexes for " + collectionMsg;
          setProgress(progress);
=======
      if (n > 0) {
        string const progress = "creating " + std::to_string(n) + " index(es) for " + collectionMsg;
        setProgress(progress);

        READ_LOCKER(_vocbase->_inventoryLock);
>>>>>>> 459d15bb

          READ_LOCKER(_vocbase->_inventoryLock);

          try {
            triagens::arango::CollectionGuard guard(_vocbase, col->_cid, false);
            TRI_vocbase_col_t* col = guard.collection();

            if (col == nullptr) {
              res = TRI_ERROR_ARANGO_COLLECTION_NOT_FOUND;
            }
            else {
              TRI_document_collection_t* document = col->_collection;
              TRI_ASSERT(document != nullptr);

<<<<<<< HEAD
              TRI_WRITE_LOCK_DOCUMENTS_INDEXES_PRIMARY_COLLECTION(document);
=======
            for (size_t i = 0; i < n; ++i) {
              TRI_json_t const* idxDef = static_cast<TRI_json_t const*>(TRI_AtVector(&indexes->_value._objects, i));
              triagens::arango::Index* idx = nullptr;
        
              if (TRI_IsObjectJson(idxDef)) {
                TRI_json_t const* type = TRI_LookupObjectJson(idxDef, "type");
                if (TRI_IsStringJson(type)) {
                  string const progress = "creating index of type " + std::string(type->_value._string.data, type->_value._string.length - 1) + " for " + collectionMsg;
                  setProgress(progress);
                } 
              }

              // {"id":"229907440927234","type":"hash","unique":false,"fields":["x","Y"]}
    
              res = TRI_FromJsonIndexDocumentCollection(document, idxDef, &idx);
>>>>>>> 459d15bb

              for (size_t i = 0; i < n; ++i) {
                TRI_json_t const* idxDef = static_cast<TRI_json_t const*>(TRI_AtVector(&indexes->_value._objects, i));
                triagens::arango::Index* idx = nullptr;
  
                // {"id":"229907440927234","type":"hash","unique":false,"fields":["x","Y"]}
      
                res = TRI_FromJsonIndexDocumentCollection(&trx, document, idxDef, &idx);

                if (res != TRI_ERROR_NO_ERROR) {
                  errorMsg = "could not create index: " + string(TRI_errno_string(res));
                  break;
                }
                else {
                  TRI_ASSERT(idx != nullptr);

                  res = TRI_SaveIndex(document, idx, true);

                  if (res != TRI_ERROR_NO_ERROR) {
                    errorMsg = "could not save index: " + string(TRI_errno_string(res));
                    break;
                  }
                }
              }

              TRI_WRITE_UNLOCK_DOCUMENTS_INDEXES_PRIMARY_COLLECTION(document);
            }
          }
          catch (triagens::basics::Exception const& ex) {
            res = ex.code();
          }
          catch (...) {
            res = TRI_ERROR_INTERNAL;
          }

        }
      }
      
      res = trx.finish(res);

    }

    return res;
  }
  
  // we won't get here
  TRI_ASSERT(false);
  return TRI_ERROR_INTERNAL;
}

////////////////////////////////////////////////////////////////////////////////
/// @brief handle the inventory response of the master
////////////////////////////////////////////////////////////////////////////////

int InitialSyncer::handleInventoryResponse (TRI_json_t const* json,
                                            bool incremental,
                                            std::string& errorMsg) {
  TRI_json_t const* data = JsonHelper::getObjectElement(json, "collections");

  if (! JsonHelper::isArray(data)) {
    errorMsg = "collections section is missing from response";

    return TRI_ERROR_REPLICATION_INVALID_RESPONSE;
  }
  
  std::vector<std::pair<TRI_json_t const*, TRI_json_t const*>> collections;
  size_t const n = TRI_LengthVector(&data->_value._objects);
  
  for (size_t i = 0; i < n; ++i) {
    auto collection = static_cast<TRI_json_t const*>(TRI_AtVector(&data->_value._objects, i));

    if (! JsonHelper::isObject(collection)) {
      errorMsg = "collection declaration is invalid in response";

      return TRI_ERROR_REPLICATION_INVALID_RESPONSE;
    }
    
    TRI_json_t const* parameters = JsonHelper::getObjectElement(collection, "parameters");

    if (! JsonHelper::isObject(parameters)) {
      errorMsg = "collection parameters declaration is invalid in response";

      return TRI_ERROR_REPLICATION_INVALID_RESPONSE;
    }
    
    TRI_json_t const* indexes = JsonHelper::getObjectElement(collection, "indexes");

    if (! JsonHelper::isArray(indexes)) {
      errorMsg = "collection indexes declaration is invalid in response";

      return TRI_ERROR_REPLICATION_INVALID_RESPONSE;
    }

    string const masterName = JsonHelper::getStringValue(parameters, "name", "");
  
    if (masterName.empty()) {
      errorMsg = "collection name is missing in response";

      return TRI_ERROR_REPLICATION_INVALID_RESPONSE;
    }
  
    if (TRI_ExcludeCollectionReplication(masterName.c_str(), _includeSystem)) {
      continue;
    }
  
    if (JsonHelper::getBooleanValue(parameters, "deleted", false)) {
      // we don't care about deleted collections
      continue;
    }
  
    if (! _restrictType.empty()) {
      auto const it = _restrictCollections.find(masterName);

      bool found = (it != _restrictCollections.end());

      if (_restrictType == "include" && ! found) {
        // collection should not be included
        continue;
      }
      else if (_restrictType == "exclude" && found) {
        // collection should be excluded
        continue;
      }
    }

    collections.emplace_back(parameters, indexes);
  }

  int res;

  // STEP 1: validate collection declarations from master
  // ----------------------------------------------------------------------------------

  // iterate over all collections from the master...
  res = iterateCollections(collections, incremental, errorMsg, PHASE_VALIDATE);

  if (res != TRI_ERROR_NO_ERROR) {
    return res;
  }
    
  // STEP 2: drop collections locally if they are also present on the master (clean up)
  //  ----------------------------------------------------------------------------------

  res = iterateCollections(collections, incremental, errorMsg, PHASE_DROP);

  if (res != TRI_ERROR_NO_ERROR) {
    return res;
  }

  // STEP 3: re-create empty collections locally
  // ----------------------------------------------------------------------------------

  res = iterateCollections(collections, incremental, errorMsg, PHASE_CREATE);

  if (res != TRI_ERROR_NO_ERROR) {
    return res;
  }
  
  // STEP 4: sync collection data from master and create initial indexes
  // ----------------------------------------------------------------------------------

  return iterateCollections(collections, incremental, errorMsg, PHASE_DUMP);
}

////////////////////////////////////////////////////////////////////////////////
/// @brief iterate over all collections from an array and apply an action
////////////////////////////////////////////////////////////////////////////////

int InitialSyncer::iterateCollections (std::vector<std::pair<TRI_json_t const*, TRI_json_t const*>> const& collections,
                                       bool incremental,
                                       std::string& errorMsg,
                                       sync_phase_e phase) {
  std::string phaseMsg("starting phase " + translatePhase(phase) + " with " + std::to_string(collections.size()) + " collections");
  setProgress(phaseMsg); 

  for (auto const& collection : collections) {
    TRI_json_t const* parameters = collection.first;
    TRI_json_t const* indexes    = collection.second;

    TRI_ASSERT(parameters != nullptr);
    TRI_ASSERT(indexes != nullptr);

    int res = handleCollection(parameters, indexes, incremental, errorMsg, phase);

    if (res != TRI_ERROR_NO_ERROR) {
      return res;
    }
  }

  // all ok
  return TRI_ERROR_NO_ERROR;
}

// -----------------------------------------------------------------------------
// --SECTION--                                                       END-OF-FILE
// -----------------------------------------------------------------------------

// Local Variables:
// mode: outline-minor
// outline-regexp: "/// @brief\\|/// {@inheritDoc}\\|/// @page\\|// --SECTION--\\|/// @\\}"
// End:<|MERGE_RESOLUTION|>--- conflicted
+++ resolved
@@ -1735,17 +1735,9 @@
         // now create indexes
         size_t const n = TRI_LengthVector(&indexes->_value._objects);
 
-<<<<<<< HEAD
         if (n > 0) {
-          string const progress = "creating indexes for " + collectionMsg;
+          string const progress = "creating " + std::to_string(n) + " index(es) for " + collectionMsg;
           setProgress(progress);
-=======
-      if (n > 0) {
-        string const progress = "creating " + std::to_string(n) + " index(es) for " + collectionMsg;
-        setProgress(progress);
-
-        READ_LOCKER(_vocbase->_inventoryLock);
->>>>>>> 459d15bb
 
           READ_LOCKER(_vocbase->_inventoryLock);
 
@@ -1760,30 +1752,18 @@
               TRI_document_collection_t* document = col->_collection;
               TRI_ASSERT(document != nullptr);
 
-<<<<<<< HEAD
-              TRI_WRITE_LOCK_DOCUMENTS_INDEXES_PRIMARY_COLLECTION(document);
-=======
-            for (size_t i = 0; i < n; ++i) {
-              TRI_json_t const* idxDef = static_cast<TRI_json_t const*>(TRI_AtVector(&indexes->_value._objects, i));
-              triagens::arango::Index* idx = nullptr;
-        
-              if (TRI_IsObjectJson(idxDef)) {
-                TRI_json_t const* type = TRI_LookupObjectJson(idxDef, "type");
-                if (TRI_IsStringJson(type)) {
-                  string const progress = "creating index of type " + std::string(type->_value._string.data, type->_value._string.length - 1) + " for " + collectionMsg;
-                  setProgress(progress);
-                } 
-              }
-
-              // {"id":"229907440927234","type":"hash","unique":false,"fields":["x","Y"]}
-    
-              res = TRI_FromJsonIndexDocumentCollection(document, idxDef, &idx);
->>>>>>> 459d15bb
-
               for (size_t i = 0; i < n; ++i) {
                 TRI_json_t const* idxDef = static_cast<TRI_json_t const*>(TRI_AtVector(&indexes->_value._objects, i));
                 triagens::arango::Index* idx = nullptr;
   
+                if (TRI_IsObjectJson(idxDef)) {
+                  TRI_json_t const* type = TRI_LookupObjectJson(idxDef, "type");
+                  if (TRI_IsStringJson(type)) {
+                    string const progress = "creating index of type " + std::string(type->_value._string.data, type->_value._string.length - 1) + " for " + collectionMsg;
+                    setProgress(progress);
+                  } 
+                }
+
                 // {"id":"229907440927234","type":"hash","unique":false,"fields":["x","Y"]}
       
                 res = TRI_FromJsonIndexDocumentCollection(&trx, document, idxDef, &idx);
