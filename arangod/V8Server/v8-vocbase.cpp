--- conflicted
+++ resolved
@@ -2051,14 +2051,6 @@
     TRI_V8_THROW_EXCEPTION(TRI_ERROR_ARANGO_DATABASE_NOT_FOUND);
   }
 
-<<<<<<< HEAD
-  if (name == vocbase->name()) {
-    // same database. nothing to do
-    TRI_V8_RETURN(WrapVocBase(isolate, vocbase));
-  }
-
-=======
->>>>>>> 61e384e8
   if (ServerState::instance()->isCoordinator()) {
     vocbase = databaseFeature->useDatabaseCoordinator(name);
   } else {
@@ -2075,10 +2067,6 @@
   TRI_ASSERT(orig != nullptr);
 
   v8g->_vocbase = vocbase;
-<<<<<<< HEAD
-  TRI_ASSERT(orig != vocbase);
-=======
->>>>>>> 61e384e8
   static_cast<TRI_vocbase_t*>(orig)->release();
 
   TRI_V8_RETURN(WrapVocBase(isolate, vocbase));
