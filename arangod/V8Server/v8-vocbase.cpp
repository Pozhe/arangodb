////////////////////////////////////////////////////////////////////////////////
/// DISCLAIMER
///
/// Copyright 2014-2016 ArangoDB GmbH, Cologne, Germany
/// Copyright 2004-2014 triAGENS GmbH, Cologne, Germany
///
/// Licensed under the Apache License, Version 2.0 (the "License");
/// you may not use this file except in compliance with the License.
/// You may obtain a copy of the License at
///
///     http://www.apache.org/licenses/LICENSE-2.0
///
/// Unless required by applicable law or agreed to in writing, software
/// distributed under the License is distributed on an "AS IS" BASIS,
/// WITHOUT WARRANTIES OR CONDITIONS OF ANY KIND, either express or implied.
/// See the License for the specific language governing permissions and
/// limitations under the License.
///
/// Copyright holder is ArangoDB GmbH, Cologne, Germany
///
/// @author Dr. Frank Celler
////////////////////////////////////////////////////////////////////////////////

#include "v8-vocbaseprivate.h"

#include <unicode/timezone.h>
#include <unicode/smpdtfmt.h>
#include <unicode/dtfmtsym.h>

#include <velocypack/Iterator.h>
#include <velocypack/Slice.h>
#include <velocypack/velocypack-aliases.h>

#include <v8.h>
#include <iostream>

#include "ApplicationFeatures/HttpEndpointProvider.h"
#include "Aql/Query.h"
#include "Aql/QueryCache.h"
#include "Aql/QueryList.h"
#include "Aql/QueryRegistry.h"
#include "Basics/MutexLocker.h"
#include "Basics/ScopeGuard.h"
#include "Basics/Utf8Helper.h"
#include "Basics/conversions.h"
#include "Basics/tri-strings.h"
#include "Cluster/ClusterComm.h"
#include "Cluster/ClusterInfo.h"
#include "Cluster/ClusterMethods.h"
#include "Cluster/ServerState.h"
#include "Rest/Version.h"
#include "RestServer/ConsoleThread.h"
#include "RestServer/VocbaseContext.h"
#include "Statistics/StatisticsFeature.h"
#include "Utils/ExplicitTransaction.h"
#include "Utils/V8TransactionContext.h"
#include "V8/JSLoader.h"
#include "V8/V8LineEditor.h"
#include "V8/v8-conv.h"
#include "V8/v8-utils.h"
#include "V8/v8-vpack.h"
#include "V8Server/V8DealerFeature.h"
#include "V8Server/V8Traverser.h"
#include "V8Server/V8VPackWrapper.h"
#include "V8Server/v8-collection.h"
#include "V8Server/v8-replication.h"
#include "V8Server/v8-statistics.h"
#include "V8Server/v8-voccursor.h"
#include "V8Server/v8-vocindex.h"
#include "VocBase/KeyGenerator.h"
#include "VocBase/auth.h"
#include "Wal/LogfileManager.h"

using namespace arangodb;
using namespace arangodb::application_features;
using namespace arangodb::basics;
using namespace arangodb::rest;
using namespace arangodb::traverser;

////////////////////////////////////////////////////////////////////////////////
/// @brief wrapped class for TRI_vocbase_t
///
/// Layout:
/// - SLOT_CLASS_TYPE
/// - SLOT_CLASS
////////////////////////////////////////////////////////////////////////////////

int32_t const WRP_VOCBASE_TYPE = 1;

////////////////////////////////////////////////////////////////////////////////
/// @brief wrapped class for TRI_vocbase_col_t
///
/// Layout:
/// - SLOT_CLASS_TYPE
/// - SLOT_CLASS
/// - SLOT_COLLECTION
////////////////////////////////////////////////////////////////////////////////

int32_t const WRP_VOCBASE_COL_TYPE = 2;

struct CollectionDitchInfo {
  arangodb::DocumentDitch* ditch;
  TRI_document_collection_t* col;

  CollectionDitchInfo(arangodb::DocumentDitch* ditch,
                      TRI_document_collection_t* col)
      : ditch(ditch), col(col) {}
};

////////////////////////////////////////////////////////////////////////////////
/// @brief wraps a C++ into a v8::Object
////////////////////////////////////////////////////////////////////////////////

template <class T>
static v8::Handle<v8::Object> WrapClass(
    v8::Isolate* isolate, v8::Persistent<v8::ObjectTemplate>& classTempl,
    int32_t type, T* y) {
  v8::EscapableHandleScope scope(isolate);

  auto localClassTemplate =
      v8::Local<v8::ObjectTemplate>::New(isolate, classTempl);
  // create the new handle to return, and set its template type
  v8::Handle<v8::Object> result = localClassTemplate->NewInstance();

  if (result.IsEmpty()) {
    // error
    return scope.Escape<v8::Object>(result);
  }

  // set the c++ pointer for unwrapping later
  result->SetInternalField(SLOT_CLASS_TYPE, v8::Integer::New(isolate, type));
  result->SetInternalField(SLOT_CLASS, v8::External::New(isolate, y));

  return scope.Escape<v8::Object>(result);
}

////////////////////////////////////////////////////////////////////////////////
/// @brief executes a transaction
////////////////////////////////////////////////////////////////////////////////

static void JS_Transaction(v8::FunctionCallbackInfo<v8::Value> const& args) {
  TRI_V8_TRY_CATCH_BEGIN(isolate);
  v8::HandleScope scope(isolate);

  if (args.Length() != 1 || !args[0]->IsObject()) {
    TRI_V8_THROW_EXCEPTION_USAGE("TRANSACTION(<object>)");
  }

  TRI_vocbase_t* vocbase = GetContextVocBase(isolate);

  if (vocbase == nullptr) {
    TRI_V8_THROW_EXCEPTION(TRI_ERROR_ARANGO_DATABASE_NOT_FOUND);
  }

  // treat the argument as an object from now on
  v8::Handle<v8::Object> object = v8::Handle<v8::Object>::Cast(args[0]);

  // extract the properties from the object

  // "lockTimeout"
  double lockTimeout =
      (double)(TRI_TRANSACTION_DEFAULT_LOCK_TIMEOUT / 1000000ULL);

  if (object->Has(TRI_V8_ASCII_STRING("lockTimeout"))) {
    static std::string const timeoutError =
        "<lockTimeout> must be a valid numeric value";

    if (!object->Get(TRI_V8_ASCII_STRING("lockTimeout"))->IsNumber()) {
      TRI_V8_THROW_EXCEPTION_PARAMETER(timeoutError);
    }

    lockTimeout =
        TRI_ObjectToDouble(object->Get(TRI_V8_ASCII_STRING("lockTimeout")));

    if (lockTimeout < 0.0) {
      TRI_V8_THROW_EXCEPTION_PARAMETER(timeoutError);
    }
  }

  // "waitForSync"
  bool waitForSync = false;

  TRI_GET_GLOBALS();
  TRI_GET_GLOBAL_STRING(WaitForSyncKey);
  if (object->Has(WaitForSyncKey)) {
    if (!object->Get(WaitForSyncKey)->IsBoolean() &&
        !object->Get(WaitForSyncKey)->IsBooleanObject()) {
      TRI_V8_THROW_EXCEPTION_PARAMETER("<waitForSync> must be a boolean value");
    }

    waitForSync = TRI_ObjectToBoolean(WaitForSyncKey);
  }

  // "collections"
  static std::string const collectionError =
      "missing/invalid collections definition for transaction";

  if (!object->Has(TRI_V8_ASCII_STRING("collections")) ||
      !object->Get(TRI_V8_ASCII_STRING("collections"))->IsObject()) {
    TRI_V8_THROW_EXCEPTION_PARAMETER(collectionError);
  }

  // extract collections
  v8::Handle<v8::Object> collections = v8::Handle<v8::Object>::Cast(
      object->Get(TRI_V8_ASCII_STRING("collections")));

  if (collections.IsEmpty()) {
    TRI_V8_THROW_EXCEPTION_PARAMETER(collectionError);
  }

  bool isValid = true;
  std::vector<std::string> readCollections;
  std::vector<std::string> writeCollections;

  bool allowImplicitCollections = true;
  if (collections->Has(TRI_V8_ASCII_STRING("allowImplicit"))) {
    allowImplicitCollections = TRI_ObjectToBoolean(
        collections->Get(TRI_V8_ASCII_STRING("allowImplicit")));
  }

  // collections.read
  if (collections->Has(TRI_V8_ASCII_STRING("read"))) {
    if (collections->Get(TRI_V8_ASCII_STRING("read"))->IsArray()) {
      v8::Handle<v8::Array> names = v8::Handle<v8::Array>::Cast(
          collections->Get(TRI_V8_ASCII_STRING("read")));

      for (uint32_t i = 0; i < names->Length(); ++i) {
        v8::Handle<v8::Value> collection = names->Get(i);
        if (!collection->IsString()) {
          isValid = false;
          break;
        }

        readCollections.emplace_back(TRI_ObjectToString(collection));
      }
    } else if (collections->Get(TRI_V8_ASCII_STRING("read"))->IsString()) {
      readCollections.emplace_back(
          TRI_ObjectToString(collections->Get(TRI_V8_ASCII_STRING("read"))));
    } else {
      isValid = false;
    }
  }

  // collections.write
  if (collections->Has(TRI_V8_ASCII_STRING("write"))) {
    if (collections->Get(TRI_V8_ASCII_STRING("write"))->IsArray()) {
      v8::Handle<v8::Array> names = v8::Handle<v8::Array>::Cast(
          collections->Get(TRI_V8_ASCII_STRING("write")));

      for (uint32_t i = 0; i < names->Length(); ++i) {
        v8::Handle<v8::Value> collection = names->Get(i);
        if (!collection->IsString()) {
          isValid = false;
          break;
        }

        writeCollections.emplace_back(TRI_ObjectToString(collection));
      }
    } else if (collections->Get(TRI_V8_ASCII_STRING("write"))->IsString()) {
      writeCollections.emplace_back(
          TRI_ObjectToString(collections->Get(TRI_V8_ASCII_STRING("write"))));
    } else {
      isValid = false;
    }
  }

  if (!isValid) {
    TRI_V8_THROW_EXCEPTION_PARAMETER(collectionError);
  }

  // extract the "action" property
  static std::string const actionErrorPrototype =
      "missing/invalid action definition for transaction";
  std::string actionError = actionErrorPrototype;

  if (!object->Has(TRI_V8_ASCII_STRING("action"))) {
    TRI_V8_THROW_EXCEPTION_PARAMETER(actionError);
  }

  // function parameters
  v8::Handle<v8::Value> params;

  if (object->Has(TRI_V8_ASCII_STRING("params"))) {
    params =
        v8::Handle<v8::Array>::Cast(object->Get(TRI_V8_ASCII_STRING("params")));
  } else {
    params = v8::Undefined(isolate);
  }

  if (params.IsEmpty()) {
    TRI_V8_THROW_EXCEPTION(TRI_ERROR_INTERNAL);
  }

  bool embed = false;
  if (object->Has(TRI_V8_ASCII_STRING("embed"))) {
    v8::Handle<v8::Value> v =
        v8::Handle<v8::Object>::Cast(object->Get(TRI_V8_ASCII_STRING("embed")));
    embed = TRI_ObjectToBoolean(v);
  }

  v8::Handle<v8::Object> current = isolate->GetCurrentContext()->Global();

  // callback function
  v8::Handle<v8::Function> action;

  if (object->Get(TRI_V8_ASCII_STRING("action"))->IsFunction()) {
    action = v8::Handle<v8::Function>::Cast(
        object->Get(TRI_V8_ASCII_STRING("action")));
  } else if (object->Get(TRI_V8_ASCII_STRING("action"))->IsString()) {
    v8::TryCatch tryCatch;
    // get built-in Function constructor (see ECMA-262 5th edition 15.3.2)
    v8::Local<v8::Function> ctor = v8::Local<v8::Function>::Cast(
        current->Get(TRI_V8_ASCII_STRING("Function")));

    // Invoke Function constructor to create function with the given body and no
    // arguments
    std::string body = TRI_ObjectToString(
        object->Get(TRI_V8_ASCII_STRING("action"))->ToString());
    body = "return (" + body + ")(params);";
    v8::Handle<v8::Value> args[2] = {TRI_V8_ASCII_STRING("params"),
                                     TRI_V8_STD_STRING(body)};
    v8::Local<v8::Object> function = ctor->NewInstance(2, args);

    action = v8::Local<v8::Function>::Cast(function);
    if (tryCatch.HasCaught()) {
      actionError += " - ";
      actionError += *v8::String::Utf8Value(tryCatch.Message()->Get());
      actionError += " - ";
      actionError += *v8::String::Utf8Value(tryCatch.StackTrace());

      TRI_CreateErrorObject(isolate, TRI_ERROR_BAD_PARAMETER, actionError);
      tryCatch.ReThrow();
      return;
    }
  } else {
    TRI_V8_THROW_EXCEPTION_PARAMETER(actionError);
  }

  if (action.IsEmpty()) {
    TRI_V8_THROW_EXCEPTION_PARAMETER(actionError);
  }

  auto transactionContext =
      std::make_shared<V8TransactionContext>(vocbase, embed);

  // start actual transaction
  ExplicitTransaction trx(transactionContext, readCollections, writeCollections,
                          lockTimeout, waitForSync, allowImplicitCollections);

  int res = trx.begin();

  if (res != TRI_ERROR_NO_ERROR) {
    TRI_V8_THROW_EXCEPTION(res);
  }

  v8::Handle<v8::Value> result;
  try {
    v8::TryCatch tryCatch;
    v8::Handle<v8::Value> arguments = params;
    result = action->Call(current, 1, &arguments);

    if (tryCatch.HasCaught()) {
      trx.abort();

      if (tryCatch.CanContinue()) {
        tryCatch.ReThrow();
        return;
      } else {
        v8g->_canceled = true;
        TRI_V8_RETURN(result);
      }
    }
  } catch (arangodb::basics::Exception const& ex) {
    TRI_V8_THROW_EXCEPTION_MESSAGE(ex.code(), ex.what());
  } catch (std::bad_alloc const&) {
    TRI_V8_THROW_EXCEPTION(TRI_ERROR_OUT_OF_MEMORY);
  } catch (std::exception const& ex) {
    TRI_V8_THROW_EXCEPTION_MESSAGE(TRI_ERROR_INTERNAL, ex.what());
  } catch (...) {
    TRI_V8_THROW_EXCEPTION(TRI_ERROR_INTERNAL);
  }

  res = trx.commit();

  if (res != TRI_ERROR_NO_ERROR) {
    TRI_V8_THROW_EXCEPTION(res);
  }

  TRI_V8_RETURN(result);
  TRI_V8_TRY_CATCH_END
}

////////////////////////////////////////////////////////////////////////////////
/// @brief was docuBlock walPropertiesGet
////////////////////////////////////////////////////////////////////////////////

////////////////////////////////////////////////////////////////////////////////
/// @brief was docuBlock walPropertiesSet
////////////////////////////////////////////////////////////////////////////////

static void JS_PropertiesWal(v8::FunctionCallbackInfo<v8::Value> const& args) {
  TRI_V8_TRY_CATCH_BEGIN(isolate);
  v8::HandleScope scope(isolate);

  if (args.Length() > 1 || (args.Length() == 1 && !args[0]->IsObject())) {
    TRI_V8_THROW_EXCEPTION_USAGE("properties(<object>)");
  }

  auto l = arangodb::wal::LogfileManager::instance();

  if (args.Length() == 1) {
    // set the properties
    v8::Handle<v8::Object> object = v8::Handle<v8::Object>::Cast(args[0]);
    if (object->Has(TRI_V8_ASCII_STRING("allowOversizeEntries"))) {
      bool value = TRI_ObjectToBoolean(
          object->Get(TRI_V8_ASCII_STRING("allowOversizeEntries")));
      l->allowOversizeEntries(value);
    }

    if (object->Has(TRI_V8_ASCII_STRING("logfileSize"))) {
      uint32_t value = static_cast<uint32_t>(TRI_ObjectToUInt64(
          object->Get(TRI_V8_ASCII_STRING("logfileSize")), true));
      l->filesize(value);
    }

    if (object->Has(TRI_V8_ASCII_STRING("historicLogfiles"))) {
      uint32_t value = static_cast<uint32_t>(TRI_ObjectToUInt64(
          object->Get(TRI_V8_ASCII_STRING("historicLogfiles")), true));
      l->historicLogfiles(value);
    }

    if (object->Has(TRI_V8_ASCII_STRING("reserveLogfiles"))) {
      uint32_t value = static_cast<uint32_t>(TRI_ObjectToUInt64(
          object->Get(TRI_V8_ASCII_STRING("reserveLogfiles")), true));
      l->reserveLogfiles(value);
    }

    if (object->Has(TRI_V8_ASCII_STRING("throttleWait"))) {
      uint64_t value = TRI_ObjectToUInt64(
          object->Get(TRI_V8_ASCII_STRING("throttleWait")), true);
      l->maxThrottleWait(value);
    }

    if (object->Has(TRI_V8_ASCII_STRING("throttleWhenPending"))) {
      uint64_t value = TRI_ObjectToUInt64(
          object->Get(TRI_V8_ASCII_STRING("throttleWhenPending")), true);
      l->throttleWhenPending(value);
    }
  }

  v8::Handle<v8::Object> result = v8::Object::New(isolate);
  result->Set(TRI_V8_ASCII_STRING("allowOversizeEntries"),
              v8::Boolean::New(isolate, l->allowOversizeEntries()));
  result->Set(TRI_V8_ASCII_STRING("logfileSize"),
              v8::Number::New(isolate, l->filesize()));
  result->Set(TRI_V8_ASCII_STRING("historicLogfiles"),
              v8::Number::New(isolate, l->historicLogfiles()));
  result->Set(TRI_V8_ASCII_STRING("reserveLogfiles"),
              v8::Number::New(isolate, l->reserveLogfiles()));
  result->Set(TRI_V8_ASCII_STRING("syncInterval"),
              v8::Number::New(isolate, (double)l->syncInterval()));
  result->Set(TRI_V8_ASCII_STRING("throttleWait"),
              v8::Number::New(isolate, (double)l->maxThrottleWait()));
  result->Set(TRI_V8_ASCII_STRING("throttleWhenPending"),
              v8::Number::New(isolate, (double)l->throttleWhenPending()));

  TRI_V8_RETURN(result);
  TRI_V8_TRY_CATCH_END
}

////////////////////////////////////////////////////////////////////////////////
/// @brief was docuBlock walFlush
////////////////////////////////////////////////////////////////////////////////

static void JS_FlushWal(v8::FunctionCallbackInfo<v8::Value> const& args) {
  TRI_V8_TRY_CATCH_BEGIN(isolate);
  v8::HandleScope scope(isolate);

  bool waitForSync = false;
  bool waitForCollector = false;
  bool writeShutdownFile = false;

  if (args.Length() > 0) {
    if (args[0]->IsObject()) {
      v8::Handle<v8::Object> obj = args[0]->ToObject();
      if (obj->Has(TRI_V8_ASCII_STRING("waitForSync"))) {
        waitForSync =
            TRI_ObjectToBoolean(obj->Get(TRI_V8_ASCII_STRING("waitForSync")));
      }
      if (obj->Has(TRI_V8_ASCII_STRING("waitForCollector"))) {
        waitForCollector = TRI_ObjectToBoolean(
            obj->Get(TRI_V8_ASCII_STRING("waitForCollector")));
      }
      if (obj->Has(TRI_V8_ASCII_STRING("writeShutdownFile"))) {
        writeShutdownFile = TRI_ObjectToBoolean(
            obj->Get(TRI_V8_ASCII_STRING("writeShutdownFile")));
      }
    } else {
      waitForSync = TRI_ObjectToBoolean(args[0]);

      if (args.Length() > 1) {
        waitForCollector = TRI_ObjectToBoolean(args[1]);

        if (args.Length() > 2) {
          writeShutdownFile = TRI_ObjectToBoolean(args[2]);
        }
      }
    }
  }

  int res;

  if (ServerState::instance()->isCoordinator()) {
    res = flushWalOnAllDBServers(waitForSync, waitForCollector);

    if (res != TRI_ERROR_NO_ERROR) {
      TRI_V8_THROW_EXCEPTION(res);
    }
    TRI_V8_RETURN_TRUE();
  }

  res = arangodb::wal::LogfileManager::instance()->flush(
      waitForSync, waitForCollector, writeShutdownFile);

  if (res != TRI_ERROR_NO_ERROR) {
    TRI_V8_THROW_EXCEPTION(res);
  }

  TRI_V8_RETURN_TRUE();
  TRI_V8_TRY_CATCH_END
}

////////////////////////////////////////////////////////////////////////////////
/// @brief wait for WAL collector to finish operations for the specified
/// collection
////////////////////////////////////////////////////////////////////////////////

static void JS_WaitCollectorWal(
    v8::FunctionCallbackInfo<v8::Value> const& args) {
  TRI_V8_TRY_CATCH_BEGIN(isolate);
  v8::HandleScope scope(isolate);

  if (ServerState::instance()->isCoordinator()) {
    TRI_V8_THROW_EXCEPTION(TRI_ERROR_NOT_IMPLEMENTED);
  }

  TRI_vocbase_t* vocbase = GetContextVocBase(isolate);

  if (vocbase == nullptr) {
    TRI_V8_THROW_EXCEPTION(TRI_ERROR_ARANGO_DATABASE_NOT_FOUND);
  }

  if (args.Length() < 1) {
    TRI_V8_THROW_EXCEPTION_USAGE(
        "WAL_WAITCOLLECTOR(<collection-id>, <timeout>)");
  }

  std::string const name = TRI_ObjectToString(args[0]);

  TRI_vocbase_col_t* col =
      TRI_LookupCollectionByNameVocBase(vocbase, name.c_str());

  if (col == nullptr) {
    TRI_V8_THROW_EXCEPTION(TRI_ERROR_ARANGO_COLLECTION_NOT_FOUND);
  }

  double timeout = 30.0;
  if (args.Length() > 1) {
    timeout = TRI_ObjectToDouble(args[1]);
  }

  int res = arangodb::wal::LogfileManager::instance()->waitForCollectorQueue(
      col->_cid, timeout);

  if (res != TRI_ERROR_NO_ERROR) {
    TRI_V8_THROW_EXCEPTION(res);
  }

  TRI_V8_RETURN_TRUE();
  TRI_V8_TRY_CATCH_END
}

////////////////////////////////////////////////////////////////////////////////
/// @brief get information about the currently running transactions
////////////////////////////////////////////////////////////////////////////////

static void JS_TransactionsWal(
    v8::FunctionCallbackInfo<v8::Value> const& args) {
  TRI_V8_TRY_CATCH_BEGIN(isolate);
  v8::HandleScope scope(isolate);

  auto const& info =
      arangodb::wal::LogfileManager::instance()->runningTransactions();

  v8::Handle<v8::Object> result = v8::Object::New(isolate);

  result->ForceSet(
      TRI_V8_ASCII_STRING("runningTransactions"),
      v8::Number::New(isolate, static_cast<double>(std::get<0>(info))));

  // lastCollectedId
  {
    auto value = std::get<1>(info);
    if (value == UINT64_MAX) {
      result->ForceSet(TRI_V8_ASCII_STRING("minLastCollected"),
                       v8::Null(isolate));
    } else {
      result->ForceSet(TRI_V8_ASCII_STRING("minLastCollected"),
                       V8TickId(isolate, static_cast<TRI_voc_tick_t>(value)));
    }
  }

  // lastSealedId
  {
    auto value = std::get<2>(info);
    if (value == UINT64_MAX) {
      result->ForceSet(TRI_V8_ASCII_STRING("minLastSealed"), v8::Null(isolate));
    } else {
      result->ForceSet(TRI_V8_ASCII_STRING("minLastSealed"),
                       V8TickId(isolate, static_cast<TRI_voc_tick_t>(value)));
    }
  }

  TRI_V8_RETURN(result);
  TRI_V8_TRY_CATCH_END
}

////////////////////////////////////////////////////////////////////////////////
/// @brief normalize UTF 16 strings
////////////////////////////////////////////////////////////////////////////////

static void JS_NormalizeString(
    v8::FunctionCallbackInfo<v8::Value> const& args) {
  TRI_V8_TRY_CATCH_BEGIN(isolate);
  v8::HandleScope scope(isolate);

  if (args.Length() != 1) {
    TRI_V8_THROW_EXCEPTION_USAGE("NORMALIZE_STRING(<string>)");
  }

  TRI_normalize_V8_Obj(args, args[0]);
  TRI_V8_TRY_CATCH_END
}

////////////////////////////////////////////////////////////////////////////////
/// @brief enables or disables native backtrace
////////////////////////////////////////////////////////////////////////////////

static void JS_EnableNativeBacktraces(
    v8::FunctionCallbackInfo<v8::Value> const& args) {
  TRI_V8_TRY_CATCH_BEGIN(isolate);
  v8::HandleScope scope(isolate);

  if (args.Length() != 1) {
    TRI_V8_THROW_EXCEPTION_USAGE("ENABLE_NATIVE_BACKTRACES(<value>)");
  }

  arangodb::basics::Exception::SetVerbose(TRI_ObjectToBoolean(args[0]));

  TRI_V8_RETURN_UNDEFINED();
  TRI_V8_TRY_CATCH_END
}

extern V8LineEditor* theConsole;

////////////////////////////////////////////////////////////////////////////////
/// @brief starts a debugging console
////////////////////////////////////////////////////////////////////////////////

static void JS_Debug(v8::FunctionCallbackInfo<v8::Value> const& args) {
  TRI_V8_TRY_CATCH_BEGIN(isolate);

  v8::Local<v8::String> name(TRI_V8_ASCII_STRING("debug loop"));
  v8::Local<v8::String> debug(TRI_V8_ASCII_STRING("debug"));

  v8::Local<v8::Object> callerScope;
  if (args.Length() >= 1) {
    TRI_AddGlobalVariableVocbase(isolate, isolate->GetCurrentContext(), debug,
                                 args[0]);
  }

  MUTEX_LOCKER(mutexLocker, ConsoleThread::serverConsoleMutex);
  V8LineEditor* console = ConsoleThread::serverConsole;

  if (console != nullptr) {
    while (true) {
      bool eof;
      std::string input = console->prompt("debug> ", "debug", eof);

      if (eof) {
        break;
      }

      if (input.empty()) {
        continue;
      }

      console->addHistory(input);

      {
        v8::HandleScope scope(isolate);
        v8::TryCatch tryCatch;

        TRI_ExecuteJavaScriptString(isolate, isolate->GetCurrentContext(),
                                    TRI_V8_STRING(input.c_str()), name, true);

        if (tryCatch.HasCaught()) {
          std::cout << TRI_StringifyV8Exception(isolate, &tryCatch);
        }
      }
    }
  }

  TRI_V8_RETURN_UNDEFINED();
  TRI_V8_TRY_CATCH_END
}

////////////////////////////////////////////////////////////////////////////////
/// @brief compare two UTF 16 strings
////////////////////////////////////////////////////////////////////////////////

static void JS_CompareString(v8::FunctionCallbackInfo<v8::Value> const& args) {
  TRI_V8_TRY_CATCH_BEGIN(isolate);
  v8::HandleScope scope(isolate);

  if (args.Length() != 2) {
    TRI_V8_THROW_EXCEPTION_USAGE(
        "COMPARE_STRING(<left string>, <right string>)");
  }

  v8::String::Value left(args[0]);
  v8::String::Value right(args[1]);

  // ..........................................................................
  // Take note here: we are assuming that the ICU type UChar is two bytes.
  // There is no guarantee that this will be the case on all platforms and
  // compilers.
  // ..........................................................................
  int result = Utf8Helper::DefaultUtf8Helper.compareUtf16(
      *left, left.length(), *right, right.length());

  TRI_V8_RETURN(v8::Integer::New(isolate, result));
  TRI_V8_TRY_CATCH_END
}

////////////////////////////////////////////////////////////////////////////////
/// @brief get list of timezones
////////////////////////////////////////////////////////////////////////////////

static void JS_GetIcuTimezones(
    v8::FunctionCallbackInfo<v8::Value> const& args) {
  TRI_V8_TRY_CATCH_BEGIN(isolate);
  v8::HandleScope scope(isolate);

  if (args.Length() != 0) {
    TRI_V8_THROW_EXCEPTION_USAGE("TIMEZONES()");
  }

  v8::Handle<v8::Array> result = v8::Array::New(isolate);

  UErrorCode status = U_ZERO_ERROR;

  StringEnumeration* timeZones = TimeZone::createEnumeration();
  if (timeZones) {
    int32_t idsCount = timeZones->count(status);

    for (int32_t i = 0; i < idsCount && U_ZERO_ERROR == status; ++i) {
      int32_t resultLength;
      char const* str = timeZones->next(&resultLength, status);
      result->Set((uint32_t)i, TRI_V8_PAIR_STRING(str, resultLength));
    }

    delete timeZones;
  }

  TRI_V8_RETURN(result);
  TRI_V8_TRY_CATCH_END
}

////////////////////////////////////////////////////////////////////////////////
/// @brief get list of locales
////////////////////////////////////////////////////////////////////////////////

static void JS_GetIcuLocales(v8::FunctionCallbackInfo<v8::Value> const& args) {
  TRI_V8_TRY_CATCH_BEGIN(isolate);
  v8::HandleScope scope(isolate);

  if (args.Length() != 0) {
    TRI_V8_THROW_EXCEPTION_USAGE("LOCALES()");
  }

  v8::Handle<v8::Array> result = v8::Array::New(isolate);

  int32_t count = 0;
  const Locale* locales = Locale::getAvailableLocales(count);
  if (locales) {
    for (int32_t i = 0; i < count; ++i) {
      const Locale* l = locales + i;
      char const* str = l->getBaseName();

      result->Set((uint32_t)i, TRI_V8_STRING(str));
    }
  }

  TRI_V8_RETURN(result);
  TRI_V8_TRY_CATCH_END
}

////////////////////////////////////////////////////////////////////////////////
/// @brief format datetime
////////////////////////////////////////////////////////////////////////////////

static void JS_FormatDatetime(v8::FunctionCallbackInfo<v8::Value> const& args) {
  TRI_V8_TRY_CATCH_BEGIN(isolate);
  v8::HandleScope scope(isolate);

  if (args.Length() < 2) {
    TRI_V8_THROW_EXCEPTION_USAGE(
        "FORMAT_DATETIME(<datetime in sec>, <pattern>, [<timezone>, "
        "[<locale>]])");
  }

  int64_t datetime = TRI_ObjectToInt64(args[0]);
  v8::String::Value pattern(args[1]);

  TimeZone* tz = 0;
  if (args.Length() > 2) {
    v8::String::Value value(args[2]);

    // ..........................................................................
    // Take note here: we are assuming that the ICU type UChar is two bytes.
    // There is no guarantee that this will be the case on all platforms and
    // compilers.
    // ..........................................................................

    UnicodeString ts((const UChar*)*value, value.length());
    tz = TimeZone::createTimeZone(ts);
  } else {
    tz = TimeZone::createDefault();
  }

  Locale locale;
  if (args.Length() > 3) {
    std::string name = TRI_ObjectToString(args[3]);
    locale = Locale::createFromName(name.c_str());
  } else {
    // use language of default collator
    std::string name = Utf8Helper::DefaultUtf8Helper.getCollatorLanguage();
    locale = Locale::createFromName(name.c_str());
  }

  UnicodeString formattedString;
  UErrorCode status = U_ZERO_ERROR;
  UnicodeString aPattern((const UChar*)*pattern, pattern.length());
  DateFormatSymbols* ds = new DateFormatSymbols(locale, status);
  SimpleDateFormat* s = new SimpleDateFormat(aPattern, ds, status);
  s->setTimeZone(*tz);
  s->format((UDate)(datetime * 1000), formattedString);

  std::string resultString;
  formattedString.toUTF8String(resultString);
  delete s;
  delete tz;

  TRI_V8_RETURN_STD_STRING(resultString);
  TRI_V8_TRY_CATCH_END
}

////////////////////////////////////////////////////////////////////////////////
/// @brief parse datetime
////////////////////////////////////////////////////////////////////////////////

static void JS_ParseDatetime(v8::FunctionCallbackInfo<v8::Value> const& args) {
  TRI_V8_TRY_CATCH_BEGIN(isolate);
  v8::HandleScope scope(isolate);

  if (args.Length() < 2) {
    TRI_V8_THROW_EXCEPTION_USAGE(
        "PARSE_DATETIME(<datetime string>, <pattern>, [<timezone>, "
        "[<locale>]])");
  }

  v8::String::Value datetimeString(args[0]);
  v8::String::Value pattern(args[1]);

  TimeZone* tz = 0;
  if (args.Length() > 2) {
    v8::String::Value value(args[2]);

    // ..........................................................................
    // Take note here: we are assuming that the ICU type UChar is two bytes.
    // There is no guarantee that this will be the case on all platforms and
    // compilers.
    // ..........................................................................

    UnicodeString ts((const UChar*)*value, value.length());
    tz = TimeZone::createTimeZone(ts);
  } else {
    tz = TimeZone::createDefault();
  }

  Locale locale;
  if (args.Length() > 3) {
    std::string name = TRI_ObjectToString(args[3]);
    locale = Locale::createFromName(name.c_str());
  } else {
    // use language of default collator
    std::string name = Utf8Helper::DefaultUtf8Helper.getCollatorLanguage();
    locale = Locale::createFromName(name.c_str());
  }

  UnicodeString formattedString((const UChar*)*datetimeString,
                                datetimeString.length());
  UErrorCode status = U_ZERO_ERROR;
  UnicodeString aPattern((const UChar*)*pattern, pattern.length());
  DateFormatSymbols* ds = new DateFormatSymbols(locale, status);
  SimpleDateFormat* s = new SimpleDateFormat(aPattern, ds, status);
  s->setTimeZone(*tz);

  UDate udate = s->parse(formattedString, status);

  delete s;
  delete tz;

  TRI_V8_RETURN(v8::Number::New(isolate, udate / 1000));
  TRI_V8_TRY_CATCH_END
}

////////////////////////////////////////////////////////////////////////////////
/// @brief reloads the authentication info, coordinator case
////////////////////////////////////////////////////////////////////////////////

static bool ReloadAuthCoordinator(TRI_vocbase_t* vocbase) {
  VPackBuilder builder;
  builder.openArray();

  int res = usersOnCoordinator(std::string(vocbase->_name), builder, 60.0);

  if (res == TRI_ERROR_NO_ERROR) {
    builder.close();
    return TRI_PopulateAuthInfo(vocbase, builder.slice());
  }

  return false;
}

////////////////////////////////////////////////////////////////////////////////
/// @brief reloads the authentication info from collection _users
////////////////////////////////////////////////////////////////////////////////

static void JS_ReloadAuth(v8::FunctionCallbackInfo<v8::Value> const& args) {
  TRI_V8_TRY_CATCH_BEGIN(isolate);
  v8::HandleScope scope(isolate);

  TRI_vocbase_t* vocbase = GetContextVocBase(isolate);

  if (vocbase == nullptr) {
    TRI_V8_THROW_EXCEPTION(TRI_ERROR_ARANGO_DATABASE_NOT_FOUND);
  }

  if (args.Length() != 0) {
    TRI_V8_THROW_EXCEPTION_USAGE("RELOAD_AUTH()");
  }

  bool result;
  if (ServerState::instance()->isCoordinator()) {
    result = ReloadAuthCoordinator(vocbase);
  } else {
    result = TRI_ReloadAuthInfo(vocbase);
  }
  if (result) {
    TRI_V8_RETURN_TRUE();
  }
  TRI_V8_RETURN_FALSE();
  TRI_V8_TRY_CATCH_END
}

////////////////////////////////////////////////////////////////////////////////
/// @brief parses an AQL query
////////////////////////////////////////////////////////////////////////////////

static void JS_ParseAql(v8::FunctionCallbackInfo<v8::Value> const& args) {
  TRI_V8_TRY_CATCH_BEGIN(isolate);
  v8::HandleScope scope(isolate);

  TRI_vocbase_t* vocbase = GetContextVocBase(isolate);

  if (vocbase == nullptr) {
    TRI_V8_THROW_EXCEPTION(TRI_ERROR_ARANGO_DATABASE_NOT_FOUND);
  }

  if (args.Length() != 1) {
    TRI_V8_THROW_EXCEPTION_USAGE("AQL_PARSE(<querystring>)");
  }

  // get the query string
  if (!args[0]->IsString()) {
    TRI_V8_THROW_TYPE_ERROR("expecting string for <querystring>");
  }

  std::string const&& queryString = TRI_ObjectToString(args[0]);

  arangodb::aql::Query query(true, vocbase, queryString.c_str(),
                             queryString.size(), nullptr, nullptr,
                             arangodb::aql::PART_MAIN);

  auto parseResult = query.parse();

  if (parseResult.code != TRI_ERROR_NO_ERROR) {
    TRI_V8_THROW_EXCEPTION_FULL(parseResult.code, parseResult.details);
  }

  v8::Handle<v8::Object> result = v8::Object::New(isolate);
  result->Set(TRI_V8_ASCII_STRING("parsed"), v8::True(isolate));

  {
    v8::Handle<v8::Array> collections = v8::Array::New(isolate);
    result->Set(TRI_V8_ASCII_STRING("collections"), collections);
    uint32_t i = 0;
    for (auto& elem : parseResult.collectionNames) {
      collections->Set(i++, TRI_V8_STD_STRING((elem)));
    }
  }

  {
    v8::Handle<v8::Array> bindVars = v8::Array::New(isolate);
    uint32_t i = 0;
    for (auto const& elem : parseResult.bindParameters) {
      bindVars->Set(i++, TRI_V8_STD_STRING((elem)));
    }
    result->Set(TRI_V8_ASCII_STRING("parameters"), bindVars);
  }

  result->Set(TRI_V8_ASCII_STRING("ast"),
              TRI_VPackToV8(isolate, parseResult.result->slice()));

  if (parseResult.warnings == nullptr) {
    result->Set(TRI_V8_ASCII_STRING("warnings"), v8::Array::New(isolate));
  } else {
    result->Set(TRI_V8_ASCII_STRING("warnings"),
                TRI_VPackToV8(isolate, parseResult.warnings->slice()));
  }

  TRI_V8_RETURN(result);
  TRI_V8_TRY_CATCH_END
}

////////////////////////////////////////////////////////////////////////////////
/// @brief registers a warning for the currently running AQL query
/// this function is called from aql.js
////////////////////////////////////////////////////////////////////////////////

static void JS_WarningAql(v8::FunctionCallbackInfo<v8::Value> const& args) {
  TRI_V8_TRY_CATCH_BEGIN(isolate);
  v8::HandleScope scope(isolate);

  if (args.Length() != 2) {
    TRI_V8_THROW_EXCEPTION_USAGE("AQL_WARNING(<code>, <message>)");
  }

  // get the query string
  if (!args[1]->IsString()) {
    TRI_V8_THROW_TYPE_ERROR("expecting string for <message>");
  }

  TRI_GET_GLOBALS();

  if (v8g->_query != nullptr) {
    // only register the error if we have a query...
    // note: we may not have a query if the AQL functions are called without
    // a query, e.g. during tests
    int code = static_cast<int>(TRI_ObjectToInt64(args[0]));
    std::string const&& message = TRI_ObjectToString(args[1]);

    auto query = static_cast<arangodb::aql::Query*>(v8g->_query);
    query->registerWarning(code, message.c_str());
  }

  TRI_V8_RETURN_UNDEFINED();
  TRI_V8_TRY_CATCH_END
}

////////////////////////////////////////////////////////////////////////////////
/// @brief explains an AQL query
////////////////////////////////////////////////////////////////////////////////

static void JS_ExplainAql(v8::FunctionCallbackInfo<v8::Value> const& args) {
  TRI_V8_TRY_CATCH_BEGIN(isolate);
  v8::HandleScope scope(isolate);

  TRI_vocbase_t* vocbase = GetContextVocBase(isolate);

  if (vocbase == nullptr) {
    TRI_V8_THROW_EXCEPTION(TRI_ERROR_ARANGO_DATABASE_NOT_FOUND);
  }

  if (args.Length() < 1 || args.Length() > 3) {
    TRI_V8_THROW_EXCEPTION_USAGE(
        "AQL_EXPLAIN(<querystring>, <bindvalues>, <options>)");
  }

  // get the query string
  if (!args[0]->IsString()) {
    TRI_V8_THROW_TYPE_ERROR("expecting string for <querystring>");
  }

  std::string const queryString(TRI_ObjectToString(args[0]));

  // bind parameters
  std::shared_ptr<VPackBuilder> bindVars;

  if (args.Length() > 1) {
    if (!args[1]->IsUndefined() && !args[1]->IsNull() && !args[1]->IsObject()) {
      TRI_V8_THROW_TYPE_ERROR("expecting object for <bindvalues>");
    }
    if (args[1]->IsObject()) {
      bindVars.reset(new VPackBuilder);

      int res = TRI_V8ToVPack(isolate, *(bindVars.get()), args[1], false);

      if (res != TRI_ERROR_NO_ERROR) {
        TRI_V8_THROW_EXCEPTION(res);
      }
    }
  }

  auto options = std::make_shared<VPackBuilder>();

  if (args.Length() > 2) {
    // handle options
    if (!args[2]->IsObject()) {
      TRI_V8_THROW_TYPE_ERROR("expecting object for <options>");
    }
    int res = TRI_V8ToVPack(isolate, *options, args[2], false);
    if (res != TRI_ERROR_NO_ERROR) {
      TRI_V8_THROW_EXCEPTION(res);
    }
  }

  // bind parameters will be freed by the query later
  arangodb::aql::Query query(true, vocbase, queryString.c_str(),
                             queryString.size(), bindVars, options,
                             arangodb::aql::PART_MAIN);

  auto queryResult = query.explain();

  if (queryResult.code != TRI_ERROR_NO_ERROR) {
    TRI_V8_THROW_EXCEPTION_FULL(queryResult.code, queryResult.details);
  }

  v8::Handle<v8::Object> result = v8::Object::New(isolate);
  if (queryResult.result != nullptr) {
    if (query.allPlans()) {
      result->Set(TRI_V8_ASCII_STRING("plans"),
                  TRI_VPackToV8(isolate, queryResult.result->slice()));
    } else {
      result->Set(TRI_V8_ASCII_STRING("plan"),
                  TRI_VPackToV8(isolate, queryResult.result->slice()));
      result->Set(TRI_V8_ASCII_STRING("cacheable"),
                  v8::Boolean::New(isolate, queryResult.cached));
    }

    if (queryResult.warnings == nullptr) {
      result->Set(TRI_V8_ASCII_STRING("warnings"), v8::Array::New(isolate));
    } else {
      result->Set(TRI_V8_ASCII_STRING("warnings"),
                  TRI_VPackToV8(isolate, queryResult.warnings->slice()));
    }
    if (queryResult.stats != nullptr) {
      VPackSlice stats = queryResult.stats->slice();
      if (stats.isNone()) {
        result->Set(TRI_V8_STRING("stats"), v8::Object::New(isolate));
      } else {
        result->Set(TRI_V8_STRING("stats"), TRI_VPackToV8(isolate, stats));
      }
    } else {
      result->Set(TRI_V8_STRING("stats"), v8::Object::New(isolate));
    }
  }

  TRI_V8_RETURN(result);
  TRI_V8_TRY_CATCH_END
}

////////////////////////////////////////////////////////////////////////////////
/// @brief executes an AQL query
////////////////////////////////////////////////////////////////////////////////

static void JS_ExecuteAqlJson(v8::FunctionCallbackInfo<v8::Value> const& args) {
  TRI_V8_TRY_CATCH_BEGIN(isolate);
  v8::HandleScope scope(isolate);

  TRI_vocbase_t* vocbase = GetContextVocBase(isolate);

  if (vocbase == nullptr) {
    TRI_V8_THROW_EXCEPTION(TRI_ERROR_ARANGO_DATABASE_NOT_FOUND);
  }

  if (args.Length() < 1 || args.Length() > 2) {
    TRI_V8_THROW_EXCEPTION_USAGE("AQL_EXECUTEJSON(<queryjson>, <options>)");
  }

  if (!args[0]->IsObject()) {
    TRI_V8_THROW_TYPE_ERROR("expecting object for <queryjson>");
  }

  auto queryBuilder = std::make_shared<VPackBuilder>();
  int res = TRI_V8ToVPack(isolate, *queryBuilder, args[0], false);
  if (res != TRI_ERROR_NO_ERROR) {
    TRI_V8_THROW_EXCEPTION(res);
  }

  auto options = std::make_shared<VPackBuilder>();

  if (args.Length() > 1) {
    // we have options! yikes!
    if (!args[1]->IsUndefined() && !args[1]->IsObject()) {
      TRI_V8_THROW_TYPE_ERROR("expecting object for <options>");
    }

    res = TRI_V8ToVPack(isolate, *options, args[1], false);
    if (res != TRI_ERROR_NO_ERROR) {
      TRI_V8_THROW_EXCEPTION(res);
    }
  }

  TRI_GET_GLOBALS();
  arangodb::aql::Query query(true, vocbase, queryBuilder, options,
                             arangodb::aql::PART_MAIN);

  auto queryResult = query.execute(
      static_cast<arangodb::aql::QueryRegistry*>(v8g->_queryRegistry));

  if (queryResult.code != TRI_ERROR_NO_ERROR) {
    TRI_V8_THROW_EXCEPTION_FULL(queryResult.code, queryResult.details);
  }

  auto transactionContext =
      std::make_shared<StandaloneTransactionContext>(vocbase);
  // return the array value as it is. this is a performance optimisation
  v8::Handle<v8::Object> result = v8::Object::New(isolate);
  if (queryResult.result != nullptr) {
    result->ForceSet(TRI_V8_ASCII_STRING("json"),
                     TRI_VPackToV8(isolate, queryResult.result->slice(),
                                   transactionContext->getVPackOptions()));
  }
  if (queryResult.stats != nullptr) {
    VPackSlice stats = queryResult.stats->slice();
    if (!stats.isNone()) {
      result->ForceSet(TRI_V8_ASCII_STRING("stats"),
                       TRI_VPackToV8(isolate, stats));
    }
  }
  if (queryResult.profile != nullptr) {
    result->ForceSet(TRI_V8_ASCII_STRING("profile"),
                     TRI_VPackToV8(isolate, queryResult.profile->slice()));
  }
  if (queryResult.warnings == nullptr) {
    result->ForceSet(TRI_V8_ASCII_STRING("warnings"), v8::Array::New(isolate));
  } else {
    result->ForceSet(TRI_V8_ASCII_STRING("warnings"),
                     TRI_VPackToV8(isolate, queryResult.warnings->slice()));
  }
  result->ForceSet(TRI_V8_ASCII_STRING("cached"),
                   v8::Boolean::New(isolate, queryResult.cached));

  TRI_V8_RETURN(result);
  TRI_V8_TRY_CATCH_END
}

////////////////////////////////////////////////////////////////////////////////
/// @brief executes an AQL query
////////////////////////////////////////////////////////////////////////////////

static void JS_ExecuteAql(v8::FunctionCallbackInfo<v8::Value> const& args) {
  TRI_V8_TRY_CATCH_BEGIN(isolate);
  v8::HandleScope scope(isolate);

  TRI_vocbase_t* vocbase = GetContextVocBase(isolate);

  if (vocbase == nullptr) {
    TRI_V8_THROW_EXCEPTION(TRI_ERROR_ARANGO_DATABASE_NOT_FOUND);
  }

  if (args.Length() < 1 || args.Length() > 3) {
    TRI_V8_THROW_EXCEPTION_USAGE(
        "AQL_EXECUTE(<querystring>, <bindvalues>, <options>)");
  }

  // get the query string
  if (!args[0]->IsString()) {
    TRI_V8_THROW_TYPE_ERROR("expecting string for <querystring>");
  }

  std::string const queryString(TRI_ObjectToString(args[0]));

  // bind parameters
  std::shared_ptr<VPackBuilder> bindVars;

  // options
  auto options = std::make_shared<VPackBuilder>();

  if (args.Length() > 1) {
    if (!args[1]->IsUndefined() && !args[1]->IsNull() && !args[1]->IsObject()) {
      TRI_V8_THROW_TYPE_ERROR("expecting object for <bindvalues>");
    }
    if (args[1]->IsObject()) {
      bindVars.reset(new VPackBuilder);
      int res = TRI_V8ToVPack(isolate, *(bindVars.get()), args[1], false);

      if (res != TRI_ERROR_NO_ERROR) {
        TRI_V8_THROW_EXCEPTION(res);
      }
    }
  }

  if (args.Length() > 2) {
    // we have options! yikes!
    if (!args[2]->IsObject()) {
      TRI_V8_THROW_TYPE_ERROR("expecting object for <options>");
    }

    int res = TRI_V8ToVPack(isolate, *options, args[2], false);
    if (res != TRI_ERROR_NO_ERROR) {
      TRI_V8_THROW_EXCEPTION(res);
    }
  }

  // bind parameters will be freed by the query later
  TRI_GET_GLOBALS();
  arangodb::aql::Query query(true, vocbase, queryString.c_str(),
                             queryString.size(), bindVars, options,
                             arangodb::aql::PART_MAIN);

  auto queryResult = query.executeV8(
      isolate, static_cast<arangodb::aql::QueryRegistry*>(v8g->_queryRegistry));

  if (queryResult.code != TRI_ERROR_NO_ERROR) {
    if (queryResult.code == TRI_ERROR_REQUEST_CANCELED) {
      TRI_GET_GLOBALS();
      v8g->_canceled = true;
      TRI_V8_THROW_EXCEPTION(TRI_ERROR_REQUEST_CANCELED);
    }

    TRI_V8_THROW_EXCEPTION_FULL(queryResult.code, queryResult.details);
  }

  // return the array value as it is. this is a performance optimisation
  v8::Handle<v8::Object> result = v8::Object::New(isolate);

  result->ForceSet(TRI_V8_ASCII_STRING("json"), queryResult.result);

  if (queryResult.stats != nullptr) {
    VPackSlice stats = queryResult.stats->slice();
    if (!stats.isNone()) {
      result->ForceSet(TRI_V8_ASCII_STRING("stats"),
                       TRI_VPackToV8(isolate, stats));
    }
  }
  if (queryResult.profile != nullptr) {
    result->ForceSet(TRI_V8_ASCII_STRING("profile"),
                     TRI_VPackToV8(isolate, queryResult.profile->slice()));
  }
  if (queryResult.warnings == nullptr) {
    result->ForceSet(TRI_V8_ASCII_STRING("warnings"), v8::Array::New(isolate));
  } else {
    result->ForceSet(TRI_V8_ASCII_STRING("warnings"),
                     TRI_VPackToV8(isolate, queryResult.warnings->slice()));
  }
  result->ForceSet(TRI_V8_ASCII_STRING("cached"),
                   v8::Boolean::New(isolate, queryResult.cached));

  TRI_V8_RETURN(result);
  TRI_V8_TRY_CATCH_END
}

////////////////////////////////////////////////////////////////////////////////
/// @brief retrieve global query options or configure them
////////////////////////////////////////////////////////////////////////////////

static void JS_QueriesPropertiesAql(
    v8::FunctionCallbackInfo<v8::Value> const& args) {
  TRI_V8_TRY_CATCH_BEGIN(isolate);
  v8::HandleScope scope(isolate);

  TRI_vocbase_t* vocbase = GetContextVocBase(isolate);

  if (vocbase == nullptr) {
    TRI_V8_THROW_EXCEPTION(TRI_ERROR_ARANGO_DATABASE_NOT_FOUND);
  }

  auto queryList = static_cast<arangodb::aql::QueryList*>(vocbase->_queries);
  TRI_ASSERT(queryList != nullptr);

  if (args.Length() > 1) {
    TRI_V8_THROW_EXCEPTION_USAGE("AQL_QUERIES_PROPERTIES(<options>)");
  }

  if (args.Length() == 1) {
    // store options
    if (!args[0]->IsObject()) {
      TRI_V8_THROW_EXCEPTION_USAGE("AQL_QUERIES_PROPERTIES(<options>)");
    }

    auto obj = args[0]->ToObject();
    if (obj->Has(TRI_V8_ASCII_STRING("enabled"))) {
      queryList->enabled(
          TRI_ObjectToBoolean(obj->Get(TRI_V8_ASCII_STRING("enabled"))));
    }
    if (obj->Has(TRI_V8_ASCII_STRING("trackSlowQueries"))) {
      queryList->trackSlowQueries(TRI_ObjectToBoolean(
          obj->Get(TRI_V8_ASCII_STRING("trackSlowQueries"))));
    }
    if (obj->Has(TRI_V8_ASCII_STRING("maxSlowQueries"))) {
      queryList->maxSlowQueries(static_cast<size_t>(
          TRI_ObjectToInt64(obj->Get(TRI_V8_ASCII_STRING("maxSlowQueries")))));
    }
    if (obj->Has(TRI_V8_ASCII_STRING("slowQueryThreshold"))) {
      queryList->slowQueryThreshold(TRI_ObjectToDouble(
          obj->Get(TRI_V8_ASCII_STRING("slowQueryThreshold"))));
    }
    if (obj->Has(TRI_V8_ASCII_STRING("maxQueryStringLength"))) {
      queryList->maxQueryStringLength(static_cast<size_t>(TRI_ObjectToInt64(
          obj->Get(TRI_V8_ASCII_STRING("maxQueryStringLength")))));
    }

    // fall-through intentional
  }

  // return current settings
  auto result = v8::Object::New(isolate);
  result->Set(TRI_V8_ASCII_STRING("enabled"),
              v8::Boolean::New(isolate, queryList->enabled()));
  result->Set(TRI_V8_ASCII_STRING("trackSlowQueries"),
              v8::Boolean::New(isolate, queryList->trackSlowQueries()));
  result->Set(TRI_V8_ASCII_STRING("maxSlowQueries"),
              v8::Number::New(
                  isolate, static_cast<double>(queryList->maxSlowQueries())));
  result->Set(TRI_V8_ASCII_STRING("slowQueryThreshold"),
              v8::Number::New(isolate, queryList->slowQueryThreshold()));
  result->Set(TRI_V8_ASCII_STRING("maxQueryStringLength"),
              v8::Number::New(isolate, static_cast<double>(
                                           queryList->maxQueryStringLength())));

  TRI_V8_RETURN(result);
  TRI_V8_TRY_CATCH_END
}

////////////////////////////////////////////////////////////////////////////////
/// @brief returns the list of currently running queries
////////////////////////////////////////////////////////////////////////////////

static void JS_QueriesCurrentAql(
    v8::FunctionCallbackInfo<v8::Value> const& args) {
  TRI_V8_TRY_CATCH_BEGIN(isolate);
  v8::HandleScope scope(isolate);

  TRI_vocbase_t* vocbase = GetContextVocBase(isolate);

  if (vocbase == nullptr) {
    TRI_V8_THROW_EXCEPTION(TRI_ERROR_ARANGO_DATABASE_NOT_FOUND);
  }

  if (args.Length() != 0) {
    TRI_V8_THROW_EXCEPTION_USAGE("AQL_QUERIES_CURRENT()");
  }

  auto queryList = static_cast<arangodb::aql::QueryList*>(vocbase->_queries);
  TRI_ASSERT(queryList != nullptr);

  try {
    auto const&& queries = queryList->listCurrent();

    uint32_t i = 0;
    auto result = v8::Array::New(isolate, static_cast<int>(queries.size()));

    for (auto q : queries) {
      auto const&& timeString = TRI_StringTimeStamp(q.started);
      auto const& queryState = q.queryState.substr(8, q.queryState.size() - 9);

      v8::Handle<v8::Object> obj = v8::Object::New(isolate);
      obj->Set(TRI_V8_ASCII_STRING("id"), V8TickId(isolate, q.id));
      obj->Set(TRI_V8_ASCII_STRING("query"), TRI_V8_STD_STRING(q.queryString));
      obj->Set(TRI_V8_ASCII_STRING("started"), TRI_V8_STD_STRING(timeString));
      obj->Set(TRI_V8_ASCII_STRING("runTime"),
               v8::Number::New(isolate, q.runTime));
      obj->Set(TRI_V8_ASCII_STRING("state"), TRI_V8_STD_STRING(queryState));
      result->Set(i++, obj);
    }

    TRI_V8_RETURN(result);
  } catch (...) {
    TRI_V8_THROW_EXCEPTION_MEMORY();
  }
  TRI_V8_TRY_CATCH_END
}

////////////////////////////////////////////////////////////////////////////////
/// @brief returns the list of slow running queries or clears the list
////////////////////////////////////////////////////////////////////////////////

static void JS_QueriesSlowAql(v8::FunctionCallbackInfo<v8::Value> const& args) {
  TRI_V8_TRY_CATCH_BEGIN(isolate);
  v8::HandleScope scope(isolate);

  TRI_vocbase_t* vocbase = GetContextVocBase(isolate);

  if (vocbase == nullptr) {
    TRI_V8_THROW_EXCEPTION(TRI_ERROR_ARANGO_DATABASE_NOT_FOUND);
  }

  auto queryList = static_cast<arangodb::aql::QueryList*>(vocbase->_queries);
  TRI_ASSERT(queryList != nullptr);

  if (args.Length() == 1) {
    queryList->clearSlow();
    TRI_V8_RETURN_TRUE();
  }

  if (args.Length() != 0) {
    TRI_V8_THROW_EXCEPTION_USAGE("AQL_QUERIES_SLOW()");
  }

  try {
    auto const&& queries = queryList->listSlow();

    uint32_t i = 0;
    auto result = v8::Array::New(isolate, static_cast<int>(queries.size()));

    for (auto q : queries) {
      auto const&& timeString = TRI_StringTimeStamp(q.started);
      auto const& queryState = q.queryState.substr(8, q.queryState.size() - 9);

      v8::Handle<v8::Object> obj = v8::Object::New(isolate);
      obj->Set(TRI_V8_ASCII_STRING("id"), V8TickId(isolate, q.id));
      obj->Set(TRI_V8_ASCII_STRING("query"), TRI_V8_STD_STRING(q.queryString));
      obj->Set(TRI_V8_ASCII_STRING("started"), TRI_V8_STD_STRING(timeString));
      obj->Set(TRI_V8_ASCII_STRING("runTime"),
               v8::Number::New(isolate, q.runTime));
      obj->Set(TRI_V8_ASCII_STRING("state"), TRI_V8_STD_STRING(queryState));
      result->Set(i++, obj);
    }

    TRI_V8_RETURN(result);
  } catch (...) {
    TRI_V8_THROW_EXCEPTION_MEMORY();
  }
  TRI_V8_TRY_CATCH_END
}

////////////////////////////////////////////////////////////////////////////////
/// @brief kills an AQL query
////////////////////////////////////////////////////////////////////////////////

static void JS_QueriesKillAql(v8::FunctionCallbackInfo<v8::Value> const& args) {
  TRI_V8_TRY_CATCH_BEGIN(isolate);
  v8::HandleScope scope(isolate);

  TRI_vocbase_t* vocbase = GetContextVocBase(isolate);

  if (vocbase == nullptr) {
    TRI_V8_THROW_EXCEPTION(TRI_ERROR_ARANGO_DATABASE_NOT_FOUND);
  }

  if (args.Length() != 1) {
    TRI_V8_THROW_EXCEPTION_USAGE("AQL_QUERIES_KILL(<id>)");
  }

  auto id = TRI_ObjectToUInt64(args[0], true);

  auto queryList = static_cast<arangodb::aql::QueryList*>(vocbase->_queries);
  TRI_ASSERT(queryList != nullptr);

  auto res = queryList->kill(id);

  if (res == TRI_ERROR_NO_ERROR) {
    TRI_V8_RETURN_TRUE();
  }

  TRI_V8_THROW_EXCEPTION(res);
  TRI_V8_TRY_CATCH_END
}

////////////////////////////////////////////////////////////////////////////////
/// @brief whether or not a query is killed
////////////////////////////////////////////////////////////////////////////////

static void JS_QueryIsKilledAql(
    v8::FunctionCallbackInfo<v8::Value> const& args) {
  TRI_V8_TRY_CATCH_BEGIN(isolate);
  v8::HandleScope scope(isolate);

  TRI_GET_GLOBALS();
  if (v8g->_query != nullptr &&
      static_cast<arangodb::aql::Query*>(v8g->_query)->killed()) {
    TRI_V8_RETURN_TRUE();
  }

  TRI_V8_RETURN_FALSE();
  TRI_V8_TRY_CATCH_END
}

////////////////////////////////////////////////////////////////////////////////
/// @brief configures the AQL query cache
////////////////////////////////////////////////////////////////////////////////

static void JS_QueryCachePropertiesAql(
    v8::FunctionCallbackInfo<v8::Value> const& args) {
  TRI_V8_TRY_CATCH_BEGIN(isolate);
  v8::HandleScope scope(isolate);

  TRI_vocbase_t* vocbase = GetContextVocBase(isolate);

  if (vocbase == nullptr) {
    TRI_V8_THROW_EXCEPTION(TRI_ERROR_ARANGO_DATABASE_NOT_FOUND);
  }

  if (args.Length() > 1 || (args.Length() == 1 && !args[0]->IsObject())) {
    TRI_V8_THROW_EXCEPTION_USAGE("AQL_QUERY_CACHE_PROPERTIES(<properties>)");
  }

  auto queryCache = arangodb::aql::QueryCache::instance();

  if (args.Length() == 1) {
    // called with options
    auto obj = args[0]->ToObject();

    std::pair<std::string, size_t> cacheProperties;
    // fetch current configuration
    queryCache->properties(cacheProperties);

    if (obj->Has(TRI_V8_ASCII_STRING("mode"))) {
      cacheProperties.first =
          TRI_ObjectToString(obj->Get(TRI_V8_ASCII_STRING("mode")));
    }

    if (obj->Has(TRI_V8_ASCII_STRING("maxResults"))) {
      cacheProperties.second = static_cast<size_t>(
          TRI_ObjectToInt64(obj->Get(TRI_V8_ASCII_STRING("maxResults"))));
    }

    // set mode and max elements
    queryCache->setProperties(cacheProperties);
  }

  auto properties = queryCache->properties();
  TRI_V8_RETURN(TRI_VPackToV8(isolate, properties.slice()));

  // fetch current configuration and return it
  TRI_V8_TRY_CATCH_END
}

////////////////////////////////////////////////////////////////////////////////
/// @brief invalidates the AQL query cache
////////////////////////////////////////////////////////////////////////////////

static void JS_QueryCacheInvalidateAql(
    v8::FunctionCallbackInfo<v8::Value> const& args) {
  TRI_V8_TRY_CATCH_BEGIN(isolate);
  v8::HandleScope scope(isolate);

  TRI_vocbase_t* vocbase = GetContextVocBase(isolate);

  if (vocbase == nullptr) {
    TRI_V8_THROW_EXCEPTION(TRI_ERROR_ARANGO_DATABASE_NOT_FOUND);
  }

  if (args.Length() != 0) {
    TRI_V8_THROW_EXCEPTION_USAGE("AQL_QUERY_CACHE_INVALIDATE()");
  }

  arangodb::aql::QueryCache::instance()->invalidate();
  TRI_V8_TRY_CATCH_END
}

////////////////////////////////////////////////////////////////////////////////
/// @brief throw collection not loaded
////////////////////////////////////////////////////////////////////////////////

static void JS_ThrowCollectionNotLoaded(
    v8::FunctionCallbackInfo<v8::Value> const& args) {
  TRI_V8_TRY_CATCH_BEGIN(isolate);
  v8::HandleScope scope(isolate);

  if (args.Length() == 0) {
    bool value = TRI_GetThrowCollectionNotLoadedVocBase();
    TRI_V8_RETURN(v8::Boolean::New(isolate, value));
  } else if (args.Length() == 1) {
    TRI_SetThrowCollectionNotLoadedVocBase(TRI_ObjectToBoolean(args[0]));
  } else {
    TRI_V8_THROW_EXCEPTION_USAGE("THROW_COLLECTION_NOT_LOADED(<value>)");
  }

  TRI_V8_TRY_CATCH_END
}

////////////////////////////////////////////////////////////////////////////////
/// @brief Transforms VertexId to v8 object
///        NOTE: Collection has to be known to the transaction.
////////////////////////////////////////////////////////////////////////////////

static v8::Handle<v8::Value> VertexIdToData(v8::Isolate* isolate,
                                            Transaction* trx,
                                            std::string const& vertexId) {
  OperationOptions options;
  std::vector<std::string> parts =
      arangodb::basics::StringUtils::split(vertexId, "/");
  TRI_ASSERT(parts.size() == 2);  // All internal _id attributes

  VPackBuilder builder;
  builder.openObject();
  builder.add(TRI_VOC_ATTRIBUTE_KEY, VPackValue(parts[1]));
  builder.close();

  OperationResult opRes = trx->document(parts[0], builder.slice(), options);

  if (opRes.failed()) {
    v8::EscapableHandleScope scope(isolate);
    return scope.Escape<v8::Value>(v8::Null(isolate));
  }
  VPackOptions resultOptions = VPackOptions::Defaults;
  resultOptions.customTypeHandler = opRes.customTypeHandler.get();
  return TRI_VPackToV8(isolate, opRes.slice(), &resultOptions);
}

////////////////////////////////////////////////////////////////////////////////
/// @brief Transforms EdgeId to v8 object
///        NOTE: Collection has to be known to the transaction.
////////////////////////////////////////////////////////////////////////////////

static v8::Handle<v8::Value> EdgeIdToData(v8::Isolate* isolate,
                                          Transaction* trx,
                                          std::string const& edgeId) {
  return VertexIdToData(isolate, trx, edgeId);
}

////////////////////////////////////////////////////////////////////////////////
/// @brief Start a new transaction for the given collections and request
///        all necessary ditches.
///        The caller is responsible to finish and delete the transaction.
///        If this function throws the transaction is non-existent.
////////////////////////////////////////////////////////////////////////////////

static ExplicitTransaction* BeginTransaction(
    std::shared_ptr<V8TransactionContext> transactionContext,
    std::vector<std::string> const& readCollections,
    std::vector<std::string> const& writeCollections) {
  // IHHF isCoordinator
  double lockTimeout =
      (double)(TRI_TRANSACTION_DEFAULT_LOCK_TIMEOUT / 1000000ULL);
  bool waitForSync = false;

  // Start Transaction to collect all parts of the path
  auto trx = std::make_unique<ExplicitTransaction>(
      transactionContext, readCollections, writeCollections, lockTimeout,
      waitForSync, true);

  int res = trx->begin();
  if (res != TRI_ERROR_NO_ERROR) {
    THROW_ARANGO_EXCEPTION(res);
  }
  return trx.release();
}

////////////////////////////////////////////////////////////////////////////////
/// @brief Transforms an ArangoDBPathFinder::Path to v8 json values
////////////////////////////////////////////////////////////////////////////////

static v8::Handle<v8::Value> PathIdsToV8(v8::Isolate* isolate,
                                         TRI_vocbase_t* vocbase,
                                         arangodb::Transaction* trx,
                                         ArangoDBPathFinder::Path const& p,
                                         bool& includeData) {
  v8::EscapableHandleScope scope(isolate);
  v8::Handle<v8::Object> result = v8::Object::New(isolate);

  uint32_t const vn = static_cast<uint32_t>(p.vertices.size());
  v8::Handle<v8::Array> vertices =
      v8::Array::New(isolate, static_cast<int>(vn));

  uint32_t const en = static_cast<uint32_t>(p.edges.size());
  v8::Handle<v8::Array> edges = v8::Array::New(isolate, static_cast<int>(en));

  if (includeData) {
    for (uint32_t j = 0; j < vn; ++j) {
      vertices->Set(j, VertexIdToData(isolate, trx, p.vertices[j]));
    }
    for (uint32_t j = 0; j < en; ++j) {
      edges->Set(j, EdgeIdToData(isolate, trx, p.edges[j]));
    }
  } else {
    for (uint32_t j = 0; j < vn; ++j) {
      vertices->Set(j, TRI_V8_STD_STRING(p.vertices[j]));
    }
    for (uint32_t j = 0; j < en; ++j) {
      edges->Set(j, TRI_V8_STD_STRING(p.edges[j]));
    }
  }

  result->Set(TRI_V8_STRING("vertices"), vertices);
  result->Set(TRI_V8_STRING("edges"), edges);
  result->Set(TRI_V8_STRING("distance"),
              v8::Number::New(isolate, static_cast<double>(p.weight)));

  return scope.Escape<v8::Value>(result);
}

////////////////////////////////////////////////////////////////////////////////
/// @brief Transforms an ConstDistanceFinder::Path to v8 json values
////////////////////////////////////////////////////////////////////////////////

static v8::Handle<v8::Value> PathIdsToV8(
    v8::Isolate* isolate, TRI_vocbase_t* vocbase, arangodb::Transaction* trx,
    ArangoDBConstDistancePathFinder::Path const& p, bool& includeData) {
  v8::EscapableHandleScope scope(isolate);
  v8::Handle<v8::Object> result = v8::Object::New(isolate);

  uint32_t const vn = static_cast<uint32_t>(p.vertices.size());
  v8::Handle<v8::Array> vertices =
      v8::Array::New(isolate, static_cast<int>(vn));

  uint32_t const en = static_cast<uint32_t>(p.edges.size());
  v8::Handle<v8::Array> edges = v8::Array::New(isolate, static_cast<int>(en));

  if (includeData) {
    for (uint32_t j = 0; j < vn; ++j) {
      vertices->Set(j, VertexIdToData(isolate, trx, p.vertices[j]));
    }
    for (uint32_t j = 0; j < en; ++j) {
      edges->Set(j, EdgeIdToData(isolate, trx, p.edges[j]));
    }
  } else {
    for (uint32_t j = 0; j < vn; ++j) {
      vertices->Set(j, TRI_V8_STD_STRING(p.vertices[j]));
    }
    for (uint32_t j = 0; j < en; ++j) {
      edges->Set(j, TRI_V8_STD_STRING(p.edges[j]));
    }
  }

  result->Set(TRI_V8_STRING("vertices"), vertices);
  result->Set(TRI_V8_STRING("edges"), edges);
  result->Set(TRI_V8_STRING("distance"),
              v8::Number::New(isolate, static_cast<double>(p.weight)));

  return scope.Escape<v8::Value>(result);
}

////////////////////////////////////////////////////////////////////////////////
/// @brief Extract collection names from v8 array.
////////////////////////////////////////////////////////////////////////////////

static void V8ArrayToStrings(const v8::Handle<v8::Value>& parameter,
                             std::unordered_set<std::string>& result) {
  v8::Handle<v8::Array> array = v8::Handle<v8::Array>::Cast(parameter);
  uint32_t const n = array->Length();
  for (uint32_t i = 0; i < n; ++i) {
    if (array->Get(i)->IsString()) {
      result.emplace(TRI_ObjectToString(array->Get(i)));
    }
  }
}

////////////////////////////////////////////////////////////////////////////////
/// @brief Define edge weight by the number of hops.
///        Respectively 1 for any edge.
////////////////////////////////////////////////////////////////////////////////

class HopWeightCalculator {
 public:
  HopWeightCalculator(){};

  //////////////////////////////////////////////////////////////////////////////
  /// @brief Callable weight calculator for edge
  //////////////////////////////////////////////////////////////////////////////

  double operator()(VPackSlice const edge) { return 1; }
};

////////////////////////////////////////////////////////////////////////////////
/// @brief Define edge weight by ony special attribute.
///        Respectively 1 for any edge.
////////////////////////////////////////////////////////////////////////////////

class AttributeWeightCalculator {
  std::string const _attribute;
  double const _defaultWeight;

 public:
  AttributeWeightCalculator(std::string const& attribute, double defaultWeight)
      : _attribute(attribute), _defaultWeight(defaultWeight) {}

  //////////////////////////////////////////////////////////////////////////////
  /// @brief Callable weight calculator for edge
  //////////////////////////////////////////////////////////////////////////////

  double operator()(VPackSlice const edge) {
    if (_attribute.empty()) {
      return _defaultWeight;
    }

    VPackSlice attr = edge.get(_attribute);
    if (!attr.isNumber()) {
      return _defaultWeight;
    }
    return attr.getNumericValue<double>();
  }
};

////////////////////////////////////////////////////////////////////////////////
/// @brief Executes a shortest Path Traversal
////////////////////////////////////////////////////////////////////////////////

static void JS_QueryShortestPath(
    v8::FunctionCallbackInfo<v8::Value> const& args) {
  TRI_V8_TRY_CATCH_BEGIN(isolate);
  v8::HandleScope scope(isolate);

  if (args.Length() < 4 || args.Length() > 5) {
    TRI_V8_THROW_EXCEPTION_USAGE(
        "CPP_SHORTEST_PATH(<vertexcollcetions[]>, <edgecollections[]>, "
        "<start>, <end>, <options>)");
  }

  // get the vertex collections
  if (!args[0]->IsArray()) {
    TRI_V8_THROW_TYPE_ERROR("expecting array for <vertexcollections[]>");
  }
  std::unordered_set<std::string> vertexCollectionNames;
  V8ArrayToStrings(args[0], vertexCollectionNames);

  // get the edge collections
  if (!args[1]->IsArray()) {
    TRI_V8_THROW_TYPE_ERROR("expecting array for <edgecollections[]>");
  }
  std::unordered_set<std::string> edgeCollectionNames;
  V8ArrayToStrings(args[1], edgeCollectionNames);

  TRI_vocbase_t* vocbase = GetContextVocBase(isolate);

  if (vocbase == nullptr) {
    TRI_V8_THROW_EXCEPTION(TRI_ERROR_ARANGO_DATABASE_NOT_FOUND);
  }

  if (!args[2]->IsString()) {
    TRI_V8_THROW_TYPE_ERROR("expecting id for <startVertex>");
  }
  std::string const startVertex = TRI_ObjectToString(args[2]);

  if (!args[3]->IsString()) {
    TRI_V8_THROW_TYPE_ERROR("expecting id for <targetVertex>");
  }
  std::string const targetVertex = TRI_ObjectToString(args[3]);

  auto transactionContext =
      std::make_shared<V8TransactionContext>(vocbase, true);

  int res = TRI_ERROR_NO_ERROR;
  std::vector<std::string> readCollections;
  std::vector<std::string> writeCollections;

  for (auto const& it : edgeCollectionNames) {
    readCollections.emplace_back(it);
  }
  for (auto const& it : vertexCollectionNames) {
    readCollections.emplace_back(it);
  }

  // Start the transaction
  std::unique_ptr<ExplicitTransaction> trx;

  try {
    trx.reset(BeginTransaction(transactionContext, readCollections,
                               writeCollections));
  } catch (Exception& e) {
    TRI_V8_THROW_EXCEPTION(e.code());
  }

  traverser::ShortestPathOptions opts(trx.get());

  bool includeData = false;
  v8::Handle<v8::Object> edgeExample;
  v8::Handle<v8::Object> vertexExample;
  if (args.Length() == 5) {
    if (!args[4]->IsObject()) {
      TRI_V8_THROW_TYPE_ERROR("expecting json for <options>");
    }
    v8::Handle<v8::Object> options = args[4]->ToObject();

    // Parse direction
    v8::Local<v8::String> keyDirection = TRI_V8_ASCII_STRING("direction");
    if (options->Has(keyDirection)) {
      opts.direction = TRI_ObjectToString(options->Get(keyDirection));
      if (opts.direction != "outbound" && opts.direction != "inbound" &&
          opts.direction != "any") {
        TRI_V8_THROW_TYPE_ERROR(
            "expecting direction to be 'outbound', 'inbound' or 'any'");
      }
    }

    // Parse Distance
    v8::Local<v8::String> keyWeight = TRI_V8_ASCII_STRING("weight");
    v8::Local<v8::String> keyDefaultWeight =
        TRI_V8_ASCII_STRING("defaultWeight");
    if (options->Has(keyWeight) && options->Has(keyDefaultWeight)) {
      opts.useWeight = true;
      opts.weightAttribute = TRI_ObjectToString(options->Get(keyWeight));
      opts.defaultWeight = TRI_ObjectToDouble(options->Get(keyDefaultWeight));
    }

    // Parse includeData
    v8::Local<v8::String> keyIncludeData = TRI_V8_ASCII_STRING("includeData");
    if (options->Has(keyIncludeData)) {
      includeData = TRI_ObjectToBoolean(options->Get(keyIncludeData));
    }

    // Parse bidirectional
    v8::Local<v8::String> keyBidirectional =
        TRI_V8_ASCII_STRING("bidirectional");
    if (options->Has(keyBidirectional)) {
      opts.bidirectional = TRI_ObjectToBoolean(options->Get(keyBidirectional));
    }

    // Parse multiThreaded
    v8::Local<v8::String> keyMultiThreaded =
        TRI_V8_ASCII_STRING("multiThreaded");
    if (options->Has(keyMultiThreaded)) {
      opts.multiThreaded = TRI_ObjectToBoolean(options->Get(keyMultiThreaded));
    }

    // Parse filterEdges
    // note: only works with edge examples and not with user-defined AQL
    // functions
    v8::Local<v8::String> keyFilterEdges = TRI_V8_ASCII_STRING("filterEdges");
    if (options->Has(keyFilterEdges)) {
      opts.useEdgeFilter = true;
      edgeExample = v8::Handle<v8::Object>::Cast(options->Get(keyFilterEdges));
    }

    // Parse vertexFilter
    // note: only works with vertex examples and not with user-defined AQL
    // functions
    v8::Local<v8::String> keyFilterVertices =
        TRI_V8_ASCII_STRING("filterVertices");
    if (options->Has(keyFilterVertices)) {
      opts.useVertexFilter = true;
      vertexExample =
          v8::Handle<v8::Object>::Cast(options->Get(keyFilterVertices));
    }
  }

  std::vector<EdgeCollectionInfo*> edgeCollectionInfos;

  arangodb::basics::ScopeGuard guard{[]() -> void {},
                                     [&edgeCollectionInfos]() -> void {
                                       for (auto& p : edgeCollectionInfos) {
                                         delete p;
                                       }
                                     }};

  if (opts.useWeight) {
    for (auto const& it : edgeCollectionNames) {
      edgeCollectionInfos.emplace_back(new EdgeCollectionInfo(
          trx.get(), it,
          AttributeWeightCalculator(opts.weightAttribute, opts.defaultWeight)));
    }
  } else {
    for (auto const& it : edgeCollectionNames) {
      edgeCollectionInfos.emplace_back(
          new EdgeCollectionInfo(trx.get(), it, HopWeightCalculator()));
    }
  }

  if (opts.useEdgeFilter) {
    std::string errorMessage;
    for (auto const& it : edgeCollectionNames) {
      try {
        opts.addEdgeFilter(isolate, edgeExample, it, errorMessage);
      } catch (Exception& e) {
        // ELEMENT not found is expected, if there is no shape of this type in
        // this collection
        if (e.code() != TRI_RESULT_ELEMENT_NOT_FOUND) {
          TRI_V8_THROW_EXCEPTION(e.code());
        }
      }
    }
  }

  if (opts.useVertexFilter) {
    std::string errorMessage;
    for (auto const& it : vertexCollectionNames) {
      try {
        opts.addVertexFilter(isolate, vertexExample, trx.get(), it,
                             errorMessage);
      } catch (Exception& e) {
        // ELEMENT not found is expected, if there is no shape of this type in
        // this collection
        if (e.code() != TRI_RESULT_ELEMENT_NOT_FOUND) {
          TRI_V8_THROW_EXCEPTION(e.code());
        }
      }
    }
  }

  try {
    opts.start = startVertex;
    opts.end = targetVertex;
  } catch (Exception& e) {
    // Id string might have illegal collection name
    trx->finish(e.code());
    TRI_V8_THROW_EXCEPTION(e.code());
  }

  if (opts.useVertexFilter || opts.useEdgeFilter || opts.useWeight) {
    // Compute the path
    std::unique_ptr<ArangoDBPathFinder::Path> path;

    try {
      path = TRI_RunShortestPathSearch(edgeCollectionInfos, opts);
    } catch (Exception& e) {
      trx->finish(e.code());
      TRI_V8_THROW_EXCEPTION(e.code());
    }

    // Lift the result to v8
    if (path.get() == nullptr) {
      v8::EscapableHandleScope scope(isolate);
      trx->finish(res);
      TRI_V8_RETURN(scope.Escape<v8::Value>(v8::Null(isolate)));
    }

    try {
      auto result =
          PathIdsToV8(isolate, vocbase, trx.get(), *path, includeData);
      TRI_V8_RETURN(result);
    } catch (Exception& e) {
      TRI_V8_THROW_EXCEPTION(e.code());
    }
  } else {
    // No Data reading required for this path. Use shortcuts.
    // Compute the path
    std::unique_ptr<ArangoDBConstDistancePathFinder::Path> path;

    try {
      path =
          TRI_RunSimpleShortestPathSearch(edgeCollectionInfos, trx.get(), opts);
    } catch (Exception& e) {
      trx->finish(e.code());
      TRI_V8_THROW_EXCEPTION(e.code());
    }

    // Lift the result to v8
    if (path.get() == nullptr) {
      v8::EscapableHandleScope scope(isolate);
      trx->finish(res);
      TRI_V8_RETURN(scope.Escape<v8::Value>(v8::Null(isolate)));
    }

    try {
      auto result =
          PathIdsToV8(isolate, vocbase, trx.get(), *path, includeData);
      TRI_V8_RETURN(result);
    } catch (Exception& e) {
      TRI_V8_THROW_EXCEPTION(e.code());
    }
  }
  trx->finish(res);
  TRI_V8_TRY_CATCH_END
}

////////////////////////////////////////////////////////////////////////////////
/// @brief Transforms an vector<VertexId> to v8 json values
////////////////////////////////////////////////////////////////////////////////

<<<<<<< HEAD
static v8::Handle<v8::Value> VertexIdsToV8(
    v8::Isolate* isolate, ExplicitTransaction* trx,
    std::vector<std::string> const& ids,
    bool includeData = false) {
=======
static v8::Handle<v8::Value> VertexIdsToV8(v8::Isolate* isolate,
                                           ExplicitTransaction* trx,
                                           std::unordered_set<std::string>& ids,
                                           bool includeData = false) {
>>>>>>> 87ee0c49
  v8::EscapableHandleScope scope(isolate);
  uint32_t const vn = static_cast<uint32_t>(ids.size());
  v8::Handle<v8::Array> vertices =
      v8::Array::New(isolate, static_cast<int>(vn));

  uint32_t j = 0;
  if (includeData) {
    for (auto& it : ids) {
      vertices->Set(j, VertexIdToData(isolate, trx, it));
      ++j;
    }
  } else {
    for (auto& it : ids) {
      vertices->Set(j, TRI_V8_STD_STRING(it));
      ++j;
    }
  }
  return scope.Escape<v8::Value>(vertices);
}

////////////////////////////////////////////////////////////////////////////////
/// @brief Executes a Neighbors computation
////////////////////////////////////////////////////////////////////////////////

static void JS_QueryNeighbors(v8::FunctionCallbackInfo<v8::Value> const& args) {
  TRI_V8_TRY_CATCH_BEGIN(isolate);
  v8::HandleScope scope(isolate);

  if (args.Length() < 3 || args.Length() > 4) {
    TRI_V8_THROW_EXCEPTION_USAGE(
        "CPP_NEIGHBORS(<vertexcollections[]>, <edgecollections[]>, <start>, "
        "<options>)");
  }

  // get the vertex collections
  if (!args[0]->IsArray()) {
    TRI_V8_THROW_TYPE_ERROR("expecting array for <vertexcollections[]>");
  }
  std::unordered_set<std::string> vertexCollectionNames;
  V8ArrayToStrings(args[0], vertexCollectionNames);

  // get the edge collections
  if (!args[1]->IsArray()) {
    TRI_V8_THROW_TYPE_ERROR("expecting array for <edgecollections[]>");
  }
  std::unordered_set<std::string> edgeCollectionNames;
  V8ArrayToStrings(args[1], edgeCollectionNames);

  TRI_vocbase_t* vocbase = GetContextVocBase(isolate);

  if (vocbase == nullptr) {
    TRI_V8_THROW_EXCEPTION(TRI_ERROR_ARANGO_DATABASE_NOT_FOUND);
  }

  std::vector<std::string> startVertices;
  if (args[2]->IsString()) {
    startVertices.emplace_back(TRI_ObjectToString(args[2]));
  } else if (args[2]->IsArray()) {
    auto list = v8::Handle<v8::Array>::Cast(args[2]);
    for (uint32_t i = 0; i < list->Length(); i++) {
      if (list->Get(i)->IsString()) {
        startVertices.emplace_back(TRI_ObjectToString(list->Get(i)));
      } else {
        TRI_V8_THROW_TYPE_ERROR("expecting array of IDs for <startVertex>");
      }
    }
  } else {
    TRI_V8_THROW_TYPE_ERROR("expecting string ID for <startVertex>");
  }

  std::vector<std::string> readCollections;
  std::vector<std::string> writeCollections;

  auto transactionContext =
      std::make_shared<V8TransactionContext>(vocbase, true);

  int res = TRI_ERROR_NO_ERROR;

  for (auto const& it : edgeCollectionNames) {
    readCollections.emplace_back(it);
  }
  for (auto const& it : vertexCollectionNames) {
    readCollections.emplace_back(it);
  }

  std::unique_ptr<ExplicitTransaction> trx;

  try {
    trx.reset(BeginTransaction(transactionContext, readCollections,
                               writeCollections));
  } catch (Exception& e) {
    TRI_V8_THROW_EXCEPTION(e.code());
  }

  traverser::NeighborsOptions opts(trx.get());
  bool includeData = false;
  v8::Handle<v8::Value> edgeExample;
  v8::Handle<v8::Value> vertexExample;

  if (args.Length() == 4) {
    if (!args[3]->IsObject()) {
      TRI_V8_THROW_TYPE_ERROR("expecting json for <options>");
    }
    v8::Handle<v8::Object> options = args[3]->ToObject();

    // Parse direction
    v8::Local<v8::String> keyDirection = TRI_V8_ASCII_STRING("direction");
    if (options->Has(keyDirection)) {
      std::string dir = TRI_ObjectToString(options->Get(keyDirection));
      if (dir == "outbound") {
        opts.direction = TRI_EDGE_OUT;
      } else if (dir == "inbound") {
        opts.direction = TRI_EDGE_IN;
      } else if (dir == "any") {
        opts.direction = TRI_EDGE_ANY;
      } else {
        TRI_V8_THROW_TYPE_ERROR(
            "expecting direction to be 'outbound', 'inbound' or 'any'");
      }
    }

    // Parse includeData
    v8::Local<v8::String> keyIncludeData = TRI_V8_ASCII_STRING("includeData");
    if (options->Has(keyIncludeData)) {
      includeData = TRI_ObjectToBoolean(options->Get(keyIncludeData));
    }

    // Parse filterEdges
    v8::Local<v8::String> keyFilterEdges = TRI_V8_ASCII_STRING("filterEdges");
    if (options->Has(keyFilterEdges)) {
      opts.useEdgeFilter = true;
      edgeExample = options->Get(keyFilterEdges);
    }

    // Parse vertexFilter
    v8::Local<v8::String> keyFilterVertices =
        TRI_V8_ASCII_STRING("filterVertices");
    if (options->Has(keyFilterVertices)) {
      opts.useVertexFilter = true;
      // note: only works with vertex examples and not with user-defined AQL
      // functions
      vertexExample =
          v8::Handle<v8::Object>::Cast(options->Get(keyFilterVertices));
    }

    // Parse minDepth
    v8::Local<v8::String> keyMinDepth = TRI_V8_ASCII_STRING("minDepth");
    if (options->Has(keyMinDepth)) {
      opts.minDepth = TRI_ObjectToUInt64(options->Get(keyMinDepth), false);
    }

    // Parse maxDepth
    v8::Local<v8::String> keyMaxDepth = TRI_V8_ASCII_STRING("maxDepth");
    if (options->Has(keyMaxDepth)) {
      opts.maxDepth = TRI_ObjectToUInt64(options->Get(keyMaxDepth), false);
    }
  }

  std::vector<EdgeCollectionInfo*> edgeCollectionInfos;

  arangodb::basics::ScopeGuard guard{[]() -> void {},
                                     [&edgeCollectionInfos]() -> void {
                                       for (auto& p : edgeCollectionInfos) {
                                         delete p;
                                       }
                                     }};

  for (auto const& it : edgeCollectionNames) {
    edgeCollectionInfos.emplace_back(
        new EdgeCollectionInfo(trx.get(), it, HopWeightCalculator()));
    TRI_IF_FAILURE("EdgeCollectionDitchOOM") {
      THROW_ARANGO_EXCEPTION(TRI_ERROR_DEBUG);
    }
  }

  for (auto const& it : vertexCollectionNames) {
    opts.addCollectionRestriction(it);
  }


  if (opts.useEdgeFilter) {
    std::string errorMessage;
    for (auto const& it : edgeCollectionInfos) {
      try {
        opts.addEdgeFilter(isolate, edgeExample, it->getName(), errorMessage);
      } catch (Exception& e) {
        // ELEMENT not found is expected, if there is no shape of this type in
        // this collection
        if (e.code() != TRI_RESULT_ELEMENT_NOT_FOUND) {
          TRI_V8_THROW_EXCEPTION(e.code());
        }
      }
    }
  }

  if (opts.useVertexFilter) {
    std::string errorMessage;
    for (auto const& it : vertexCollectionNames) {
      try {
        opts.addVertexFilter(isolate, vertexExample, trx.get(), it,
                             errorMessage);
      } catch (Exception& e) {
        // ELEMENT not found is expected, if there is no shape of this type in
        // this collection
        if (e.code() != TRI_RESULT_ELEMENT_NOT_FOUND) {
          TRI_V8_THROW_EXCEPTION(e.code());
        }
      }
    }
  }

  std::vector<std::string> neighbors;
  for (auto const& startVertex : startVertices) {
    opts.start = startVertex;
    try {
      TRI_RunNeighborsSearch(edgeCollectionInfos, opts, neighbors);
    } catch (Exception& e) {
      trx->finish(e.code());
      TRI_V8_THROW_EXCEPTION(e.code());
    }
  }

  auto result = VertexIdsToV8(isolate, trx.get(), neighbors, includeData);

  trx->finish(res);

  TRI_V8_RETURN(result);
  TRI_V8_TRY_CATCH_END
}

////////////////////////////////////////////////////////////////////////////////
/// @brief sleeps and checks for query abortion in between
////////////////////////////////////////////////////////////////////////////////

static void JS_QuerySleepAql(v8::FunctionCallbackInfo<v8::Value> const& args) {
  TRI_V8_TRY_CATCH_BEGIN(isolate);
  v8::HandleScope scope(isolate);

  // extract arguments
  if (args.Length() != 1) {
    TRI_V8_THROW_EXCEPTION_USAGE("sleep(<seconds>)");
  }

  TRI_GET_GLOBALS();
  arangodb::aql::Query* query = static_cast<arangodb::aql::Query*>(v8g->_query);

  if (query == nullptr) {
    TRI_V8_THROW_EXCEPTION(TRI_ERROR_QUERY_NOT_FOUND);
  }

  double n = TRI_ObjectToDouble(args[0]);
  double const until = TRI_microtime() + n;

  while (TRI_microtime() < until) {
    usleep(10000);

    if (query != nullptr) {
      if (query->killed()) {
        TRI_V8_THROW_EXCEPTION(TRI_ERROR_QUERY_KILLED);
      }
    }
  }

  TRI_V8_RETURN_UNDEFINED();
  TRI_V8_TRY_CATCH_END
}

////////////////////////////////////////////////////////////////////////////////
/// @brief wraps a TRI_vocbase_t
////////////////////////////////////////////////////////////////////////////////

static v8::Handle<v8::Object> WrapVocBase(v8::Isolate* isolate,
                                          TRI_vocbase_t const* database) {
  TRI_GET_GLOBALS();

  v8::Handle<v8::Object> result =
      WrapClass(isolate, v8g->VocbaseTempl, WRP_VOCBASE_TYPE,
                const_cast<TRI_vocbase_t*>(database));
  return result;
}

////////////////////////////////////////////////////////////////////////////////
/// @brief was docuBlock collectionDatabaseCollectionName
////////////////////////////////////////////////////////////////////////////////

static void MapGetVocBase(v8::Local<v8::String> const name,
                          v8::PropertyCallbackInfo<v8::Value> const& args) {
  v8::Isolate* isolate = args.GetIsolate();
  v8::HandleScope scope(isolate);

  TRI_vocbase_t* vocbase = GetContextVocBase(isolate);

  if (vocbase == nullptr) {
    TRI_V8_THROW_EXCEPTION(TRI_ERROR_ARANGO_DATABASE_NOT_FOUND);
  }

  // convert the JavaScript string to a string
  v8::String::Utf8Value s(name);
  char* key = *s;

  size_t keyLength = s.length();
  if (keyLength > 2 && key[keyLength - 2] == '(') {
    keyLength -= 2;
    key[keyLength] = '\0';
  }

  // empty or null
  if (key == nullptr || *key == '\0') {
    TRI_V8_RETURN(v8::Handle<v8::Value>());
  }

  if (strcmp(key, "hasOwnProperty") == 0 ||  // this prevents calling the
                                             // property getter again (i.e.
                                             // recursion!)
      strcmp(key, "toString") == 0 || strcmp(key, "toJSON") == 0) {
    TRI_V8_RETURN(v8::Handle<v8::Value>());
  }

  TRI_vocbase_col_t* collection = nullptr;

  // generate a name under which the cached property is stored
  std::string cacheKey(key, keyLength);
  cacheKey.push_back('*');

  v8::Local<v8::String> cacheName = TRI_V8_STD_STRING(cacheKey);
  v8::Handle<v8::Object> holder = args.Holder()->ToObject();

  if (*key == '_') {
    // special treatment for all properties starting with _
    v8::Local<v8::String> const l = TRI_V8_PAIR_STRING(key, (int)keyLength);

    if (holder->HasRealNamedProperty(l)) {
      // some internal function inside db
      TRI_V8_RETURN(v8::Handle<v8::Value>());
    }

    // something in the prototype chain?
    v8::Local<v8::Value> v = holder->GetRealNamedPropertyInPrototypeChain(l);

    if (!v.IsEmpty()) {
      if (!v->IsExternal()) {
        // something but an external... this means we can directly return this
        TRI_V8_RETURN(v8::Handle<v8::Value>());
      }
    }
  }

  TRI_GET_GLOBALS();

  auto globals = isolate->GetCurrentContext()->Global();

  v8::Handle<v8::Object> cacheObject;
  TRI_GET_GLOBAL_STRING(_DbCacheKey);
  if (globals->Has(_DbCacheKey)) {
    cacheObject = globals->Get(_DbCacheKey)->ToObject();
  }

  if (!cacheObject.IsEmpty() && cacheObject->HasRealNamedProperty(cacheName)) {
    v8::Handle<v8::Object> value =
        cacheObject->GetRealNamedProperty(cacheName)->ToObject();

    collection =
        TRI_UnwrapClass<TRI_vocbase_col_t>(value, WRP_VOCBASE_COL_TYPE);

    // check if the collection is from the same database
    if (collection != nullptr && collection->_vocbase == vocbase) {
      bool lock = true;
      auto ctx = static_cast<arangodb::V8TransactionContext*>(
          v8g->_transactionContext);
      if (ctx != nullptr && ctx->getParentTransaction() != nullptr) {
        TRI_transaction_t* trx = ctx->getParentTransaction();
        if (TRI_IsContainedCollectionTransaction(trx, collection->_cid)) {
          lock = false;
        }
      }

      TRI_vocbase_col_status_e status;
      TRI_voc_cid_t cid;
      uint32_t internalVersion;

      if (lock) {
        READ_LOCKER(readLocker, collection->_lock);
        status = collection->_status;
        cid = collection->_cid;
        internalVersion = collection->_internalVersion;
      } else {
        status = collection->_status;
        cid = collection->_cid;
        internalVersion = collection->_internalVersion;
      }

      // check if the collection is still alive
      if (status != TRI_VOC_COL_STATUS_DELETED && cid > 0 &&
          collection->_isLocal) {
        TRI_GET_GLOBAL_STRING(_IdKey);
        TRI_GET_GLOBAL_STRING(VersionKeyHidden);
        if (value->Has(_IdKey)) {
          auto cachedCid = static_cast<TRI_voc_cid_t>(
              TRI_ObjectToUInt64(value->Get(_IdKey), true));
          uint32_t cachedVersion =
              (uint32_t)TRI_ObjectToInt64(value->Get(VersionKeyHidden));

          if (cachedCid == cid && cachedVersion == internalVersion) {
            // cache hit
            TRI_V8_RETURN(value);
          }

          // store the updated version number in the object for future
          // comparisons
          value->ForceSet(VersionKeyHidden,
                          v8::Number::New(isolate, (double)internalVersion),
                          v8::DontEnum);

          // cid has changed (i.e. collection has been dropped and re-created)
          // or version has changed
        }
      }
    }

    // cache miss
    cacheObject->Delete(cacheName);
  }

  if (ServerState::instance()->isCoordinator()) {
    std::shared_ptr<CollectionInfo> const ci =
        ClusterInfo::instance()->getCollection(vocbase->_name,
                                               std::string(key));

    if ((*ci).empty()) {
      collection = nullptr;
    } else {
      collection = CoordinatorCollection(vocbase, *ci);

      if (collection != nullptr && collection->_cid == 0) {
        delete collection;
        collection = nullptr;
        TRI_V8_RETURN(v8::Handle<v8::Value>());
      }
    }
  } else {
    collection = TRI_LookupCollectionByNameVocBase(vocbase, key);
  }

  if (collection == nullptr) {
    if (*key == '_') {
      TRI_V8_RETURN(v8::Handle<v8::Value>());
    }

    TRI_V8_RETURN_UNDEFINED();
  }

  v8::Handle<v8::Value> result = WrapCollection(isolate, collection);

  if (result.IsEmpty()) {
    if (ServerState::instance()->isCoordinator()) {
      delete collection;
    }
    TRI_V8_RETURN_UNDEFINED();
  }

  if (!cacheObject.IsEmpty()) {
    cacheObject->ForceSet(cacheName, result);
  }

  TRI_V8_RETURN(result);
}

////////////////////////////////////////////////////////////////////////////////
/// @brief was docuBlock databaseVersion
////////////////////////////////////////////////////////////////////////////////

static void JS_VersionServer(v8::FunctionCallbackInfo<v8::Value> const& args) {
  v8::Isolate* isolate = args.GetIsolate();
  v8::HandleScope scope(isolate);

  TRI_V8_RETURN(TRI_V8_ASCII_STRING(ARANGODB_VERSION));
}

////////////////////////////////////////////////////////////////////////////////
/// @brief was docuBlock databasePath
////////////////////////////////////////////////////////////////////////////////

static void JS_PathDatabase(v8::FunctionCallbackInfo<v8::Value> const& args) {
  v8::Isolate* isolate = args.GetIsolate();
  v8::HandleScope scope(isolate);

  TRI_vocbase_t* vocbase = GetContextVocBase(isolate);

  if (vocbase == nullptr) {
    TRI_V8_THROW_EXCEPTION(TRI_ERROR_ARANGO_DATABASE_NOT_FOUND);
  }

  TRI_V8_RETURN_STRING(vocbase->_path);
}

////////////////////////////////////////////////////////////////////////////////
/// @brief was docuBlock databaseId
////////////////////////////////////////////////////////////////////////////////

static void JS_IdDatabase(v8::FunctionCallbackInfo<v8::Value> const& args) {
  v8::Isolate* isolate = args.GetIsolate();
  v8::HandleScope scope(isolate);

  TRI_vocbase_t* vocbase = GetContextVocBase(isolate);

  if (vocbase == nullptr) {
    TRI_V8_THROW_EXCEPTION(TRI_ERROR_ARANGO_DATABASE_NOT_FOUND);
  }

  TRI_V8_RETURN(V8TickId(isolate, vocbase->_id));
}

////////////////////////////////////////////////////////////////////////////////
/// @brief was docuBlock databaseName
////////////////////////////////////////////////////////////////////////////////

static void JS_NameDatabase(v8::FunctionCallbackInfo<v8::Value> const& args) {
  v8::Isolate* isolate = args.GetIsolate();
  v8::HandleScope scope(isolate);

  TRI_vocbase_t* vocbase = GetContextVocBase(isolate);

  if (vocbase == nullptr) {
    TRI_V8_THROW_EXCEPTION(TRI_ERROR_ARANGO_DATABASE_NOT_FOUND);
  }

  TRI_V8_RETURN_STRING(vocbase->_name);
}

////////////////////////////////////////////////////////////////////////////////
/// @brief was docuBlock databaseIsSystem
////////////////////////////////////////////////////////////////////////////////

static void JS_IsSystemDatabase(
    v8::FunctionCallbackInfo<v8::Value> const& args) {
  v8::Isolate* isolate = args.GetIsolate();
  v8::HandleScope scope(isolate);

  TRI_vocbase_t* vocbase = GetContextVocBase(isolate);

  if (vocbase == nullptr) {
    TRI_V8_THROW_EXCEPTION(TRI_ERROR_ARANGO_DATABASE_NOT_FOUND);
  }

  TRI_V8_RETURN(v8::Boolean::New(isolate, TRI_IsSystemVocBase(vocbase)));
}

////////////////////////////////////////////////////////////////////////////////
/// @brief was docuBlock databaseUseDatabase
////////////////////////////////////////////////////////////////////////////////

static void JS_UseDatabase(v8::FunctionCallbackInfo<v8::Value> const& args) {
  v8::Isolate* isolate = args.GetIsolate();
  v8::HandleScope scope(isolate);

  if (args.Length() != 1) {
    TRI_V8_THROW_EXCEPTION_USAGE("db._useDatabase(<name>)");
  }

  TRI_GET_GLOBALS();

  if (!v8g->_allowUseDatabase) {
    TRI_V8_THROW_EXCEPTION(TRI_ERROR_FORBIDDEN);
  }

  std::string&& name = TRI_ObjectToString(args[0]);

  TRI_vocbase_t* vocbase = GetContextVocBase(isolate);

  if (vocbase == nullptr) {
    TRI_V8_THROW_EXCEPTION(TRI_ERROR_INTERNAL);
  }

  if (TRI_IsDeletedVocBase(vocbase)) {
    TRI_V8_THROW_EXCEPTION(TRI_ERROR_ARANGO_DATABASE_NOT_FOUND);
  }

  if (TRI_EqualString(name.c_str(), vocbase->_name)) {
    // same database. nothing to do
    TRI_V8_RETURN(WrapVocBase(isolate, vocbase));
  }

  if (ServerState::instance()->isCoordinator()) {
    vocbase = TRI_UseCoordinatorDatabaseServer(
        static_cast<TRI_server_t*>(v8g->_server), name.c_str());
  } else {
    // check if the other database exists, and increase its refcount
    vocbase = TRI_UseDatabaseServer(static_cast<TRI_server_t*>(v8g->_server),
                                    name.c_str());
  }

  if (vocbase == nullptr) {
    TRI_V8_THROW_EXCEPTION(TRI_ERROR_ARANGO_DATABASE_NOT_FOUND);
  }

  // switch databases
  void* orig = v8g->_vocbase;
  TRI_ASSERT(orig != nullptr);

  v8g->_vocbase = vocbase;
  TRI_ASSERT(orig != vocbase);
  TRI_ReleaseDatabaseServer(static_cast<TRI_server_t*>(v8g->_server),
                            static_cast<TRI_vocbase_t*>(orig));

  TRI_V8_RETURN(WrapVocBase(isolate, vocbase));
}

////////////////////////////////////////////////////////////////////////////////
/// @brief return the list of all existing databases in a coordinator
////////////////////////////////////////////////////////////////////////////////

static void ListDatabasesCoordinator(
    v8::FunctionCallbackInfo<v8::Value> const& args) {
  v8::Isolate* isolate = args.GetIsolate();
  v8::HandleScope scope(isolate);

  // Arguments are already checked, there are 0 or 3.

  ClusterInfo* ci = ClusterInfo::instance();

  if (args.Length() == 0) {
    std::vector<DatabaseID> list = ci->listDatabases(true);
    v8::Handle<v8::Array> result = v8::Array::New(isolate);
    for (size_t i = 0; i < list.size(); ++i) {
      result->Set((uint32_t)i, TRI_V8_STD_STRING(list[i]));
    }
    TRI_V8_RETURN(result);
  } else {
    // We have to ask a DBServer, any will do:
    int tries = 0;
    std::vector<ServerID> DBServers;
    while (true) {
      DBServers = ci->getCurrentDBServers();

      if (!DBServers.empty()) {
        ServerID sid = DBServers[0];
        ClusterComm* cc = ClusterComm::instance();

        std::map<std::string, std::string> headers;
        headers["Authentication"] = TRI_ObjectToString(args[2]);
        auto res = cc->syncRequest(
            "", 0, "server:" + sid, arangodb::GeneralRequest::RequestType::GET,
            "/_api/database/user", std::string(""), headers, 0.0);

        if (res->status == CL_COMM_SENT) {
          // We got an array back as JSON, let's parse it and build a v8
          StringBuffer& body = res->result->getBody();

          std::shared_ptr<VPackBuilder> builder =
              VPackParser::fromJson(body.c_str(), body.length());
          VPackSlice resultSlice = builder->slice();

          if (resultSlice.isObject()) {
            VPackSlice r = resultSlice.get("result");
            if (r.isArray()) {
              uint32_t i = 0;
              v8::Handle<v8::Array> result = v8::Array::New(isolate);
              for (auto const& it : VPackArrayIterator(r)) {
                std::string v = it.copyString();
                result->Set(i++, TRI_V8_STD_STRING(v));
              }
              TRI_V8_RETURN(result);
            }
          }
        }
      }
      if (++tries >= 2) {
        break;
      }
      ci->loadCurrentDBServers();  // just in case some new have arrived
    }
    // Give up:
    TRI_V8_RETURN_UNDEFINED();
  }
}

////////////////////////////////////////////////////////////////////////////////
/// @brief was docuBlock databaseListDatabase
////////////////////////////////////////////////////////////////////////////////

static void JS_ListDatabases(v8::FunctionCallbackInfo<v8::Value> const& args) {
  v8::Isolate* isolate = args.GetIsolate();
  v8::HandleScope scope(isolate);

  uint32_t const argc = args.Length();
  if (argc > 1) {
    TRI_V8_THROW_EXCEPTION_USAGE("db._listDatabases()");
  }

  TRI_vocbase_t* vocbase = GetContextVocBase(isolate);

  if (vocbase == nullptr) {
    TRI_V8_THROW_EXCEPTION(TRI_ERROR_ARANGO_DATABASE_NOT_FOUND);
  }

  if (argc == 0 && !TRI_IsSystemVocBase(vocbase)) {
    TRI_V8_THROW_EXCEPTION(TRI_ERROR_ARANGO_USE_SYSTEM_DATABASE);
  }

  // If we are a coordinator in a cluster, we have to behave differently:
  if (ServerState::instance()->isCoordinator()) {
    ListDatabasesCoordinator(args);
    return;
  }

  TRI_GET_GLOBALS();

  std::vector<std::string> names;

  int res;

  if (argc == 0) {
    // return all databases
    res = TRI_GetDatabaseNamesServer(static_cast<TRI_server_t*>(v8g->_server),
                                     names);
  } else {
    // return all databases for a specific user
    std::string&& username = TRI_ObjectToString(args[0]);

    res = TRI_GetUserDatabasesServer(static_cast<TRI_server_t*>(v8g->_server),
                                     username.c_str(), names);
  }

  if (res != TRI_ERROR_NO_ERROR) {
    TRI_V8_THROW_EXCEPTION(res);
  }

  v8::Handle<v8::Array> result = v8::Array::New(isolate, (int)names.size());
  for (size_t i = 0; i < names.size(); ++i) {
    result->Set((uint32_t)i, TRI_V8_STD_STRING(names[i]));
  }

  TRI_V8_RETURN(result);
}

////////////////////////////////////////////////////////////////////////////////
/// @brief create a new database, case of a coordinator in a cluster
////////////////////////////////////////////////////////////////////////////////

////////////////////////////////////////////////////////////////////////////////
/// @brief helper function for the agency
///
/// `place` can be "/Target", "/Plan" or "/Current" and name is the database
/// name.
////////////////////////////////////////////////////////////////////////////////

static void CreateDatabaseCoordinator(
    v8::FunctionCallbackInfo<v8::Value> const& args) {
  v8::Isolate* isolate = args.GetIsolate();
  v8::HandleScope scope(isolate);

  // First work with the arguments to create a VelocyPack entry:
  std::string const name = TRI_ObjectToString(args[0]);

  if (!TRI_IsAllowedNameVocBase(false, name.c_str())) {
    TRI_V8_THROW_EXCEPTION(TRI_ERROR_ARANGO_DATABASE_NAME_INVALID);
  }

  uint64_t const id = ClusterInfo::instance()->uniqid();
  VPackBuilder builder;
  try {
    VPackObjectBuilder b(&builder);
    std::string const idString(StringUtils::itoa(id));

    builder.add("id", VPackValue(idString));

    std::string const valueString(TRI_ObjectToString(args[0]));
    builder.add("name", VPackValue(valueString));

    if (args.Length() > 1) {
      VPackBuilder tmpBuilder;
      int res = TRI_V8ToVPack(isolate, tmpBuilder, args[1], false);
      if (res != TRI_ERROR_NO_ERROR) {
        TRI_V8_THROW_EXCEPTION_MEMORY();
      }
      builder.add("options", tmpBuilder.slice());
    }

    std::string const serverId(ServerState::instance()->getId());
    builder.add("coordinator", VPackValue(serverId));
  } catch (VPackException const&) {
    TRI_V8_THROW_EXCEPTION_MEMORY();
  }

  ClusterInfo* ci = ClusterInfo::instance();
  std::string errorMsg;

  int res =
      ci->createDatabaseCoordinator(name, builder.slice(), errorMsg, 120.0);

  if (res != TRI_ERROR_NO_ERROR) {
    TRI_V8_THROW_EXCEPTION_MESSAGE(res, errorMsg);
  }

  // database was created successfully in agency

  TRI_GET_GLOBALS();

  // now wait for heartbeat thread to create the database object
  TRI_vocbase_t* vocbase = nullptr;
  int tries = 0;

  while (++tries <= 6000) {
    vocbase = TRI_UseByIdCoordinatorDatabaseServer(
        static_cast<TRI_server_t*>(v8g->_server), id);

    if (vocbase != nullptr) {
      break;
    }

    // sleep
    usleep(10000);
  }

  if (vocbase == nullptr) {
    TRI_V8_THROW_EXCEPTION(TRI_ERROR_INTERNAL);
  }

  // now run upgrade and copy users into context
  if (args.Length() >= 3 && args[2]->IsArray()) {
    v8::Handle<v8::Object> users = v8::Object::New(isolate);
    users->Set(TRI_V8_ASCII_STRING("users"), args[2]);

    isolate->GetCurrentContext()->Global()->Set(
        TRI_V8_ASCII_STRING("UPGRADE_ARGS"), users);
  } else {
    isolate->GetCurrentContext()->Global()->Set(
        TRI_V8_ASCII_STRING("UPGRADE_ARGS"), v8::Object::New(isolate));
  }

  // switch databases
  TRI_vocbase_t* orig = v8g->_vocbase;
  TRI_ASSERT(orig != nullptr);

  v8g->_vocbase = vocbase;

  // initalize database
  bool allowUseDatabase = v8g->_allowUseDatabase;
  v8g->_allowUseDatabase = true;

  V8DealerFeature::DEALER->startupLoader()->executeGlobalScript(
      isolate, isolate->GetCurrentContext(),
      "server/bootstrap/coordinator-database.js");

  v8g->_allowUseDatabase = allowUseDatabase;

  // and switch back
  v8g->_vocbase = orig;

  TRI_ReleaseVocBase(vocbase);

  TRI_V8_RETURN_TRUE();
}

////////////////////////////////////////////////////////////////////////////////
/// @brief was docuBlock databaseCreateDatabase
////////////////////////////////////////////////////////////////////////////////

static void JS_CreateDatabase(v8::FunctionCallbackInfo<v8::Value> const& args) {
  v8::Isolate* isolate = args.GetIsolate();
  v8::HandleScope scope(isolate);

  if (args.Length() < 1 || args.Length() > 3) {
    TRI_V8_THROW_EXCEPTION_USAGE(
        "db._createDatabase(<name>, <options>, <users>)");
  }

  TRI_vocbase_t* vocbase = GetContextVocBase(isolate);

  if (vocbase == nullptr) {
    TRI_V8_THROW_EXCEPTION(TRI_ERROR_ARANGO_DATABASE_NOT_FOUND);
  }

  if (TRI_GetOperationModeServer() == TRI_VOCBASE_MODE_NO_CREATE) {
    TRI_V8_THROW_EXCEPTION(TRI_ERROR_ARANGO_READ_ONLY);
  }

  if (!TRI_IsSystemVocBase(vocbase)) {
    TRI_V8_THROW_EXCEPTION(TRI_ERROR_ARANGO_USE_SYSTEM_DATABASE);
  }

  if (ServerState::instance()->isCoordinator()) {
    CreateDatabaseCoordinator(args);
    return;
  }

  TRI_GET_GLOBALS();
  TRI_voc_tick_t id = 0;

  // get database defaults from server
  TRI_vocbase_defaults_t defaults;
  TRI_GetDatabaseDefaultsServer(static_cast<TRI_server_t*>(v8g->_server),
                                &defaults);

  v8::Local<v8::String> keyDefaultMaximalSize =
      TRI_V8_ASCII_STRING("defaultMaximalSize");
  v8::Local<v8::String> keyDefaultWaitForSync =
      TRI_V8_ASCII_STRING("defaultWaitForSync");
  v8::Local<v8::String> keyRequireAuthentication =
      TRI_V8_ASCII_STRING("requireAuthentication");
  v8::Local<v8::String> keyRequireAuthenticationUnixSockets =
      TRI_V8_ASCII_STRING("requireAuthenticationUnixSockets");
  v8::Local<v8::String> keyAuthenticateSystemOnly =
      TRI_V8_ASCII_STRING("authenticateSystemOnly");
  v8::Local<v8::String> keyForceSyncProperties =
      TRI_V8_ASCII_STRING("forceSyncProperties");

  // overwrite database defaults from args[2]
  if (args.Length() > 1 && args[1]->IsObject()) {
    v8::Handle<v8::Object> options = args[1]->ToObject();

    if (options->Has(keyDefaultMaximalSize)) {
      defaults.defaultMaximalSize =
          (TRI_voc_size_t)options->Get(keyDefaultMaximalSize)->IntegerValue();
    }

    if (options->Has(keyDefaultWaitForSync)) {
      defaults.defaultWaitForSync =
          options->Get(keyDefaultWaitForSync)->BooleanValue();
    }

    if (options->Has(keyRequireAuthentication)) {
      defaults.requireAuthentication =
          options->Get(keyRequireAuthentication)->BooleanValue();
    }

    if (options->Has(keyRequireAuthenticationUnixSockets)) {
      defaults.requireAuthenticationUnixSockets =
          options->Get(keyRequireAuthenticationUnixSockets)->BooleanValue();
    }

    if (options->Has(keyAuthenticateSystemOnly)) {
      defaults.authenticateSystemOnly =
          options->Get(keyAuthenticateSystemOnly)->BooleanValue();
    }

    if (options->Has(keyForceSyncProperties)) {
      defaults.forceSyncProperties =
          options->Get(keyForceSyncProperties)->BooleanValue();
    }

    TRI_GET_GLOBAL_STRING(IdKey);
    if (options->Has(IdKey)) {
      // only used for testing to create database with a specific id
      id = TRI_ObjectToUInt64(options->Get(IdKey), true);
    }
  }

  std::string const name = TRI_ObjectToString(args[0]);

  TRI_vocbase_t* database;
  int res =
      TRI_CreateDatabaseServer(static_cast<TRI_server_t*>(v8g->_server), id,
                               name.c_str(), &defaults, &database, true);

  if (res != TRI_ERROR_NO_ERROR) {
    TRI_V8_THROW_EXCEPTION(res);
  }

  TRI_ASSERT(database != nullptr);

  database->_deadlockDetector.enabled(
      !arangodb::ServerState::instance()->isRunningInCluster());

  // copy users into context
  if (args.Length() >= 3 && args[2]->IsArray()) {
    v8::Handle<v8::Object> users = v8::Object::New(isolate);
    users->Set(TRI_V8_ASCII_STRING("users"), args[2]);

    isolate->GetCurrentContext()->Global()->Set(
        TRI_V8_ASCII_STRING("UPGRADE_ARGS"), users);
  } else {
    isolate->GetCurrentContext()->Global()->Set(
        TRI_V8_ASCII_STRING("UPGRADE_ARGS"), v8::Object::New(isolate));
  }

  // switch databases
  TRI_vocbase_t* orig = v8g->_vocbase;
  TRI_ASSERT(orig != nullptr);

  v8g->_vocbase = database;

<<<<<<< HEAD
  // initalize database
  v8g->_loader->executeGlobalScript(isolate, isolate->GetCurrentContext(),
                                    "server/bootstrap/local-database.js");
=======
  // initalise database
  V8DealerFeature::DEALER->startupLoader()->executeGlobalScript(
      isolate, isolate->GetCurrentContext(),
      "server/bootstrap/local-database.js");
>>>>>>> 87ee0c49

  // and switch back
  v8g->_vocbase = orig;

  // populate the authentication cache. otherwise no one can access the new
  // database
  TRI_ReloadAuthInfo(database);

  // finally decrease the reference-counter
  TRI_ReleaseVocBase(database);

  TRI_V8_RETURN_TRUE();
}

////////////////////////////////////////////////////////////////////////////////
/// @brief drop a database, case of a coordinator in a cluster
////////////////////////////////////////////////////////////////////////////////

static void DropDatabaseCoordinator(
    v8::FunctionCallbackInfo<v8::Value> const& args) {
  v8::Isolate* isolate = args.GetIsolate();
  v8::HandleScope scope(isolate);

  TRI_GET_GLOBALS();

  // Arguments are already checked, there is exactly one argument
  std::string const name = TRI_ObjectToString(args[0]);
  TRI_vocbase_t* vocbase = TRI_UseCoordinatorDatabaseServer(
      static_cast<TRI_server_t*>(v8g->_server), name.c_str());

  if (vocbase == nullptr) {
    // no such database
    TRI_V8_THROW_EXCEPTION(TRI_ERROR_ARANGO_DATABASE_NOT_FOUND);
  }

  TRI_voc_tick_t const id = vocbase->_id;
  TRI_ReleaseVocBase(vocbase);

  ClusterInfo* ci = ClusterInfo::instance();
  std::string errorMsg;

  // clear local sid cache for database
  arangodb::VocbaseContext::clearSid(name);

  int res = ci->dropDatabaseCoordinator(name, errorMsg, 120.0);

  if (res != TRI_ERROR_NO_ERROR) {
    TRI_V8_THROW_EXCEPTION_MESSAGE(res, errorMsg);
  }

  // now wait for heartbeat thread to drop the database object
  int tries = 0;

  while (++tries <= 6000) {
    TRI_vocbase_t* vocbase = TRI_UseByIdCoordinatorDatabaseServer(
        static_cast<TRI_server_t*>(v8g->_server), id);

    if (vocbase == nullptr) {
      // object has vanished
      break;
    }

    TRI_ReleaseVocBase(vocbase);
    // sleep
    usleep(10000);
  }

  TRI_V8_RETURN_TRUE();
}

////////////////////////////////////////////////////////////////////////////////
/// @brief was docuBlock databaseDropDatabase
////////////////////////////////////////////////////////////////////////////////

static void JS_DropDatabase(v8::FunctionCallbackInfo<v8::Value> const& args) {
  v8::Isolate* isolate = args.GetIsolate();
  v8::HandleScope scope(isolate);

  if (args.Length() != 1) {
    TRI_V8_THROW_EXCEPTION_USAGE("db._dropDatabase(<name>)");
  }

  TRI_vocbase_t* vocbase = GetContextVocBase(isolate);

  if (vocbase == nullptr) {
    TRI_V8_THROW_EXCEPTION(TRI_ERROR_ARANGO_DATABASE_NOT_FOUND);
  }

  if (!TRI_IsSystemVocBase(vocbase)) {
    TRI_V8_THROW_EXCEPTION(TRI_ERROR_ARANGO_USE_SYSTEM_DATABASE);
  }

  // clear collections in cache object
  TRI_ClearObjectCacheV8(isolate);

  // If we are a coordinator in a cluster, we have to behave differently:
  if (ServerState::instance()->isCoordinator()) {
    DropDatabaseCoordinator(args);
    return;
  }

  std::string const name = TRI_ObjectToString(args[0]);
  TRI_GET_GLOBALS();

  int res = TRI_DropDatabaseServer(static_cast<TRI_server_t*>(v8g->_server),
                                   name.c_str(), true, true);

  if (res != TRI_ERROR_NO_ERROR) {
    TRI_V8_THROW_EXCEPTION(res);
  }

  // clear local sid cache for the database
  arangodb::VocbaseContext::clearSid(name);

  // run the garbage collection in case the database held some objects which can
  // now be freed
  TRI_RunGarbageCollectionV8(isolate, 0.25);

  TRI_V8ReloadRouting(isolate);

  TRI_V8_RETURN_TRUE();
}

////////////////////////////////////////////////////////////////////////////////
/// @brief returns a list of all endpoints
///
/// @FUN{LIST_ENDPOINTS}
////////////////////////////////////////////////////////////////////////////////

static void JS_ListEndpoints(v8::FunctionCallbackInfo<v8::Value> const& args) {
  TRI_V8_TRY_CATCH_BEGIN(isolate);
  v8::HandleScope scope(isolate);

  if (args.Length() != 0) {
    TRI_V8_THROW_EXCEPTION_USAGE("db._listEndpoints()");
  }

  HttpEndpointProvider* server = dynamic_cast<HttpEndpointProvider*>(
    ApplicationServer::lookupFeature("Endpoint"));

  if (server == nullptr) {
    // not implemented in console mode
    TRI_V8_THROW_EXCEPTION(TRI_ERROR_NOT_IMPLEMENTED);
  }

  TRI_vocbase_t* vocbase = GetContextVocBase(isolate);

  if (vocbase == nullptr) {
    TRI_V8_THROW_EXCEPTION(TRI_ERROR_ARANGO_DATABASE_NOT_FOUND);
  }

  if (!TRI_IsSystemVocBase(vocbase)) {
    TRI_V8_THROW_EXCEPTION(TRI_ERROR_ARANGO_USE_SYSTEM_DATABASE);
  }

  v8::Handle<v8::Array> result = v8::Array::New(isolate);
  uint32_t j = 0;

  for (auto const& it : server->httpEndpoints()) {
    v8::Handle<v8::Object> item = v8::Object::New(isolate);
    item->Set(TRI_V8_ASCII_STRING("endpoint"), TRI_V8_STD_STRING(it));

    result->Set(j++, item);
  }

  TRI_V8_RETURN(result);
  TRI_V8_TRY_CATCH_END
}

////////////////////////////////////////////////////////////////////////////////
/// @brief return the private WRP_VOCBASE_COL_TYPE value
////////////////////////////////////////////////////////////////////////////////

int32_t TRI_GetVocBaseColType() { return WRP_VOCBASE_COL_TYPE; }

////////////////////////////////////////////////////////////////////////////////
/// @brief run version check
////////////////////////////////////////////////////////////////////////////////

bool TRI_UpgradeDatabase(TRI_vocbase_t* vocbase,
                         v8::Handle<v8::Context> context) {
  auto isolate = context->GetIsolate();

  v8::HandleScope scope(isolate);
  TRI_GET_GLOBALS();
  TRI_vocbase_t* orig = v8g->_vocbase;
  v8g->_vocbase = vocbase;

  auto startupLoader = V8DealerFeature::DEALER->startupLoader();
  v8::Handle<v8::Value> result = startupLoader->executeGlobalScript(
      isolate, isolate->GetCurrentContext(), "server/upgrade-database.js");
  bool ok = TRI_ObjectToBoolean(result);

  if (!ok) {
    vocbase->_state = (sig_atomic_t)TRI_VOCBASE_STATE_FAILED_VERSION;
  }

  v8g->_vocbase = orig;

  return ok;
}

////////////////////////////////////////////////////////////////////////////////
/// @brief run upgrade check
////////////////////////////////////////////////////////////////////////////////

int TRI_CheckDatabaseVersion(TRI_vocbase_t* vocbase,
                             v8::Handle<v8::Context> context) {
  auto isolate = context->GetIsolate();
  v8::HandleScope scope(isolate);
  TRI_GET_GLOBALS();
  TRI_vocbase_t* orig = v8g->_vocbase;
  v8g->_vocbase = vocbase;

  auto startupLoader = V8DealerFeature::DEALER->startupLoader();
  v8::Handle<v8::Value> result = startupLoader->executeGlobalScript(
      isolate, isolate->GetCurrentContext(), "server/check-version.js");
  int code = (int)TRI_ObjectToInt64(result);

  v8g->_vocbase = orig;

  return code;
}

////////////////////////////////////////////////////////////////////////////////
/// @brief reloads routing
////////////////////////////////////////////////////////////////////////////////

void TRI_V8ReloadRouting(v8::Isolate* isolate) {
  TRI_ExecuteJavaScriptString(
      isolate, isolate->GetCurrentContext(),
      TRI_V8_ASCII_STRING(
          "require('internal').executeGlobalContextFunction('reloadRouting')"),
      TRI_V8_ASCII_STRING("reload routing"), false);
}

////////////////////////////////////////////////////////////////////////////////
/// @brief creates a TRI_vocbase_t global context
////////////////////////////////////////////////////////////////////////////////

void TRI_InitV8VocBridge(v8::Isolate* isolate, v8::Handle<v8::Context> context,
                         arangodb::aql::QueryRegistry* queryRegistry,
                         TRI_server_t* server, TRI_vocbase_t* vocbase,
                         size_t threadNumber) {
  v8::HandleScope scope(isolate);

  // check the isolate
  TRI_GET_GLOBALS();

  TRI_ASSERT(v8g->_transactionContext == nullptr);
  v8g->_transactionContext = new V8TransactionContext(vocbase, true);
  static_cast<V8TransactionContext*>(v8g->_transactionContext)->makeGlobal();

  // register the query registry
  v8g->_queryRegistry = queryRegistry;

  // register the server
  v8g->_server = server;

  // register the database
  v8g->_vocbase = vocbase;

  v8::Handle<v8::ObjectTemplate> ArangoNS;
  v8::Handle<v8::ObjectTemplate> rt;
  v8::Handle<v8::FunctionTemplate> ft;
  v8::Handle<v8::Template> pt;

  // .............................................................................
  // generate the TRI_vocbase_t template
  // .............................................................................

  ft = v8::FunctionTemplate::New(isolate);
  ft->SetClassName(TRI_V8_ASCII_STRING("ArangoDatabase"));

  ArangoNS = ft->InstanceTemplate();
  ArangoNS->SetInternalFieldCount(2);
  ArangoNS->SetNamedPropertyHandler(MapGetVocBase);

  // for any database function added here, be sure to add it to in function
  // JS_CompletionsVocbase, too for the auto-completion

  TRI_AddMethodVocbase(isolate, ArangoNS, TRI_V8_ASCII_STRING("_version"),
                       JS_VersionServer);
  TRI_AddMethodVocbase(isolate, ArangoNS, TRI_V8_ASCII_STRING("_id"),
                       JS_IdDatabase);
  TRI_AddMethodVocbase(isolate, ArangoNS, TRI_V8_ASCII_STRING("_isSystem"),
                       JS_IsSystemDatabase);
  TRI_AddMethodVocbase(isolate, ArangoNS, TRI_V8_ASCII_STRING("_name"),
                       JS_NameDatabase);
  TRI_AddMethodVocbase(isolate, ArangoNS, TRI_V8_ASCII_STRING("_path"),
                       JS_PathDatabase);
  TRI_AddMethodVocbase(isolate, ArangoNS,
                       TRI_V8_ASCII_STRING("_createDatabase"),
                       JS_CreateDatabase);
  TRI_AddMethodVocbase(isolate, ArangoNS, TRI_V8_ASCII_STRING("_dropDatabase"),
                       JS_DropDatabase);
  TRI_AddMethodVocbase(isolate, ArangoNS, TRI_V8_ASCII_STRING("_listDatabases"),
                       JS_ListDatabases);
  TRI_AddMethodVocbase(isolate, ArangoNS, TRI_V8_ASCII_STRING("_useDatabase"),
                       JS_UseDatabase);

  TRI_InitV8Statistics(isolate, context);

  TRI_InitV8indexArangoDB(isolate, ArangoNS);

  TRI_InitV8collection(context, server, vocbase, threadNumber, v8g, isolate,
                       ArangoNS);

  v8g->VocbaseTempl.Reset(isolate, ArangoNS);
  TRI_AddGlobalFunctionVocbase(isolate, context,
                               TRI_V8_ASCII_STRING("ArangoDatabase"),
                               ft->GetFunction());

  arangodb::V8VPackWrapper::initialize(isolate, context, v8g);

  TRI_InitV8cursor(context, v8g);

  // .............................................................................
  // generate global functions
  // .............................................................................

  // AQL functions. not intended to be used directly by end users
  TRI_AddGlobalFunctionVocbase(isolate, context,
                               TRI_V8_ASCII_STRING("AQL_EXECUTE"),
                               JS_ExecuteAql, true);
  TRI_AddGlobalFunctionVocbase(isolate, context,
                               TRI_V8_ASCII_STRING("AQL_EXECUTEJSON"),
                               JS_ExecuteAqlJson, true);
  TRI_AddGlobalFunctionVocbase(isolate, context,
                               TRI_V8_ASCII_STRING("AQL_EXPLAIN"),
                               JS_ExplainAql, true);
  TRI_AddGlobalFunctionVocbase(
      isolate, context, TRI_V8_ASCII_STRING("AQL_PARSE"), JS_ParseAql, true);
  TRI_AddGlobalFunctionVocbase(isolate, context,
                               TRI_V8_ASCII_STRING("AQL_WARNING"),
                               JS_WarningAql, true);
  TRI_AddGlobalFunctionVocbase(isolate, context,
                               TRI_V8_ASCII_STRING("AQL_QUERIES_PROPERTIES"),
                               JS_QueriesPropertiesAql, true);
  TRI_AddGlobalFunctionVocbase(isolate, context,
                               TRI_V8_ASCII_STRING("AQL_QUERIES_CURRENT"),
                               JS_QueriesCurrentAql, true);
  TRI_AddGlobalFunctionVocbase(isolate, context,
                               TRI_V8_ASCII_STRING("AQL_QUERIES_SLOW"),
                               JS_QueriesSlowAql, true);
  TRI_AddGlobalFunctionVocbase(isolate, context,
                               TRI_V8_ASCII_STRING("AQL_QUERIES_KILL"),
                               JS_QueriesKillAql, true);
  TRI_AddGlobalFunctionVocbase(isolate, context,
                               TRI_V8_ASCII_STRING("AQL_QUERY_SLEEP"),
                               JS_QuerySleepAql, true);
  TRI_AddGlobalFunctionVocbase(isolate, context,
                               TRI_V8_ASCII_STRING("AQL_QUERY_IS_KILLED"),
                               JS_QueryIsKilledAql, true);
  TRI_AddGlobalFunctionVocbase(
      isolate, context, TRI_V8_ASCII_STRING("AQL_QUERY_CACHE_PROPERTIES"),
      JS_QueryCachePropertiesAql, true);
  TRI_AddGlobalFunctionVocbase(
      isolate, context, TRI_V8_ASCII_STRING("AQL_QUERY_CACHE_INVALIDATE"),
      JS_QueryCacheInvalidateAql, true);

  TRI_AddGlobalFunctionVocbase(
      isolate, context, TRI_V8_ASCII_STRING("THROW_COLLECTION_NOT_LOADED"),
      JS_ThrowCollectionNotLoaded, true);

  TRI_AddGlobalFunctionVocbase(isolate, context,
                               TRI_V8_ASCII_STRING("CPP_SHORTEST_PATH"),
                               JS_QueryShortestPath, true);
  TRI_AddGlobalFunctionVocbase(isolate, context,
                               TRI_V8_ASCII_STRING("CPP_NEIGHBORS"),
                               JS_QueryNeighbors, true);

  TRI_InitV8Replication(isolate, context, server, vocbase, threadNumber, v8g);

  TRI_AddGlobalFunctionVocbase(isolate, context,
                               TRI_V8_ASCII_STRING("COMPARE_STRING"),
                               JS_CompareString);
  TRI_AddGlobalFunctionVocbase(isolate, context,
                               TRI_V8_ASCII_STRING("NORMALIZE_STRING"),
                               JS_NormalizeString);
  TRI_AddGlobalFunctionVocbase(
      isolate, context, TRI_V8_ASCII_STRING("TIMEZONES"), JS_GetIcuTimezones);
  TRI_AddGlobalFunctionVocbase(isolate, context, TRI_V8_ASCII_STRING("LOCALES"),
                               JS_GetIcuLocales);
  TRI_AddGlobalFunctionVocbase(isolate, context,
                               TRI_V8_ASCII_STRING("FORMAT_DATETIME"),
                               JS_FormatDatetime);
  TRI_AddGlobalFunctionVocbase(isolate, context,
                               TRI_V8_ASCII_STRING("PARSE_DATETIME"),
                               JS_ParseDatetime);

  TRI_AddGlobalFunctionVocbase(isolate, context,
                               TRI_V8_ASCII_STRING("LIST_ENDPOINTS"),
                               JS_ListEndpoints, true);
  TRI_AddGlobalFunctionVocbase(isolate, context,
                               TRI_V8_ASCII_STRING("RELOAD_AUTH"),
                               JS_ReloadAuth, true);
  TRI_AddGlobalFunctionVocbase(isolate, context,
                               TRI_V8_ASCII_STRING("TRANSACTION"),
                               JS_Transaction, true);
  TRI_AddGlobalFunctionVocbase(
      isolate, context, TRI_V8_ASCII_STRING("WAL_FLUSH"), JS_FlushWal, true);
  TRI_AddGlobalFunctionVocbase(isolate, context,
                               TRI_V8_ASCII_STRING("WAL_WAITCOLLECTOR"),
                               JS_WaitCollectorWal, true);
  TRI_AddGlobalFunctionVocbase(isolate, context,
                               TRI_V8_ASCII_STRING("WAL_PROPERTIES"),
                               JS_PropertiesWal, true);
  TRI_AddGlobalFunctionVocbase(isolate, context,
                               TRI_V8_ASCII_STRING("WAL_TRANSACTIONS"),
                               JS_TransactionsWal, true);

  TRI_AddGlobalFunctionVocbase(isolate, context,
                               TRI_V8_ASCII_STRING("ENABLE_NATIVE_BACKTRACES"),
                               JS_EnableNativeBacktraces, true);

  TRI_AddGlobalFunctionVocbase(isolate, context, TRI_V8_ASCII_STRING("Debug"),
                               JS_Debug, true);

  // .............................................................................
  // create global variables
  // .............................................................................

  v8::Handle<v8::Object> v = WrapVocBase(isolate, vocbase);
  if (v.IsEmpty()) {
    LOG(ERR) << "out of memory when initializing VocBase";
  } else {
    TRI_AddGlobalVariableVocbase(isolate, context, TRI_V8_ASCII_STRING("db"),
                                 v);
  }

  // add collections cache object
  context->Global()->ForceSet(TRI_V8_ASCII_STRING("__dbcache__"),
                              v8::Object::New(isolate), v8::DontEnum);

  // current thread number
  context->Global()->ForceSet(TRI_V8_ASCII_STRING("THREAD_NUMBER"),
                              v8::Number::New(isolate, (double)threadNumber),
                              v8::ReadOnly);

  // whether or not statistics are enabled
  context->Global()->ForceSet(
      TRI_V8_ASCII_STRING("ENABLE_STATISTICS"),
      v8::Boolean::New(isolate, StatisticsFeature::enabled()), v8::ReadOnly);

  // a thread-global variable that will is supposed to contain the AQL module
  // do not remove this, otherwise AQL queries will break
  context->Global()->ForceSet(TRI_V8_ASCII_STRING("_AQL"),
                              v8::Undefined(isolate), v8::DontEnum);
}<|MERGE_RESOLUTION|>--- conflicted
+++ resolved
@@ -2172,17 +2172,10 @@
 /// @brief Transforms an vector<VertexId> to v8 json values
 ////////////////////////////////////////////////////////////////////////////////
 
-<<<<<<< HEAD
 static v8::Handle<v8::Value> VertexIdsToV8(
     v8::Isolate* isolate, ExplicitTransaction* trx,
     std::vector<std::string> const& ids,
     bool includeData = false) {
-=======
-static v8::Handle<v8::Value> VertexIdsToV8(v8::Isolate* isolate,
-                                           ExplicitTransaction* trx,
-                                           std::unordered_set<std::string>& ids,
-                                           bool includeData = false) {
->>>>>>> 87ee0c49
   v8::EscapableHandleScope scope(isolate);
   uint32_t const vn = static_cast<uint32_t>(ids.size());
   v8::Handle<v8::Array> vertices =
@@ -3165,16 +3158,10 @@
 
   v8g->_vocbase = database;
 
-<<<<<<< HEAD
   // initalize database
-  v8g->_loader->executeGlobalScript(isolate, isolate->GetCurrentContext(),
-                                    "server/bootstrap/local-database.js");
-=======
-  // initalise database
   V8DealerFeature::DEALER->startupLoader()->executeGlobalScript(
       isolate, isolate->GetCurrentContext(),
       "server/bootstrap/local-database.js");
->>>>>>> 87ee0c49
 
   // and switch back
   v8g->_vocbase = orig;
