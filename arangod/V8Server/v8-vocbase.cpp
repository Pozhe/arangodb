--- conflicted
+++ resolved
@@ -1167,15 +1167,7 @@
     return scope.Close(v8::ThrowException(TRI_CreateErrorObject(res, "cannot update document", true)));
   }
 
-<<<<<<< HEAD
   assert(document);
-=======
-  primary->beginWrite(primary);
-  
-  // init target document
-  TRI_doc_mptr_t mptr;
-  memset(&mptr, 0, sizeof(TRI_doc_mptr_t));
->>>>>>> f188357f
 
   TRI_shaped_json_t shaped;
   TRI_EXTRACT_SHAPED_JSON_MARKER(shaped, document->_data);
@@ -2847,7 +2839,7 @@
           break;
         }
         
-        off_t paddedSize = ((marker._size + TRI_DF_BLOCK_ALIGN - 1) / TRI_DF_BLOCK_ALIGN) * TRI_DF_BLOCK_ALIGN;
+        off_t paddedSize = TRI_DF_ALIGN_BLOCK(marker._size);
         
         char payload[paddedSize];
         char* p = (char*) &payload;
@@ -2890,7 +2882,7 @@
 
             sprintf(didBuffer,"%d", (unsigned int) oldMarker->_did);
             keySize = strlen(didBuffer) + 1;
-            keyBodySize = ((keySize + TRI_DF_BLOCK_ALIGN - 1) / TRI_DF_BLOCK_ALIGN) * TRI_DF_BLOCK_ALIGN;
+            keyBodySize = TRI_DF_ALIGN_BLOCK(keySize);
             keyBody = (char*) TRI_Allocate(TRI_CORE_MEM_ZONE, keyBodySize, true);
             TRI_CopyString(keyBody, didBuffer, keySize);      
 
@@ -2950,7 +2942,7 @@
             toSize = strlen(toDidBuffer) + 1;
             fromSize = strlen(fromDidBuffer) + 1;
 
-            keyBodySize = ((keySize + toSize + fromSize + TRI_DF_BLOCK_ALIGN - 1) / TRI_DF_BLOCK_ALIGN) * TRI_DF_BLOCK_ALIGN;            
+            keyBodySize = TRI_DF_ALIGN_BLOCK(keySize + toSize + fromSize);            
             keyBody = (char*) TRI_Allocate(TRI_CORE_MEM_ZONE, keyBodySize, true);
             
             TRI_CopyString(keyBody,                    didBuffer,     keySize);      
@@ -3004,7 +2996,7 @@
 
             sprintf(didBuffer,"%d", (unsigned int) oldMarker->_did);
             keySize = strlen(didBuffer) + 1;
-            keyBodySize = ((keySize + TRI_DF_BLOCK_ALIGN - 1) / TRI_DF_BLOCK_ALIGN) * TRI_DF_BLOCK_ALIGN;
+            keyBodySize = TRI_DF_ALIGN_BLOCK(keySize);
             keyBody = (char*) TRI_Allocate(TRI_CORE_MEM_ZONE, keyBodySize, true);
             TRI_CopyString(keyBody, didBuffer, keySize);      
 
