////////////////////////////////////////////////////////////////////////////////
/// @brief V8 action functions
///
/// @file
///
/// DISCLAIMER
///
/// Copyright 2004-2013 triAGENS GmbH, Cologne, Germany
///
/// Licensed under the Apache License, Version 2.0 (the "License");
/// you may not use this file except in compliance with the License.
/// You may obtain a copy of the License at
///
///     http://www.apache.org/licenses/LICENSE-2.0
///
/// Unless required by applicable law or agreed to in writing, software
/// distributed under the License is distributed on an "AS IS" BASIS,
/// WITHOUT WARRANTIES OR CONDITIONS OF ANY KIND, either express or implied.
/// See the License for the specific language governing permissions and
/// limitations under the License.
///
/// Copyright holder is triAGENS GmbH, Cologne, Germany
///
/// @author Dr. Frank Celler
/// @author Copyright 2011-2013, triAGENS GmbH, Cologne, Germany
////////////////////////////////////////////////////////////////////////////////

#include "v8-actions.h"

#include "Actions/actions.h"
#include "Basics/ReadLocker.h"
#include "Basics/StringUtils.h"
#include "Basics/WriteLocker.h"
#include "BasicsC/conversions.h"
#include "BasicsC/files.h"
#include "BasicsC/tri-strings.h"
#include "Logger/Logger.h"
#include "Rest/HttpRequest.h"
#include "Rest/HttpResponse.h"
#include "V8/v8-conv.h"
#include "V8/v8-utils.h"
#include "V8Server/ApplicationV8.h"
#include "V8Server/v8-vocbase.h"

using namespace std;
using namespace triagens::basics;
using namespace triagens::rest;
using namespace triagens::arango;

// -----------------------------------------------------------------------------
// --SECTION--                                              forward declarations
// -----------------------------------------------------------------------------

static HttpResponse* ExecuteActionVocbase (TRI_vocbase_t* vocbase,
                                           v8::Isolate* isolate,
                                           TRI_action_t const* action,
                                           v8::Handle<v8::Function> callback,
                                           HttpRequest* request);

// -----------------------------------------------------------------------------
// --SECTION--                                                 private variables
// -----------------------------------------------------------------------------

////////////////////////////////////////////////////////////////////////////////
/// @addtogroup V8Actions
/// @{
////////////////////////////////////////////////////////////////////////////////

////////////////////////////////////////////////////////////////////////////////
/// @brief global V8 dealer
////////////////////////////////////////////////////////////////////////////////

ApplicationV8* GlobalV8Dealer = 0;

////////////////////////////////////////////////////////////////////////////////
/// @}
////////////////////////////////////////////////////////////////////////////////

// -----------------------------------------------------------------------------
// --SECTION--                                                     private types
// -----------------------------------------------------------------------------

// -----------------------------------------------------------------------------
// --SECTION--                                                 class v8_action_t
// -----------------------------------------------------------------------------

////////////////////////////////////////////////////////////////////////////////
/// @addtogroup V8Actions
/// @{
////////////////////////////////////////////////////////////////////////////////

////////////////////////////////////////////////////////////////////////////////
/// @brief action description for V8
////////////////////////////////////////////////////////////////////////////////

class v8_action_t : public TRI_action_t {
  public:

////////////////////////////////////////////////////////////////////////////////
/// @brief constructor
////////////////////////////////////////////////////////////////////////////////

    v8_action_t (set<string> const& contexts)
      : TRI_action_t(contexts) {
      _type = "JAVASCRIPT";
    }

////////////////////////////////////////////////////////////////////////////////
/// @brief creates callback for a context
////////////////////////////////////////////////////////////////////////////////

    void createCallback (v8::Isolate* isolate, v8::Handle<v8::Function> callback) {
      WRITE_LOCKER(_callbacksLock);

      map< v8::Isolate*, v8::Persistent<v8::Function> >::iterator i = _callbacks.find(isolate);

      if (i != _callbacks.end()) {
        i->second.Dispose();
      }

      _callbacks[isolate] = v8::Persistent<v8::Function>::New(callback);
    }

////////////////////////////////////////////////////////////////////////////////
/// @brief creates callback for a context
////////////////////////////////////////////////////////////////////////////////

    HttpResponse* execute (TRI_vocbase_t* vocbase, HttpRequest* request) {
      ApplicationV8::V8Context* context = GlobalV8Dealer->enterContext(false);

      // note: the context might be 0 in case of shut-down
      if (context == 0) {
        // it is safe to return 0 as the caller checks for a 0 return value
        return 0;
      }

      READ_LOCKER(_callbacksLock);

      map< v8::Isolate*, v8::Persistent<v8::Function> >::iterator i = _callbacks.find(context->_isolate);

      if (i == _callbacks.end()) {
        LOGGER_WARNING("no callback function for JavaScript action '" << _url.c_str() << "'");

        GlobalV8Dealer->exitContext(context);

        return new HttpResponse(HttpResponse::NOT_FOUND);
      }

      HttpResponse* response = ExecuteActionVocbase(vocbase, context->_isolate, this, i->second, request);

      GlobalV8Dealer->exitContext(context);

      return response;
    }

  private:

////////////////////////////////////////////////////////////////////////////////
/// @brief callback dictionary
////////////////////////////////////////////////////////////////////////////////

    map< v8::Isolate*, v8::Persistent<v8::Function> > _callbacks;

////////////////////////////////////////////////////////////////////////////////
/// @brief lock for the callback dictionary
////////////////////////////////////////////////////////////////////////////////

    ReadWriteLock _callbacksLock;
};

////////////////////////////////////////////////////////////////////////////////
/// @}
////////////////////////////////////////////////////////////////////////////////

// -----------------------------------------------------------------------------
// --SECTION--                                                 private functions
// -----------------------------------------------------------------------------

////////////////////////////////////////////////////////////////////////////////
/// @addtogroup V8Actions
/// @{
////////////////////////////////////////////////////////////////////////////////

////////////////////////////////////////////////////////////////////////////////
/// @brief parses the action options "parameters" field of type string
////////////////////////////////////////////////////////////////////////////////

static void ParseActionOptionsParameter (TRI_v8_global_t* v8g,
                                         TRI_action_t* action,
                                         string const& key,
                                         string const& parameter) {
  TRI_action_parameter_type_e p;

  if (parameter == "collection") {
    p = TRI_ACT_COLLECTION;
  }
  else if (parameter == "collection-name") {
    p = TRI_ACT_COLLECTION_NAME;
  }
  else if (parameter == "collection-identifier") {
    p = TRI_ACT_COLLECTION_ID;
  }
  else if (parameter == "number") {
    p = TRI_ACT_NUMBER;
  }
  else if (parameter == "string") {
    p = TRI_ACT_STRING;
  }
  else {
    LOG_ERROR("unknown parameter type '%s', falling back to string", parameter.c_str());
    p = TRI_ACT_STRING;
  }

  action->_parameters[key] = p;
}

////////////////////////////////////////////////////////////////////////////////
/// @brief parses the action options "parameters" field
////////////////////////////////////////////////////////////////////////////////

static void ParseActionOptionsParameter (TRI_v8_global_t* v8g,
                                         TRI_action_t* action,
                                         string const& key,
                                         v8::Handle<v8::Value> parameter) {
  if (parameter->IsString() || parameter->IsStringObject()) {
    ParseActionOptionsParameter(v8g, action, key, TRI_ObjectToString(parameter));
  }
}

////////////////////////////////////////////////////////////////////////////////
/// @brief parses the action options "parameters" field
////////////////////////////////////////////////////////////////////////////////

static void ParseActionOptionsParameters (TRI_v8_global_t* v8g,
                                          TRI_action_t* action,
                                          v8::Handle<v8::Object> parameters) {
  v8::Handle<v8::Array> keys = parameters->GetOwnPropertyNames();
  uint32_t len = keys->Length();

  for (uint32_t i = 0;  i < len;  ++i) {
    v8::Handle<v8::Value> key = keys->Get(i);

    ParseActionOptionsParameter(v8g, action, TRI_ObjectToString(key), parameters->Get(key));
  }
}

////////////////////////////////////////////////////////////////////////////////
/// @brief parses the action options
////////////////////////////////////////////////////////////////////////////////

static void ParseActionOptions (TRI_v8_global_t* v8g,
                                TRI_action_t* action,
                                v8::Handle<v8::Object> options) {

  // check "parameters" field
  if (options->Has(v8g->ParametersKey)) {
    v8::Handle<v8::Value> parameters = options->Get(v8g->ParametersKey);

    if (parameters->IsObject()) {
      ParseActionOptionsParameters(v8g, action, parameters->ToObject());
    }
  }

  // check the "prefix" field
  if (options->Has(v8g->PrefixKey)) {
    action->_isPrefix = TRI_ObjectToBoolean(options->Get(v8g->PrefixKey));
  }
  else {
    action->_isPrefix = false;
  }
}

////////////////////////////////////////////////////////////////////////////////
/// @brief add cookie
////////////////////////////////////////////////////////////////////////////////

static void addCookie (TRI_v8_global_t* v8g, HttpResponse* response, v8::Handle<v8::Object> data) {
  
  string name;
  string value;
  int lifeTimeSeconds = 0;
  string path = "/";
  string domain = "";
  bool secure = false;
  bool httpOnly = false;
  
  if (data->Has(v8g->CookieName)) {
    v8::Handle<v8::Value> v = data->Get(v8g->CookieName);
    name = TRI_ObjectToString(v);    
  }
  else {
    // something is wrong here
    return;
  }
  if (data->Has(v8g->CookieValue)) {
    v8::Handle<v8::Value> v = data->Get(v8g->CookieValue);
    value = TRI_ObjectToString(v);    
  }
  else {
    // something is wrong here
    return;
  }
  if (data->Has(v8g->CookieLiveTime)) {
    v8::Handle<v8::Value> v = data->Get(v8g->CookieLiveTime);
    lifeTimeSeconds = TRI_ObjectToInt64(v);
  }  
  if (data->Has(v8g->CookiePath)) {
    v8::Handle<v8::Value> v = data->Get(v8g->CookiePath);
    path = TRI_ObjectToString(v);    
  }
  if (data->Has(v8g->CookieDomain)) {
    v8::Handle<v8::Value> v = data->Get(v8g->CookieDomain);
    domain = TRI_ObjectToString(v);    
  }
  if (data->Has(v8g->CookieSecure)) {
    v8::Handle<v8::Value> v = data->Get(v8g->CookieSecure);
    secure = TRI_ObjectToBoolean(v);    
  }
  if (data->Has(v8g->CookieHttpOnly)) {
    v8::Handle<v8::Value> v = data->Get(v8g->CookieHttpOnly);
    httpOnly = TRI_ObjectToBoolean(v);    
  }

  response->setCookie(name, value, lifeTimeSeconds, path, domain, secure, httpOnly);    
}

////////////////////////////////////////////////////////////////////////////////
/// @brief executes an action
////////////////////////////////////////////////////////////////////////////////

static HttpResponse* ExecuteActionVocbase (TRI_vocbase_t* vocbase,
                                           v8::Isolate* isolate,
                                           TRI_action_t const* action,
                                           v8::Handle<v8::Function> callback,
                                           HttpRequest* request) {
  TRI_v8_global_t* v8g;

  v8::HandleScope scope;
  v8::TryCatch tryCatch;

  v8g = (TRI_v8_global_t*) isolate->GetData();

  // setup the request
  v8::Handle<v8::Object> req = v8::Object::New();

  // Example:
  //      {
  //        path : "/full/path/suffix1/suffix2",
  //
  //        prefix : "/full/path",
  //
  //        "suffix" : [
  //          "suffix1",
  //          "suffix2"
  //        ],
  //
  //        "parameters" : {
  //          "init" : "true"
  //        },
  //
  //        "headers" : {
  //          "accept" : "text/html",
  //          "accept-encoding" : "gzip, deflate",
  //          "accept-language" : "de-de,en-us;q=0.7,en;q=0.3",
  //          "user-agent" : "Mozilla/5.0"
  //        },
  //
  //        "cookies" : {
  //          "ARANGODB_SESSION_ID" : "0cwuzusd23nw3qiwui84uwqwqw23e"
  //        },
  //
  //        "requestType" : "GET",
  //        "requestBody" : "... only for PUT and POST ...",
  //        "user" : "authenticatedUser"
  //      }

  // create user or null
  string const& user = request->user();

  if (user.empty()) {
    req->Set(v8g->UserKey, v8::Null());
  }
  else {
    req->Set(v8g->UserKey, v8::String::New(user.c_str(), user.size()));
  }

  string const& fullUrl = request->fullUrl();
  req->Set(v8g->UrlKey, v8::String::New(fullUrl.c_str(), fullUrl.size()));

  // copy prefix
  string path = request->prefix();

  req->Set(v8g->PrefixKey, v8::String::New(path.c_str()));

  // copy suffix
  v8::Handle<v8::Array> suffixArray = v8::Array::New();
  vector<string> const& suffix = request->suffix();

  uint32_t index = 0;
  char const* sep = "";

  for (size_t s = action->_urlParts;  s < suffix.size();  ++s) {
    suffixArray->Set(index++, v8::String::New(suffix[s].c_str(), suffix[s].size()));

    path += sep + suffix[s];
    sep = "/";
  }

  req->Set(v8g->SuffixKey, suffixArray);

  // copy full path
  req->Set(v8g->PathKey, v8::String::New(path.c_str()));

  // copy header fields
  v8::Handle<v8::Object> headerFields = v8::Object::New();

  map<string, string> const& headers = request->headers();
  map<string, string>::const_iterator iter = headers.begin();

  for (; iter != headers.end(); ++iter) {
    headerFields->Set(v8::String::New(iter->first.c_str()), v8::String::New(iter->second.c_str()));
  }

  req->Set(v8g->HeadersKey, headerFields);

  // copy request type
  switch (request->requestType()) {
    case HttpRequest::HTTP_REQUEST_POST:
      req->Set(v8g->RequestTypeKey, v8g->PostConstant);
      req->Set(v8g->RequestBodyKey, v8::String::New(request->body()));
      break;

    case HttpRequest::HTTP_REQUEST_PUT:
      req->Set(v8g->RequestTypeKey, v8g->PutConstant);
      req->Set(v8g->RequestBodyKey, v8::String::New(request->body()));
      break;

    case HttpRequest::HTTP_REQUEST_PATCH:
      req->Set(v8g->RequestTypeKey, v8g->PatchConstant);
      req->Set(v8g->RequestBodyKey, v8::String::New(request->body()));
      break;

    case HttpRequest::HTTP_REQUEST_OPTIONS:
      req->Set(v8g->RequestTypeKey, v8g->OptionsConstant);
      break;

    case HttpRequest::HTTP_REQUEST_DELETE:
      req->Set(v8g->RequestTypeKey, v8g->DeleteConstant);
      break;

    case HttpRequest::HTTP_REQUEST_HEAD:
      req->Set(v8g->RequestTypeKey, v8g->HeadConstant);
      break;

    case HttpRequest::HTTP_REQUEST_GET:
    default:
      req->Set(v8g->RequestTypeKey, v8g->GetConstant);
      break;
  }

  // copy request parameter
  v8::Handle<v8::Object> valuesObject = v8::Object::New();
  map<string, string> values = request->values();

  for (map<string, string>::iterator i = values.begin();  i != values.end();  ++i) {
    string const& k = i->first;
    string const& v = i->second;

    map<string, TRI_action_parameter_type_e>::const_iterator p = action->_parameters.find(k);

    if (p == action->_parameters.end()) {
      valuesObject->Set(v8::String::New(k.c_str()), v8::String::New(v.c_str()));
    }
    else {
      TRI_action_parameter_type_e const& ap = p->second;

      switch (ap) {
        case TRI_ACT_COLLECTION: {
          if (! v.empty()) {
            char ch = v[0];
            TRI_vocbase_col_t const* collection = 0;

            if ('0' < ch && ch <= '9') {
              collection = TRI_LookupCollectionByIdVocBase(vocbase, TRI_UInt64String(v.c_str()));
            }
            else {
              collection = TRI_LookupCollectionByNameVocBase(vocbase, v.c_str());
            }

            if (collection != 0) {
              valuesObject->Set(v8::String::New(k.c_str()), TRI_WrapCollection(collection));
            }
          }

          break;
        }

        case TRI_ACT_COLLECTION_NAME: {
          TRI_vocbase_col_t const* collection = TRI_LookupCollectionByNameVocBase(vocbase, v.c_str());

          if (collection != 0) {
            valuesObject->Set(v8::String::New(k.c_str()), TRI_WrapCollection(collection));
          }

          break;
        }

        case TRI_ACT_COLLECTION_ID: {
          TRI_vocbase_col_t const* collection = TRI_LookupCollectionByIdVocBase(
            vocbase,
            TRI_UInt64String(v.c_str()));

          if (collection != 0) {
            valuesObject->Set(v8::String::New(k.c_str()), TRI_WrapCollection(collection));
          }

          break;
        }

        case TRI_ACT_NUMBER:
          valuesObject->Set(v8::String::New(k.c_str()), v8::Number::New(TRI_DoubleString(v.c_str())));
          break;

        case TRI_ACT_STRING: {
          valuesObject->Set(v8::String::New(k.c_str()), v8::String::New(v.c_str()));
          break;
        }
      }
    }
  }

  // copy request array parameter (a[]=1&a[]=2&...)
  map<string, vector<char const*>* > arrayValues = request->arrayValues();

  for (map<string, vector<char const*>* >::iterator i = arrayValues.begin();  i != arrayValues.end();  ++i) {
    string const& k = i->first;
    vector<char const*>* v = i->second;

    v8::Handle<v8::Array> list = v8::Array::New();

    for (size_t i = 0; i < v->size(); ++i) {
      list->Set(i, v8::String::New(v->at(i)));
    }

    valuesObject->Set(v8::String::New(k.c_str()), list);
  }

  req->Set(v8g->ParametersKey, valuesObject);

  // copy cookies
  v8::Handle<v8::Object> cookiesObject = v8::Object::New();

  map<string, string> const& cookies = request->cookieValues();
  iter = cookies.begin();

  for (; iter != cookies.end(); ++iter) {
    cookiesObject->Set(v8::String::New(iter->first.c_str()), v8::String::New(iter->second.c_str()));
  }

  req->Set(v8g->CookiesKey, cookiesObject);
  
  // execute the callback
  v8::Handle<v8::Object> res = v8::Object::New();
  v8::Handle<v8::Value> args[2] = { req, res };

  callback->Call(callback, 2, args);

  // convert the result
  if (tryCatch.HasCaught()) {
    string msg = TRI_StringifyV8Exception(&tryCatch);

    HttpResponse* response = new HttpResponse(HttpResponse::SERVER_ERROR);
    response->body().appendText(msg);
    return response;
  }

  else {
    HttpResponse::HttpResponseCode code = HttpResponse::OK;

    if (res->Has(v8g->ResponseCodeKey)) {
      // Windows has issues with converting from a double to an enumeration type
      code = (HttpResponse::HttpResponseCode) ((int) (TRI_ObjectToDouble(res->Get(v8g->ResponseCodeKey))));
    }

    HttpResponse* response = new HttpResponse(code);

    if (res->Has(v8g->ContentTypeKey)) {
      response->setContentType(TRI_ObjectToString(res->Get(v8g->ContentTypeKey)));
    }

    // .............................................................................
    // body
    // .............................................................................

    if (res->Has(v8g->BodyKey)) {
      // check if we should apply result transformations
      // transformations turn the result from one type into another
      // a Javascript action can request transformations by
      // putting a list of transformations into the res.transformations
      // array, e.g. res.transformations = [ "base64encode" ]
      v8::Handle<v8::Value> val = res->Get(v8g->TransformationsKey);

      if (val->IsArray()) {
        string out(TRI_ObjectToString(res->Get(v8g->BodyKey)));
        v8::Handle<v8::Array> transformations = val.As<v8::Array>();

        for (uint32_t i = 0; i < transformations->Length(); i++) {
          v8::Handle<v8::Value> transformator = transformations->Get(v8::Integer::New(i));
          string name = TRI_ObjectToString(transformator);

          // check available transformations
          if (name == "base64encode") {
            // base64-encode the result
            out = StringUtils::encodeBase64(out);
            // set the correct content-encoding header
            response->setHeader("content-encoding", "base64");
          }
          else if (name == "base64decode") {
            // base64-decode the result
            out = StringUtils::decodeBase64(out);
            // set the correct content-encoding header
            response->setHeader("content-encoding", "binary");
          }
        }

        response->body().appendText(out);
      }
      else {
        response->body().appendText(TRI_ObjectToString(res->Get(v8g->BodyKey)));
      }
    }

    // .............................................................................
    // body from file
    // .............................................................................

    else if (res->Has(v8g->BodyFromFileKey)) {
      TRI_Utf8ValueNFC filename(TRI_UNKNOWN_MEM_ZONE, res->Get(v8g->BodyFromFileKey));
      size_t length;
      char* content = TRI_SlurpFile(TRI_UNKNOWN_MEM_ZONE, *filename, &length);

      if (content != 0) {
        response->body().appendText(content, length);
        TRI_FreeString(TRI_UNKNOWN_MEM_ZONE, content);
      }
      else {
        string msg = string("cannot read file '") + *filename + "': " + TRI_last_error();

        response->body().appendText(msg.c_str());
        response->setResponseCode(HttpResponse::SERVER_ERROR);
      }
    }

    // .............................................................................
    // headers
    // .............................................................................

    if (res->Has(v8g->HeadersKey)) {
      v8::Handle<v8::Value> val = res->Get(v8g->HeadersKey);
      v8::Handle<v8::Object> v8Headers = val.As<v8::Object>();

      if (v8Headers->IsObject()) {
        v8::Handle<v8::Array> props = v8Headers->GetPropertyNames();

        for (uint32_t i = 0; i < props->Length(); i++) {
          v8::Handle<v8::Value> key = props->Get(v8::Integer::New(i));
          response->setHeader(TRI_ObjectToString(key), TRI_ObjectToString(v8Headers->Get(key)));
        }
      }
    }

    // .............................................................................
    // cookies
    // .............................................................................

    if (res->Has(v8g->CookiesKey)) {
      v8::Handle<v8::Value> val = res->Get(v8g->CookiesKey);
      v8::Handle<v8::Object> v8Cookies = val.As<v8::Object>();

      if (v8Cookies->IsArray()) {
        v8::Handle<v8::Array> v8Array = v8Cookies.As<v8::Array>();
        
        for (uint32_t i = 0; i < v8Array->Length(); i++) {
          v8::Handle<v8::Value> v8Cookie = v8Array->Get(i);          
          if (v8Cookie->IsObject()) {
            addCookie(v8g, response, v8Cookie.As<v8::Object>());
          }
        }
      }
      else if (v8Cookies->IsObject()) {
        // one cookie
        addCookie(v8g, response, v8Cookies);               
      }
    }
    
    return response;
  }
}

////////////////////////////////////////////////////////////////////////////////
/// @}
////////////////////////////////////////////////////////////////////////////////

// -----------------------------------------------------------------------------
// --SECTION--                                                      JS functions
// -----------------------------------------------------------------------------

////////////////////////////////////////////////////////////////////////////////
/// @addtogroup V8Actions
/// @{
////////////////////////////////////////////////////////////////////////////////

////////////////////////////////////////////////////////////////////////////////
/// @brief defines a new action
///
/// @FUN{internal.defineAction(@FA{name}, @FA{callback}, @FA{parameter})}
////////////////////////////////////////////////////////////////////////////////

static v8::Handle<v8::Value> JS_DefineAction (v8::Arguments const& argv) {
  v8::Isolate* isolate;

  TRI_v8_global_t* v8g;
  v8::HandleScope scope;

  isolate = v8::Isolate::GetCurrent();
  v8g = (TRI_v8_global_t*) isolate->GetData();

  if (argv.Length() != 4) {
    TRI_V8_EXCEPTION_USAGE(scope, "defineAction(<name>, <callback>, <parameter>, <contexts>)");
  }

  // extract the action name
  TRI_Utf8ValueNFC utf8name(TRI_UNKNOWN_MEM_ZONE, argv[0]);

  if (*utf8name == 0) {
    TRI_V8_TYPE_ERROR(scope, "<name> must be an UTF-8 string");
  }

  string name = *utf8name;

  // extract the action callback
  if (! argv[1]->IsFunction()) {
    TRI_V8_TYPE_ERROR(scope, "<callback> must be a function");
  }

  v8::Handle<v8::Function> callback = v8::Handle<v8::Function>::Cast(argv[1]);

  // extract the options
  v8::Handle<v8::Object> options;

  if (argv[2]->IsObject()) {
    options = argv[2]->ToObject();
  }
  else {
    options = v8::Object::New();
  }

  // extract the contexts
  set<string> contexts;

  if (! argv[3]->IsArray()) {
    TRI_V8_TYPE_ERROR(scope, "<contexts> must be a list of contexts");
  }

  v8::Handle<v8::Array> array = v8::Handle<v8::Array>::Cast(argv[3]);

  uint32_t n = array->Length();

  for (uint32_t j = 0; j < n; ++j) {
    v8::Handle<v8::Value> item = array->Get(j);

    contexts.insert(TRI_ObjectToString(item));
  }

  // create an action with the given options
  v8_action_t* action = new v8_action_t(contexts);
  ParseActionOptions(v8g, action, options);

  // store an action with the given name
  TRI_action_t* result = TRI_DefineActionVocBase(name, action);

  // and define the callback
  if (result != 0) {
    action = dynamic_cast<v8_action_t*>(result);

    if (action != 0) {
      action->createCallback(isolate, callback);
    }
    else {
      LOGGER_ERROR("cannot create callback for V8 action");
    }
  }
  else {
    LOGGER_ERROR("cannot define V8 action");
  }

  return scope.Close(v8::Undefined());
}

////////////////////////////////////////////////////////////////////////////////
/// @brief eventually executes a function in all contexts
///
/// @FUN{internal.executeGlobalContextFunction(@FA{function-definition})}
////////////////////////////////////////////////////////////////////////////////

static v8::Handle<v8::Value> JS_ExecuteGlobalContextFunction (v8::Arguments const& argv) {
  v8::HandleScope scope;

  if (argv.Length() != 1) {
    TRI_V8_EXCEPTION_USAGE(scope, "executeGlobalContextFunction(<function-definition>)");
  }

  // extract the action name
  v8::String::Utf8Value utf8def(argv[0]);

  if (*utf8def == 0) {
    TRI_V8_TYPE_ERROR(scope, "<defition> must be a UTF-8 function definition");
  }

  string def = *utf8def;

  // and pass it to the V8 contexts
  GlobalV8Dealer->addGlobalContextMethod(def);

  return scope.Close(v8::Undefined());
}

////////////////////////////////////////////////////////////////////////////////
/// @}
////////////////////////////////////////////////////////////////////////////////

// -----------------------------------------------------------------------------
// --SECTION--                                                  public functions
// -----------------------------------------------------------------------------

////////////////////////////////////////////////////////////////////////////////
/// @addtogroup V8Actions
/// @{
////////////////////////////////////////////////////////////////////////////////

////////////////////////////////////////////////////////////////////////////////
/// @brief stores the V8 actions function inside the global variable
////////////////////////////////////////////////////////////////////////////////

void TRI_InitV8Actions (v8::Handle<v8::Context> context, ApplicationV8* applicationV8) {
  v8::HandleScope scope;

  // check the isolate
  v8::Isolate* isolate = v8::Isolate::GetCurrent();
  TRI_v8_global_t* v8g = TRI_CreateV8Globals(isolate);

  GlobalV8Dealer = applicationV8;

  // .............................................................................
  // create the global functions
  // .............................................................................

  TRI_AddGlobalFunctionVocbase(context, "SYS_DEFINE_ACTION", JS_DefineAction);
  TRI_AddGlobalFunctionVocbase(context, "SYS_EXECUTE_GLOBAL_CONTEXT_FUNCTION", JS_ExecuteGlobalContextFunction);
<<<<<<< HEAD
=======

  // .............................................................................
  // keys
  // .............................................................................

  v8g->BodyKey = v8::Persistent<v8::String>::New(TRI_V8_SYMBOL("body"));
  v8g->BodyFromFileKey = v8::Persistent<v8::String>::New(TRI_V8_SYMBOL("bodyFromFile"));
  v8g->ContentTypeKey = v8::Persistent<v8::String>::New(TRI_V8_SYMBOL("contentType"));
  v8g->HeadersKey = v8::Persistent<v8::String>::New(TRI_V8_SYMBOL("headers"));
  v8g->CookiesKey = v8::Persistent<v8::String>::New(TRI_V8_SYMBOL("cookies"));
  v8g->CookieName = v8::Persistent<v8::String>::New(TRI_V8_SYMBOL("name"));
  v8g->CookieValue = v8::Persistent<v8::String>::New(TRI_V8_SYMBOL("value"));
  v8g->CookieLiveTime = v8::Persistent<v8::String>::New(TRI_V8_SYMBOL("liveTime"));
  v8g->CookiePath = v8::Persistent<v8::String>::New(TRI_V8_SYMBOL("path"));
  v8g->CookieDomain = v8::Persistent<v8::String>::New(TRI_V8_SYMBOL("domain"));
  v8g->CookieSecure = v8::Persistent<v8::String>::New(TRI_V8_SYMBOL("secure"));
  v8g->CookieHttpOnly = v8::Persistent<v8::String>::New(TRI_V8_SYMBOL("httpOnly"));  
  v8g->ParametersKey = v8::Persistent<v8::String>::New(TRI_V8_SYMBOL("parameters"));
  v8g->PathKey = v8::Persistent<v8::String>::New(TRI_V8_SYMBOL("path"));
  v8g->PrefixKey = v8::Persistent<v8::String>::New(TRI_V8_SYMBOL("prefix"));
  v8g->RequestBodyKey = v8::Persistent<v8::String>::New(TRI_V8_SYMBOL("requestBody"));
  v8g->RequestTypeKey = v8::Persistent<v8::String>::New(TRI_V8_SYMBOL("requestType"));
  v8g->ResponseCodeKey = v8::Persistent<v8::String>::New(TRI_V8_SYMBOL("responseCode"));
  v8g->SuffixKey = v8::Persistent<v8::String>::New(TRI_V8_SYMBOL("suffix"));
  v8g->TransformationsKey = v8::Persistent<v8::String>::New(TRI_V8_SYMBOL("transformations"));
  v8g->UrlKey = v8::Persistent<v8::String>::New(TRI_V8_SYMBOL("url"));
  v8g->UserKey = v8::Persistent<v8::String>::New(TRI_V8_SYMBOL("user"));

  v8g->DeleteConstant = v8::Persistent<v8::String>::New(TRI_V8_SYMBOL("DELETE"));
  v8g->GetConstant = v8::Persistent<v8::String>::New(TRI_V8_SYMBOL("GET"));
  v8g->HeadConstant = v8::Persistent<v8::String>::New(TRI_V8_SYMBOL("HEAD"));
  v8g->OptionsConstant = v8::Persistent<v8::String>::New(TRI_V8_SYMBOL("OPTIONS"));
  v8g->PatchConstant = v8::Persistent<v8::String>::New(TRI_V8_SYMBOL("PATCH"));
  v8g->PostConstant = v8::Persistent<v8::String>::New(TRI_V8_SYMBOL("POST"));
  v8g->PutConstant = v8::Persistent<v8::String>::New(TRI_V8_SYMBOL("PUT"));
>>>>>>> 012f4eab
}

////////////////////////////////////////////////////////////////////////////////
/// @}
////////////////////////////////////////////////////////////////////////////////

// Local Variables:
// mode: outline-minor
// outline-regexp: "/// @brief\\|/// {@inheritDoc}\\|/// @addtogroup\\|/// @page\\|// --SECTION--\\|/// @\\}"
// End:<|MERGE_RESOLUTION|>--- conflicted
+++ resolved
@@ -284,40 +284,40 @@
   bool secure = false;
   bool httpOnly = false;
   
-  if (data->Has(v8g->CookieName)) {
-    v8::Handle<v8::Value> v = data->Get(v8g->CookieName);
+  if (data->Has(v8g->NameKey)) {
+    v8::Handle<v8::Value> v = data->Get(v8g->NameKey);
     name = TRI_ObjectToString(v);    
   }
   else {
     // something is wrong here
     return;
   }
-  if (data->Has(v8g->CookieValue)) {
-    v8::Handle<v8::Value> v = data->Get(v8g->CookieValue);
+  if (data->Has(v8g->ValueKey)) {
+    v8::Handle<v8::Value> v = data->Get(v8g->ValueKey);
     value = TRI_ObjectToString(v);    
   }
   else {
     // something is wrong here
     return;
   }
-  if (data->Has(v8g->CookieLiveTime)) {
-    v8::Handle<v8::Value> v = data->Get(v8g->CookieLiveTime);
+  if (data->Has(v8g->LiveTimeKey)) {
+    v8::Handle<v8::Value> v = data->Get(v8g->LiveTimeKey);
     lifeTimeSeconds = TRI_ObjectToInt64(v);
   }  
-  if (data->Has(v8g->CookiePath)) {
-    v8::Handle<v8::Value> v = data->Get(v8g->CookiePath);
+  if (data->Has(v8g->PathKey)) {
+    v8::Handle<v8::Value> v = data->Get(v8g->PathKey);
     path = TRI_ObjectToString(v);    
   }
-  if (data->Has(v8g->CookieDomain)) {
-    v8::Handle<v8::Value> v = data->Get(v8g->CookieDomain);
+  if (data->Has(v8g->DomainKey)) {
+    v8::Handle<v8::Value> v = data->Get(v8g->DomainKey);
     domain = TRI_ObjectToString(v);    
   }
-  if (data->Has(v8g->CookieSecure)) {
-    v8::Handle<v8::Value> v = data->Get(v8g->CookieSecure);
+  if (data->Has(v8g->SecureKey)) {
+    v8::Handle<v8::Value> v = data->Get(v8g->SecureKey);
     secure = TRI_ObjectToBoolean(v);    
   }
-  if (data->Has(v8g->CookieHttpOnly)) {
-    v8::Handle<v8::Value> v = data->Get(v8g->CookieHttpOnly);
+  if (data->Has(v8g->HttpOnlyKey)) {
+    v8::Handle<v8::Value> v = data->Get(v8g->HttpOnlyKey);
     httpOnly = TRI_ObjectToBoolean(v);    
   }
 
@@ -857,44 +857,6 @@
 
   TRI_AddGlobalFunctionVocbase(context, "SYS_DEFINE_ACTION", JS_DefineAction);
   TRI_AddGlobalFunctionVocbase(context, "SYS_EXECUTE_GLOBAL_CONTEXT_FUNCTION", JS_ExecuteGlobalContextFunction);
-<<<<<<< HEAD
-=======
-
-  // .............................................................................
-  // keys
-  // .............................................................................
-
-  v8g->BodyKey = v8::Persistent<v8::String>::New(TRI_V8_SYMBOL("body"));
-  v8g->BodyFromFileKey = v8::Persistent<v8::String>::New(TRI_V8_SYMBOL("bodyFromFile"));
-  v8g->ContentTypeKey = v8::Persistent<v8::String>::New(TRI_V8_SYMBOL("contentType"));
-  v8g->HeadersKey = v8::Persistent<v8::String>::New(TRI_V8_SYMBOL("headers"));
-  v8g->CookiesKey = v8::Persistent<v8::String>::New(TRI_V8_SYMBOL("cookies"));
-  v8g->CookieName = v8::Persistent<v8::String>::New(TRI_V8_SYMBOL("name"));
-  v8g->CookieValue = v8::Persistent<v8::String>::New(TRI_V8_SYMBOL("value"));
-  v8g->CookieLiveTime = v8::Persistent<v8::String>::New(TRI_V8_SYMBOL("liveTime"));
-  v8g->CookiePath = v8::Persistent<v8::String>::New(TRI_V8_SYMBOL("path"));
-  v8g->CookieDomain = v8::Persistent<v8::String>::New(TRI_V8_SYMBOL("domain"));
-  v8g->CookieSecure = v8::Persistent<v8::String>::New(TRI_V8_SYMBOL("secure"));
-  v8g->CookieHttpOnly = v8::Persistent<v8::String>::New(TRI_V8_SYMBOL("httpOnly"));  
-  v8g->ParametersKey = v8::Persistent<v8::String>::New(TRI_V8_SYMBOL("parameters"));
-  v8g->PathKey = v8::Persistent<v8::String>::New(TRI_V8_SYMBOL("path"));
-  v8g->PrefixKey = v8::Persistent<v8::String>::New(TRI_V8_SYMBOL("prefix"));
-  v8g->RequestBodyKey = v8::Persistent<v8::String>::New(TRI_V8_SYMBOL("requestBody"));
-  v8g->RequestTypeKey = v8::Persistent<v8::String>::New(TRI_V8_SYMBOL("requestType"));
-  v8g->ResponseCodeKey = v8::Persistent<v8::String>::New(TRI_V8_SYMBOL("responseCode"));
-  v8g->SuffixKey = v8::Persistent<v8::String>::New(TRI_V8_SYMBOL("suffix"));
-  v8g->TransformationsKey = v8::Persistent<v8::String>::New(TRI_V8_SYMBOL("transformations"));
-  v8g->UrlKey = v8::Persistent<v8::String>::New(TRI_V8_SYMBOL("url"));
-  v8g->UserKey = v8::Persistent<v8::String>::New(TRI_V8_SYMBOL("user"));
-
-  v8g->DeleteConstant = v8::Persistent<v8::String>::New(TRI_V8_SYMBOL("DELETE"));
-  v8g->GetConstant = v8::Persistent<v8::String>::New(TRI_V8_SYMBOL("GET"));
-  v8g->HeadConstant = v8::Persistent<v8::String>::New(TRI_V8_SYMBOL("HEAD"));
-  v8g->OptionsConstant = v8::Persistent<v8::String>::New(TRI_V8_SYMBOL("OPTIONS"));
-  v8g->PatchConstant = v8::Persistent<v8::String>::New(TRI_V8_SYMBOL("PATCH"));
-  v8g->PostConstant = v8::Persistent<v8::String>::New(TRI_V8_SYMBOL("POST"));
-  v8g->PutConstant = v8::Persistent<v8::String>::New(TRI_V8_SYMBOL("PUT"));
->>>>>>> 012f4eab
 }
 
 ////////////////////////////////////////////////////////////////////////////////
