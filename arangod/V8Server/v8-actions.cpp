--- conflicted
+++ resolved
@@ -724,6 +724,7 @@
     result.isValid = false;
     result.canceled = false;
 
+    // TODO how to generalize this?
     response->setResponseCode(GeneralResponse::ResponseCode::SERVER_ERROR);
 
     if (errorMessage.empty()) {
@@ -740,12 +741,9 @@
 
   else if (tryCatch.HasCaught()) {
     if (tryCatch.CanContinue()) {
-<<<<<<< HEAD
       response->setResponseCode(GeneralResponse::ResponseCode::SERVER_ERROR);
-=======
-      HttpResponse* response =
-          new HttpResponse(GeneralResponse::ResponseCode::SERVER_ERROR);
->>>>>>> 325ede06
+
+      // TODO how to generalize this?
       response->body().appendText(TRI_StringifyV8Exception(isolate, &tryCatch));
     } else {
       v8g->_canceled = true;
@@ -755,11 +753,7 @@
   }
 
   else {
-<<<<<<< HEAD
     ResponseV8ToCpp(isolate, v8g, res, response);
-=======
-    result.response = ResponseV8ToCpp(isolate, v8g, res);
->>>>>>> 325ede06
   }
 
   return result;
