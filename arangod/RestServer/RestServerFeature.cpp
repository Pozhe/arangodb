--- conflicted
+++ resolved
@@ -106,8 +106,6 @@
 void RestServerFeature::collectOptions(
     std::shared_ptr<ProgramOptions> options) {
   options->addSection("server", "Server features");
-<<<<<<< HEAD
-=======
   
   options->addOldOption("server.disable-authentication", "server.authentication");
   options->addOldOption("server.disable-authentication-unix-sockets", "server.authentication-unix-sockets");
@@ -116,7 +114,6 @@
   options->addOldOption("server.hide-product-header", "http.hide-product-header");
   options->addOldOption("server.keep-alive-timeout", "http.keep-alive-timeout");
   options->addOldOption("server.default-api-compatibility", "");
->>>>>>> 1853e118
 
   options->addOption("--server.authentication",
                      "enable or disable authentication for ALL client requests",
