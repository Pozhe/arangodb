--- conflicted
+++ resolved
@@ -39,31 +39,27 @@
 class RestServerFeature final
     : public application_features::ApplicationFeature {
  public:
-<<<<<<< HEAD
   static rest::RestHandlerFactory* HANDLER_FACTORY;
   static rest::AsyncJobManager* JOB_MANAGER;
   
-=======
   static bool authenticationEnabled() {
-    return RESTSERVER != nullptr && RESTSERVER->authentication();
+    return REST_SERVER != nullptr && REST_SERVER->authentication();
   }
   
   static bool hasProxyCheck() {
-    return RESTSERVER != nullptr && RESTSERVER->proxyCheck();
+    return REST_SERVER != nullptr && REST_SERVER->proxyCheck();
   }
   
   static std::vector<std::string> getTrustedProxies() {
-    if (RESTSERVER == nullptr) {
+    if (REST_SERVER == nullptr) {
       return std::vector<std::string>();
     }
-    return RESTSERVER->trustedProxies();
+    return REST_SERVER->trustedProxies();
   }
 
  private:
-  static RestServerFeature* RESTSERVER;
+  static RestServerFeature* REST_SERVER;
 
- 
->>>>>>> 58ce4862
  public:
   RestServerFeature(application_features::ApplicationServer*,
                     std::string const&);
