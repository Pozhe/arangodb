//////////////////////////////////////////////////////////////////////////////
/// DISCLAIMER
///
/// Copyright 2017 EMC Corporation
///
/// Licensed under the Apache License, Version 2.0 (the "License");
/// you may not use this file except in compliance with the License.
/// You may obtain a copy of the License at
///
///     http://www.apache.org/licenses/LICENSE-2.0
///
/// Unless required by applicable law or agreed to in writing, software
/// distributed under the License is distributed on an "AS IS" BASIS,
/// WITHOUT WARRANTIES OR CONDITIONS OF ANY KIND, either express or implied.
/// See the License for the specific language governing permissions and
/// limitations under the License.
///
/// Copyright holder is EMC Corporation
///
/// @author Andrey Abramov
/// @author Vasiliy Nabatchikov
////////////////////////////////////////////////////////////////////////////////

#include "formats/formats.hpp"
#include "search/all_filter.hpp"
#include "search/boolean_filter.hpp"
#include "search/scorers.hpp"
#include "search/score.hpp"
#include "store/memory_directory.hpp"
#include "store/mmap_directory.hpp"
#include "utils/directory_utils.hpp"
#include "utils/memory.hpp"
#include "utils/misc.hpp"

#include "ApplicationServerHelper.h"
#include "IResearchAttributes.h"
#include "IResearchCommon.h"
#include "IResearchDocument.h"
#include "IResearchOrderFactory.h"
#include "IResearchFilterFactory.h"
#include "IResearchLink.h"
#include "IResearchLinkHelper.h"
#include "ExpressionFilter.h"
#include "AqlHelper.h"

#include "ApplicationFeatures/ApplicationServer.h"
#include "Aql/AstNode.h"
#include "Aql/ExecutionPlan.h"
#include "Aql/SortCondition.h"
#include "Basics/Result.h"
#include "Basics/files.h"
#include "Logger/LogMacros.h"
#include "StorageEngine/EngineSelectorFeature.h"
#include "StorageEngine/StorageEngine.h"
#include "RestServer/DatabaseFeature.h"
#include "RestServer/DatabasePathFeature.h"
#include "RestServer/FlushFeature.h"
#include "Transaction/StandaloneContext.h"
#include "Utils/CollectionNameResolver.h"
#include "Transaction/UserTransaction.h"
#include "velocypack/Builder.h"
#include "velocypack/Iterator.h"
#include "VocBase/LocalDocumentId.h"
#include "VocBase/LogicalCollection.h"
#include "VocBase/LogicalView.h"

#include "IResearchView.h"

NS_LOCAL

////////////////////////////////////////////////////////////////////////////////
/// @brief surrogate root for all queries without a filter
////////////////////////////////////////////////////////////////////////////////
arangodb::aql::AstNode ALL(true, arangodb::aql::VALUE_TYPE_BOOL);

////////////////////////////////////////////////////////////////////////////////
/// @brief the storage format used with iResearch writers
////////////////////////////////////////////////////////////////////////////////
const irs::string_ref IRESEARCH_STORE_FORMAT("1_0");

////////////////////////////////////////////////////////////////////////////////
/// @brief the name of the field in the iResearch View definition denoting the
///        corresponding link definitions
////////////////////////////////////////////////////////////////////////////////
const std::string LINKS_FIELD("links");

typedef irs::async_utils::read_write_mutex::read_mutex ReadMutex;
typedef irs::async_utils::read_write_mutex::write_mutex WriteMutex;

////////////////////////////////////////////////////////////////////////////////
/// --SECTION--                                               utility constructs
////////////////////////////////////////////////////////////////////////////////

////////////////////////////////////////////////////////////////////////////////
/// @brief index reader implementation over multiple directory readers
////////////////////////////////////////////////////////////////////////////////
class CompoundReader final: public arangodb::iresearch::PrimaryKeyIndexReader {
 public:
  CompoundReader(ReadMutex& viewMutex);
  irs::sub_reader const& operator[](
      size_t subReaderId
  ) const noexcept override {
    return *(_subReaders[subReaderId].first);
  }

  void add(irs::directory_reader const& reader);
  virtual reader_iterator begin() const override;
  virtual uint64_t docs_count() const override;
  virtual uint64_t docs_count(const irs::string_ref& field) const override;
  virtual reader_iterator end() const override;
  virtual uint64_t live_docs_count() const override;

  irs::columnstore_reader::values_reader_f const& pkColumn(
      size_t subReaderId
  ) const noexcept override {
    return _subReaders[subReaderId].second;
  }

  virtual size_t size() const noexcept override { return _subReaders.size(); }

 private:
  typedef std::vector<
    std::pair<irs::sub_reader*, irs::columnstore_reader::values_reader_f>
  > SubReadersType;

  class IteratorImpl final: public irs::index_reader::reader_iterator_impl {
   public:
    explicit IteratorImpl(SubReadersType::const_iterator const& itr)
      : _itr(itr) {
    }

    virtual void operator++() noexcept override { ++_itr; }
    virtual reference operator*() noexcept override { return *(_itr->first); }

    virtual const_reference operator*() const noexcept override {
      return *(_itr->first);
    }

    virtual bool operator==(
        const reader_iterator_impl& other
    ) noexcept override {
      return static_cast<IteratorImpl const&>(other)._itr == _itr;
    }

   private:
    SubReadersType::const_iterator _itr;
  };

  std::vector<irs::directory_reader> _readers;
  SubReadersType _subReaders;
  std::lock_guard<ReadMutex> _viewLock; // prevent data-store deallocation (lock @ AsyncSelf)
};

CompoundReader::CompoundReader(ReadMutex& viewMutex): _viewLock(viewMutex) {
}

void CompoundReader::add(irs::directory_reader const& reader) {
  _readers.emplace_back(reader);

  for(auto& entry: _readers.back()) {
    const auto* pkColumn =
      entry.column_reader(arangodb::iresearch::DocumentPrimaryKey::PK());

    if (!pkColumn) {
      LOG_TOPIC(WARN, arangodb::iresearch::TOPIC)
        << "encountered a sub-reader without a primary key column while creating a reader for IResearch view, ignoring";

      continue;
    }

    _subReaders.emplace_back(&entry, pkColumn->values());
  }
}

irs::index_reader::reader_iterator CompoundReader::begin() const {
  return reader_iterator(new IteratorImpl(_subReaders.begin()));
}

uint64_t CompoundReader::docs_count() const {
  uint64_t count = 0;

  for (auto& entry: _subReaders) {
    count += entry.first->docs_count();
  }

  return count;
}

uint64_t CompoundReader::docs_count(const irs::string_ref& field) const {
  uint64_t count = 0;

  for (auto& entry: _subReaders) {
    count += entry.first->docs_count(field);
  }

  return count;
}

irs::index_reader::reader_iterator CompoundReader::end() const {
  return reader_iterator(new IteratorImpl(_subReaders.end()));
}

uint64_t CompoundReader::live_docs_count() const {
  uint64_t count = 0;

  for (auto& entry: _subReaders) {
    count += entry.first->live_docs_count();
  }

  return count;
}

////////////////////////////////////////////////////////////////////////////////
/// @brief the container storing the view state for a given TransactionState
////////////////////////////////////////////////////////////////////////////////
struct ViewState: public arangodb::TransactionState::Cookie {
  CompoundReader _snapshot;
  ViewState(ReadMutex& mutex): _snapshot(mutex) {}
};

////////////////////////////////////////////////////////////////////////////////
/// @brief generates user-friendly description of the specified view
////////////////////////////////////////////////////////////////////////////////
std::string toString(arangodb::iresearch::IResearchView const& view) {
  std::string str(arangodb::iresearch::DATA_SOURCE_TYPE.name());

  str += ":";
  str += std::to_string(view.id());

  return str;
}

////////////////////////////////////////////////////////////////////////////////
/// @returns 'Flush' feature from AppicationServer
////////////////////////////////////////////////////////////////////////////////
inline arangodb::FlushFeature* getFlushFeature() noexcept {
  return arangodb::iresearch::getFeature<arangodb::FlushFeature>("Flush");
}

////////////////////////////////////////////////////////////////////////////////
/// @brief append link removal directives to the builder and return success
////////////////////////////////////////////////////////////////////////////////
bool appendLinkRemoval(
    arangodb::velocypack::Builder& builder,
    arangodb::iresearch::IResearchViewMeta const& meta
) {
  if (!builder.isOpenObject()) {
    return false;
  }

  for (auto& entry: meta._collections) {
    builder.add(
      std::to_string(entry),
      arangodb::velocypack::Value(arangodb::velocypack::ValueType::Null)
    );
  }

  return true;
}

// @brief approximate iResearch directory instance size
size_t directoryMemory(irs::directory const& directory, TRI_voc_cid_t viewId) noexcept {
  size_t size = 0;

  try {
    directory.visit([&directory, &size](std::string& file)->bool {
      uint64_t length;

      size += directory.length(length, file) ? length : 0;

      return true;
    });
  } catch (std::exception const& e) {
    LOG_TOPIC(WARN, arangodb::iresearch::TOPIC)
      << "caught error while calculating size of iResearch view '" << viewId << "': " << e.what();
    IR_LOG_EXCEPTION();
  } catch (...) {
    LOG_TOPIC(WARN, arangodb::iresearch::TOPIC)
      << "caught error while calculating size of iResearch view '" << viewId << "'";
    IR_LOG_EXCEPTION();
  }

  return size;
}

////////////////////////////////////////////////////////////////////////////////
/// @brief compute the data path to user for iresearch persisted-store
///        get base path from DatabaseServerFeature (similar to MMFilesEngine)
///        the path is hardcoded to reside under:
///        <DatabasePath>/<IResearchView::type()>-<view id>
///        similar to the data path calculation for collections
////////////////////////////////////////////////////////////////////////////////
irs::utf8_path getPersistedPath(
    arangodb::DatabasePathFeature const& dbPathFeature, TRI_voc_cid_t id
) {
  irs::utf8_path dataPath(dbPathFeature.directory());
  static const std::string subPath("databases");

  dataPath /= subPath;
  dataPath /= arangodb::iresearch::DATA_SOURCE_TYPE.name();
  dataPath += "-";
  dataPath += std::to_string(id);

  return dataPath;
}

////////////////////////////////////////////////////////////////////////////////
/// @brief inserts ArangoDB document into an IResearch data store
////////////////////////////////////////////////////////////////////////////////
inline void insertDocument(
    irs::segment_writer::document& doc,
    arangodb::iresearch::FieldIterator& body,
    TRI_voc_cid_t cid,
    TRI_voc_rid_t rid) {
  using namespace arangodb::iresearch;

  // reuse the 'Field' instance stored
  // inside the 'FieldIterator' after
  auto& field = const_cast<Field&>(*body);

  // User fields
  while (body.valid()) {
    doc.insert(irs::action::index_store, field);
    ++body;
  }

  // System fields
  // Indexed: CID
  Field::setCidValue(field, cid, Field::init_stream_t());
  doc.insert(irs::action::index, field);

  // Indexed: RID
  Field::setRidValue(field, rid);
  doc.insert(irs::action::index, field);

  // Stored: CID + RID
  DocumentPrimaryKey const primaryKey(cid, rid);
  doc.insert(irs::action::store, primaryKey);
}

////////////////////////////////////////////////////////////////////////////////
/// @brief persist view definition to the storage engine
///        if in-recovery then register a post-recovery lambda for persistence
/// @return success
////////////////////////////////////////////////////////////////////////////////
arangodb::Result persistProperties(
    arangodb::LogicalView const& view,
    arangodb::iresearch::IResearchView::AsyncSelf::ptr asyncSelf
) {
  auto* engine = arangodb::EngineSelectorFeature::ENGINE;

  if (!engine) {
    return arangodb::Result(
      TRI_ERROR_INTERNAL,
      std::string("failure to get storage engine while persisting definition for LogicalView '") + view.name() + "'"
    );
  }

  if (!engine->inRecovery()) {
    // change view throws exception on error
    try {
      engine->changeView(view.vocbase(), view.id(), view, true);
    } catch (std::exception const& e) {
      return arangodb::Result(
        TRI_ERROR_INTERNAL,
        std::string("caught exception during persistance of properties for IResearch View '") + view.name() + "': " + e.what()
      );
    } catch (...) {
      return arangodb::Result(
        TRI_ERROR_INTERNAL,
        std::string("caught exception during persistance of properties for IResearch View '") + view.name() + "'"
      );
    }

    return arangodb::Result();
  }

  auto* feature =
    arangodb::iresearch::getFeature<arangodb::DatabaseFeature>("Database");

  if (!feature) {
    return arangodb::Result(
      TRI_ERROR_INTERNAL,
      std::string("failure to get 'Database' feature while persisting definition for LogicalView '") + view.name() + "'"
    );
  }

  return feature->registerPostRecoveryCallback(
    [&view, asyncSelf]()->arangodb::Result {
      auto* engine = arangodb::EngineSelectorFeature::ENGINE;

      if (!engine) {
        return arangodb::Result(
          TRI_ERROR_INTERNAL,
          std::string("failure to get storage engine while persisting definition for LogicalView")
        );
      }

      if (!asyncSelf) {
        return arangodb::Result(
          TRI_ERROR_INTERNAL,
          std::string("invalid view instance passed while persisting definition for LogicalView")
        );
      }

      SCOPED_LOCK(asyncSelf->mutex());

      if (!asyncSelf->get()) {
        LOG_TOPIC(INFO, arangodb::iresearch::TOPIC)
          << "no view instance available while persisting definition for LogicalView";

        return arangodb::Result(); // nothing to persist, view allready deallocated
      }

      // change view throws exception on error
      try {
        engine->changeView(view.vocbase(), view.id(), view, true);
      } catch (std::exception const& e) {
        return arangodb::Result(
          TRI_ERROR_INTERNAL,
          std::string("caught exception during persistance of properties for IResearch View '") + view.name() + "': " + e.what()
        );
      } catch (...) {
        return arangodb::Result(
          TRI_ERROR_INTERNAL,
          std::string("caught exception during persistance of properties for IResearch View '") + view.name() + "'"
        );
      }

      return arangodb::Result();
    }
  );
}

////////////////////////////////////////////////////////////////////////////////
/// @brief syncs an IResearch DataStore if required
/// @return a sync was executed
////////////////////////////////////////////////////////////////////////////////
bool syncStore(
    irs::directory& directory,
    irs::directory_reader& reader,
    irs::index_writer& writer,
    std::atomic<size_t>& segmentCount,
    arangodb::iresearch::IResearchViewMeta::CommitMeta::ConsolidationPolicies const& policies,
    bool forceCommit,
    bool runCleanupAfterCommit,
    std::string const& viewName
) {
  char runId = 0; // value not used

  // ...........................................................................
  // apply consolidation policies
  // ...........................................................................

  for (auto& entry: policies) {
    if (!entry.segmentThreshold()
        || entry.segmentThreshold() > segmentCount.load()) {
      continue; // skip if interval not reached or no valid policy to execute
    }

    LOG_TOPIC(DEBUG, arangodb::iresearch::TOPIC)
      << "registering consolidation policy '" << size_t(entry.type()) << "' with IResearch view '" << viewName << "' run id '" << size_t(&runId) << " segment threshold '" << entry.segmentThreshold() << "' segment count '" << segmentCount.load() << "'";

    try {
      writer.consolidate(entry.policy(), false);
      forceCommit = true; // a consolidation policy was found requiring commit
    } catch (std::exception const& e) {
      LOG_TOPIC(WARN, arangodb::iresearch::TOPIC)
        << "caught exception during registeration of consolidation policy '" << size_t(entry.type()) << "' with IResearch view '" << viewName << "': " << e.what();
      IR_LOG_EXCEPTION();
    } catch (...) {
      LOG_TOPIC(WARN, arangodb::iresearch::TOPIC)
        << "caught exception during registeration of consolidation policy '" << size_t(entry.type()) << "' with IResearch view '" << viewName << "'";
      IR_LOG_EXCEPTION();
    }

    LOG_TOPIC(DEBUG, arangodb::iresearch::TOPIC)
      << "finished registering consolidation policy '" << size_t(entry.type()) << "' with IResearch view '" << viewName << "' run id '" << size_t(&runId) << "'";
  }

  if (!forceCommit) {
    LOG_TOPIC(DEBUG, arangodb::iresearch::TOPIC)
      << "skipping store sync since no consolidation policies matched and sync not forced for IResearch view '" << viewName << "' run id '" << size_t(&runId) << "'";

    return false; // commit not done
  }

  // ...........................................................................
  // apply data store commit
  // ...........................................................................

  LOG_TOPIC(DEBUG, arangodb::iresearch::TOPIC)
    << "starting store sync for IResearch view '" << viewName << "' run id '" << size_t(&runId) << "' segment count before '" << segmentCount.load() << "'";

  try {
    segmentCount.store(0); // reset to zero to get count of new segments that appear during commit
    writer.commit();
    reader = reader.reopen(); // update reader
    segmentCount += reader.size(); // add commited segments
  } catch (std::exception const& e) {
    LOG_TOPIC(WARN, arangodb::iresearch::TOPIC)
      << "caught exception during sync of IResearch view '" << viewName << "': " << e.what();
    IR_LOG_EXCEPTION();
  } catch (...) {
    LOG_TOPIC(WARN, arangodb::iresearch::TOPIC)
      << "caught exception during sync of IResearch view '" << viewName << "'";
    IR_LOG_EXCEPTION();
  }

  LOG_TOPIC(DEBUG, arangodb::iresearch::TOPIC)
    << "finished store sync for IResearch view '" << viewName << "' run id '" << size_t(&runId) << "' segment count after '" << segmentCount.load() << "'";

  if (!runCleanupAfterCommit) {
    return true; // commit done
  }

  // ...........................................................................
  // apply cleanup
  // ...........................................................................

  LOG_TOPIC(DEBUG, arangodb::iresearch::TOPIC)
    << "starting cleanup for IResearch view '" << viewName << "' run id '" << size_t(&runId) << "'";

  try {
    irs::directory_utils::remove_all_unreferenced(directory);
  } catch (std::exception const& e) {
    LOG_TOPIC(WARN, arangodb::iresearch::TOPIC)
      << "caught exception during cleanup of IResearch view '" << viewName << "': " << e.what();
    IR_LOG_EXCEPTION();
  } catch (...) {
    LOG_TOPIC(WARN, arangodb::iresearch::TOPIC)
      << "caught exception during cleanup of IResearch view '" << viewName << "'";
    IR_LOG_EXCEPTION();
  }

  LOG_TOPIC(DEBUG, arangodb::iresearch::TOPIC)
    << "finished cleanup for IResearch view '" << viewName << "' run id '" << size_t(&runId) << "'";

  return true;
}

////////////////////////////////////////////////////////////////////////////////
/// @brief updates the collections in 'vocbase' to match the specified
///        IResearchLink definitions
////////////////////////////////////////////////////////////////////////////////
arangodb::Result updateLinks(
    std::unordered_set<TRI_voc_cid_t>& modified,
    TRI_vocbase_t& vocbase,
    arangodb::iresearch::IResearchView& view,
    arangodb::velocypack::Slice const& links
) noexcept {
  try {
    if (!links.isObject()) {
      return arangodb::Result(
        TRI_ERROR_BAD_PARAMETER,
        std::string("error parsing link parameters from json for iResearch view '") + std::to_string(view.id()) + "'"
      );
    }

    struct State {
      std::shared_ptr<arangodb::LogicalCollection> _collection;
      size_t _collectionsToLockOffset; // std::numeric_limits<size_t>::max() == removal only
      std::shared_ptr<arangodb::iresearch::IResearchLink> _link;
      size_t _linkDefinitionsOffset;
      bool _valid = true;
      explicit State(size_t collectionsToLockOffset)
        : State(collectionsToLockOffset, std::numeric_limits<size_t>::max()) {}
      State(size_t collectionsToLockOffset, size_t linkDefinitionsOffset)
        : _collectionsToLockOffset(collectionsToLockOffset), _linkDefinitionsOffset(linkDefinitionsOffset) {}
    };
    std::vector<std::string> collectionsToLock;
    std::vector<std::pair<arangodb::velocypack::Builder, arangodb::iresearch::IResearchLinkMeta>> linkDefinitions;
    std::vector<State> linkModifications;

    for (arangodb::velocypack::ObjectIterator linksItr(links); linksItr.valid(); ++linksItr) {
      auto collection = linksItr.key();

      if (!collection.isString()) {
        return arangodb::Result(
          TRI_ERROR_BAD_PARAMETER,
          std::string("error parsing link parameters from json for iResearch view '") + std::to_string(view.id()) + "' offset '" + arangodb::basics::StringUtils::itoa(linksItr.index()) + '"'
        );
      }

      auto link = linksItr.value();
      auto collectionName = collection.copyString();

      if (link.isNull()) {
        linkModifications.emplace_back(collectionsToLock.size());
        collectionsToLock.emplace_back(collectionName);

        continue; // only removal requested
      }

      arangodb::velocypack::Builder namedJson;

      namedJson.openObject();

      if (!arangodb::iresearch::mergeSlice(namedJson, link)
          || !arangodb::iresearch::IResearchLinkHelper::setType(namedJson)
          || !arangodb::iresearch::IResearchLinkHelper::setView(namedJson, view.id())) {
        return arangodb::Result(
          TRI_ERROR_INTERNAL,
          std::string("failed to update link definition with the view name while updating iResearch view '") + std::to_string(view.id()) + "' collection '" + collectionName + "'"
        );
      }

      namedJson.close();

      std::string error;
      arangodb::iresearch::IResearchLinkMeta linkMeta;

      if (!linkMeta.init(namedJson.slice(), error)) {
        return arangodb::Result(
          TRI_ERROR_BAD_PARAMETER,
          std::string("error parsing link parameters from json for iResearch view '") + std::to_string(view.id()) + "' collection '" + collectionName + "' error '" + error + "'"
        );
      }

      linkModifications.emplace_back(collectionsToLock.size(), linkDefinitions.size());
      collectionsToLock.emplace_back(collectionName);
      linkDefinitions.emplace_back(std::move(namedJson), std::move(linkMeta));
    }

    if (collectionsToLock.empty()) {
      return arangodb::Result(/*TRI_ERROR_NO_ERROR*/); // nothing to update
    }

    static std::vector<std::string> const EMPTY;
    arangodb::transaction::UserTransaction trx(
      arangodb::transaction::StandaloneContext::Create(&vocbase),
      EMPTY, // readCollections
      EMPTY, // writeCollections
      collectionsToLock, // exclusiveCollections
      arangodb::transaction::Options() // use default lock timeout
    );
    auto res = trx.begin();

    if (res.fail()) {
      return res;
//      return arangodb::Result(
//        res.error,
//        std::string("failed to start collection updating transaction for iResearch view '") + view.name() + "'"
//      );
    }

    auto* vocbase = trx.vocbase();

    if (!vocbase) {
      return arangodb::Result(
        TRI_ERROR_INTERNAL,
        std::string("failed to get vocbase from transaction while updating while IResearch view '") + std::to_string(view.id()) + "'"
      );
    }

    {
      std::unordered_set<TRI_voc_cid_t> collectionsToRemove; // track removal for potential reindex
      std::unordered_set<TRI_voc_cid_t> collectionsToUpdate; // track reindex requests

      // resolve corresponding collection and link
      for (auto itr = linkModifications.begin(); itr != linkModifications.end();) {
        auto& state = *itr;
        auto& collectionName = collectionsToLock[state._collectionsToLockOffset];

        state._collection = vocbase->lookupCollection(collectionName);

        if (!state._collection) {
          // remove modification state if removal of non-existant link on non-existant collection
          if (state._linkDefinitionsOffset >= linkDefinitions.size()) { // link removal request
            itr = linkModifications.erase(itr);
            continue;
          }

          return arangodb::Result(
            TRI_ERROR_ARANGO_DATA_SOURCE_NOT_FOUND,
            std::string("failed to get collection while updating iResearch view '") + std::to_string(view.id()) + "' collection '" + collectionName + "'"
          );
        }

        state._link = arangodb::iresearch::IResearchLink::find(*(state._collection), view);

        // remove modification state if removal of non-existant link
        if (!state._link // links currently does not exist
            && state._linkDefinitionsOffset >= linkDefinitions.size()) { // link removal request
          view.drop(state._collection->id()); // drop any stale data for the specified collection
          itr = linkModifications.erase(itr);
          continue;
        }

        if (state._link // links currently exists
            && state._linkDefinitionsOffset >= linkDefinitions.size()) { // link removal request
          auto cid = state._collection->id();

          // remove duplicate removal requests (e.g. by name + by CID)
          if (collectionsToRemove.find(cid) != collectionsToRemove.end()) { // removal previously requested
            itr = linkModifications.erase(itr);
            continue;
          }

          collectionsToRemove.emplace(cid);
        }

        if (state._link // links currently exists
            && state._linkDefinitionsOffset < linkDefinitions.size()) { // link update request
          collectionsToUpdate.emplace(state._collection->id());
        }

        ++itr;
      }

      // remove modification state if no change on existing link and reindex not requested
      for (auto itr = linkModifications.begin(); itr != linkModifications.end();) {
        auto& state = *itr;

        // remove modification if removal request with an update request also present
        if (state._link // links currently exists
            && state._linkDefinitionsOffset >= linkDefinitions.size() // link removal request
            && collectionsToUpdate.find(state._collection->id()) != collectionsToUpdate.end()) { // also has a reindex request
          itr = linkModifications.erase(itr);
          continue;
        }

        // remove modification state if no change on existing link or
        if (state._link // links currently exists
            && state._linkDefinitionsOffset < linkDefinitions.size() // link creation request
            && collectionsToRemove.find(state._collection->id()) == collectionsToRemove.end() // not a reindex request
            && *(state._link) == linkDefinitions[state._linkDefinitionsOffset].second) { // link meta not modified
          itr = linkModifications.erase(itr);
          continue;
        }

        ++itr;
      }
    }

    // execute removals
    for (auto& state: linkModifications) {
      if (state._link) { // link removal or recreate request
        modified.emplace(state._collection->id());
        state._valid = state._collection->dropIndex(state._link->id());
      }
    }

    // execute additions
    for (auto& state: linkModifications) {
      if (state._valid && state._linkDefinitionsOffset < linkDefinitions.size()) {
        bool isNew = false;
        auto linkPtr = state._collection->createIndex(&trx, linkDefinitions[state._linkDefinitionsOffset].first.slice(), isNew);

        modified.emplace(state._collection->id());
        state._valid = linkPtr && isNew;
      }
    }

    std::string error;

    // validate success
    for (auto& state: linkModifications) {
      if (!state._valid) {
        error.append(error.empty() ? "" : ", ").append(collectionsToLock[state._collectionsToLockOffset]);
      }
    }

    if (error.empty()) {
      return arangodb::Result(trx.commit());
    }

    return arangodb::Result(
      TRI_ERROR_ARANGO_ILLEGAL_STATE,
      std::string("failed to update links while updating iResearch view '") + std::to_string(view.id()) + "', retry same request or examine errors for collections: " + error
    );
  } catch (std::exception const& e) {
    LOG_TOPIC(WARN, arangodb::iresearch::TOPIC)
      << "caught exception while updating links for iResearch view '" << view.id() << "': " << e.what();
    IR_LOG_EXCEPTION();
    return arangodb::Result(
      TRI_ERROR_BAD_PARAMETER,
      std::string("error updating links for iResearch view '") + std::to_string(view.id()) + "'"
    );
  } catch (...) {
    LOG_TOPIC(WARN, arangodb::iresearch::TOPIC)
      << "caught exception while updating links for iResearch view '" << view.id() << "'";
    IR_LOG_EXCEPTION();
    return arangodb::Result(
      TRI_ERROR_BAD_PARAMETER,
      std::string("error updating links for iResearch view '") + std::to_string(view.id()) + "'"
    );
  }
}

////////////////////////////////////////////////////////////////////////////////
/// @brief remove all cids from 'collections' that do not actually exist in
///        'vocbase' for the specified 'view'
////////////////////////////////////////////////////////////////////////////////
void validateLinks(
    std::unordered_set<TRI_voc_cid_t>& collections,
    TRI_vocbase_t& vocbase,
    arangodb::iresearch::IResearchView const& view
) {
  for (auto itr = collections.begin(), end = collections.end(); itr != end;) {
    auto collection = vocbase.lookupCollection(*itr);

    if (!collection || !arangodb::iresearch::IResearchLink::find(*collection, view)) {
      itr = collections.erase(itr);
    } else {
      ++itr;
    }
  }
}

NS_END

NS_BEGIN(arangodb)
NS_BEGIN(iresearch)

///////////////////////////////////////////////////////////////////////////////
/// --SECTION--                                    IResearchView implementation
///////////////////////////////////////////////////////////////////////////////

IResearchView::DataStore::DataStore(DataStore&& other) noexcept {
  *this = std::move(other);
}

IResearchView::DataStore& IResearchView::DataStore::operator=(
    IResearchView::DataStore&& other
) noexcept {
  if (this != &other) {
    _directory = std::move(other._directory);
    _reader = std::move(other._reader);
    _writer = std::move(other._writer);
  }

  return *this;
}

void IResearchView::DataStore::sync() {
  TRI_ASSERT(_writer && _reader);
  _segmentCount.store(0); // reset to zero to get count of new segments that appear during commit
  _writer->commit();
  _reader = _reader.reopen(); // update reader
  _segmentCount += _reader.size(); // add commited segments
}

IResearchView::MemoryStore::MemoryStore() {
  auto format = irs::formats::get(IRESEARCH_STORE_FORMAT);

  _directory = irs::directory::make<irs::memory_directory>();

  // create writer before reader to ensure data directory is present
  _writer = irs::index_writer::make(*_directory, format, irs::OM_CREATE_APPEND);
  _writer->commit(); // initialize 'store'
  _reader = irs::directory_reader::open(*_directory); // open after 'commit' for valid 'store'
}

IResearchView::PersistedStore::PersistedStore(irs::utf8_path&& path)
  : _path(std::move(path)) {
}

IResearchView::IResearchView(
    TRI_vocbase_t& vocbase,
    arangodb::velocypack::Slice const& info,
    arangodb::DatabasePathFeature const& dbPathFeature,
    uint64_t planVersion
): DBServerLogicalView(vocbase, info, planVersion),
    FlushTransaction(toString(*this)),
   _asyncMetaRevision(1),
   _asyncSelf(irs::memory::make_unique<AsyncSelf>(this)),
   _asyncTerminate(false),
   _memoryNode(&_memoryNodes[0]), // set current memory node (arbitrarily 0)
   _toFlush(&_memoryNodes[1]), // set flush-pending memory node (not same as _memoryNode)
   _storePersisted(getPersistedPath(dbPathFeature, id())),
   _threadPool(0, 0), // 0 == create pool with no threads, i.e. not running anything
   _inRecovery(false) {
  // set up in-recovery insertion hooks
  auto* feature = arangodb::iresearch::getFeature<arangodb::DatabaseFeature>("Database");

  if (feature) {
    auto view = _asyncSelf; // create copy for lambda

    feature->registerPostRecoveryCallback([view]()->arangodb::Result {
      auto viewMutex = view->mutex();
      SCOPED_LOCK(viewMutex); // ensure view does not get deallocated before call back finishes
      auto* viewPtr = view->get();

      if (!viewPtr) {
        LOG_TOPIC(WARN, arangodb::iresearch::TOPIC)
          << "Invalid call to post-recovery callback of iResearch view";

        return arangodb::Result(); // view no longer in recovery state
      }

      viewPtr->verifyKnownCollections();

      if (viewPtr->_storePersisted) {
        LOG_TOPIC(DEBUG, arangodb::iresearch::TOPIC)
          << "starting persisted-sync sync for iResearch view '" << viewPtr->id() << "'";

        try {
          viewPtr->_storePersisted.sync();
        } catch (std::exception const& e) {
          LOG_TOPIC(ERR, arangodb::iresearch::TOPIC)
            << "caught exception while committing persisted store for iResearch view '" << viewPtr->id()
            << "': " << e.what();

          return arangodb::Result(TRI_ERROR_INTERNAL, e.what());
        } catch (...) {
          LOG_TOPIC(ERR, arangodb::iresearch::TOPIC)
            << "caught exception while committing persisted store for iResearch view '" << viewPtr->id() << "'";

          return arangodb::Result(TRI_ERROR_INTERNAL);
        }

        LOG_TOPIC(DEBUG, arangodb::iresearch::TOPIC)
          << "finished persisted-sync sync for iResearch view '" << viewPtr->id() << "'";
      }

      viewPtr->_threadPool.max_threads(viewPtr->_meta._threadsMaxTotal); // start pool
      viewPtr->_inRecovery = false;

      return arangodb::Result();
    });
  }

  // initialize round-robin memory store chain
  auto it = _memoryNodes;
  for (auto next = it + 1, end = std::end(_memoryNodes); next < end; ++it, ++next) {
    it->_next = next;
  }
  it->_next = _memoryNodes;

  auto* viewPtr = this;

  // initialize transaction read callback
  _trxReadCallback = [viewPtr](arangodb::TransactionState& state)->void {
    switch(state.status()) {
     case transaction::Status::RUNNING:
      viewPtr->snapshot(state, true);
      return;
     default:
      {} // NOOP
    }
  };

  // initialize transaction write callback
  _trxWriteCallback = [viewPtr](arangodb::TransactionState& state)->void {
    switch (state.status()) {
     case transaction::Status::ABORTED: {
      auto res = viewPtr->finish(state.id(), false);

      if (TRI_ERROR_NO_ERROR != res) {
        LOG_TOPIC(WARN, arangodb::iresearch::TOPIC)
          << "failed to finish abort while processing write-transaction callback for IResearch view '" << viewPtr->name() << "'";
      }

      return;
     }
     case transaction::Status::COMMITTED: {
      auto res = viewPtr->finish(state.id(), true);

      if (TRI_ERROR_NO_ERROR != res) {
        LOG_TOPIC(WARN, arangodb::iresearch::TOPIC)
          << "failed to finish commit while processing write-transaction callback for IResearch view '" << viewPtr->name() << "'";
      } else if (state.waitForSync() && !viewPtr->sync()) {
        LOG_TOPIC(WARN, arangodb::iresearch::TOPIC)
          << "failed to sync while processing write-transaction callback for IResearch view '" << viewPtr->name() << "'";
      }

      return;
     }
     default:
      {} // NOOP
    }
  };

  // add asynchronous commit job
  _threadPool.run([this]()->void {
    struct DataStoreState {
      size_t _cleanupIntervalCount;
      DataStore& _dataStore;
      DataStoreState(DataStore& store)
        : _cleanupIntervalCount(0), _dataStore(store) {}
    };

    size_t asyncMetaRevision = 0; // '0' differs from IResearchView constructor above
    size_t cleanupIntervalStep = std::numeric_limits<size_t>::max(); // will be initialized when states are updated below
    auto commitIntervalMsecRemainder = std::numeric_limits<size_t>::max(); // longest possible time for std::min(...)
    size_t commitTimeoutMsec = 0; // will be initialized when states are updated below
    IResearchViewMeta::CommitMeta::ConsolidationPolicies consolidationPolicies;
    DataStoreState states[] = {
      DataStoreState(_memoryNodes[0]._store),
      DataStoreState(_memoryNodes[1]._store),
      DataStoreState(_storePersisted)
    };
    ReadMutex mutex(_mutex); // '_meta' can be asynchronously modified

    for(;;) {
      bool commitTimeoutReached = false;

      // sleep until timeout
      {
        SCOPED_LOCK_NAMED(mutex, lock); // for '_meta._commit._commitIntervalMsec'
        SCOPED_LOCK_NAMED(_asyncMutex, asyncLock); // aquire before '_asyncTerminate' check

        if (_asyncTerminate.load()) {
          return; // termination requested
        }

        if (!_meta._commit._commitIntervalMsec) {
          lock.unlock(); // do not hold read lock while waiting on condition
          _asyncCondition.wait(asyncLock); // wait forever
        } else {
          auto msecRemainder =
            std::min(commitIntervalMsecRemainder, _meta._commit._commitIntervalMsec);
          auto startTime = std::chrono::system_clock::now();
          auto endTime = startTime + std::chrono::milliseconds(msecRemainder);

          lock.unlock(); // do not hold read lock while waiting on condition
          commitIntervalMsecRemainder = std::numeric_limits<size_t>::max(); // longest possible time assuming an uninterrupted sleep
          commitTimeoutReached = true;

          if (std::cv_status::timeout != _asyncCondition.wait_until(asyncLock, endTime)) {
            auto nowTime = std::chrono::system_clock::now();

            // if still need to sleep more then must relock '_meta' and sleep for min (remainder, interval)
            if (nowTime < endTime) {
              commitIntervalMsecRemainder = std::chrono::duration_cast<std::chrono::milliseconds>(endTime - nowTime).count();
              commitTimeoutReached = false;
            }
          }
        }

        if (_asyncTerminate.load()) {
          return; // termination requested
        }
      }

      SCOPED_LOCK(mutex); // '_meta'/'_memoryStore'/'_storePersisted' can be asynchronously modified

      // reload states if required
      if (_asyncMetaRevision.load() != asyncMetaRevision) {
        asyncMetaRevision = _asyncMetaRevision.load();
        cleanupIntervalStep = _meta._commit._cleanupIntervalStep;
        commitTimeoutMsec = _meta._commit._commitTimeoutMsec;
        consolidationPolicies = _meta._commit._consolidationPolicies; // local copy
      }

      auto thresholdSec = TRI_microtime() + commitTimeoutMsec/1000.0;

      // perform sync
      for (size_t i = 0, count = IRESEARCH_COUNTOF(states);
           i < count && TRI_microtime() <= thresholdSec;
           ++i) {
        auto& state = states[i];
        auto runCleanupAfterCommit =
          state._cleanupIntervalCount > cleanupIntervalStep;

        if (state._dataStore._directory
            && state._dataStore._writer
            && syncStore(*(state._dataStore._directory),
                         state._dataStore._reader,
                         *(state._dataStore._writer),
                         state._dataStore._segmentCount,
                         consolidationPolicies,
                         commitTimeoutReached,
                         runCleanupAfterCommit,
                         name()
                        )) {
          commitIntervalMsecRemainder = std::numeric_limits<size_t>::max(); // longest possible time for std::min(...)

          if (runCleanupAfterCommit
              && ++state._cleanupIntervalCount >= cleanupIntervalStep) {
            state._cleanupIntervalCount = 0;
          }
        }
      }
    }
  });
}

IResearchView::~IResearchView() {
  {
    WriteMutex mutex(_asyncSelf->_mutex);
    SCOPED_LOCK(mutex); // wait for all the view users to finish
    _asyncSelf->_value.store(nullptr); // the view is being deallocated, its use is no longer valid
  }

  _asyncTerminate.store(true); // mark long-running async jobs for terminatation

  {
    SCOPED_LOCK(_asyncMutex);
    _asyncCondition.notify_all(); // trigger reload of settings for async jobs
  }

  _threadPool.max_threads_delta(int(std::max(size_t(std::numeric_limits<int>::max()), _threadPool.tasks_pending()))); // finish ASAP
  _threadPool.stop();

  _flushCallback.reset(); // unregister flush callback from flush thread

  {
    WriteMutex mutex(_mutex); // '_meta' can be asynchronously read
    SCOPED_LOCK(mutex);

    if (_storePersisted) {
      try {
        _storePersisted._writer->commit();
        _storePersisted._writer->close();
        _storePersisted._writer.reset();
        _storePersisted._directory->close();
        _storePersisted._directory.reset();
      } catch (...) {
        // FIXME add logging
        // must not propagate exception out of destructor
      }
    }
  }

  // noexcept below
  if (deleted()) {
    StorageEngine* engine = EngineSelectorFeature::ENGINE;
    TRI_ASSERT(engine);
    engine->destroyView(vocbase(), this);
  }
}

IResearchView::MemoryStore& IResearchView::activeMemoryStore() const {
  return _memoryNode->_store;
}

void IResearchView::apply(arangodb::TransactionState& state) {
  state.addStatusChangeCallback(_trxReadCallback);
}

int IResearchView::drop(TRI_voc_cid_t cid) {
  std::shared_ptr<irs::filter> shared_filter(iresearch::FilterFactory::filter(cid));
  WriteMutex mutex(_mutex); // '_meta' and '_storeByTid' can be asynchronously updated
  SCOPED_LOCK(mutex);
  auto cid_itr = _meta._collections.find(cid);

  if (cid_itr != _meta._collections.end()) {
    auto result = persistProperties(*this, _asyncSelf);

    if (!result.ok()) {
      LOG_TOPIC(WARN, arangodb::iresearch::TOPIC)
        << "failed to persist logical view while dropping collection ' " << cid
        << "' from IResearch View '" << name() << "': " << result.errorMessage();

      return result.errorNumber();
    }

    _meta._collections.erase(cid_itr);
  }

  mutex.unlock(true); // downgrade to a read-lock

  // ...........................................................................
  // if an exception occurs below than a drop retry would most likely happen
  // ...........................................................................
  try {
    for (auto& tidStore: _storeByTid) {
      tidStore.second._store._writer->remove(shared_filter);
    }

    auto& memoryStore = activeMemoryStore();
    memoryStore._writer->remove(shared_filter);

    if (_storePersisted) {
      _storePersisted._writer->remove(shared_filter);
    }

    return TRI_ERROR_NO_ERROR;
  } catch (std::exception const& e) {
    LOG_TOPIC(WARN, arangodb::iresearch::TOPIC)
      << "caught exception while removing from iResearch view '" << id()
      << "', collection '" << cid << "': " << e.what();
    IR_LOG_EXCEPTION();
  } catch (...) {
    LOG_TOPIC(WARN, arangodb::iresearch::TOPIC)
      << "caught exception while removing from iResearch view '" << id()
      << "', collection '" << cid << "'";
    IR_LOG_EXCEPTION();
  }

  return TRI_ERROR_INTERNAL;
}

arangodb::Result IResearchView::dropImpl() {
  arangodb::velocypack::Builder builder;

  // drop all known links
  {
    ReadMutex mutex(_mutex);
    SCOPED_LOCK(mutex); // '_meta' and '_trackedCids' can be asynchronously updated

    builder.openObject();

    if (!appendLinkRemoval(builder, _meta)) {
      return arangodb::Result(
        TRI_ERROR_INTERNAL,
        std::string("failed to construct link removal directive while removing IResearch view '") + std::to_string(id()) + "'"
      );
    }

    builder.close();
  }

  std::unordered_set<TRI_voc_cid_t> collections;

  if (!updateLinks(collections, vocbase(), *this, builder.slice()).ok()) {
    return arangodb::Result(
      TRI_ERROR_INTERNAL,
      std::string("failed to remove links while removing IResearch view '") + std::to_string(id()) + "'"
    );
  }

  {
    WriteMutex mutex(_asyncSelf->_mutex);
    SCOPED_LOCK(mutex); // wait for all the view users to finish
    _asyncSelf->_value.store(nullptr); // the view data-stores are being deallocated, view use is no longer valid
  }

  _asyncTerminate.store(true); // mark long-running async jobs for terminatation

  {
    SCOPED_LOCK(_asyncMutex);
    _asyncCondition.notify_all(); // trigger reload of settings for async jobs
  }

  _threadPool.stop();

  WriteMutex mutex(_mutex); // members can be asynchronously updated
  SCOPED_LOCK(mutex);

  collections.insert(_meta._collections.begin(), _meta._collections.end());
  validateLinks(collections, vocbase(), *this);

  // ArangoDB global consistency check, no known dangling links
  if (!collections.empty()) {
    return arangodb::Result(
      TRI_ERROR_INTERNAL,
      std::string("links still present while removing iResearch view '") + std::to_string(id()) + "'"
    );
  }

  // ...........................................................................
  // if an exception occurs below than a drop retry would most likely happen
  // ...........................................................................
  try {
    _storeByTid.clear();

    for (size_t i = 0, count = IRESEARCH_COUNTOF(_memoryNodes); i < count; ++i) {
      auto& memoryStore = _memoryNodes[i]._store;

      memoryStore._writer->close();
      memoryStore._writer.reset();
      memoryStore._directory->close();
      memoryStore._directory.reset();
    }

    if (_storePersisted) {
      _storePersisted._writer->close();
      _storePersisted._writer.reset();
      _storePersisted._directory->close();
      _storePersisted._directory.reset();
    }

    bool exists;

    // remove persisted data store directory if present
    if (_storePersisted._path.exists_directory(exists)
        && (!exists || _storePersisted._path.remove())) {
      return arangodb::Result(); // success
    }
  } catch (std::exception const& e) {
    LOG_TOPIC(WARN, arangodb::iresearch::TOPIC)
      << "caught exception while removing IResearch view '" << name() << "': " << e.what();
    IR_LOG_EXCEPTION();

    return arangodb::Result(
      TRI_ERROR_INTERNAL,
      std::string("caught exception while removing IResearch view '") + name() + "': " + e.what()
    );
  } catch (...) {
    LOG_TOPIC(WARN, arangodb::iresearch::TOPIC)
      << "caught exception while removing IResearch view '" << name() << "'";
    IR_LOG_EXCEPTION();

    return arangodb::Result(
      TRI_ERROR_INTERNAL,
      std::string("caught exception while removing IResearch view '") + name() + "'"
    );
  }

  return arangodb::Result(
    TRI_ERROR_INTERNAL,
    std::string("failed to remove IResearch view '") + name() + "'"
  );
}

bool IResearchView::emplace(TRI_voc_cid_t cid) {
  WriteMutex mutex(_mutex); // '_meta' can be asynchronously updated
  SCOPED_LOCK(mutex);
  arangodb::Result result;

  if (!_meta._collections.emplace(cid).second) {
    return false;
  }

  try {
    result = persistProperties(*this, _asyncSelf);

    if (result.ok()) {
      return true;
    }
  } catch (std::exception const& e) {
    _meta._collections.erase(cid); // undo meta modification
    LOG_TOPIC(WARN, arangodb::iresearch::TOPIC)
      << "caught exception during persisting of logical view while emplacing collection ' " << cid
      << "' into IResearch View '" << name() << "': " << e.what();
    IR_LOG_EXCEPTION();
    throw;
  } catch (...) {
    _meta._collections.erase(cid); // undo meta modification
    LOG_TOPIC(WARN, arangodb::iresearch::TOPIC)
      << "caught exception during persisting of logical view while emplacing collection ' " << cid
      << "' into IResearch View '" << name() << "'";
    IR_LOG_EXCEPTION();
    throw;
  }

  _meta._collections.erase(cid); // undo meta modification
  LOG_TOPIC(WARN, arangodb::iresearch::TOPIC)
    << "failed to persist logical view while emplacing collection ' " << cid
    << "' into IResearch View '" << name() << "': " << result.errorMessage();

  return false;
}

int IResearchView::finish(TRI_voc_tid_t tid, bool commit) {
  std::vector<std::shared_ptr<irs::filter>> removals;
  DataStore trxStore;

  {
    SCOPED_LOCK(_trxStoreMutex); // '_storeByTid' can be asynchronously updated

    auto tidStoreItr = _storeByTid.find(tid);

    if (tidStoreItr == _storeByTid.end()) {
      return TRI_ERROR_NO_ERROR; // nothing to finish
    }

    if (!commit) {
      _storeByTid.erase(tidStoreItr);

      return TRI_ERROR_NO_ERROR; // nothing more to do
    }

    // no need to lock TidStore::_mutex since have write-lock on IResearchView::_mutex
    removals = std::move(tidStoreItr->second._removals);
    trxStore = std::move(tidStoreItr->second._store);

    _storeByTid.erase(tidStoreItr);
  }

  ReadMutex mutex(_mutex); // '_memoryStore'/'_storePersisted' can be asynchronously modified
  SCOPED_LOCK(mutex);

  try {
    // transfer filters first since they only apply to pre-merge data
    for (auto& filter: removals) {
      // FIXME TODO potential problem of loss of 'remove' if:
      // 'insert' in '_toFlush' and 'remove' comes during IResearchView::commit()
      // after '_toFlush' is commit()ed but before '_toFlush' in import()ed
      _memoryNode->_store._writer->remove(filter);
      _toFlush->_store._writer->remove(filter);
    }

    // transfer filters to persisted store as well otherwise query resuts will be incorrect
    // on recovery the same removals will be replayed from the WAL
    if (_storePersisted) {
      for (auto& filter: removals) {
        _storePersisted._writer->remove(filter);
      }
    }

    auto& memoryStore = activeMemoryStore();

    trxStore._writer->commit(); // ensure have latest view in reader
    memoryStore._writer->import(trxStore._reader.reopen());
    ++memoryStore._segmentCount; // a new segment was imported
    _asyncCondition.notify_all(); // trigger recheck of sync

    return TRI_ERROR_NO_ERROR;
  } catch (std::exception const& e) {
    LOG_TOPIC(ERR, arangodb::iresearch::TOPIC)
      << "caught exception while committing transaction for iResearch view '" << id()
      << "', tid '" << tid << "': " << e.what();
    IR_LOG_EXCEPTION();
  } catch (...) {
    LOG_TOPIC(ERR, arangodb::iresearch::TOPIC)
      << "caught exception while committing transaction for iResearch view '" << id()
      << "', tid '" << tid << "'";
    IR_LOG_EXCEPTION();
  }

  return TRI_ERROR_INTERNAL;
}

arangodb::Result IResearchView::commit() {
  ReadMutex mutex(_mutex); // '_storePersisted' can be asynchronously updated
  SCOPED_LOCK(mutex);

  if (!_storePersisted) {
    return {}; // nothing more to do
  }

  auto& memoryStore = _toFlush->_store;

  try {
    memoryStore._writer->commit(); // ensure have latest view in reader

    // intentional copy since `memoryStore._reader` may be updated
    const auto reader = (
      memoryStore._reader = memoryStore._reader.reopen() // update reader
    );

    // merge memory store into persisted
    if (!_storePersisted._writer->import(reader)) {
      return {TRI_ERROR_INTERNAL};
    }

    SCOPED_LOCK(_toFlush->_reopenMutex); // do not allow concurrent reopen
    _storePersisted._segmentCount.store(0); // reset to zero to get count of new segments that appear during commit
    _storePersisted._writer->commit(); // finishing flush transaction
    memoryStore._segmentCount.store(0); // reset to zero to get count of new segments that appear during commit
    memoryStore._writer->clear(); // prepare the store for reuse

    SCOPED_LOCK(_toFlush->_readMutex); // do not allow concurrent read since _storePersisted/_toFlush need to be updated atomically
    _storePersisted._reader = _storePersisted._reader.reopen(); // update reader
    _storePersisted._segmentCount += _storePersisted._reader.size(); // add commited segments
    memoryStore._reader = memoryStore._reader.reopen(); // update reader
    memoryStore._segmentCount += memoryStore._reader.size(); // add commited segments

    _asyncCondition.notify_all(); // trigger recheck of sync

    return TRI_ERROR_NO_ERROR;
  } catch (std::exception const& e) {
    LOG_TOPIC(ERR, arangodb::iresearch::TOPIC)
      << "caught exception while committing memory store for iResearch view '" << id() << "': " << e.what();
    IR_LOG_EXCEPTION();
  } catch (...) {
    LOG_TOPIC(ERR, arangodb::iresearch::TOPIC)
      << "caught exception while committing memory store for iResearch view '" << id();
    IR_LOG_EXCEPTION();
  }

  return {TRI_ERROR_INTERNAL};
}

void IResearchView::getPropertiesVPack(
  arangodb::velocypack::Builder& builder, bool forPersistence
) const {
  ReadMutex mutex(_mutex);
  SCOPED_LOCK(mutex); // '_meta'/'_links' can be asynchronously updated

  _meta.json(builder);

  if (forPersistence) {
    return; // nothing more to output (persistent configuration does not need links)
  }

  std::vector<std::string> collections;

  // add CIDs of known collections to list
  for (auto& entry: _meta._collections) {
    // skip collections missing from vocbase or UserTransaction constructor will throw an exception
    if (vocbase().lookupCollection(entry)) {
      collections.emplace_back(std::to_string(entry));
    }
  }

  arangodb::velocypack::Builder linksBuilder;

  static std::vector<std::string> const EMPTY;

  // use default lock timeout
  arangodb::transaction::Options options;
  options.waitForSync = false;
  options.allowImplicitCollections = false;

  try {
    arangodb::transaction::UserTransaction trx(
      transaction::StandaloneContext::Create(&vocbase()),
      collections, // readCollections
      EMPTY, // writeCollections
      EMPTY, // exclusiveCollections
      options
    );

    if (trx.begin().fail()) {
      return; // nothing more to output
    }

    auto* state = trx.state();

    if (!state) {
      return; // nothing more to output
    }

    arangodb::velocypack::ObjectBuilder linksBuilderWrapper(&linksBuilder);

    for (auto& collectionName: state->collectionNames()) {
      for (auto& index: trx.indexesForCollection(collectionName)) {
        if (index && arangodb::Index::IndexType::TRI_IDX_TYPE_IRESEARCH_LINK == index->type()) {
          // TODO FIXME find a better way to retrieve an iResearch Link
          // cannot use static_cast/reinterpret_cast since Index is not related to IResearchLink
          auto* ptr = dynamic_cast<IResearchLink*>(index.get());

          if (!ptr || *ptr != *this) {
            continue; // the index is not a link for the current view
          }

          arangodb::velocypack::Builder linkBuilder;

          linkBuilder.openObject();

          if (!ptr->json(linkBuilder, false)) {
            LOG_TOPIC(WARN, arangodb::iresearch::TOPIC)
              << "failed to generate json for IResearch link '" << ptr->id()
              << "' while generating json for IResearch view '" << id() << "'";
            continue; // skip invalid link definitions
          }

          linkBuilder.close();
          linksBuilderWrapper->add(collectionName, linkBuilder.slice());
        }
      }
    }

    trx.commit();
  } catch (std::exception const& e) {
    LOG_TOPIC(WARN, arangodb::iresearch::TOPIC)
      << "caught exception while generating json for IResearch view '" << id() << "': " << e.what();
    IR_LOG_EXCEPTION();
    return; // do not add 'links' section
  } catch (...) {
    LOG_TOPIC(WARN, arangodb::iresearch::TOPIC)
      << "caught exception while generating json for IResearch view '" << id() << "'";
    IR_LOG_EXCEPTION();
    return; // do not add 'links' section
  }

  builder.add(LINKS_FIELD, linksBuilder.slice());
}

int IResearchView::insert(
    transaction::Methods& trx,
    TRI_voc_cid_t cid,
    arangodb::LocalDocumentId const& documentId,
    arangodb::velocypack::Slice const& doc,
    IResearchLinkMeta const& meta
) {
  if (!trx.state()) {
    return TRI_ERROR_BAD_PARAMETER; // 'trx' and transaction id required
  }

  DataStore* store;

  if (_inRecovery) {
    _storePersisted._writer->remove(FilterFactory::filter(cid, documentId.id()));

    store = &_storePersisted;
  } else {
    // '_storeByTid' can be asynchronously updated
    SCOPED_LOCK(_trxStoreMutex);

    auto storeItr = irs::map_utils::try_emplace(_storeByTid, trx.state()->id());

    if (storeItr.second) {
      trx.state()->addStatusChangeCallback(_trxWriteCallback);
    }

    store = &(storeItr.first->second._store);
  }

  TRI_ASSERT(store);

  FieldIterator body(doc, meta);

  if (!body.valid()) {
    return TRI_ERROR_NO_ERROR; // nothing to index
  }

  auto insert = [&body, cid, documentId](irs::segment_writer::document& doc)->bool {
    insertDocument(doc, body, cid, documentId.id());

    return false; // break the loop
  };

  try {
    if (store->_writer->insert(insert)) {
      return TRI_ERROR_NO_ERROR;
    }

    LOG_TOPIC(WARN, arangodb::iresearch::TOPIC)
      << "failed inserting into iResearch view '" << id()
      << "', collection '" << cid << "', revision '" << documentId.id() << "'";
  } catch (std::exception const& e) {
    LOG_TOPIC(WARN, arangodb::iresearch::TOPIC)
      << "caught exception while inserting into iResearch view '" << id()
      << "', collection '" << cid << "', revision '" << documentId.id() << "': " << e.what();
    IR_LOG_EXCEPTION();
  } catch (...) {
    LOG_TOPIC(WARN, arangodb::iresearch::TOPIC)
      << "caught exception while inserting into iResearch view '" << id()
      << "', collection '" << cid << "', revision '" << documentId.id() << "'";
    IR_LOG_EXCEPTION();
  }

  return TRI_ERROR_INTERNAL;
}

int IResearchView::insert(
    transaction::Methods& trx,
    TRI_voc_cid_t cid,
    std::vector<std::pair<arangodb::LocalDocumentId, arangodb::velocypack::Slice>> const& batch,
    IResearchLinkMeta const& meta
) {
  if (!trx.state()) {
    return TRI_ERROR_BAD_PARAMETER; // 'trx' and transaction id required
  }

  DataStore* store;

  if (_inRecovery) {
    for (auto& doc : batch) {
      _storePersisted._writer->remove(FilterFactory::filter(cid, doc.first.id()));
    }

    store = &_storePersisted;
  } else {
    // '_storeByTid' can be asynchronously updated
    SCOPED_LOCK(_trxStoreMutex);

    auto storeItr = irs::map_utils::try_emplace(_storeByTid, trx.state()->id());

    if (storeItr.second) {
      trx.state()->addStatusChangeCallback(_trxWriteCallback);
    }

    store = &(storeItr.first->second._store);
  }

  TRI_ASSERT(store);

  auto begin = batch.begin();
  auto const end = batch.end();
  FieldIterator body;
  TRI_voc_rid_t rid = 0; // initialize to an arbitary value to avoid compile warning

  // find first valid document
  while (!body.valid() && begin != end) {
    body.reset(begin->second, meta);
    rid = begin->first.id();
    ++begin;
  }

  if (!body.valid()) {
    return TRI_ERROR_NO_ERROR; // nothing to index
  }

  auto insert = [&meta, &begin, &end, &body, cid, &rid](irs::segment_writer::document& doc)->bool {
    insertDocument(doc, body, cid, rid);

    // find next valid document
    while (begin != end) {
      body.reset(begin->second, meta);
      rid = begin->first.id();
      ++begin;

      if (body.valid()) {
        return true; // next document available
      }
    }

    return false; // break the loop
  };

  try {
    if (!store->_writer->insert(insert)) {
      LOG_TOPIC(WARN, arangodb::iresearch::TOPIC)
        << "failed inserting batch into iResearch view '" << id() << "', collection '" << cid;
      return TRI_ERROR_INTERNAL;
    }

    store->_writer->commit(); // no need to consolidate if batch size is set correctly
  } catch (std::exception const& e) {
    LOG_TOPIC(WARN, arangodb::iresearch::TOPIC)
      << "caught exception while inserting batch into iResearch view '" << id() << "', collection '" << cid << e.what();
    IR_LOG_EXCEPTION();
  } catch (...) {
    LOG_TOPIC(WARN, arangodb::iresearch::TOPIC)
      << "caught exception while inserting batch into iResearch view '" << id() << "', collection '" << cid;
    IR_LOG_EXCEPTION();
  }

  return TRI_ERROR_NO_ERROR;
}

/*static*/ std::shared_ptr<LogicalView> IResearchView::make(
    TRI_vocbase_t& vocbase,
    arangodb::velocypack::Slice const& info,
    uint64_t planVersion,
    LogicalView::PreCommitCallback const& preCommit /*= LogicalView::PreCommitCallback()*/
) {
  auto* feature =
    arangodb::iresearch::getFeature<arangodb::DatabasePathFeature>("DatabasePath");

  if (!feature) {
    LOG_TOPIC(WARN, arangodb::iresearch::TOPIC)
      << "failure to find feature 'DatabasePath' while constructing IResearch View in database '" << vocbase.id() << "'";

    return nullptr;
  }

  PTR_NAMED(IResearchView, view, vocbase, info, *feature, planVersion);
  auto& impl = reinterpret_cast<IResearchView&>(*view);
  auto& json = info.isObject() ? info : emptyObjectSlice(); // if no 'info' then assume defaults
  auto props = json.get("properties");
  auto& properties = props.isObject() ? props : emptyObjectSlice(); // if no 'info' then assume defaults
  std::string error;

  if (!impl._meta.init(properties, error)) {
    LOG_TOPIC(WARN, arangodb::iresearch::TOPIC)
      << "failed to initialize iResearch view from definition, error: " << error;

    return nullptr;
  }

  if (preCommit && !preCommit(view)) {
    LOG_TOPIC(ERR, arangodb::iresearch::TOPIC)
      << "Failure during pre-commit while constructing IResearch View in database '" << vocbase.id() << "'";

    return nullptr;
  }

  auto res = create(static_cast<arangodb::DBServerLogicalView&>(*view));

  if (!res.ok()) {
    LOG_TOPIC(ERR, arangodb::iresearch::TOPIC)
      << "Failure during commit of created view while constructing IResearch View in database '" << vocbase.id() << "', error: " << res.errorMessage();

    return nullptr;
  }

  return view;
}

size_t IResearchView::memory() const {
  ReadMutex mutex(_mutex); // view members can be asynchronously updated
  SCOPED_LOCK(mutex);
  size_t size = sizeof(IResearchView);

  size += _meta.memory();

  for (auto& tidEntry: _storeByTid) {
    size += sizeof(tidEntry.first) + sizeof(tidEntry.second);
    size += directoryMemory(*tidEntry.second._store._directory, id());

    // no way to determine size of actual filter
    SCOPED_LOCK(tidEntry.second._mutex);
    size += tidEntry.second._removals.size() * (sizeof(decltype(tidEntry.second._removals)::pointer) + sizeof(decltype(tidEntry.second._removals)::value_type));
  }

  size += sizeof(_memoryNode) + sizeof(_toFlush) + sizeof(_memoryNodes);
  size += directoryMemory(*(_memoryNode->_store._directory), id());
  size += directoryMemory(*(_toFlush->_store._directory), id());

  if (_storePersisted) {
    size += directoryMemory(*(_storePersisted._directory), id());
    size += _storePersisted._path.native().size() * sizeof(irs::utf8_path::native_char_t);
  }

  return size;
}

void IResearchView::open() {
  auto* engine = arangodb::EngineSelectorFeature::ENGINE;

  if (engine) {
    _inRecovery = engine->inRecovery();
  } else {
    LOG_TOPIC(WARN, arangodb::iresearch::TOPIC)
      << "failure to get storage engine while opening IResearch View: " << name();
    // assume not inRecovery()
  }

  WriteMutex mutex(_mutex); // '_meta' can be asynchronously updated
  SCOPED_LOCK(mutex);

  if (_storePersisted) {
    return; // view already open
  }

  try {
    auto format = irs::formats::get(IRESEARCH_STORE_FORMAT);

    if (format) {
      _storePersisted._directory =
        irs::directory::make<irs::mmap_directory>(_storePersisted._path.utf8());

      if (_storePersisted._directory) {
        // create writer before reader to ensure data directory is present
        _storePersisted._writer =
          irs::index_writer::make(*(_storePersisted._directory), format, irs::OM_CREATE_APPEND);

        if (_storePersisted._writer) {
          _storePersisted._writer->commit(); // initialize 'store'
          _threadPool.max_idle(_meta._threadsMaxIdle);

          if (!_inRecovery) {
            // start pool only if we're not in recovery now,
            // otherwise 'PostRecoveryCallback' will take care of that
            _threadPool.max_threads(_meta._threadsMaxTotal);
          }

          _storePersisted._reader
            = irs::directory_reader::open(*(_storePersisted._directory));

          if (_storePersisted._reader) {
            registerFlushCallback();

            return; // success
          }

          _storePersisted._writer.reset(); // unlock the directory
        }
      }
    }
  } catch (std::exception const& e) {
    LOG_TOPIC(WARN, arangodb::iresearch::TOPIC)
      << "caught exception while opening iResearch view '" << id() << "': " << e.what();
    IR_LOG_EXCEPTION();
    throw;
  } catch (...) {
    LOG_TOPIC(WARN, arangodb::iresearch::TOPIC)
      << "caught exception while opening iResearch view '" << id() << "'";
    IR_LOG_EXCEPTION();
    throw;
  }

  LOG_TOPIC(WARN, arangodb::iresearch::TOPIC)
    << "failed to open IResearch view '" << name() << "' at: " << _storePersisted._path.utf8();

  throw std::runtime_error(
    std::string("failed to open iResearch view '") + name() + "' at: " + _storePersisted._path.utf8()
  );
}

int IResearchView::remove(
  transaction::Methods& trx,
  TRI_voc_cid_t cid,
  arangodb::LocalDocumentId const& documentId
) {
  if (!trx.state()) {
    return TRI_ERROR_BAD_PARAMETER; // 'trx' and transaction id required
  }

  std::shared_ptr<irs::filter> shared_filter(FilterFactory::filter(cid, documentId.id()));

  if (_inRecovery) {
    // FIXME TODO potential problem of loss of 'remove' if:
    // 'insert' in '_toFlush' and 'remove' comes during IResearchView::commit()
    // after '_toFlush' is commit()ed but before '_toFlush' in import()ed
    _memoryNode->_store._writer->remove(shared_filter);
    _toFlush->_store._writer->remove(shared_filter);
    _storePersisted._writer->remove(shared_filter);

    return TRI_ERROR_NO_ERROR;
  }

  TidStore* store;

  {
    SCOPED_LOCK(_trxStoreMutex); // '_storeByTid' can be asynchronously updated

    auto storeItr = irs::map_utils::try_emplace(_storeByTid, trx.state()->id());

    if (storeItr.second) {
      trx.state()->addStatusChangeCallback(_trxWriteCallback);
    }

    store = &(storeItr.first->second);
  }

  TRI_ASSERT(store);

  // ...........................................................................
  // if an exception occurs below than the transaction is droped including all
  // all of its fid stores, no impact to iResearch View data integrity
  // ...........................................................................
  try {
    store->_store._writer->remove(shared_filter);

    SCOPED_LOCK(store->_mutex); // '_removals' can be asynchronously updated
    store->_removals.emplace_back(shared_filter);

    return TRI_ERROR_NO_ERROR;
  } catch (std::exception const& e) {
    LOG_TOPIC(WARN, arangodb::iresearch::TOPIC)
      << "caught exception while removing from iResearch view '" << id()
      << "', collection '" << cid << "', revision '" << documentId.id() << "': " << e.what();
    IR_LOG_EXCEPTION();
  } catch (...) {
    LOG_TOPIC(WARN, arangodb::iresearch::TOPIC)
      << "caught exception while removing from iResearch view '" << id()
      << "', collection '" << cid << "', revision '" << documentId.id() << "'";
    IR_LOG_EXCEPTION();
  }

  return TRI_ERROR_INTERNAL;
}

PrimaryKeyIndexReader* IResearchView::snapshot(
    TransactionState& state,
    bool force /*= false*/
) const {
  // TODO FIXME find a better way to look up a ViewState
  #ifdef ARANGODB_ENABLE_MAINTAINER_MODE
    auto* cookie = dynamic_cast<ViewState*>(state.cookie(this));
  #else
    auto* cookie = static_cast<ViewState*>(state.cookie(this));
  #endif

  if (cookie) {
    return &(cookie->_snapshot);
  }

  if (!force) {
    return nullptr;
  }

<<<<<<< HEAD
  if (state.waitForSync() && !const_cast<IResearchView*>(this)->sync()) {
    LOG_TOPIC(WARN, IResearchFeature::IRESEARCH)
=======
  if (state.waitForSync() && !sync()) {
    LOG_TOPIC(WARN, arangodb::iresearch::TOPIC)
>>>>>>> 9a4ddee1
      << "failed to sync while creating snapshot for IResearch view '" << name() << "', previous snapshot will be used instead";
  }

  auto cookiePtr = irs::memory::make_unique<ViewState>(_asyncSelf->mutex()); // will aquire read-lock to prevent data-store deallocation
  auto& reader = cookiePtr->_snapshot;

  if (!_asyncSelf->get()) {
    return nullptr; // the current view is no longer valid (checked after ReadLock aquisition)
  }

  try {
    ReadMutex mutex(_mutex); // _memoryNodes/_storePersisted can be asynchronously updated
    SCOPED_LOCK(mutex);

    reader.add(_memoryNode->_store._reader);
    SCOPED_LOCK(_toFlush->_readMutex);
    reader.add(_toFlush->_store._reader);

    if (_storePersisted) {
      reader.add(_storePersisted._reader);
    }
  } catch (std::exception const& e) {
    LOG_TOPIC(WARN, arangodb::iresearch::TOPIC)
      << "caught exception while collecting readers for snapshot of IResearch view '" << id()
      << "': " << e.what();
    IR_LOG_EXCEPTION();

    return nullptr;
  } catch (...) {
    LOG_TOPIC(WARN, arangodb::iresearch::TOPIC)
      << "caught exception while collecting readers for snapshot of IResearch view '" << id() << "'";
    IR_LOG_EXCEPTION();

    return nullptr;
  }

  state.cookie(this, std::move(cookiePtr));

  return &reader;
}

IResearchView::AsyncSelf::ptr IResearchView::self() const {
  return _asyncSelf;
}

bool IResearchView::sync(size_t maxMsec /*= 0*/) {
  ReadMutex mutex(_mutex);
  auto thresholdSec = TRI_microtime() + maxMsec/1000.0;

  try {
    SCOPED_LOCK(mutex);

    LOG_TOPIC(DEBUG, arangodb::iresearch::TOPIC)
      << "starting active memory-store sync for iResearch view '" << id() << "'";
    _memoryNode->_store.sync();
    LOG_TOPIC(DEBUG, arangodb::iresearch::TOPIC)
      << "finished memory-store sync for iResearch view '" << id() << "'";

    if (maxMsec && TRI_microtime() >= thresholdSec) {
      return true; // skip if timout exceeded
    }

    LOG_TOPIC(DEBUG, arangodb::iresearch::TOPIC)
      << "starting pending memory-store sync for iResearch view '" << id() << "'";
    _toFlush->_store._segmentCount.store(0); // reset to zero to get count of new segments that appear during commit
    _toFlush->_store._writer->commit();

    {
      SCOPED_LOCK(_toFlush->_reopenMutex);
      _toFlush->_store._reader = _toFlush->_store._reader.reopen(); // update reader
      _toFlush->_store._segmentCount += _toFlush->_store._reader.size(); // add commited segments
    }

    LOG_TOPIC(DEBUG, arangodb::iresearch::TOPIC)
      << "finished pending memory-store sync for iResearch view '" << id() << "'";

    if (maxMsec && TRI_microtime() >= thresholdSec) {
      return true; // skip if timout exceeded
    }

    // must sync persisted store as well to ensure removals are applied
    if (_storePersisted) {
      LOG_TOPIC(DEBUG, arangodb::iresearch::TOPIC)
        << "starting persisted-sync sync for iResearch view '" << id() << "'";
      _storePersisted._segmentCount.store(0); // reset to zero to get count of new segments that appear during commit
      _storePersisted._writer->commit();

      {
        SCOPED_LOCK(_toFlush->_reopenMutex);
        _storePersisted._reader = _storePersisted._reader.reopen(); // update reader
        _storePersisted._segmentCount += _storePersisted._reader.size(); // add commited segments
      }

      LOG_TOPIC(DEBUG, arangodb::iresearch::TOPIC)
        << "finished persisted-sync sync for iResearch view '" << id() << "'";
    }

    return true;
  } catch (std::exception const& e) {
    LOG_TOPIC(WARN, arangodb::iresearch::TOPIC)
      << "caught exception during sync of iResearch view '" << id() << "': " << e.what();
    IR_LOG_EXCEPTION();
  } catch (...) {
    LOG_TOPIC(WARN, arangodb::iresearch::TOPIC)
      << "caught exception during sync of iResearch view '" << id() << "'";
    IR_LOG_EXCEPTION();
  }

  return false;
}

arangodb::Result IResearchView::updateProperties(
    arangodb::velocypack::Slice const& slice,
    bool partialUpdate
) {
  std::string error;
  IResearchViewMeta meta;
  IResearchViewMeta::Mask mask;
  WriteMutex mutex(_mutex); // '_meta' can be asynchronously read
  arangodb::Result res;

  {
    SCOPED_LOCK(mutex);

    arangodb::velocypack::Builder originalMetaJson; // required for reverting links on failure

    if (!_meta.json(arangodb::velocypack::ObjectBuilder(&originalMetaJson))) {
      return arangodb::Result(
        TRI_ERROR_INTERNAL,
        std::string("failed to generate json definition while updating iResearch view '") + std::to_string(id()) + "'"
      );
    }

    auto& initialMeta = partialUpdate ? _meta : IResearchViewMeta::DEFAULT();

    if (!meta.init(slice, error, initialMeta, &mask)) {
      return arangodb::Result(TRI_ERROR_BAD_PARAMETER, std::move(error));
    }

    // reset non-updatable values to match current meta
    meta._collections = _meta._collections;

    if (mask._threadsMaxIdle) {
      _threadPool.max_idle(meta._threadsMaxIdle);
    }

    if (mask._threadsMaxTotal) {
      _threadPool.max_threads(meta._threadsMaxTotal);
    }

    {
      SCOPED_LOCK(_asyncMutex);
      _asyncCondition.notify_all(); // trigger reload of timeout settings for async jobs
    }

    _meta = std::move(meta);
  }

  if (!slice.hasKey(LINKS_FIELD)) {
    return res;
  }

  // ...........................................................................
  // update links if requested (on a best-effort basis)
  // indexing of collections is done in different threads so no locks can be held and rollback is not possible
  // as a result it's also possible for links to be simultaneously modified via a different callflow (e.g. from collections)
  // ...........................................................................

  std::unordered_set<TRI_voc_cid_t> collections;

  if (partialUpdate) {
    return updateLinks(collections, vocbase(), *this, slice.get(LINKS_FIELD));
  }

  arangodb::velocypack::Builder builder;

  builder.openObject();

  if (!appendLinkRemoval(builder, _meta)
      || !mergeSlice(builder, slice.get(LINKS_FIELD))) {
    return arangodb::Result(
      TRI_ERROR_INTERNAL,
      std::string("failed to construct link update directive while updating IResearch View '") + name() + "'"
    );
  }

  builder.close();

  return updateLinks(collections, vocbase(), *this, builder.slice());
}

void IResearchView::registerFlushCallback() {
  auto* flush = getFlushFeature();

  if (!flush) {
    // feature not registered
    return;
  }

  flush->registerCallback(this, [this]() noexcept {
    ////////////////////////////////////////////////////////////////////////////////
    /// @brief opens a flush transaction and returns a control object to be used
    ///        by FlushThread spawned by FlushFeature
    /// @returns empty object if something's gone wrong
    ////////////////////////////////////////////////////////////////////////////////
    WriteMutex mutex(_mutex); // ensure that _memoryNode->_store is not in use
    SCOPED_LOCK(mutex);

    _toFlush = _memoryNode; // memory store to be flushed into the persisted store
    _memoryNode = _memoryNode->_next; // switch to the next node

    mutex.unlock(true); // downgrade to a read-lock

    return IResearchView::FlushTransactionPtr(
      this,
      [](arangodb::FlushTransaction*){} // empty deleter
    );
  });

  // noexcept
  _flushCallback.reset(this); // mark for future unregistration
}

bool IResearchView::visitCollections(
    LogicalView::CollectionVisitor const& visitor
) const {
  ReadMutex mutex(_mutex);
  SCOPED_LOCK(mutex);

  for (auto& cid: _meta._collections) {
    if (!visitor(cid)) {
      return false;
    }
  }

  return true;
}

void IResearchView::FlushCallbackUnregisterer::operator()(IResearchView* view) const noexcept {
  arangodb::FlushFeature* flush = nullptr;

  if (!view || !(flush = getFlushFeature())) {
    return;
  }

  try {
    flush->unregisterCallback(view);
  } catch (...) {
    // suppress all errors
  }
}

void IResearchView::verifyKnownCollections() {
  auto cids = _meta._collections;

  {
    static const arangodb::transaction::Options defaults;
    struct State final: public arangodb::TransactionState {
      State(TRI_vocbase_t& vocbase)
        : arangodb::TransactionState(&vocbase, defaults) {}
      virtual arangodb::Result abortTransaction(
          arangodb::transaction::Methods*
      ) override { return TRI_ERROR_NOT_IMPLEMENTED; }
      virtual arangodb::Result beginTransaction(
          arangodb::transaction::Hints
      ) override { return TRI_ERROR_NOT_IMPLEMENTED; }
      virtual arangodb::Result commitTransaction(
          arangodb::transaction::Methods*
      ) override { return TRI_ERROR_NOT_IMPLEMENTED; }
      virtual bool hasFailedOperations() const override { return false; }
    };

    State state(vocbase());

    if (!appendKnownCollections(cids, *snapshot(state, true))) {
      LOG_TOPIC(ERR, arangodb::iresearch::TOPIC)
        << "failed to collect collection IDs for IResearch view '" << id() << "'";

      return;
    }
  }

  for (auto cid : cids) {
    auto collection = vocbase().lookupCollection(cid);

    if (!collection) {
      // collection no longer exists, drop it and move on
      LOG_TOPIC(TRACE, arangodb::iresearch::TOPIC)
        << "collection '" << cid
        << "' no longer exists! removing from IResearch view '"
        << id() << "'";
      drop(cid);
    } else {
      // see if the link still exists, otherwise drop and move on
      auto link = IResearchLink::find(*collection, *this);
      if (!link) {
        LOG_TOPIC(TRACE, arangodb::iresearch::TOPIC)
          << "collection '" << cid
          << "' no longer linked! removing from IResearch view '"
          << id() << "'";
        drop(cid);
      }
    }
  }
}

NS_END // iresearch
NS_END // arangodb

// -----------------------------------------------------------------------------
// --SECTION--                                                       END-OF-FILE
// -----------------------------------------------------------------------------<|MERGE_RESOLUTION|>--- conflicted
+++ resolved
@@ -1939,13 +1939,8 @@
     return nullptr;
   }
 
-<<<<<<< HEAD
   if (state.waitForSync() && !const_cast<IResearchView*>(this)->sync()) {
-    LOG_TOPIC(WARN, IResearchFeature::IRESEARCH)
-=======
-  if (state.waitForSync() && !sync()) {
-    LOG_TOPIC(WARN, arangodb::iresearch::TOPIC)
->>>>>>> 9a4ddee1
+    LOG_TOPIC(WARN, arangodb::iresearch::TOPIC)
       << "failed to sync while creating snapshot for IResearch view '" << name() << "', previous snapshot will be used instead";
   }
 
