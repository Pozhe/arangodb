////////////////////////////////////////////////////////////////////////////////
/// DISCLAIMER
///
/// Copyright 2017 ArangoDB GmbH, Cologne, Germany
///
/// Licensed under the Apache License, Version 2.0 (the "License");
/// you may not use this file except in compliance with the License.
/// You may obtain a copy of the License at
///
///     http://www.apache.org/licenses/LICENSE-2.0
///
/// Unless required by applicable law or agreed to in writing, software
/// distributed under the License is distributed on an "AS IS" BASIS,
/// WITHOUT WARRANTIES OR CONDITIONS OF ANY KIND, either express or implied.
/// See the License for the specific language governing permissions and
/// limitations under the License.
///
/// Copyright holder is ArangoDB GmbH, Cologne, Germany
///
/// @author Andrey Abramov
/// @author Vasiliy Nabatchikov
////////////////////////////////////////////////////////////////////////////////

#include "IResearchCommon.h"
#include "IResearchViewNode.h"
#include "IResearchViewBlock.h"
#include "IResearchOrderFactory.h"
#include "IResearchView.h"
#include "AqlHelper.h"
#include "Aql/ExecutionPlan.h"
#include "Aql/Ast.h"
#include "Aql/Condition.h"
#include "Aql/SortCondition.h"
#include "Aql/Query.h"
#include "Aql/ExecutionEngine.h"
#include "StorageEngine/TransactionState.h"
#include "Basics/StringUtils.h"

namespace {

using namespace arangodb;

////////////////////////////////////////////////////////////////////////////////
/// @brief surrogate root for all queries without a filter
////////////////////////////////////////////////////////////////////////////////
aql::AstNode const ALL(true, aql::VALUE_TYPE_BOOL);

inline bool filterConditionIsEmpty(aql::AstNode const* filterCondition) {
  return filterCondition == &ALL;
}

// in loop or non-deterministic
bool hasDependecies(
    aql::ExecutionPlan const& plan,
    aql::AstNode const& node,
    aql::Variable const& ref,
    std::unordered_set<aql::Variable const*>& vars
) {
  if (!node.isDeterministic()) {
    return false;
  }

  vars.clear();
  aql::Ast::getReferencedVariables(&node, vars);
  vars.erase(&ref); // remove "our" variable

  for (auto const* var : vars) {
    auto* setter = plan.getVarSetBy(var->id);

    if (!setter) {
      // unable to find setter
      continue;
    }

    if (!setter->isDeterministic()) {
      // found nondeterministic setter
      return true;
    }

    switch (setter->getType()) {
      case aql::ExecutionNode::ENUMERATE_COLLECTION:
      case aql::ExecutionNode::ENUMERATE_LIST:
      case aql::ExecutionNode::SUBQUERY:
      case aql::ExecutionNode::COLLECT:
      case aql::ExecutionNode::TRAVERSAL:
      case aql::ExecutionNode::INDEX:
      case aql::ExecutionNode::SHORTEST_PATH:
      case aql::ExecutionNode::ENUMERATE_IRESEARCH_VIEW:
        // we're in the loop with dependent context
        return true;
      default:
        break;
    }
  }

  return false;
}

void toVelocyPack(
    velocypack::Builder& builder,
    std::vector<arangodb::iresearch::IResearchSort> const& sorts,
    bool verbose
) {
  builder.openObject();
  // FIXME todo
  builder.close();
}

std::vector<arangodb::iresearch::IResearchSort> fromVelocyPack(
    arangodb::aql::ExecutionPlan* plan,
    arangodb::velocypack::Slice const& slice
) {
  // FIXME todo
  return {};
}

}

namespace arangodb {
namespace iresearch {

// -----------------------------------------------------------------------------
// --SECTION--                                  IResearchViewNode implementation
// -----------------------------------------------------------------------------

IResearchViewNode::IResearchViewNode(
    aql::ExecutionPlan& plan,
    size_t id,
    TRI_vocbase_t& vocbase,
    arangodb::LogicalView const& view,
    arangodb::aql::Variable const& outVariable,
    arangodb::aql::AstNode* filterCondition,
    std::vector<IResearchSort>&& sortCondition)
  : arangodb::aql::ExecutionNode(&plan, id),
    _vocbase(&vocbase),
    _view(&view),
    _outVariable(&outVariable),
    // in case if filter is not specified
    // set it to surrogate 'RETURN ALL' node
    _filterCondition(filterCondition ? filterCondition : &ALL),
    _sortCondition(std::move(sortCondition)) {
  TRI_ASSERT(IResearchView::type() == _view->type());

  view.visitCollections([this](TRI_voc_cid_t cid)->bool{
    _collections.emplace_back(
      basics::StringUtils::itoa(cid), _vocbase, AccessMode::Type::READ
    );
    return true;
  });
}

IResearchViewNode::IResearchViewNode(
    aql::ExecutionPlan& plan,
    velocypack::Slice const& base)
  : aql::ExecutionNode(&plan, base),
    _vocbase(plan.getAst()->query()->vocbase()),
    _view(nullptr),
    _outVariable(aql::Variable::varFromVPack(plan.getAst(), base, "outVariable")),
    // in case if filter is not specified
    // set it to surrogate 'RETURN ALL' node
    _filterCondition(&ALL),
    _sortCondition(fromVelocyPack(&plan, base.get("sortCondition"))) {
  // FIXME how to check properly
  auto view = _vocbase->lookupView(
    basics::StringUtils::uint64(base.get("viewId").copyString())
  );
  TRI_ASSERT(view && IResearchView::type() == view->type());
  _view = view.get();

  auto const filterSlice = base.get("condition");

  if (!filterSlice.isEmptyObject()) {
    // AST will own the node
    _filterCondition = new aql::AstNode(
      plan.getAst(), filterSlice
    );
  }
}

void IResearchViewNode::planNodeRegisters(
    std::vector<aql::RegisterId>& nrRegsHere,
    std::vector<aql::RegisterId>& nrRegs,
    std::unordered_map<aql::VariableId, VarInfo>& varInfo,
    unsigned int& totalNrRegs,
    unsigned int depth
) const {
  nrRegsHere.emplace_back(1);
  // create a copy of the last value here
  // this is requried because back returns a reference and emplace/push_back
  // may invalidate all references
  aql::RegisterId const registerId = 1 + nrRegs.back();
  nrRegs.emplace_back(registerId);

  varInfo.emplace(_outVariable->id, VarInfo(depth, totalNrRegs++));

//  if (isInInnerLoop()) {
//    return;
//  }

  // plan registers for output scores
  for (auto const& sort : _sortCondition) {
    ++nrRegsHere[depth];
    ++nrRegs[depth];
    varInfo.emplace(sort.var->id, VarInfo(depth, totalNrRegs++));
  }
}

bool IResearchViewNode::volatile_filter() const {
  if (!filterConditionIsEmpty(_filterCondition) && isInInnerLoop()) {
    std::unordered_set<arangodb::aql::Variable const*> vars;
    return ::hasDependecies(*plan(), *_filterCondition, outVariable(), vars);
  }

  return false;
}

bool IResearchViewNode::volatile_sort() const {
  if (!_sortCondition.empty() && isInInnerLoop()) {
    std::unordered_set<aql::Variable const*> vars;

    for (auto const& sort : _sortCondition) {
      if (::hasDependecies(*plan(), *sort.node, outVariable(), vars)) {
        return true;
      }
    }
  }

  return false;
}

/// @brief toVelocyPack, for EnumerateViewNode
void IResearchViewNode::toVelocyPackHelper(
    VPackBuilder& nodes,
    bool verbose
) const {

  // call base class method
  aql::ExecutionNode::toVelocyPackHelperGeneric(nodes, verbose);

  nodes.add("database", VPackValue(_vocbase->name()));
  nodes.add("view", VPackValue(_view->name()));
  nodes.add("viewId", VPackValue(basics::StringUtils::itoa(_view->id())));

  nodes.add(VPackValue("outVariable"));
  _outVariable->toVelocyPack(nodes);

  nodes.add(VPackValue("condition"));
  if (!filterConditionIsEmpty(_filterCondition)) {
    _filterCondition->toVelocyPack(nodes, verbose);
  } else {
    nodes.openObject();
    nodes.close();
  }

  nodes.add(VPackValue("sortCondition"));
  ::toVelocyPack(nodes, _sortCondition, verbose);

  // And close it:
  nodes.close();
}

/// @brief clone ExecutionNode recursively
aql::ExecutionNode* IResearchViewNode::clone(
    aql::ExecutionPlan* plan,
    bool withDependencies,
    bool withProperties
) const {
  TRI_ASSERT(plan);

  auto* outVariable = _outVariable;

  if (withProperties) {
    outVariable = plan->getAst()->variables()->createVariable(outVariable);
  }

  auto node = std::make_unique<IResearchViewNode>(
    *plan,
    _id,
    *_vocbase,
    *_view,
    *outVariable,
    const_cast<aql::AstNode*>(_filterCondition),
    decltype(_sortCondition)(_sortCondition)
  );

  cloneHelper(node.get(), withDependencies, withProperties);

  return node.release();
}

/// @brief the cost of an enumerate view node
double IResearchViewNode::estimateCost(size_t& nrItems) const {
  // TODO: get a better guess from view
  return _dependencies.empty() ? 0. : _dependencies[0]->getCost(nrItems);
}

std::vector<aql::Variable const*> IResearchViewNode::getVariablesUsedHere() const {
  std::unordered_set<aql::Variable const*> vars;
  getVariablesUsedHere(vars);
  return { vars.begin(), vars.end() };
}

/// @brief getVariablesUsedHere, modifying the set in-place
void IResearchViewNode::getVariablesUsedHere(
    std::unordered_set<aql::Variable const*>& vars
) const {
  if (!filterConditionIsEmpty(_filterCondition)) {
    aql::Ast::getReferencedVariables(_filterCondition, vars);
  }
}

std::unique_ptr<aql::ExecutionBlock> IResearchViewNode::createBlock(
    aql::ExecutionEngine& engine,
    std::unordered_map<aql::ExecutionNode*, aql::ExecutionBlock*> const&,
    std::unordered_set<std::string> const&
) const {
<<<<<<< HEAD
  if (ServerState::instance()->isCoordinator()) {
    // coordinator in a cluster
=======
#ifdef ARANGODB_ENABLE_MAINTAINER_MODE
  auto* impl = dynamic_cast<IResearchView*>(view().get());
#else
  auto* impl = static_cast<IResearchView*>(view().get());
#endif

  if (!impl) {
    LOG_TOPIC(WARN, arangodb::iresearch::TOPIC)
      << "failed to get view implementation while creating IResearchView ExecutionBlock";

>>>>>>> 9a4ddee1
    THROW_ARANGO_EXCEPTION_MESSAGE(
      TRI_ERROR_INTERNAL,
      "IResearchView node is not intended to use on a coordinator"
    );
  }

  if (ServerState::instance()->isDBServer()) {
    // db server in a cluster

    // FIXME
    // retrieve master shards from all collections involved
    // and build up corresponding index reader
    THROW_ARANGO_EXCEPTION(TRI_ERROR_NOT_IMPLEMENTED);
  }

  // single server
#ifdef ARANGODB_ENABLE_MAINTAINER_MODE
  auto& view = dynamic_cast<IResearchView const&>(this->view());
#else
  auto& view = static_cast<IResearchView const&>(this->view());
#endif

  auto* trx = engine.getQuery()->trx();

  if (!trx || !(trx->state())) {
    LOG_TOPIC(WARN, arangodb::iresearch::TOPIC)
      << "failed to get transaction state while creating IResearchView ExecutionBlock";

    THROW_ARANGO_EXCEPTION_MESSAGE(
      TRI_ERROR_INTERNAL,
      "failed to get transaction state while creating IResearchView ExecutionBlock"
    );
  }

  auto& state = *(trx->state());
  auto* reader = view.snapshot(state);

  if (!reader) {
<<<<<<< HEAD
    LOG_TOPIC(WARN, IResearchFeature::IRESEARCH)
      << "failed to get snapshot while creating IResearchView ExecutionBlock for IResearchView '" << view.name() << "' tid '" << state.id() << "'";
=======
    LOG_TOPIC(WARN, arangodb::iresearch::TOPIC)
      << "failed to get snapshot while creating IResearchView ExecutionBlock for IResearchView '" << impl->name() << "' tid '" << state.id() << "'";
>>>>>>> 9a4ddee1

    THROW_ARANGO_EXCEPTION_MESSAGE(
      TRI_ERROR_INTERNAL,
      "failed to get snapshot while creating IResearchView ExecutionBlock for IResearchView"
    );
  }

  if (_sortCondition.empty()) {
    // unordered case
    return std::make_unique<IResearchViewUnorderedBlock>(*reader, engine, *this);
  }

//FIXME uncomment when the following method will be there:
// `int getAndSkip(size_t skip, size_t& skipped, size_t read, size_t& count, AqlItemBlock*& res)`
//
//  if (!isInInnerLoop()) {
//    // optimized execution for simple queries
//    return new IResearchViewOrderedBlock(*reader, engine, *this);
//  }

  // generic case
  return std::make_unique<IResearchViewBlock>(*reader, engine, *this);
}

// -----------------------------------------------------------------------------
// --SECTION--                           ScatterIResearchViewNode implementation
// -----------------------------------------------------------------------------

IResearchViewScatterNode::IResearchViewScatterNode(
    aql::ExecutionPlan& plan,
    size_t id,
    TRI_vocbase_t& vocbase,
    LogicalView const& view
) : ExecutionNode(&plan, id),
    _vocbase(&vocbase),
    _view(&view) {
  TRI_ASSERT(IResearchView::type() == _view->type());
}

IResearchViewScatterNode::IResearchViewScatterNode(
    aql::ExecutionPlan& plan,
    arangodb::velocypack::Slice const& base
) : ExecutionNode(&plan, base),
    _vocbase(plan.getAst()->query()->vocbase()),
    //_view(plan.getAst()->query()->collections()->get(base.get("view").copyString())) { // FIXME: where to find a view
    _view(nullptr) {
  auto view = _vocbase->lookupView(
    basics::StringUtils::uint64(base.get("viewId").copyString())
  );

  // FIXME how to check properly
  TRI_ASSERT(view && IResearchView::type() == view->type());
  _view = view.get();
}

/// @brief creates corresponding ExecutionBlock
std::unique_ptr<aql::ExecutionBlock> IResearchViewScatterNode::createBlock(
    aql::ExecutionEngine& engine,
    std::unordered_map<ExecutionNode*, aql::ExecutionBlock*> const&,
    std::unordered_set<std::string> const& includedShards
) const {
  if (!ServerState::instance()->isCoordinator()) {
    THROW_ARANGO_EXCEPTION_MESSAGE(
      TRI_ERROR_INTERNAL,
      "IResearchScatterView node is intended to use on a coordinator only"
    );
  }

  // FIXME
  THROW_ARANGO_EXCEPTION(TRI_ERROR_NOT_IMPLEMENTED);
}

/// @brief toVelocyPack, for ScatterNode
void IResearchViewScatterNode::toVelocyPackHelper(VPackBuilder& nodes, bool verbose) const {
  ExecutionNode::toVelocyPackHelperGeneric(nodes, verbose);

  nodes.add("database", VPackValue(_vocbase->name()));
  nodes.add("view", VPackValue(_view->name()));
  nodes.add("viewId", VPackValue(basics::StringUtils::itoa(_view->id())));

  // And close it
  nodes.close();
}

/// @brief estimateCost
double IResearchViewScatterNode::estimateCost(size_t& nrItems) const {
  double const depCost = _dependencies.empty()
    ? 0. 
    : _dependencies[0]->getCost(nrItems);
//  auto shardIds = _collection->shardIds();
//  size_t nrShards = shardIds->size();
  return depCost; //+ nrIterms * nrShards;
}

} // iresearch
} // arangodb<|MERGE_RESOLUTION|>--- conflicted
+++ resolved
@@ -139,7 +139,7 @@
     // set it to surrogate 'RETURN ALL' node
     _filterCondition(filterCondition ? filterCondition : &ALL),
     _sortCondition(std::move(sortCondition)) {
-  TRI_ASSERT(IResearchView::type() == _view->type());
+  TRI_ASSERT(iresearch::DATA_SOURCE_TYPE == _view->type());
 
   view.visitCollections([this](TRI_voc_cid_t cid)->bool{
     _collections.emplace_back(
@@ -164,7 +164,7 @@
   auto view = _vocbase->lookupView(
     basics::StringUtils::uint64(base.get("viewId").copyString())
   );
-  TRI_ASSERT(view && IResearchView::type() == view->type());
+  TRI_ASSERT(view && iresearch::DATA_SOURCE_TYPE == view->type());
   _view = view.get();
 
   auto const filterSlice = base.get("condition");
@@ -314,21 +314,8 @@
     std::unordered_map<aql::ExecutionNode*, aql::ExecutionBlock*> const&,
     std::unordered_set<std::string> const&
 ) const {
-<<<<<<< HEAD
   if (ServerState::instance()->isCoordinator()) {
     // coordinator in a cluster
-=======
-#ifdef ARANGODB_ENABLE_MAINTAINER_MODE
-  auto* impl = dynamic_cast<IResearchView*>(view().get());
-#else
-  auto* impl = static_cast<IResearchView*>(view().get());
-#endif
-
-  if (!impl) {
-    LOG_TOPIC(WARN, arangodb::iresearch::TOPIC)
-      << "failed to get view implementation while creating IResearchView ExecutionBlock";
-
->>>>>>> 9a4ddee1
     THROW_ARANGO_EXCEPTION_MESSAGE(
       TRI_ERROR_INTERNAL,
       "IResearchView node is not intended to use on a coordinator"
@@ -367,13 +354,8 @@
   auto* reader = view.snapshot(state);
 
   if (!reader) {
-<<<<<<< HEAD
-    LOG_TOPIC(WARN, IResearchFeature::IRESEARCH)
+    LOG_TOPIC(WARN, arangodb::iresearch::TOPIC)
       << "failed to get snapshot while creating IResearchView ExecutionBlock for IResearchView '" << view.name() << "' tid '" << state.id() << "'";
-=======
-    LOG_TOPIC(WARN, arangodb::iresearch::TOPIC)
-      << "failed to get snapshot while creating IResearchView ExecutionBlock for IResearchView '" << impl->name() << "' tid '" << state.id() << "'";
->>>>>>> 9a4ddee1
 
     THROW_ARANGO_EXCEPTION_MESSAGE(
       TRI_ERROR_INTERNAL,
@@ -410,7 +392,7 @@
 ) : ExecutionNode(&plan, id),
     _vocbase(&vocbase),
     _view(&view) {
-  TRI_ASSERT(IResearchView::type() == _view->type());
+  TRI_ASSERT(iresearch::DATA_SOURCE_TYPE == _view->type());
 }
 
 IResearchViewScatterNode::IResearchViewScatterNode(
@@ -425,7 +407,7 @@
   );
 
   // FIXME how to check properly
-  TRI_ASSERT(view && IResearchView::type() == view->type());
+  TRI_ASSERT(view && iresearch::DATA_SOURCE_TYPE == view->type());
   _view = view.get();
 }
 
