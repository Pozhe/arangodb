--- conflicted
+++ resolved
@@ -45,13 +45,8 @@
   ///////////////////////////////////////////////////////////////////////////////
   static std::shared_ptr<LogicalView> make(
     TRI_vocbase_t& vocbase,
-<<<<<<< HEAD
     velocypack::Slice const& info,
-    bool isNew
-=======
-    arangodb::velocypack::Slice const& info,
     uint64_t planVersion
->>>>>>> f6c27ce0
   );
 
   bool visitCollections(CollectionVisitor const& visitor) const override {
