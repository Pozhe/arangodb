//////////////////////////////////////////////////////////////////////////////
/// DISCLAIMER
///
/// Copyright 2017 EMC Corporation
///
/// Licensed under the Apache License, Version 2.0 (the "License");
/// you may not use this file except in compliance with the License.
/// You may obtain a copy of the License at
///
///     http://www.apache.org/licenses/LICENSE-2.0
///
/// Unless required by applicable law or agreed to in writing, software
/// distributed under the License is distributed on an "AS IS" BASIS,
/// WITHOUT WARRANTIES OR CONDITIONS OF ANY KIND, either express or implied.
/// See the License for the specific language governing permissions and
/// limitations under the License.
///
/// Copyright holder is EMC Corporation
///
/// @author Andrey Abramov
/// @author Vasiliy Nabatchikov
////////////////////////////////////////////////////////////////////////////////

#include "ApplicationServerHelper.h"
#include "IResearchCommon.h"
#include "IResearchViewDBServer.h"
#include "VelocyPackHelper.h"
#include "Basics/LocalTaskQueue.h"
#include "Cluster/ClusterInfo.h"
#include "Logger/Logger.h"
#include "Logger/LogMacros.h"
#include "StorageEngine/EngineSelectorFeature.h"
#include "StorageEngine/StorageEngine.h"
#include "StorageEngine/TransactionState.h"
#include "Transaction/Methods.h"
#include "VocBase/LogicalCollection.h"
#include "VocBase/LogicalView.h"

#include "IResearchLinkHelper.h"
#include "IResearchLink.h"

NS_LOCAL

////////////////////////////////////////////////////////////////////////////////
/// @brief an IResearchView token not associated with any view
///        used to reduce null checks by always having '_view' initialized
////////////////////////////////////////////////////////////////////////////////
static const arangodb::iresearch::IResearchView::AsyncSelf::ptr NO_VIEW =
  irs::memory::make_unique<arangodb::iresearch::IResearchView::AsyncSelf>(nullptr);

typedef irs::async_utils::read_write_mutex::read_mutex ReadMutex;
typedef irs::async_utils::read_write_mutex::write_mutex WriteMutex;

NS_END

NS_BEGIN(arangodb)
NS_BEGIN(iresearch)

IResearchLink::IResearchLink(
  TRI_idx_iid_t iid,
  arangodb::LogicalCollection* collection
): _collection(collection),
   _defaultId(0), // 0 is never a valid id
   _dropCollectionInDestructor(false),
   _id(iid),
   _view(nullptr) {
  TRI_ASSERT(!ServerState::instance()->isCoordinator());
}

IResearchLink::~IResearchLink() {
  if (_dropCollectionInDestructor) {
    drop();
  }

  unload(); // disassociate from view if it has not been done yet
}

bool IResearchLink::operator==(LogicalView const& view) const noexcept {
  ReadMutex mutex(_mutex); // '_view' can be asynchronously modified
  SCOPED_LOCK(mutex);

  return _view && _view->id() == view.id();
}

bool IResearchLink::operator==(IResearchLinkMeta const& meta) const noexcept {
  return _meta == meta;
}

bool IResearchLink::allowExpansion() const {
  return true; // maps to multivalued
}

void IResearchLink::batchInsert(
    transaction::Methods* trx,
    std::vector<std::pair<arangodb::LocalDocumentId, arangodb::velocypack::Slice>> const& batch,
    std::shared_ptr<arangodb::basics::LocalTaskQueue> queue /*= nullptr*/
) {
  if (batch.empty()) {
    return; // nothing to do
  }

  if (!queue) {
    throw std::runtime_error(std::string("failed to report status during batch insert for iResearch link '") + arangodb::basics::StringUtils::itoa(_id) + "'");
  }

  if (!_collection) {
    queue->setStatus(TRI_ERROR_ARANGO_COLLECTION_NOT_LOADED); // '_collection' required

    return;
  }

  if (!trx) {
    queue->setStatus(TRI_ERROR_BAD_PARAMETER); // 'trx' required

    return;
  }

  ReadMutex mutex(_mutex); // '_view' can be asynchronously modified
  SCOPED_LOCK(mutex);

  if (!_view) {
    queue->setStatus(TRI_ERROR_ARANGO_COLLECTION_NOT_LOADED); // IResearchView required

    return;
  }

  auto res = _view->insert(*trx, _collection->id(), batch, _meta);

  if (TRI_ERROR_NO_ERROR != res) {
    queue->setStatus(res);
  }
}

bool IResearchLink::canBeDropped() const {
  return true; // valid for a link to be dropped from an iResearch view
}

LogicalCollection* IResearchLink::collection() const noexcept {
  return _collection;
}

int IResearchLink::drop() {
  if (!_collection) {
    return TRI_ERROR_ARANGO_COLLECTION_NOT_LOADED; // '_collection' required
  }

  ReadMutex mutex(_mutex); // '_view' can be asynchronously modified
  SCOPED_LOCK(mutex);

  if (!_view) {
    return TRI_ERROR_ARANGO_COLLECTION_NOT_LOADED; // IResearchView required
  }

  // if the collection is in the process of being removed then drop it from the view
  if (_collection->deleted()) {
    if (_wiewDrop) {
      _wiewDrop();
    }

    auto result = _view->updateProperties(emptyObjectSlice(), true, false); // revalidate all links

    if (!result.ok()) {
      LOG_TOPIC(WARN, arangodb::iresearch::TOPIC)
        << "failed to force view link revalidation while unloading dropped IResearch link '" << _id
        << "' for IResearch view '" << _view->id() << "'";

      return result.errorNumber();
    }
  }

  _dropCollectionInDestructor = false; // will do drop now

  return _view->drop(_collection->id());
}

bool IResearchLink::hasBatchInsert() const {
  return true;
}

bool IResearchLink::hasSelectivityEstimate() const {
  return false; // selectivity can only be determined per query since multiple fields are indexed
}

TRI_idx_iid_t IResearchLink::id() const noexcept {
  return _id;
}

bool IResearchLink::init(arangodb::velocypack::Slice const& definition) {
  // disassociate from view if it has not been done yet
  if (TRI_ERROR_NO_ERROR != unload()) {
    return false;
  }

  std::string error;
  IResearchLinkMeta meta;

  if (!meta.init(definition, error)) {
    LOG_TOPIC(WARN, arangodb::iresearch::TOPIC)
      << "error parsing view link parameters from json: " << error;
    TRI_set_errno(TRI_ERROR_BAD_PARAMETER);

    return false; // failed to parse metadata
  }

  auto const identifier = IResearchLinkHelper::getView(definition);

  if (collection() && !identifier.isNone()) {
    if (identifier.isNumber() && uint64_t(identifier.getInt()) == identifier.getUInt()) {
      auto viewId = identifier.getUInt();

      auto& vocbase = collection()->vocbase();

      // NOTE: this will cause a deadlock if registering a link while view is being created
      auto logicalView = vocbase.lookupView(viewId);

      if (!logicalView
          || arangodb::iresearch::DATA_SOURCE_TYPE != logicalView->type()) {
        LOG_TOPIC(WARN, arangodb::iresearch::TOPIC)
          << "error looking up view '" << viewId << "': no such view";
        return false; // no such view
      }

<<<<<<< HEAD
      // TODO FIXME find a better way to look up an IResearch View
=======
      IResearchViewDBServer* wiew = nullptr;

      // create the IResearchView for the specific collection (on DBServer)
      if (arangodb::ServerState::instance()->isDBServer()) {
        // TODO FIXME find a better way to look up an iResearch View
        #ifdef ARANGODB_ENABLE_MAINTAINER_MODE
          wiew = dynamic_cast<IResearchViewDBServer*>(logicalView.get());
        #else
          wiew = static_cast<IResearchViewDBServer*>(logicalView.get());
        #endif

        // repoint LogicalView at the collection-specific instance
        logicalView = wiew ? wiew->create(id()) : nullptr;
      }

      // TODO FIXME find a better way to look up an iResearch View
>>>>>>> 6053056b
      #ifdef ARANGODB_ENABLE_MAINTAINER_MODE
        auto* view = dynamic_cast<IResearchView*>(logicalView.get());
      #else
        auto* view = static_cast<IResearchView*>(logicalView.get());
      #endif

      if (!view) {
        LOG_TOPIC(WARN, arangodb::iresearch::TOPIC)
          << "error finding view: '" << viewId << "' for link '" << _id << "'";

        return false;
      }

      auto viewSelf = view->self();

      if (!viewSelf) {
        LOG_TOPIC(WARN, arangodb::iresearch::TOPIC)
          << "error read-locking view: '" << viewId
          << "' for link '" << _id << "'";

        return false;
      }

      _viewLock = std::unique_lock<ReadMutex>(viewSelf->mutex()); // aquire read-lock before checking view

      if (!viewSelf->get()) {
        _viewLock.unlock();
        LOG_TOPIC(WARN, arangodb::iresearch::TOPIC)
          << "error getting view: '" << viewId << "' for link '" << _id << "'";

        return false;
      }

      _dropCollectionInDestructor = view->emplace(collection()->id()); // track if this is the instance that called emplace
      _meta = std::move(meta);
      _view = std::move(view);

      // register the IResearchView for the specific collection (on DBServer)
      if (wiew) {
        _wiewDrop = wiew->emplace(_id, logicalView);

        if (!_wiewDrop) {
          LOG_TOPIC(WARN, arangodb::iresearch::TOPIC)
            << "error registering view: '" << viewId << "' for link '" << _id << "'";

          return false;
        }
      }

      // FIXME TODO remove once View::updateProperties(...) will be fixed to write
      // the update delta into the WAL marker instead of the full persisted state
      {
        auto* engine = arangodb::EngineSelectorFeature::ENGINE;

        if (engine && engine->inRecovery()) {
          _defaultId = view->id();
        }
      }
    }

    return true;
  }

  LOG_TOPIC(WARN, arangodb::iresearch::TOPIC)
    << "error finding view for link '" << _id << "'";
  TRI_set_errno(TRI_ERROR_ARANGO_DATA_SOURCE_NOT_FOUND);

  return false;
}

Result IResearchLink::insert(
  transaction::Methods* trx,
  arangodb::LocalDocumentId const& documentId,
  VPackSlice const& doc,
  Index::OperationMode mode
) {
  if (!_collection) {
    return TRI_ERROR_ARANGO_COLLECTION_NOT_LOADED; // '_collection' required
  }

  if (!trx) {
    return TRI_ERROR_BAD_PARAMETER; // 'trx' required
  }

  ReadMutex mutex(_mutex); // '_view' can be asynchronously modified
  SCOPED_LOCK(mutex);

  if (!_view) {
    return TRI_ERROR_ARANGO_INDEX_HANDLE_BAD; // IResearchView required
  }

  return _view->insert(*trx, _collection->id(), documentId, doc, _meta);
}

bool IResearchLink::isPersistent() const {
  auto* engine = arangodb::EngineSelectorFeature::ENGINE;

  // FIXME TODO remove once MMFilesEngine will fillIndex(...) during recovery
  // currently the index is created but fill is deffered untill the end of recovery
  // at the end of recovery only non-persistent indexes are filled
  if (engine && engine->inRecovery()) {
    return false;
  }

  return true; // records persisted into the iResearch view
}

bool IResearchLink::isSorted() const {
  return false; // iResearch does not provide a fixed default sort order
}

bool IResearchLink::json(
    arangodb::velocypack::Builder& builder,
    bool forPersistence
) const {
  if (!builder.isOpenObject() || !_meta.json(builder)) {
    return false;
  }

  builder.add("id", VPackValue(std::to_string(_id)));
  IResearchLinkHelper::setType(builder);

  ReadMutex mutex(_mutex); // '_view' can be asynchronously modified
  SCOPED_LOCK(mutex);

  if (_view) {
    IResearchLinkHelper::setView(builder, _view->id());
  } else if (_defaultId) { // '0' _defaultId == no view name in source jSON
  //if (_defaultId && forPersistence) { // MMFilesCollection::saveIndex(...) does not set 'forPersistence'
    IResearchLinkHelper::setView(builder, _defaultId);
  }

  return true;
}

void IResearchLink::load() {
  // Note: this function is only used by RocksDB
}

bool IResearchLink::matchesDefinition(VPackSlice const& slice) const {
  ReadMutex mutex(_mutex); // '_view' can be asynchronously modified
  SCOPED_LOCK(mutex);

  auto const identifier = IResearchLinkHelper::getView(slice);

  if (!identifier.isNone()) {
    if (!_view) {
      return false; // slice has identifier but the current object does not
    }

    if (!identifier.isNumber()
        || uint64_t(identifier.getInt()) != identifier.getUInt()
        || identifier.getUInt() != _view->id()) {
      return false; // iResearch View names of current object and slice do not match
    }
  } else if (_view) {
    return false; // slice has no 'name' but the current object does
  }

  IResearchLinkMeta other;
  std::string errorField;

  return other.init(slice, errorField) && _meta == other;
}

size_t IResearchLink::memory() const {
  auto size = sizeof(IResearchLink); // includes empty members from parent

  size += _meta.memory();

  ReadMutex mutex(_mutex); // '_view' can be asynchronously modified
  SCOPED_LOCK(mutex);

  if (_view) {
    size_t count = 0;

    // get a count of collections currently defined in the view
    _view->visitCollections([&count](TRI_voc_cid_t)->bool {
      ++count;
      return true;
    });

    // <iResearch View size> / <number of tracked collection IDs>
    // a rough approximation of how much memory is used by each collection ID
    size += _view->memory() / std::max(size_t(1), count);
  }

  return size;
}

Result IResearchLink::remove(
  transaction::Methods* trx,
  LocalDocumentId const& documentId,
  VPackSlice const& doc,
  Index::OperationMode mode
) {
  if (!_collection) {
    return TRI_ERROR_ARANGO_COLLECTION_NOT_LOADED; // '_collection' required
  }

  if (!trx) {
    return TRI_ERROR_BAD_PARAMETER; // 'trx' required
  }

  ReadMutex mutex(_mutex); // '_view' can be asynchronously modified
  SCOPED_LOCK(mutex);

  if (!_view) {
    return TRI_ERROR_ARANGO_COLLECTION_NOT_LOADED; // IResearchView required
  }

  // remove documents matching on cid and rid
  return _view->remove(*trx, _collection->id(), documentId);
}

Result IResearchLink::remove(
  transaction::Methods* trx,
  arangodb::LocalDocumentId const& documentId,
  Index::OperationMode mode
) {
  if (!_collection) {
    return TRI_ERROR_ARANGO_COLLECTION_NOT_LOADED; // '_collection' required
  }

  if (!trx) {
    return TRI_ERROR_BAD_PARAMETER; // 'trx' required
  }

  ReadMutex mutex(_mutex); // '_view' can be asynchronously modified
  SCOPED_LOCK(mutex);

  if (!_view) {
    return TRI_ERROR_ARANGO_COLLECTION_NOT_LOADED; // IResearchView required
  }

  // remove documents matching on cid and documentId
  return _view->remove(*trx, _collection->id(), documentId);
}

Index::IndexType IResearchLink::type() const {
  // TODO: don't use enum
  return Index::TRI_IDX_TYPE_IRESEARCH_LINK;
}

char const* IResearchLink::typeName() const {
  return IResearchLinkHelper::type().c_str();
}

int IResearchLink::unload() {
  WriteMutex mutex(_mutex); // '_view' can be asynchronously read
  SCOPED_LOCK(mutex);

  if (!_view) {
    return TRI_ERROR_NO_ERROR;
  }

  _defaultId = _view->id(); // remember view ID just in case (e.g. call to toVelocyPack(...) after unload())

  auto* col = collection();

  if (!col) {
    LOG_TOPIC(WARN, arangodb::iresearch::TOPIC)
      << "failed finding collection while unloading IResearch link '" << _id << "'";

    return TRI_ERROR_ARANGO_COLLECTION_NOT_LOADED; // '_collection' required
  }

  // this code is used by the MMFilesEngine
  // if the collection is in the process of being removed then drop it from the view
  // FIXME TODO remove once LogicalCollection::drop(...) will drop its indexes explicitly
  if (col->deleted()) {
    auto res = drop();

    if (TRI_ERROR_NO_ERROR != res) {
      LOG_TOPIC(WARN, arangodb::iresearch::TOPIC)
        << "failed to drop collection from view while unloading dropped IResearch link '" << _id
        << "' for IResearch view '" << _view->id() << "'";

      return res;
    }
  }

  _dropCollectionInDestructor = false; // valid link (since unload(..) called), should not be dropped
  _view = nullptr; // mark as unassociated
  _viewLock.unlock(); // release read-lock on the IResearch View

  return TRI_ERROR_NO_ERROR;
}

const IResearchView* IResearchLink::view() const {
  ReadMutex mutex(_mutex); // '_view' can be asynchronously modified
  SCOPED_LOCK(mutex);

  return _view;
}

/*static*/ std::shared_ptr<IResearchLink> IResearchLink::find(
    LogicalCollection const& collection,
    LogicalView const& view
) {
  for (auto& index : collection.getIndexes()) {
    if (!index || arangodb::Index::TRI_IDX_TYPE_IRESEARCH_LINK != index->type()) {
      continue; // not an iresearch Link
    }

    // TODO FIXME find a better way to retrieve an iResearch Link
    // cannot use static_cast/reinterpret_cast since Index is not related to IResearchLink
    auto link = std::dynamic_pointer_cast<arangodb::iresearch::IResearchLink>(index);

    if (link && *link == view) {
      return link; // found required link
    }
  }

  return nullptr;
}

NS_END // iresearch
NS_END // arangodb

// -----------------------------------------------------------------------------
// --SECTION--                                                       END-OF-FILE
// -----------------------------------------------------------------------------<|MERGE_RESOLUTION|>--- conflicted
+++ resolved
@@ -220,9 +220,6 @@
         return false; // no such view
       }
 
-<<<<<<< HEAD
-      // TODO FIXME find a better way to look up an IResearch View
-=======
       IResearchViewDBServer* wiew = nullptr;
 
       // create the IResearchView for the specific collection (on DBServer)
@@ -239,7 +236,6 @@
       }
 
       // TODO FIXME find a better way to look up an iResearch View
->>>>>>> 6053056b
       #ifdef ARANGODB_ENABLE_MAINTAINER_MODE
         auto* view = dynamic_cast<IResearchView*>(logicalView.get());
       #else
