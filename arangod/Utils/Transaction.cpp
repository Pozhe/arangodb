////////////////////////////////////////////////////////////////////////////////
/// DISCLAIMER
///
/// Copyright 2014-2016 ArangoDB GmbH, Cologne, Germany
/// Copyright 2004-2014 triAGENS GmbH, Cologne, Germany
///
/// Licensed under the Apache License, Version 2.0 (the "License");
/// you may not use this file except in compliance with the License.
/// You may obtain a copy of the License at
///
///     http://www.apache.org/licenses/LICENSE-2.0
///
/// Unless required by applicable law or agreed to in writing, software
/// distributed under the License is distributed on an "AS IS" BASIS,
/// WITHOUT WARRANTIES OR CONDITIONS OF ANY KIND, either express or implied.
/// See the License for the specific language governing permissions and
/// limitations under the License.
///
/// Copyright holder is ArangoDB GmbH, Cologne, Germany
///
/// @author Max Neunhoeffer
////////////////////////////////////////////////////////////////////////////////

#include "Transaction.h"
#include "Aql/Ast.h"
#include "Aql/AstNode.h"
#include "Aql/Condition.h"
#include "Aql/SortCondition.h"
#include "Basics/AttributeNameParser.h"
#include "Basics/Exceptions.h"
#include "Basics/StringUtils.h"
#include "Basics/VelocyPackHelper.h"
#include "Cluster/ClusterMethods.h"
#include "Cluster/ServerState.h"
#include "Indexes/PrimaryIndex.h"
#include "Indexes/EdgeIndex.h"
#include "Indexes/HashIndex.h"
#include "Indexes/SkiplistIndex.h"
#include "Utils/CollectionNameResolver.h"
#include "Utils/OperationCursor.h"
#include "Utils/TransactionContext.h"
#include "VocBase/DatafileHelper.h"
#include "VocBase/Ditch.h"
#include "VocBase/document-collection.h"
#include "VocBase/KeyGenerator.h"
#include "VocBase/MasterPointers.h"
#include "VocBase/server.h"

#include <velocypack/Builder.h>
#include <velocypack/Collection.h>
#include <velocypack/Options.h>
#include <velocypack/Slice.h>
#include <velocypack/velocypack-aliases.h>

using namespace arangodb;

//////////////////////////////////////////////////////////////////////////////
/// @brief IndexHandle getter method
//////////////////////////////////////////////////////////////////////////////

std::shared_ptr<arangodb::Index> Transaction::IndexHandle::getIndex() const {
  return _index;
}

//////////////////////////////////////////////////////////////////////////////
/// @brief IndexHandle toVelocyPack method passthrough
//////////////////////////////////////////////////////////////////////////////

void Transaction::IndexHandle::toVelocyPack(
    arangodb::velocypack::Builder& builder,
    bool withFigures) const {
  _index->toVelocyPack(builder, withFigures);
}

//////////////////////////////////////////////////////////////////////////////
/// @brief tests if the given index supports the sort condition
//////////////////////////////////////////////////////////////////////////////

static bool indexSupportsSort(Index const* idx, arangodb::aql::Variable const* reference,
                              arangodb::aql::SortCondition const* sortCondition,
                              size_t itemsInIndex,
                              double& estimatedCost,
                              size_t& coveredAttributes) {
  if (idx->isSorted() &&
      idx->supportsSortCondition(sortCondition, reference, itemsInIndex,
                                 estimatedCost, coveredAttributes)) {
    // index supports the sort condition
    return true;
  }

  // index does not support the sort condition
  if (itemsInIndex > 0) {
    estimatedCost = itemsInIndex * std::log2(static_cast<double>(itemsInIndex));
  } else {
    estimatedCost = 0.0;
  }
  return false;
}

////////////////////////////////////////////////////////////////////////////////
/// @brief sort ORs for the same attribute so they are in ascending value
/// order. this will only work if the condition is for a single attribute
/// the usedIndexes vector may also be re-sorted
////////////////////////////////////////////////////////////////////////////////

bool Transaction::sortOrs(arangodb::aql::Ast* ast,
                    arangodb::aql::AstNode* root,
                    arangodb::aql::Variable const* variable,
                    std::vector<arangodb::Transaction::IndexHandle>& usedIndexes) const {
  if (root == nullptr) {
    return true;
  }

  size_t const n = root->numMembers();

  if (n < 2) {
    return true;
  }

  if (n != usedIndexes.size()) {
    // sorting will break if the number of ORs is unequal to the number of
    // indexes
    // but we shouldn't have got here then
    TRI_ASSERT(false);
    return false;
  }

  typedef std::pair<arangodb::aql::AstNode*, arangodb::Transaction::IndexHandle> ConditionData;
  std::vector<ConditionData*> conditionData;

  auto cleanup = [&conditionData]() -> void {
    for (auto& it : conditionData) {
      delete it;
    }
  };

  TRI_DEFER(cleanup());

  std::vector<arangodb::aql::ConditionPart> parts;
  parts.reserve(n);

  for (size_t i = 0; i < n; ++i) {
    // sort the conditions of each AND
    auto sub = root->getMemberUnchecked(i);

    TRI_ASSERT(sub != nullptr &&
               sub->type ==
                   arangodb::aql::AstNodeType::NODE_TYPE_OPERATOR_NARY_AND);
    size_t const nAnd = sub->numMembers();

    if (nAnd != 1) {
      // we can't handle this one
      return false;
    }

    auto operand = sub->getMemberUnchecked(0);

    if (!operand->isComparisonOperator()) {
      return false;
    }

    if (operand->type == arangodb::aql::AstNodeType::NODE_TYPE_OPERATOR_BINARY_NE ||
        operand->type == arangodb::aql::AstNodeType::NODE_TYPE_OPERATOR_BINARY_NIN) {
      return false;
    }

    auto lhs = operand->getMember(0);
    auto rhs = operand->getMember(1);

    if (lhs->type == arangodb::aql::AstNodeType::NODE_TYPE_ATTRIBUTE_ACCESS) {
      std::pair<arangodb::aql::Variable const*, std::vector<arangodb::basics::AttributeName>>
          result;

      if (rhs->isConstant() && lhs->isAttributeAccessForVariable(result) &&
          result.first == variable &&
          (operand->type != arangodb::aql::AstNodeType::NODE_TYPE_OPERATOR_BINARY_IN || rhs->isArray())) {
        // create the condition data struct on the heap
        auto data = std::make_unique<ConditionData>(sub, usedIndexes[i]);
        // push it into an owning vector
        conditionData.emplace_back(data.get());
        // vector is now responsible for data
        auto p = data.release();
        // also add the pointer to the (non-owning) parts vector
        parts.emplace_back(arangodb::aql::ConditionPart(
            result.first, result.second, operand,
            arangodb::aql::AttributeSideType::ATTRIBUTE_LEFT, p));
      }
    }

    if (rhs->type == arangodb::aql::AstNodeType::NODE_TYPE_ATTRIBUTE_ACCESS ||
        rhs->type == arangodb::aql::AstNodeType::NODE_TYPE_EXPANSION) {
      std::pair<arangodb::aql::Variable const*, std::vector<arangodb::basics::AttributeName>>
          result;

      if (lhs->isConstant() && rhs->isAttributeAccessForVariable(result) &&
          result.first == variable) {
        // create the condition data struct on the heap
        auto data = std::make_unique<ConditionData>(sub, usedIndexes[i]);
        // push it into an owning vector
        conditionData.emplace_back(data.get());
        // vector is now responsible for data
        auto p = data.release();
        // also add the pointer to the (non-owning) parts vector
        parts.emplace_back(arangodb::aql::ConditionPart(
            result.first, result.second, operand,
            arangodb::aql::AttributeSideType::ATTRIBUTE_RIGHT, p));
      }
    }
  }

  if (parts.size() != root->numMembers()) {
    return false;
  }

  // check if all parts use the same variable and attribute
  for (size_t i = 1; i < n; ++i) {
    auto& lhs = parts[i - 1];
    auto& rhs = parts[i];

    if (lhs.variable != rhs.variable ||
        lhs.attributeName != rhs.attributeName) {
      // oops, the different OR parts are on different variables or attributes
      return false;
    }
  }

  size_t previousIn = SIZE_MAX;

  for (size_t i = 0; i < n; ++i) {
    auto& p = parts[i];

    if (p.operatorType ==
            arangodb::aql::AstNodeType::NODE_TYPE_OPERATOR_BINARY_IN &&
        p.valueNode->isArray()) {
      TRI_ASSERT(p.valueNode->isConstant());

      if (previousIn != SIZE_MAX) {
        // merge IN with IN
        TRI_ASSERT(previousIn < i);
        auto emptyArray = ast->createNodeArray();
        auto mergedIn = ast->createNodeUnionizedArray(
            parts[previousIn].valueNode, p.valueNode);
        parts[previousIn].valueNode = mergedIn;
        parts[i].valueNode = emptyArray;
        root->getMember(previousIn)->getMember(0)->changeMember(1, mergedIn);
        root->getMember(i)->getMember(0)->changeMember(1, emptyArray);
      } else {
        // note first IN
        previousIn = i;
      }
    }
  }

  // now sort all conditions by variable name, attribute name, attribute value
  std::sort(parts.begin(), parts.end(),
            [](arangodb::aql::ConditionPart const& lhs,
               arangodb::aql::ConditionPart const& rhs) -> bool {
              // compare variable names first
              auto res = lhs.variable->name.compare(rhs.variable->name);

              if (res != 0) {
                return res < 0;
              }

              // compare attribute names next
              res = lhs.attributeName.compare(rhs.attributeName);

              if (res != 0) {
                return res < 0;
              }

              // compare attribute values next
              auto ll = lhs.lowerBound();
              auto lr = rhs.lowerBound();

              if (ll == nullptr && lr != nullptr) {
                // left lower bound is not set but right
                return true;
              } else if (ll != nullptr && lr == nullptr) {
                // left lower bound is set but not right
                return false;
              }

              if (ll != nullptr && lr != nullptr) {
                // both lower bounds are set
                res = CompareAstNodes(ll, lr, true);

                if (res != 0) {
                  return res < 0;
                }
              }

              if (lhs.isLowerInclusive() && !rhs.isLowerInclusive()) {
                return true;
              }
              if (rhs.isLowerInclusive() && !lhs.isLowerInclusive()) {
                return false;
              }

              // all things equal
              return false;
            });

  TRI_ASSERT(parts.size() == conditionData.size());

  // clean up
  usedIndexes.clear();
  while (root->numMembers()) {
    root->removeMemberUnchecked(0);
  }

  // and rebuild
  for (size_t i = 0; i < n; ++i) {
    if (parts[i].operatorType == arangodb::aql::AstNodeType::NODE_TYPE_OPERATOR_BINARY_IN &&
        parts[i].valueNode->isArray() &&
        parts[i].valueNode->numMembers() == 0) {
      // can optimize away empty IN array
      continue;
    }

    auto conditionData = static_cast<ConditionData*>(parts[i].data);
    root->addMember(conditionData->first);
    usedIndexes.emplace_back(conditionData->second);
  }

  return true;
}

std::pair<bool, bool> Transaction::findIndexHandleForAndNode(
    std::vector<std::shared_ptr<Index>> indexes, arangodb::aql::AstNode* node,
    arangodb::aql::Variable const* reference,
    arangodb::aql::SortCondition const* sortCondition,
    size_t itemsInCollection,
    std::vector<Transaction::IndexHandle>& usedIndexes,
    arangodb::aql::AstNode*& specializedCondition,
    bool& isSparse) const {
  std::shared_ptr<Index> bestIndex;
  double bestCost = 0.0;
  bool bestSupportsFilter = false;
  bool bestSupportsSort = false;
  size_t coveredAttributes = 0;

  for (auto const& idx : indexes) {
    double filterCost = 0.0;
    double sortCost = 0.0;
    size_t itemsInIndex = itemsInCollection;

    bool supportsFilter = false;
    bool supportsSort = false;

    // check if the index supports the filter expression
    double estimatedCost;
    size_t estimatedItems;
    if (idx->supportsFilterCondition(node, reference, itemsInIndex,
                                     estimatedItems, estimatedCost)) {
      // index supports the filter condition
      filterCost = estimatedCost;
      // this reduces the number of items left
      itemsInIndex = estimatedItems;
      supportsFilter = true;
    } else {
      // index does not support the filter condition
      filterCost = itemsInIndex * 1.5;
    }

    bool const isOnlyAttributeAccess =
        (!sortCondition->isEmpty() && sortCondition->isOnlyAttributeAccess());

    if (sortCondition->isUnidirectional()) {
      // only go in here if we actually have a sort condition and it can in
      // general be supported by an index. for this, a sort condition must not
      // be empty, must consist only of attribute access, and all attributes
      // must be sorted in the direction
      if (indexSupportsSort(idx.get(), reference, sortCondition, itemsInIndex,
                            sortCost, coveredAttributes)) {
        supportsSort = true;
      }
    }

    if (!supportsSort && isOnlyAttributeAccess && node->isOnlyEqualityMatch()) {
      // index cannot be used for sorting, but the filter condition consists
      // only of equality lookups (==)
      // now check if the index fields are the same as the sort condition fields
      // e.g. FILTER c.value1 == 1 && c.value2 == 42 SORT c.value1, c.value2
      size_t coveredFields =
          sortCondition->coveredAttributes(reference, idx->fields());

      if (coveredFields == sortCondition->numAttributes() &&
          (idx->isSorted() ||
           idx->fields().size() == sortCondition->numAttributes())) {
        // no sorting needed
        sortCost = 0.0;
      }
    }

    if (!supportsFilter && !supportsSort) {
      continue;
    }

    double const totalCost = filterCost + sortCost;
    if (bestIndex == nullptr || totalCost < bestCost) {
      bestIndex = idx;
      bestCost = totalCost;
      bestSupportsFilter = supportsFilter;
      bestSupportsSort = supportsSort;
    }
  }

  if (bestIndex == nullptr) {
    return std::make_pair(false, false);
  }

  specializedCondition = bestIndex->specializeCondition(node, reference);

  usedIndexes.emplace_back(bestIndex);
  isSparse = bestIndex->sparse();

  return std::make_pair(bestSupportsFilter, bestSupportsSort);
}

////////////////////////////////////////////////////////////////////////////////
/// @brief if this pointer is set to an actual set, then for each request
/// sent to a shardId using the ClusterComm library, an X-Arango-Nolock
/// header is generated.
////////////////////////////////////////////////////////////////////////////////

thread_local std::unordered_set<std::string>* Transaction::_makeNolockHeaders =
    nullptr;
  
////////////////////////////////////////////////////////////////////////////////
/// @brief Index Iterator Context
////////////////////////////////////////////////////////////////////////////////

struct OpenIndexIteratorContext {
  arangodb::Transaction* trx;
  TRI_document_collection_t* collection;
};
      
Transaction::Transaction(std::shared_ptr<TransactionContext> transactionContext,
                         TRI_voc_tid_t externalId)
    : _externalId(externalId),
      _setupState(TRI_ERROR_NO_ERROR),
      _nestingLevel(0),
      _errorData(),
      _hints(0),
      _timeout(0.0),
      _waitForSync(false),
      _allowImplicitCollections(true),
      _isReal(true),
      _trx(nullptr),
      _vocbase(transactionContext->vocbase()),
      _transactionContext(transactionContext) {
  TRI_ASSERT(_vocbase != nullptr);
  TRI_ASSERT(_transactionContext != nullptr);

  if (ServerState::instance()->isCoordinator()) {
    _isReal = false;
  }

  this->setupTransaction();
}
   
////////////////////////////////////////////////////////////////////////////////
/// @brief destroy the transaction
////////////////////////////////////////////////////////////////////////////////

Transaction::~Transaction() {
  if (_trx == nullptr) {
    return;
  }

  if (isEmbeddedTransaction()) {
    _trx->_nestingLevel--;
  } else {
    if (getStatus() == TRI_TRANSACTION_RUNNING) {
      // auto abort a running transaction
      this->abort();
    }

    // free the data associated with the transaction
    freeTransaction();
  }
}
  
////////////////////////////////////////////////////////////////////////////////
/// @brief return the names of all collections used in the transaction
////////////////////////////////////////////////////////////////////////////////

std::vector<std::string> Transaction::collectionNames() const {
  std::vector<std::string> result;

  for (size_t i = 0; i < _trx->_collections._length; ++i) {
    auto trxCollection = static_cast<TRI_transaction_collection_t*>(
        TRI_AtVectorPointer(&_trx->_collections, i));

    if (trxCollection->_collection != nullptr) {
      result.emplace_back(trxCollection->_collection->_name);
    }
  }

  return result;
}
  
////////////////////////////////////////////////////////////////////////////////
/// @brief return the collection name resolver
////////////////////////////////////////////////////////////////////////////////

CollectionNameResolver const* Transaction::resolver() const {
  CollectionNameResolver const* r = this->_transactionContext->getResolver();
  TRI_ASSERT(r != nullptr);
  return r;
}
  
////////////////////////////////////////////////////////////////////////////////
/// @brief return the transaction collection for a document collection
////////////////////////////////////////////////////////////////////////////////

TRI_transaction_collection_t* Transaction::trxCollection(TRI_voc_cid_t cid) const {
  TRI_ASSERT(_trx != nullptr);
  TRI_ASSERT(getStatus() == TRI_TRANSACTION_RUNNING);

  return TRI_GetCollectionTransaction(_trx, cid, TRI_TRANSACTION_READ);
}

////////////////////////////////////////////////////////////////////////////////
/// @brief order a ditch for a collection
////////////////////////////////////////////////////////////////////////////////

DocumentDitch* Transaction::orderDitch(TRI_voc_cid_t cid) {
  TRI_ASSERT(_trx != nullptr);
  TRI_ASSERT(getStatus() == TRI_TRANSACTION_RUNNING ||
             getStatus() == TRI_TRANSACTION_CREATED);

  TRI_transaction_collection_t* trxCollection = TRI_GetCollectionTransaction(_trx, cid, TRI_TRANSACTION_READ);

  if (trxCollection == nullptr) {
    THROW_ARANGO_EXCEPTION(TRI_ERROR_INTERNAL);    
  }

  TRI_ASSERT(trxCollection->_collection != nullptr);

  TRI_document_collection_t* document =
      trxCollection->_collection->_collection;
  TRI_ASSERT(document != nullptr);

  DocumentDitch* ditch = _transactionContext->orderDitch(document);

  if (ditch == nullptr) {
    THROW_ARANGO_EXCEPTION(TRI_ERROR_OUT_OF_MEMORY);
  }
  return ditch;
}
  
////////////////////////////////////////////////////////////////////////////////
/// @brief extract the _key attribute from a slice
////////////////////////////////////////////////////////////////////////////////

std::string Transaction::extractKey(VPackSlice const slice) {
  // extract _key
  if (slice.isObject()) {
    VPackSlice k = slice.get(TRI_VOC_ATTRIBUTE_KEY);
    if (!k.isString()) {
      return ""; // fail
    }
    return k.copyString();
  } 
  if (slice.isString()) {
    std::string key = slice.copyString();
    size_t pos = key.find('/');
    if (pos != std::string::npos) {
      key = key.substr(pos+1);
    }
    return key;
  } 
  return "";
}

//////////////////////////////////////////////////////////////////////////////
/// @brief extract the _id attribute from a slice, and convert it into a 
/// string
//////////////////////////////////////////////////////////////////////////////

std::string Transaction::extractIdString(VPackSlice const slice) {
  return extractIdString(resolver(), slice, VPackSlice());
}

//////////////////////////////////////////////////////////////////////////////
/// @brief extract the _id attribute from a slice, and convert it into a 
/// string, static method
//////////////////////////////////////////////////////////////////////////////

std::string Transaction::extractIdString(CollectionNameResolver const* resolver,
                                         VPackSlice const& slice,
                                         VPackSlice const& base) {
  VPackSlice id = slice;
  if (slice.isObject()) {
    // extract id attribute from object
    id = slice.get(TRI_VOC_ATTRIBUTE_ID);
  }
  if (id.isString()) {
    // already a string...
    return id.copyString();
  }
  if (!id.isCustom() || id.head() != 0xf3) {
    // invalid type for _id
    THROW_ARANGO_EXCEPTION(TRI_ERROR_ARANGO_DOCUMENT_TYPE_INVALID);
  }

  // we now need to extract the _key attribute
  VPackSlice key;
  if (slice.isObject()) {
    key = slice.get(TRI_VOC_ATTRIBUTE_KEY);
  } else if (base.isObject()) {
    key = base.get(TRI_VOC_ATTRIBUTE_KEY);
  }

  if (!key.isString()) {
    THROW_ARANGO_EXCEPTION(TRI_ERROR_ARANGO_DOCUMENT_TYPE_INVALID);
  }
  
  uint64_t cid = DatafileHelper::ReadNumber<uint64_t>(id.begin() + 1, sizeof(uint64_t));
  char buffer[512];  // This is enough for collection name + _key
  size_t len = resolver->getCollectionNameCluster(&buffer[0], cid);
  buffer[len] = '/';

  VPackValueLength keyLength;
  char const* p = key.getString(keyLength);
  if (p == nullptr) {
    THROW_ARANGO_EXCEPTION_MESSAGE(TRI_ERROR_INTERNAL,
                                   "invalid _key value");
  }
  memcpy(&buffer[len + 1], p, keyLength);
  return std::string(&buffer[0], len + 1 + keyLength);
}
  
//////////////////////////////////////////////////////////////////////////////
/// @brief build a VPack object with _id, _key and _rev, the result is
/// added to the builder in the argument as a single object.
//////////////////////////////////////////////////////////////////////////////

void Transaction::buildDocumentIdentity(VPackBuilder& builder,
                                        TRI_voc_cid_t cid,
                                        std::string const& key,
                                        VPackSlice const rid,
                                        VPackSlice const oldRid,
                                        TRI_doc_mptr_t const* oldMptr,
                                        TRI_doc_mptr_t const* newMptr) {
  std::string collectionName = resolver()->getCollectionName(cid);

  builder.openObject();
  builder.add(TRI_VOC_ATTRIBUTE_ID, VPackValue(collectionName + "/" + key));
  builder.add(TRI_VOC_ATTRIBUTE_KEY, VPackValue(key));
  TRI_ASSERT(!rid.isNone());
  builder.add(TRI_VOC_ATTRIBUTE_REV, rid);
  if (!oldRid.isNone()) {
    builder.add("_oldRev", oldRid);
  }
  if (oldMptr != nullptr) {
    builder.add("old", VPackSlice(oldMptr->vpack()));
#warning Add externals later.
    //builder.add("old", VPackValue(VPackValueType::External, oldMptr->vpack()));
  }
  if (newMptr != nullptr) {
    builder.add("new", VPackSlice(newMptr->vpack()));
#warning Add externals later.
    //builder.add("new", VPackValue(VPackValueType::External, newMptr->vpack()));
  }
  builder.close();
}

////////////////////////////////////////////////////////////////////////////////
/// @brief begin the transaction
////////////////////////////////////////////////////////////////////////////////

int Transaction::begin() {
  if (_trx == nullptr) {
    return TRI_ERROR_TRANSACTION_INTERNAL;
  }

  if (_setupState != TRI_ERROR_NO_ERROR) {
    return _setupState;
  }

  if (!_isReal) {
    if (_nestingLevel == 0) {
      _trx->_status = TRI_TRANSACTION_RUNNING;
    }
    return TRI_ERROR_NO_ERROR;
  }

  int res = TRI_BeginTransaction(_trx, _hints, _nestingLevel);

  return res;
}
  
////////////////////////////////////////////////////////////////////////////////
/// @brief commit / finish the transaction
////////////////////////////////////////////////////////////////////////////////

int Transaction::commit() {
  if (_trx == nullptr || getStatus() != TRI_TRANSACTION_RUNNING) {
    // transaction not created or not running
    return TRI_ERROR_TRANSACTION_INTERNAL;
  }

  if (!_isReal) {
    if (_nestingLevel == 0) {
      _trx->_status = TRI_TRANSACTION_COMMITTED;
    }
    return TRI_ERROR_NO_ERROR;
  }

  int res = TRI_CommitTransaction(_trx, _nestingLevel);

  return res;
}
  
////////////////////////////////////////////////////////////////////////////////
/// @brief abort the transaction
////////////////////////////////////////////////////////////////////////////////

int Transaction::abort() {
  if (_trx == nullptr || getStatus() != TRI_TRANSACTION_RUNNING) {
    // transaction not created or not running
    return TRI_ERROR_TRANSACTION_INTERNAL;
  }

  if (!_isReal) {
    if (_nestingLevel == 0) {
      _trx->_status = TRI_TRANSACTION_ABORTED;
    }

    return TRI_ERROR_NO_ERROR;
  }

  int res = TRI_AbortTransaction(_trx, _nestingLevel);

  return res;
}
  
////////////////////////////////////////////////////////////////////////////////
/// @brief finish a transaction (commit or abort), based on the previous state
////////////////////////////////////////////////////////////////////////////////

int Transaction::finish(int errorNum) {
  if (errorNum == TRI_ERROR_NO_ERROR) {
    // there was no previous error, so we'll commit
    return this->commit();
  }
  
  // there was a previous error, so we'll abort
  this->abort();

  // return original error number
  return errorNum;
}

////////////////////////////////////////////////////////////////////////////////
/// @brief read any (random) document
////////////////////////////////////////////////////////////////////////////////

OperationResult Transaction::any(std::string const& collectionName) {
  return any(collectionName, 0, 1);
}

////////////////////////////////////////////////////////////////////////////////
/// @brief read all master pointers, using skip and limit.
/// The resualt guarantees that all documents are contained exactly once
/// as long as the collection is not modified.
////////////////////////////////////////////////////////////////////////////////

OperationResult Transaction::any(std::string const& collectionName,
                                 uint64_t skip, uint64_t limit) {
  if (ServerState::instance()->isCoordinator()) {
    return anyCoordinator(collectionName, skip, limit);
  }
  return anyLocal(collectionName, skip, limit);
}

////////////////////////////////////////////////////////////////////////////////
/// @brief fetches documents in a collection in random order, coordinator
////////////////////////////////////////////////////////////////////////////////

OperationResult Transaction::anyCoordinator(std::string const&, uint64_t,
                                            uint64_t) {
  THROW_ARANGO_EXCEPTION(TRI_ERROR_NOT_IMPLEMENTED);
}

////////////////////////////////////////////////////////////////////////////////
/// @brief fetches documents in a collection in random order, local
////////////////////////////////////////////////////////////////////////////////

OperationResult Transaction::anyLocal(std::string const& collectionName,
                                      uint64_t skip, uint64_t limit) {
  TRI_voc_cid_t cid = resolver()->getCollectionIdLocal(collectionName);

  if (cid == 0) {
    THROW_ARANGO_EXCEPTION_FORMAT(TRI_ERROR_ARANGO_COLLECTION_NOT_FOUND, "'%s'",
                                  collectionName.c_str());
  }
 
  orderDitch(cid); // will throw when it fails 
  
  int res = lock(trxCollection(cid), TRI_TRANSACTION_READ);

  if (res != TRI_ERROR_NO_ERROR) {
    return OperationResult(res);
  }
  
  VPackBuilder resultBuilder;
  resultBuilder.openArray();

  std::shared_ptr<OperationCursor> cursor =
      indexScan(collectionName, Transaction::CursorType::ANY, IndexHandle(), 
                {}, skip, limit, 1000, false);

  auto result = std::make_shared<OperationResult>(TRI_ERROR_NO_ERROR);
  while (cursor->hasMore()) {
    cursor->getMore(result);

    if (result->failed()) {
      return OperationResult(result->code);
    }
  
    VPackSlice docs = result->slice();
    VPackArrayIterator it(docs);
    while (it.valid()) {
      resultBuilder.add(it.value());
      it.next();
    }
  }

  resultBuilder.close();

  res = unlock(trxCollection(cid), TRI_TRANSACTION_READ);

  if (res != TRI_ERROR_NO_ERROR) {
    return OperationResult(res);
  }

  return OperationResult(resultBuilder.steal(),
                         transactionContext()->orderCustomTypeHandler(), "",
                         TRI_ERROR_NO_ERROR, false);
}

//////////////////////////////////////////////////////////////////////////////
/// @brief add a collection to the transaction for read, at runtime
//////////////////////////////////////////////////////////////////////////////

void Transaction::addCollectionAtRuntime(std::string const& collectionName) {
  auto cid = resolver()->getCollectionId(collectionName);
  if (cid == 0) {
    THROW_ARANGO_EXCEPTION_FORMAT(TRI_ERROR_ARANGO_COLLECTION_NOT_FOUND, "'%s'",
                                  collectionName.c_str());
  }
  addCollectionAtRuntime(cid, collectionName);
}

//////////////////////////////////////////////////////////////////////////////
/// @brief return the type of a collection
//////////////////////////////////////////////////////////////////////////////

bool Transaction::isEdgeCollection(std::string const& collectionName) {
  return getCollectionType(collectionName) == TRI_COL_TYPE_EDGE;
}

//////////////////////////////////////////////////////////////////////////////
/// @brief return the type of a collection
//////////////////////////////////////////////////////////////////////////////

bool Transaction::isDocumentCollection(std::string const& collectionName) {
  return getCollectionType(collectionName) == TRI_COL_TYPE_DOCUMENT;
}

//////////////////////////////////////////////////////////////////////////////
/// @brief return the type of a collection
//////////////////////////////////////////////////////////////////////////////
  
TRI_col_type_t Transaction::getCollectionType(std::string const& collectionName) {
  if (ServerState::instance()->isCoordinator()) {
    return resolver()->getCollectionTypeCluster(collectionName);
  }
  return resolver()->getCollectionType(collectionName);
}

//////////////////////////////////////////////////////////////////////////////
/// @brief return the name of a collection
//////////////////////////////////////////////////////////////////////////////
  
std::string Transaction::collectionName(TRI_voc_cid_t cid) { 
  return resolver()->getCollectionName(cid);
}

//////////////////////////////////////////////////////////////////////////////
/// @brief return the edge index handle of collection
//////////////////////////////////////////////////////////////////////////////

Transaction::IndexHandle Transaction::edgeIndexHandle(std::string const& collectionName) {
  if (!isEdgeCollection(collectionName)) {
    THROW_ARANGO_EXCEPTION(TRI_ERROR_ARANGO_COLLECTION_TYPE_INVALID);
  }
  auto indexes = indexesForCollection(collectionName); 
  for (auto idx : indexes) {
    if (idx->type() == Index::TRI_IDX_TYPE_EDGE_INDEX) {
      return IndexHandle(idx);
    }
  }
  THROW_ARANGO_EXCEPTION(TRI_ERROR_ARANGO_COLLECTION_TYPE_INVALID);
}

//////////////////////////////////////////////////////////////////////////////
/// @brief Iterate over all elements of the collection.
//////////////////////////////////////////////////////////////////////////////

void Transaction::invokeOnAllElements(std::string const& collectionName,
                                      std::function<bool(TRI_doc_mptr_t const*)> callback) {
  TRI_ASSERT(getStatus() == TRI_TRANSACTION_RUNNING);
  if (ServerState::instance()->isCoordinator()) {
    THROW_ARANGO_EXCEPTION(TRI_ERROR_NOT_IMPLEMENTED);
  }

  TRI_voc_cid_t cid = resolver()->getCollectionIdLocal(collectionName);

  if (cid == 0) {
    THROW_ARANGO_EXCEPTION_FORMAT(TRI_ERROR_ARANGO_COLLECTION_NOT_FOUND, "'%s'",
                                  collectionName.c_str());
  }
  TRI_transaction_collection_t* trxCol = trxCollection(cid);

  TRI_document_collection_t* document = documentCollection(trxCol);

  orderDitch(cid); // will throw when it fails

  int res = lock(trxCol, TRI_TRANSACTION_READ);
  
  if (res != TRI_ERROR_NO_ERROR) {
    THROW_ARANGO_EXCEPTION(res);
  }

  auto primaryIndex = document->primaryIndex();
  primaryIndex->invokeOnAllElements(callback);
  
  res = unlock(trxCol, TRI_TRANSACTION_READ);
  
  if (res != TRI_ERROR_NO_ERROR) {
    THROW_ARANGO_EXCEPTION(res);
  }
}

//////////////////////////////////////////////////////////////////////////////
/// @brief return one or multiple documents from a collection
//////////////////////////////////////////////////////////////////////////////

OperationResult Transaction::document(std::string const& collectionName,
                                      VPackSlice const value,
                                      OperationOptions& options) {
  TRI_ASSERT(getStatus() == TRI_TRANSACTION_RUNNING);

  if (!value.isObject() && !value.isArray()) {
    // must provide a document object or an array of documents
    THROW_ARANGO_EXCEPTION(TRI_ERROR_ARANGO_DOCUMENT_TYPE_INVALID);
  }

  if (ServerState::instance()->isCoordinator()) {
    return documentCoordinator(collectionName, value, options);
  }

  return documentLocal(collectionName, value, options);
}

//////////////////////////////////////////////////////////////////////////////
/// @brief read one or multiple documents in a collection, coordinator
//////////////////////////////////////////////////////////////////////////////

OperationResult Transaction::documentCoordinator(std::string const& collectionName,
                                                 VPackSlice const value,
                                                 OperationOptions& options) {
  if (value.isArray()) {
    // multi-document variant is not yet implemented
    THROW_ARANGO_EXCEPTION(TRI_ERROR_NOT_IMPLEMENTED);
  }

  auto headers = std::make_unique<std::map<std::string, std::string>>();
  arangodb::rest::HttpResponse::HttpResponseCode responseCode;
  std::map<std::string, std::string> resultHeaders;
  std::string resultBody;

  std::string key(Transaction::extractKey(value));
  if (key.empty()) {
    return OperationResult(TRI_ERROR_ARANGO_DOCUMENT_KEY_BAD);
  }
  TRI_voc_rid_t expectedRevision = TRI_ExtractRevisionId(value);

  int res = arangodb::getDocumentOnCoordinator(
      _vocbase->_name, collectionName, key, expectedRevision, headers, true,
      responseCode, resultHeaders, resultBody);

  if (res == TRI_ERROR_NO_ERROR) {
    if (responseCode == arangodb::rest::HttpResponse::OK ||
        responseCode == arangodb::rest::HttpResponse::PRECONDITION_FAILED) {
      VPackParser parser;
      try {
        parser.parse(resultBody);
        auto bui = parser.steal();
        auto buf = bui->steal();
        return OperationResult(buf, nullptr, "", 
            responseCode == arangodb::rest::HttpResponse::OK ?
            TRI_ERROR_NO_ERROR : TRI_ERROR_ARANGO_CONFLICT, 
            TRI_ERROR_NO_ERROR);
      }
      catch (VPackException& e) {
        std::string message = "JSON from DBserver not parseable: "
                              + resultBody + ":" + e.what();
        return OperationResult(TRI_ERROR_INTERNAL, message);
      }
    } else if (responseCode == arangodb::rest::HttpResponse::NOT_FOUND) {
      return OperationResult(TRI_ERROR_ARANGO_DOCUMENT_NOT_FOUND);
    } else {
      return OperationResult(TRI_ERROR_INTERNAL);
    }
  }
  return OperationResult(res);
}

//////////////////////////////////////////////////////////////////////////////
/// @brief read one or multiple documents in a collection, local
//////////////////////////////////////////////////////////////////////////////

OperationResult Transaction::documentLocal(std::string const& collectionName,
                                           VPackSlice const value,
                                           OperationOptions& options) {
  TRI_voc_cid_t cid = resolver()->getCollectionIdLocal(collectionName);

  if (cid == 0) {
    THROW_ARANGO_EXCEPTION_FORMAT(TRI_ERROR_ARANGO_COLLECTION_NOT_FOUND, "'%s'",
                                  collectionName.c_str());
  }
  
  // TODO: clean this up
  TRI_document_collection_t* document = documentCollection(trxCollection(cid));

  orderDitch(cid); // will throw when it fails
 
  VPackBuilder resultBuilder;

  auto workOnOneDocument = [&](VPackSlice const value) -> int {
    std::string key(Transaction::extractKey(value));
    if (key.empty()) {
      return TRI_ERROR_ARANGO_DOCUMENT_HANDLE_BAD;
    }

    VPackSlice expectedRevision;
    if (!options.ignoreRevs) {
      expectedRevision = TRI_ExtractRevisionIdAsSlice(value);
    }

    TRI_doc_mptr_t mptr;
    int res = document->read(this, key, &mptr, !isLocked(document, TRI_TRANSACTION_READ));

    if (res != TRI_ERROR_NO_ERROR) {
      return res;
    }
  
    TRI_ASSERT(mptr.getDataPtr() != nullptr);
    if (!expectedRevision.isNone()) {
      VPackSlice foundRevision = mptr.revisionIdAsSlice();
      if (expectedRevision != foundRevision) {
        // still return 
        buildDocumentIdentity(resultBuilder, cid, key, foundRevision, 
                              VPackSlice(), nullptr, nullptr);
        return TRI_ERROR_ARANGO_CONFLICT;
      }
    }
  
    if (!options.silent) {
      //resultBuilder.add(VPackValue(static_cast<void const*>(mptr.vpack()), VPackValueType::External));
      // This is the future, for now, we have to do this:
      resultBuilder.add(VPackSlice(mptr.vpack()));
    }

    return TRI_ERROR_NO_ERROR;
  };

  int res = TRI_ERROR_NO_ERROR;
  if (!value.isArray()) {
    res = workOnOneDocument(value);
  } else {
    VPackArrayBuilder guard(&resultBuilder);
    for (auto const& s : VPackArrayIterator(value)) {
      res = workOnOneDocument(s);
      if (res != TRI_ERROR_NO_ERROR) {
        break;
      }
    }
  }

  return OperationResult(resultBuilder.steal(), 
                         transactionContext()->orderCustomTypeHandler(), "",
                         res, options.waitForSync); 
}

//////////////////////////////////////////////////////////////////////////////
/// @brief create one or multiple documents in a collection
/// the single-document variant of this operation will either succeed or,
/// if it fails, clean up after itself
//////////////////////////////////////////////////////////////////////////////

OperationResult Transaction::insert(std::string const& collectionName,
                                    VPackSlice const value,
                                    OperationOptions const& options) {
  TRI_ASSERT(getStatus() == TRI_TRANSACTION_RUNNING);

  if (!value.isObject() && !value.isArray()) {
    // must provide a document object or an array of documents
    THROW_ARANGO_EXCEPTION(TRI_ERROR_ARANGO_DOCUMENT_TYPE_INVALID);
  }

  // Validate Edges
  OperationOptions optionsCopy = options;

  if (ServerState::instance()->isCoordinator()) {
    return insertCoordinator(collectionName, value, optionsCopy);
  }

  return insertLocal(collectionName, value, optionsCopy);
}
   
//////////////////////////////////////////////////////////////////////////////
/// @brief create one or multiple documents in a collection, coordinator
/// the single-document variant of this operation will either succeed or,
/// if it fails, clean up after itself
//////////////////////////////////////////////////////////////////////////////

OperationResult Transaction::insertCoordinator(std::string const& collectionName,
                                               VPackSlice const value,
                                               OperationOptions& options) {

  if (value.isArray()) {
    // must provide a document object
    THROW_ARANGO_EXCEPTION(TRI_ERROR_ARANGO_DOCUMENT_TYPE_INVALID);
  }

  std::map<std::string, std::string> headers;
  arangodb::rest::HttpResponse::HttpResponseCode responseCode;
  std::map<std::string, std::string> resultHeaders;
  std::string resultBody;

  int res = arangodb::createDocumentOnCoordinator(
      _vocbase->_name, collectionName, options.waitForSync,
      value, headers, responseCode, resultHeaders, resultBody);

  if (res == TRI_ERROR_NO_ERROR) {
    if (responseCode == arangodb::rest::HttpResponse::ACCEPTED ||
        responseCode == arangodb::rest::HttpResponse::CREATED) {
      VPackParser parser;
      try {
        parser.parse(resultBody);
        auto bui = parser.steal();
        auto buf = bui->steal();
        return OperationResult(buf, nullptr, "", TRI_ERROR_NO_ERROR, 
            responseCode == arangodb::rest::HttpResponse::CREATED);
      }
      catch (VPackException& e) {
        std::string message = "JSON from DBserver not parseable: "
                              + resultBody + ":" + e.what();
        return OperationResult(TRI_ERROR_INTERNAL, message);
      }
    } else if (responseCode == arangodb::rest::HttpResponse::PRECONDITION_FAILED) {
      return OperationResult(TRI_ERROR_ARANGO_CONFLICT);
    } else if (responseCode == arangodb::rest::HttpResponse::BAD) {
      return OperationResult(TRI_ERROR_INTERNAL,
                             "JSON sent to DBserver was bad");
    } else if (responseCode == arangodb::rest::HttpResponse::NOT_FOUND) {
      return OperationResult(TRI_ERROR_ARANGO_COLLECTION_NOT_FOUND);
    } else {
      return OperationResult(TRI_ERROR_INTERNAL);
    }
  }
  return OperationResult(res);
}

//////////////////////////////////////////////////////////////////////////////
/// @brief create one or multiple documents in a collection, local
/// the single-document variant of this operation will either succeed or,
/// if it fails, clean up after itself
//////////////////////////////////////////////////////////////////////////////

OperationResult Transaction::insertLocal(std::string const& collectionName,
                                         VPackSlice const value,
                                         OperationOptions& options) {
 
  TRI_voc_cid_t cid = resolver()->getCollectionIdLocal(collectionName);

  if (cid == 0) {
    return OperationResult(TRI_ERROR_ARANGO_COLLECTION_NOT_FOUND);
  }

  TRI_document_collection_t* document = documentCollection(trxCollection(cid));

  VPackBuilder resultBuilder;

  auto workForOneDocument = [&](VPackSlice const value) -> int {
    if (!value.isObject()) {
      return TRI_ERROR_ARANGO_DOCUMENT_TYPE_INVALID;
    }
    TRI_doc_mptr_t mptr;
    int res = document->insert(this, value, &mptr, options,
        !isLocked(document, TRI_TRANSACTION_WRITE));
    
    if (res != TRI_ERROR_NO_ERROR) {
      return res;
    }

    if (options.silent) {
      // no need to construct the result object
      return TRI_ERROR_NO_ERROR;
    }

    TRI_ASSERT(mptr.getDataPtr() != nullptr);
    
    std::string keyString 
        = VPackSlice(mptr.vpack()).get(TRI_VOC_ATTRIBUTE_KEY).copyString();

    buildDocumentIdentity(resultBuilder, cid, keyString, 
        mptr.revisionIdAsSlice(), VPackSlice(),
        nullptr, options.returnNew ? &mptr : nullptr);

    return TRI_ERROR_NO_ERROR;
  };

  int res = TRI_ERROR_NO_ERROR;
  if (value.isArray()) {
    VPackArrayBuilder b(&resultBuilder);
    for (auto const& s : VPackArrayIterator(value)) {
      res = workForOneDocument(s);
      if (res != TRI_ERROR_NO_ERROR) {
        break;
      }
    }
  } else {
    res = workForOneDocument(value);
  }

  return OperationResult(resultBuilder.steal(), nullptr, "", res,
                         options.waitForSync); 
}
  
//////////////////////////////////////////////////////////////////////////////
/// @brief update/patch one or multiple documents in a collection
/// the single-document variant of this operation will either succeed or,
/// if it fails, clean up after itself
//////////////////////////////////////////////////////////////////////////////

OperationResult Transaction::update(std::string const& collectionName,
                                    VPackSlice const newValue,
                                    OperationOptions const& options) {
  TRI_ASSERT(getStatus() == TRI_TRANSACTION_RUNNING);

  if (!newValue.isObject() && !newValue.isArray()) {
    // must provide a document object or an array of documents
    THROW_ARANGO_EXCEPTION(TRI_ERROR_ARANGO_DOCUMENT_TYPE_INVALID);
  }

  OperationOptions optionsCopy = options;

  if (ServerState::instance()->isCoordinator()) {
    return updateCoordinator(collectionName, newValue, optionsCopy);
  }

  return modifyLocal(collectionName, newValue, optionsCopy,
                     TRI_VOC_DOCUMENT_OPERATION_UPDATE);
}

//////////////////////////////////////////////////////////////////////////////
/// @brief update one or multiple documents in a collection, coordinator
/// the single-document variant of this operation will either succeed or,
/// if it fails, clean up after itself
//////////////////////////////////////////////////////////////////////////////

OperationResult Transaction::updateCoordinator(std::string const& collectionName,
                                               VPackSlice const newValue,
                                               OperationOptions& options) {

  if (newValue.isArray()) {
    // multi-document variant is not yet implemented
    THROW_ARANGO_EXCEPTION(TRI_ERROR_NOT_IMPLEMENTED);
  }
  
  auto headers = std::make_unique<std::map<std::string, std::string>>();
  arangodb::rest::HttpResponse::HttpResponseCode responseCode;
  std::map<std::string, std::string> resultHeaders;
  std::string resultBody;

  std::string key(Transaction::extractKey(newValue));
  if (key.empty()) {
    return OperationResult(TRI_ERROR_ARANGO_DOCUMENT_KEY_BAD);
  }
  TRI_voc_rid_t const expectedRevision 
      = options.ignoreRevs ? 0 : TRI_ExtractRevisionId(newValue);

  int res = arangodb::modifyDocumentOnCoordinator(
      _vocbase->_name, collectionName, key, expectedRevision,
      options.waitForSync, true /* isPatch */,
      options.keepNull, options.mergeObjects, newValue,
      headers, responseCode, resultHeaders, resultBody);

  if (res == TRI_ERROR_NO_ERROR) {
    if (responseCode == arangodb::rest::HttpResponse::ACCEPTED ||
        responseCode == arangodb::rest::HttpResponse::CREATED ||
        responseCode == arangodb::rest::HttpResponse::PRECONDITION_FAILED) {
      VPackParser parser;
      try {
        parser.parse(resultBody);
        auto bui = parser.steal();
        auto buf = bui->steal();
        return OperationResult(buf, nullptr, "", 
            responseCode == arangodb::rest::HttpResponse::PRECONDITION_FAILED ?
            TRI_ERROR_ARANGO_CONFLICT : TRI_ERROR_NO_ERROR,
            responseCode == arangodb::rest::HttpResponse::CREATED);
      }
      catch (VPackException& e) {
        std::string message = "JSON from DBserver not parseable: "
                              + resultBody + ":" + e.what();
        return OperationResult(TRI_ERROR_INTERNAL, message);
      }
    } else if (responseCode == arangodb::rest::HttpResponse::BAD) {
      return OperationResult(TRI_ERROR_INTERNAL,
                             "JSON sent to DBserver was bad");
    } else if (responseCode == arangodb::rest::HttpResponse::NOT_FOUND) {
      return OperationResult(TRI_ERROR_ARANGO_COLLECTION_NOT_FOUND);
    } else {
      return OperationResult(TRI_ERROR_INTERNAL);
    }
  }
  return OperationResult(res);
}

//////////////////////////////////////////////////////////////////////////////
/// @brief replace one or multiple documents in a collection
/// the single-document variant of this operation will either succeed or,
/// if it fails, clean up after itself
//////////////////////////////////////////////////////////////////////////////

OperationResult Transaction::replace(std::string const& collectionName,
                                     VPackSlice const newValue,
                                     OperationOptions const& options) {
  TRI_ASSERT(getStatus() == TRI_TRANSACTION_RUNNING);

  if (!newValue.isObject() && !newValue.isArray()) {
    // must provide a document object or an array of documents
    THROW_ARANGO_EXCEPTION(TRI_ERROR_ARANGO_DOCUMENT_TYPE_INVALID);
  }

  OperationOptions optionsCopy = options;

  if (ServerState::instance()->isCoordinator()) {
    return replaceCoordinator(collectionName, newValue, optionsCopy);
  }

  return modifyLocal(collectionName, newValue, optionsCopy,
                     TRI_VOC_DOCUMENT_OPERATION_REPLACE);
}

//////////////////////////////////////////////////////////////////////////////
/// @brief replace one or multiple documents in a collection, coordinator
/// the single-document variant of this operation will either succeed or,
/// if it fails, clean up after itself
//////////////////////////////////////////////////////////////////////////////

OperationResult Transaction::replaceCoordinator(std::string const& collectionName,
                                                VPackSlice const newValue,
                                                OperationOptions& options) {
  if (newValue.isArray()) {
    THROW_ARANGO_EXCEPTION(TRI_ERROR_ARANGO_DOCUMENT_TYPE_INVALID);
  }

  auto headers = std::make_unique<std::map<std::string, std::string>>();
  arangodb::rest::HttpResponse::HttpResponseCode responseCode;
  std::map<std::string, std::string> resultHeaders;
  std::string resultBody;

  std::string key(Transaction::extractKey(newValue));
  if (key.empty()) {
    return OperationResult(TRI_ERROR_ARANGO_DOCUMENT_KEY_BAD);
  }
  TRI_voc_rid_t const expectedRevision 
      = options.ignoreRevs ? 0 : TRI_ExtractRevisionId(newValue);

  int res = arangodb::modifyDocumentOnCoordinator(
      _vocbase->_name, collectionName, key, expectedRevision,
      options.waitForSync, false /* isPatch */,
      false /* keepNull */, false /* mergeObjects */, newValue,
      headers, responseCode, resultHeaders, resultBody);

  if (res == TRI_ERROR_NO_ERROR) {
    if (responseCode == arangodb::rest::HttpResponse::ACCEPTED ||
        responseCode == arangodb::rest::HttpResponse::CREATED ||
        responseCode == arangodb::rest::HttpResponse::PRECONDITION_FAILED) {
      VPackParser parser;
      try {
        parser.parse(resultBody);
        auto bui = parser.steal();
        auto buf = bui->steal();
        return OperationResult(buf, nullptr, "",
            responseCode == arangodb::rest::HttpResponse::PRECONDITION_FAILED ?
            TRI_ERROR_ARANGO_CONFLICT : TRI_ERROR_NO_ERROR,
            responseCode == arangodb::rest::HttpResponse::CREATED);
      }
      catch (VPackException& e) {
        std::string message = "JSON from DBserver not parseable: "
                              + resultBody + ":" + e.what();
        return OperationResult(TRI_ERROR_INTERNAL, message);
      }
    } else if (responseCode == arangodb::rest::HttpResponse::BAD) {
      return OperationResult(TRI_ERROR_INTERNAL,
                             "JSON sent to DBserver was bad");
    } else if (responseCode == arangodb::rest::HttpResponse::NOT_FOUND) {
      return OperationResult(TRI_ERROR_ARANGO_COLLECTION_NOT_FOUND);
    } else {
      return OperationResult(TRI_ERROR_INTERNAL);
    }
  }
  return OperationResult(res);
}

//////////////////////////////////////////////////////////////////////////////
/// @brief replace one or multiple documents in a collection, local
/// the single-document variant of this operation will either succeed or,
/// if it fails, clean up after itself
//////////////////////////////////////////////////////////////////////////////

OperationResult Transaction::modifyLocal(
    std::string const& collectionName,
    VPackSlice const newValue,
    OperationOptions& options,
    TRI_voc_document_operation_e operation) {

  TRI_voc_cid_t cid = resolver()->getCollectionIdLocal(collectionName);

  if (cid == 0) {
    return OperationResult(TRI_ERROR_ARANGO_COLLECTION_NOT_FOUND);
  }
  
  // TODO: clean this up
  TRI_document_collection_t* document = documentCollection(trxCollection(cid));

  // Update/replace are a read and a write, let's get the write lock already
  // for the read operation:
  int res = lock(trxCollection(cid), TRI_TRANSACTION_WRITE);
  if (res != TRI_ERROR_NO_ERROR) {
    return OperationResult(res);
  }

  VPackBuilder resultBuilder;  // building the complete result

  auto workForOneDocument = [&](VPackSlice const newVal) -> int {
    if (!newVal.isObject()) {
      return TRI_ERROR_ARANGO_DOCUMENT_TYPE_INVALID;
    }
    TRI_doc_mptr_t mptr;
    VPackSlice actualRevision;
    TRI_doc_mptr_t previous;

    if (operation == TRI_VOC_DOCUMENT_OPERATION_REPLACE) {
      res = document->replace(this, newVal, &mptr, options,
          !isLocked(document, TRI_TRANSACTION_WRITE), actualRevision,
          previous);
    } else {
      res = document->update(this, newVal, &mptr, options,
          !isLocked(document, TRI_TRANSACTION_WRITE), actualRevision,
          previous);
    }

    if (res == TRI_ERROR_ARANGO_CONFLICT) {
      // still return 
      if (!options.silent) {
        std::string key = newVal.get(TRI_VOC_ATTRIBUTE_KEY).copyString();
        buildDocumentIdentity(resultBuilder, cid, key, actualRevision,
                              VPackSlice(), 
                              options.returnOld ? &previous : nullptr, nullptr);
      }
      return TRI_ERROR_ARANGO_CONFLICT;
    } else if (res != TRI_ERROR_NO_ERROR) {
      return res;
    }

    TRI_ASSERT(mptr.getDataPtr() != nullptr);

    if (!options.silent) {
      std::string key = newVal.get(TRI_VOC_ATTRIBUTE_KEY).copyString();
      buildDocumentIdentity(resultBuilder, cid, key, 
          mptr.revisionIdAsSlice(), actualRevision, 
          options.returnOld ? &previous : nullptr , 
          options.returnNew ? &mptr : nullptr);
    }
    return TRI_ERROR_NO_ERROR;
  };

  res = TRI_ERROR_NO_ERROR;

  if (newValue.isArray()) {
    VPackArrayBuilder b(&resultBuilder);
    VPackArrayIterator it(newValue);
    while (it.valid()) {
      res = workForOneDocument(it.value());
      if (res != TRI_ERROR_NO_ERROR) {
        break;
      }
      ++it;
    }
  } else {
    res = workForOneDocument(newValue);
  }
  return OperationResult(resultBuilder.steal(), nullptr, "", res,
                         options.waitForSync); 
}

//////////////////////////////////////////////////////////////////////////////
/// @brief remove one or multiple documents in a collection
/// the single-document variant of this operation will either succeed or,
/// if it fails, clean up after itself
//////////////////////////////////////////////////////////////////////////////

OperationResult Transaction::remove(std::string const& collectionName,
                                    VPackSlice const value,
                                    OperationOptions const& options) {
  TRI_ASSERT(getStatus() == TRI_TRANSACTION_RUNNING);

  if (!value.isObject() && !value.isArray() && !value.isString()) {
    // must provide a document object or an array of documents
    THROW_ARANGO_EXCEPTION(TRI_ERROR_ARANGO_DOCUMENT_TYPE_INVALID);
  }

  OperationOptions optionsCopy = options;

  if (ServerState::instance()->isCoordinator()) {
    return removeCoordinator(collectionName, value, optionsCopy);
  }

  return removeLocal(collectionName, value, optionsCopy);
}

//////////////////////////////////////////////////////////////////////////////
/// @brief remove one or multiple documents in a collection, coordinator
/// the single-document variant of this operation will either succeed or,
/// if it fails, clean up after itself
//////////////////////////////////////////////////////////////////////////////

OperationResult Transaction::removeCoordinator(std::string const& collectionName,
                                               VPackSlice const value,
                                               OperationOptions& options) {

  if (value.isArray()) {
    // multi-document variant is not yet implemented
    THROW_ARANGO_EXCEPTION(TRI_ERROR_NOT_IMPLEMENTED);
  }
  
  auto headers = std::make_unique<std::map<std::string, std::string>>();
  arangodb::rest::HttpResponse::HttpResponseCode responseCode;
  std::map<std::string, std::string> resultHeaders;
  std::string resultBody;

  std::string key(Transaction::extractKey(value));
  if (key.empty()) {
    return OperationResult(TRI_ERROR_ARANGO_DOCUMENT_KEY_BAD);
  }
  TRI_voc_rid_t expectedRevision = TRI_ExtractRevisionId(value);

  int res = arangodb::deleteDocumentOnCoordinator(
      _vocbase->_name, collectionName, key, expectedRevision,
      options.waitForSync,
      headers, responseCode, resultHeaders, resultBody);

  if (res == TRI_ERROR_NO_ERROR) {
    if (responseCode == arangodb::rest::HttpResponse::OK ||
        responseCode == arangodb::rest::HttpResponse::ACCEPTED ||
        responseCode == arangodb::rest::HttpResponse::PRECONDITION_FAILED) {
      VPackParser parser;
      try {
        parser.parse(resultBody);
        auto bui = parser.steal();
        auto buf = bui->steal();
        return OperationResult(buf, nullptr, "", TRI_ERROR_NO_ERROR, true);
      }
      catch (VPackException& e) {
        std::string message = "JSON from DBserver not parseable: "
                              + resultBody + ":" + e.what();
        return OperationResult(TRI_ERROR_INTERNAL, message);
      }
    } else if (responseCode == arangodb::rest::HttpResponse::BAD) {
      return OperationResult(TRI_ERROR_INTERNAL,
                             "JSON sent to DBserver was bad");
    } else if (responseCode == arangodb::rest::HttpResponse::NOT_FOUND) {
      return OperationResult(TRI_ERROR_ARANGO_COLLECTION_NOT_FOUND);
    } else {
      return OperationResult(TRI_ERROR_INTERNAL);
    }
  }
  return OperationResult(res);
}

//////////////////////////////////////////////////////////////////////////////
/// @brief remove one or multiple documents in a collection, local
/// the single-document variant of this operation will either succeed or,
/// if it fails, clean up after itself
//////////////////////////////////////////////////////////////////////////////

OperationResult Transaction::removeLocal(std::string const& collectionName,
                                         VPackSlice const value,
                                         OperationOptions& options) {
  TRI_voc_cid_t cid = resolver()->getCollectionIdLocal(collectionName);

  if (cid == 0) {
    THROW_ARANGO_EXCEPTION_FORMAT(TRI_ERROR_ARANGO_COLLECTION_NOT_FOUND, "'%s'",
                                  collectionName.c_str());
  }

  // TODO: clean this up
  TRI_document_collection_t* document = documentCollection(trxCollection(cid));
 
  VPackBuilder resultBuilder;

  auto workOnOneDocument = [&](VPackSlice value) -> int {
    VPackSlice actualRevision;
    TRI_doc_mptr_t previous;
    std::string key;
    std::shared_ptr<VPackBuilder> builder;
    if (value.isString()) {
      key = value.copyString();
      size_t pos = key.find('/');
      if (pos != std::string::npos) {
        key = key.substr(pos+1);
        builder = std::make_shared<VPackBuilder>();
        builder->add(VPackValue(key));
        value = builder->slice();
      }
    } else if (value.isObject()) {
      key = value.get(TRI_VOC_ATTRIBUTE_KEY).copyString();
    } else {
      return TRI_ERROR_ARANGO_DOCUMENT_HANDLE_BAD;
    }

    int res = document->remove(this, value, options,
                               !isLocked(document, TRI_TRANSACTION_WRITE),
                               actualRevision, previous);
    
    if (res != TRI_ERROR_NO_ERROR) {
      if (res == TRI_ERROR_ARANGO_CONFLICT && !options.silent) {
        buildDocumentIdentity(resultBuilder, cid, key,
                              actualRevision, VPackSlice(), 
                              options.returnOld ? &previous : nullptr, nullptr);
      }
      return res;
    }

    if (!options.silent) {
      buildDocumentIdentity(resultBuilder, cid, key,
                            actualRevision, VPackSlice(),
                            options.returnOld ? &previous : nullptr, nullptr);
    }

    return TRI_ERROR_NO_ERROR;
  };

  int res = TRI_ERROR_NO_ERROR;
  if (value.isArray()) {
    VPackArrayBuilder guard(&resultBuilder);
    for (auto const& s : VPackArrayIterator(value)) {
      res = workOnOneDocument(s);
      if (res != TRI_ERROR_NO_ERROR) {
        break;
      }
    }
  } else {
    res = workOnOneDocument(value);
  }
  return OperationResult(resultBuilder.steal(), nullptr, "", res,
                         options.waitForSync); 
}

////////////////////////////////////////////////////////////////////////////////
/// @brief fetches all document keys in a collection
////////////////////////////////////////////////////////////////////////////////

OperationResult Transaction::allKeys(std::string const& collectionName,
                                     std::string const& type,
                                     OperationOptions const& options) {
  TRI_ASSERT(getStatus() == TRI_TRANSACTION_RUNNING);
  
  std::string prefix;

  std::string realCollName = resolver()->getCollectionName(collectionName);

  if (type == "key") {
    prefix = "";
  } else if (type == "id") {
    prefix = realCollName + "/";
  } else {
    // default return type: paths to documents
    if (isEdgeCollection(collectionName)) {
      prefix = std::string("/_db/") + _vocbase->_name + "/_api/edge/" + realCollName + "/";
    } else {
      prefix = std::string("/_db/") + _vocbase->_name + "/_api/document/" + realCollName + "/";
    }
  }
  
  OperationOptions optionsCopy = options;

  if (ServerState::instance()->isCoordinator()) {
    return allKeysCoordinator(collectionName, type, prefix, optionsCopy);
  }

  return allKeysLocal(collectionName, type, prefix, optionsCopy);
}

////////////////////////////////////////////////////////////////////////////////
/// @brief fetches all document keys in a collection, coordinator
////////////////////////////////////////////////////////////////////////////////

OperationResult Transaction::allKeysCoordinator(std::string const& collectionName,
                                                std::string const& type,
                                                std::string const& prefix,
                                                OperationOptions& options) {
  THROW_ARANGO_EXCEPTION(TRI_ERROR_NOT_IMPLEMENTED);
}

////////////////////////////////////////////////////////////////////////////////
/// @brief fetches all document keys in a collection, local
////////////////////////////////////////////////////////////////////////////////

OperationResult Transaction::allKeysLocal(std::string const& collectionName,
                                          std::string const& type,
                                          std::string const& prefix,
                                          OperationOptions& options) {
  TRI_voc_cid_t cid = resolver()->getCollectionIdLocal(collectionName);

  if (cid == 0) {
    THROW_ARANGO_EXCEPTION_FORMAT(TRI_ERROR_ARANGO_COLLECTION_NOT_FOUND, "'%s'",
                                  collectionName.c_str());
  }
  
  orderDitch(cid); // will throw when it fails
  
  int res = lock(trxCollection(cid), TRI_TRANSACTION_READ);

  if (res != TRI_ERROR_NO_ERROR) {
    return OperationResult(res);
  }
  
  VPackBuilder resultBuilder;
  resultBuilder.add(VPackValue(VPackValueType::Object));
  resultBuilder.add("documents", VPackValue(VPackValueType::Array));

  std::shared_ptr<OperationCursor> cursor =
      indexScan(collectionName, Transaction::CursorType::ALL, IndexHandle(),
                {}, 0, UINT64_MAX, 1000, false);

  auto result = std::make_shared<OperationResult>(TRI_ERROR_NO_ERROR);
  while (cursor->hasMore()) {
    cursor->getMore(result);

    if (result->failed()) {
      return OperationResult(result->code);
    }
  
    std::string value;
    VPackSlice docs = result->slice();
    VPackArrayIterator it(docs);
    while (it.valid()) {
      value.assign(prefix);
      value.append(it.value().get(TRI_VOC_ATTRIBUTE_KEY).copyString());
      resultBuilder.add(VPackValue(value));
      it.next();
    }
  }

  resultBuilder.close(); // array
  resultBuilder.close(); // object

  res = unlock(trxCollection(cid), TRI_TRANSACTION_READ);

  if (res != TRI_ERROR_NO_ERROR) {
    return OperationResult(res);
  }

  return OperationResult(resultBuilder.steal(),
                         transactionContext()->orderCustomTypeHandler(), "",
                         TRI_ERROR_NO_ERROR, false);
}

////////////////////////////////////////////////////////////////////////////////
/// @brief fetches all documents in a collection
////////////////////////////////////////////////////////////////////////////////

OperationResult Transaction::all(std::string const& collectionName,
                                 uint64_t skip, uint64_t limit,
                                 OperationOptions const& options) {
  TRI_ASSERT(getStatus() == TRI_TRANSACTION_RUNNING);
  
  OperationOptions optionsCopy = options;

  if (ServerState::instance()->isCoordinator()) {
    return allCoordinator(collectionName, skip, limit, optionsCopy);
  }

  return allLocal(collectionName, skip, limit, optionsCopy);
}

////////////////////////////////////////////////////////////////////////////////
/// @brief fetches all documents in a collection, coordinator
////////////////////////////////////////////////////////////////////////////////

OperationResult Transaction::allCoordinator(std::string const& collectionName,
                                            uint64_t skip, uint64_t limit, 
                                            OperationOptions& options) {
  THROW_ARANGO_EXCEPTION(TRI_ERROR_NOT_IMPLEMENTED);
}

////////////////////////////////////////////////////////////////////////////////
/// @brief fetches all documents in a collection, local
////////////////////////////////////////////////////////////////////////////////

OperationResult Transaction::allLocal(std::string const& collectionName,
                                      uint64_t skip, uint64_t limit,
                                      OperationOptions& options) {
  TRI_voc_cid_t cid = resolver()->getCollectionIdLocal(collectionName);

  if (cid == 0) {
    THROW_ARANGO_EXCEPTION_FORMAT(TRI_ERROR_ARANGO_COLLECTION_NOT_FOUND, "'%s'",
                                  collectionName.c_str());
  }
  
  orderDitch(cid); // will throw when it fails
  
  int res = lock(trxCollection(cid), TRI_TRANSACTION_READ);

  if (res != TRI_ERROR_NO_ERROR) {
    return OperationResult(res);
  }
  
  VPackBuilder resultBuilder;
  resultBuilder.openArray();

  std::shared_ptr<OperationCursor> cursor =
      indexScan(collectionName, Transaction::CursorType::ALL, IndexHandle(),
                {}, skip, limit, 1000, false);

  auto result = std::make_shared<OperationResult>(TRI_ERROR_NO_ERROR);
  while (cursor->hasMore()) {
    cursor->getMore(result);

    if (result->failed()) {
      return OperationResult(result->code);
    }
  
    VPackSlice docs = result->slice();
    VPackArrayIterator it(docs);
    while (it.valid()) {
      resultBuilder.add(it.value());
      it.next();
    }
  }

  resultBuilder.close();

  res = unlock(trxCollection(cid), TRI_TRANSACTION_READ);

  if (res != TRI_ERROR_NO_ERROR) {
    return OperationResult(res);
  }

  return OperationResult(resultBuilder.steal(),
                         transactionContext()->orderCustomTypeHandler(), "",
                         TRI_ERROR_NO_ERROR, false);
}

////////////////////////////////////////////////////////////////////////////////
/// @brief remove all documents in a collection
////////////////////////////////////////////////////////////////////////////////

OperationResult Transaction::truncate(std::string const& collectionName,
                                      OperationOptions const& options) {
  TRI_ASSERT(getStatus() == TRI_TRANSACTION_RUNNING);
  
  OperationOptions optionsCopy = options;

  if (ServerState::instance()->isCoordinator()) {
    return truncateCoordinator(collectionName, optionsCopy);
  }

  return truncateLocal(collectionName, optionsCopy);
}

////////////////////////////////////////////////////////////////////////////////
/// @brief remove all documents in a collection, coordinator
////////////////////////////////////////////////////////////////////////////////

OperationResult Transaction::truncateCoordinator(std::string const& collectionName,
                                                 OperationOptions& options) {
  return OperationResult(
      arangodb::truncateCollectionOnCoordinator(_vocbase->_name,
                                                collectionName));
}

////////////////////////////////////////////////////////////////////////////////
/// @brief remove all documents in a collection, local
////////////////////////////////////////////////////////////////////////////////

OperationResult Transaction::truncateLocal(std::string const& collectionName,
                                           OperationOptions& options) {
  TRI_voc_cid_t cid = resolver()->getCollectionIdLocal(collectionName);

  if (cid == 0) {
    THROW_ARANGO_EXCEPTION_FORMAT(TRI_ERROR_ARANGO_COLLECTION_NOT_FOUND, "'%s'",
                                  collectionName.c_str());
  }
  
  orderDitch(cid); // will throw when it fails
  
  int res = lock(trxCollection(cid), TRI_TRANSACTION_WRITE);

  if (res != TRI_ERROR_NO_ERROR) {
    return OperationResult(res);
  }
 
  TRI_document_collection_t* document = documentCollection(trxCollection(cid));
  
  VPackBuilder keyBuilder;
  auto primaryIndex = document->primaryIndex();

  options.ignoreRevs = true;

  auto callback = [&](TRI_doc_mptr_t const* mptr) {
    VPackSlice actualRevision;
    TRI_doc_mptr_t previous;
    int res = document->remove(this, VPackSlice(mptr->vpack()), options, false,
                               actualRevision, previous);

    if (res != TRI_ERROR_NO_ERROR) {
      THROW_ARANGO_EXCEPTION(res);
    }

    return true;
  };

  try {
    primaryIndex->invokeOnAllElementsForRemoval(callback);
  }
  catch (basics::Exception const& ex) {
    unlock(trxCollection(cid), TRI_TRANSACTION_WRITE);
    return OperationResult(ex.code());
  }
  
  res = unlock(trxCollection(cid), TRI_TRANSACTION_WRITE);

  if (res != TRI_ERROR_NO_ERROR) {
    return OperationResult(res);
  }

  return OperationResult(TRI_ERROR_NO_ERROR);
}

////////////////////////////////////////////////////////////////////////////////
/// @brief count the number of documents in a collection
////////////////////////////////////////////////////////////////////////////////

OperationResult Transaction::count(std::string const& collectionName) {
  TRI_ASSERT(getStatus() == TRI_TRANSACTION_RUNNING);

  if (ServerState::instance()->isCoordinator()) {
    return countCoordinator(collectionName);
  }

  return countLocal(collectionName);
}

//////////////////////////////////////////////////////////////////////////////
/// @brief count the number of documents in a collection
//////////////////////////////////////////////////////////////////////////////

OperationResult Transaction::countCoordinator(std::string const& collectionName) {
  uint64_t count = 0;
  int res = arangodb::countOnCoordinator(_vocbase->_name, collectionName, count);

  if (res != TRI_ERROR_NO_ERROR) {
    return OperationResult(res);
  }

  VPackBuilder resultBuilder;
  resultBuilder.add(VPackValue(count));

  return OperationResult(resultBuilder.steal(), nullptr, "", TRI_ERROR_NO_ERROR, false);
}

//////////////////////////////////////////////////////////////////////////////
/// @brief count the number of documents in a collection
//////////////////////////////////////////////////////////////////////////////

OperationResult Transaction::countLocal(std::string const& collectionName) {
  TRI_voc_cid_t cid = resolver()->getCollectionIdLocal(collectionName);

  if (cid == 0) {
    THROW_ARANGO_EXCEPTION_FORMAT(TRI_ERROR_ARANGO_COLLECTION_NOT_FOUND, "'%s'",
                                  collectionName.c_str());
  }
  
  int res = lock(trxCollection(cid), TRI_TRANSACTION_READ);

  if (res != TRI_ERROR_NO_ERROR) {
    return OperationResult(res);
  }
  
  TRI_document_collection_t* document = documentCollection(trxCollection(cid));

  VPackBuilder resultBuilder;
  resultBuilder.add(VPackValue(document->size()));

  res = unlock(trxCollection(cid), TRI_TRANSACTION_READ);
  
  if (res != TRI_ERROR_NO_ERROR) {
    return OperationResult(res);
  }

  return OperationResult(resultBuilder.steal(), nullptr, "", TRI_ERROR_NO_ERROR, false);
}

//////////////////////////////////////////////////////////////////////////////
/// @brief Gets the best fitting index for an AQL condition.
/// note: the caller must have read-locked the underlying collection when
/// calling this method
//////////////////////////////////////////////////////////////////////////////

std::pair<bool, bool> Transaction::getBestIndexHandlesForFilterCondition(
    std::string const& collectionName, arangodb::aql::Ast* ast,
    arangodb::aql::AstNode* root,
    arangodb::aql::Variable const* reference,
    arangodb::aql::SortCondition const* sortCondition,
    size_t itemsInCollection,
    std::vector<IndexHandle>& usedIndexes,
    bool& isSorted) const {
  // We can only start after DNF transformation
  TRI_ASSERT(root->type ==
             arangodb::aql::AstNodeType::NODE_TYPE_OPERATOR_NARY_OR);
  auto indexes = indexesForCollection(collectionName);

  bool canUseForFilter = (root->numMembers() > 0);
  bool canUseForSort = false;
  bool isSparse = false;

  for (size_t i = 0; i < root->numMembers(); ++i) {
    auto node = root->getMemberUnchecked(i);
    arangodb::aql::AstNode* specializedCondition = nullptr;
    auto canUseIndex = findIndexHandleForAndNode(
        indexes, node, reference, sortCondition, itemsInCollection, usedIndexes,
        specializedCondition, isSparse);

    if (canUseIndex.second && !canUseIndex.first) {
      // index can be used for sorting only
      // we need to abort further searching and only return one index
      TRI_ASSERT(!usedIndexes.empty());
      if (usedIndexes.size() > 1) {
        auto sortIndex = usedIndexes.back();

        usedIndexes.clear();
        usedIndexes.emplace_back(sortIndex);
      }

      TRI_ASSERT(usedIndexes.size() == 1);

      if (isSparse) {
        // cannot use a sparse index for sorting alone
        usedIndexes.clear();
      }
      return std::make_pair(false, !usedIndexes.empty());
    }

    canUseForFilter &= canUseIndex.first;
    canUseForSort |= canUseIndex.second;

    root->changeMember(i, specializedCondition);
  }

  if (canUseForFilter) {
    isSorted = sortOrs(ast, root, reference, usedIndexes);
  }

  // should always be true here. maybe not in the future in case a collection
  // has absolutely no indexes
  return std::make_pair(canUseForFilter, canUseForSort);
}

//////////////////////////////////////////////////////////////////////////////
/// @brief Checks if the index supports the filter condition.
/// note: the caller must have read-locked the underlying collection when
/// calling this method
//////////////////////////////////////////////////////////////////////////////

bool Transaction::supportsFilterCondition(
    IndexHandle const& indexHandle,
    arangodb::aql::AstNode const* condition,
    arangodb::aql::Variable const* reference, size_t itemsInIndex,
    size_t& estimatedItems, double& estimatedCost) {

  return indexHandle.getIndex()->supportsFilterCondition(
      condition, reference, itemsInIndex, estimatedItems, estimatedCost);
}

//////////////////////////////////////////////////////////////////////////////
/// @brief Get the index features:
///        Returns the covered attributes, and sets the first bool value
///        to isSorted and the second bool value to isSparse
//////////////////////////////////////////////////////////////////////////////

std::vector<std::vector<arangodb::basics::AttributeName>>
Transaction::getIndexFeatures(IndexHandle const& indexHandle, bool& isSorted,
                              bool& isSparse) {

  std::shared_ptr<arangodb::Index> idx = indexHandle.getIndex();
  isSorted = idx->isSorted();
  isSparse = idx->sparse();
  return idx->fields();
}

//////////////////////////////////////////////////////////////////////////////
/// @brief Gets the best fitting index for an AQL sort condition
/// note: the caller must have read-locked the underlying collection when
/// calling this method
//////////////////////////////////////////////////////////////////////////////

std::pair<bool, bool> Transaction::getIndexForSortCondition(
    std::string const& collectionName,
    arangodb::aql::SortCondition const* sortCondition,
    arangodb::aql::Variable const* reference, size_t itemsInIndex,
    std::vector<IndexHandle>& usedIndexes,
    size_t& coveredAttributes) const {
  // We do not have a condition. But we have a sort!
  if (!sortCondition->isEmpty() && sortCondition->isOnlyAttributeAccess() &&
      sortCondition->isUnidirectional()) {
    double bestCost = 0.0;
    std::shared_ptr<Index> bestIndex;

    auto indexes = indexesForCollection(collectionName);

    for (auto const& idx : indexes) {
      if (idx->sparse()) {
        // a sparse index may exclude some documents, so it can't be used to
        // get a sorted view of the ENTIRE collection
        continue;
      }
      double sortCost = 0.0;
      size_t covered = 0;
      if (indexSupportsSort(idx.get(), reference, sortCondition, itemsInIndex,
                            sortCost, covered)) {
        if (bestIndex == nullptr || sortCost < bestCost) {
          bestCost = sortCost;
          bestIndex = idx;
          coveredAttributes = covered;
        }
      }
    }

    if (bestIndex != nullptr) {
      usedIndexes.emplace_back(bestIndex);
    }

    return std::make_pair(false, bestIndex != nullptr);
  }

  // No Index and no sort condition that
  // can be supported by an index.
  // Nothing to do here.
  return std::make_pair(false, false);
}

//////////////////////////////////////////////////////////////////////////////
/// @brief factory for OperationCursor objects from AQL
/// note: the caller must have read-locked the underlying collection when
/// calling this method
//////////////////////////////////////////////////////////////////////////////

std::shared_ptr<OperationCursor> Transaction::indexScanForCondition(
    std::string const& collectionName, IndexHandle const& indexId,
    arangodb::aql::Ast* ast, arangodb::aql::AstNode const* condition,
    arangodb::aql::Variable const* var, uint64_t limit, uint64_t batchSize,
    bool reverse) {
#warning TODO Who checks if indexId is valid and is used for this collection?

  if (ServerState::instance()->isCoordinator()) {
    // The index scan is only available on DBServers and Single Server.
    THROW_ARANGO_EXCEPTION(TRI_ERROR_CLUSTER_ONLY_ON_DBSERVER);
  }

  if (limit == 0) {
    // nothing to do
    return std::make_shared<OperationCursor>(TRI_ERROR_NO_ERROR);
  }

  // Now collect the Iterator
  IndexIteratorContext ctxt(_vocbase, resolver());
 
  auto idx = indexId.getIndex();

  std::unique_ptr<IndexIterator> iterator(idx->iteratorForCondition(this, &ctxt, ast, condition, var, reverse));

  if (iterator == nullptr) {
    // We could not create an ITERATOR and it did not throw an error itself
    return std::make_shared<OperationCursor>(TRI_ERROR_OUT_OF_MEMORY);
  }

  return std::make_shared<OperationCursor>(
      transactionContext()->orderCustomTypeHandler(), iterator.release(), limit,
      batchSize);
}

//////////////////////////////////////////////////////////////////////////////
<<<<<<< HEAD
=======
/// @brief get the index by it's identifier. Will either throw or
///        return a valid index. nullptr is impossible.
//////////////////////////////////////////////////////////////////////////////

arangodb::Index* Transaction::getIndexByIdentifier(
    std::string const& collectionName, std::string const& indexHandle) {
  TRI_voc_cid_t cid = resolver()->getCollectionId(collectionName);

  if (cid == 0) {
    THROW_ARANGO_EXCEPTION_FORMAT(TRI_ERROR_ARANGO_COLLECTION_NOT_FOUND, "'%s'",
                                  collectionName.c_str());
  }

  TRI_document_collection_t* document = documentCollection(trxCollection(cid));

  if (indexHandle.empty()) {
    THROW_ARANGO_EXCEPTION_MESSAGE(TRI_ERROR_BAD_PARAMETER,
                                   "The index id cannot be empty.");
  }

  if (!arangodb::Index::validateId(indexHandle.c_str())) {
    THROW_ARANGO_EXCEPTION(TRI_ERROR_ARANGO_INDEX_HANDLE_BAD);
  }
  TRI_idx_iid_t iid = arangodb::basics::StringUtils::uint64(indexHandle);
  arangodb::Index* idx = document->lookupIndex(iid);

  if (idx == nullptr) {
    THROW_ARANGO_EXCEPTION_MESSAGE(TRI_ERROR_ARANGO_INDEX_NOT_FOUND,
                                   "Could not find index '" + indexHandle +
                                       "' in collection '" +
                                       collectionName + "'.");
  }
  
  // We have successfully found an index with the requested id.
  return idx;
}

//////////////////////////////////////////////////////////////////////////////
>>>>>>> 16e56446
/// @brief factory for OperationCursor objects
/// note: the caller must have read-locked the underlying collection when
/// calling this method
//////////////////////////////////////////////////////////////////////////////

std::shared_ptr<OperationCursor> Transaction::indexScan(
    std::string const& collectionName, CursorType cursorType,
    IndexHandle const& indexId, VPackSlice const search, uint64_t skip,
    uint64_t limit, uint64_t batchSize, bool reverse) {
#warning TODO Who checks if indexId is valid and is used for this collection?
  // For now we assume indexId is the iid part of the index.

  if (ServerState::instance()->isCoordinator()) {
    // The index scan is only available on DBServers and Single Server.
    THROW_ARANGO_EXCEPTION(TRI_ERROR_CLUSTER_ONLY_ON_DBSERVER);
  }

  TRI_voc_cid_t cid = resolver()->getCollectionIdLocal(collectionName);

  if (cid == 0) {
    return std::make_shared<OperationCursor>(TRI_ERROR_ARANGO_COLLECTION_NOT_FOUND);
  }

  if (limit == 0) {
    // nothing to do
    return std::make_shared<OperationCursor>(TRI_ERROR_NO_ERROR);
  }

  TRI_document_collection_t* document = documentCollection(trxCollection(cid));

  std::unique_ptr<IndexIterator> iterator;

  switch (cursorType) {
    case CursorType::ANY: {
      // We do not need search values
      TRI_ASSERT(search.isNone());
      // We do not need an index either
      TRI_ASSERT(nullptr == indexId.getIndex());

      arangodb::PrimaryIndex* idx = document->primaryIndex();

      if (idx == nullptr) {
        THROW_ARANGO_EXCEPTION_MESSAGE(
            TRI_ERROR_ARANGO_INDEX_NOT_FOUND,
            "Could not find primary index in collection '" + collectionName + "'.");
      }

      iterator.reset(idx->anyIterator(this));
      break;
    }
    case CursorType::ALL: {
      // We do not need search values
      TRI_ASSERT(search.isNone());
      // We do not need an index either
      TRI_ASSERT(nullptr == indexId.getIndex());

      arangodb::PrimaryIndex* idx = document->primaryIndex();

      if (idx == nullptr) {
        THROW_ARANGO_EXCEPTION_MESSAGE(
            TRI_ERROR_ARANGO_INDEX_NOT_FOUND,
            "Could not find primary index in collection '" + collectionName + "'.");
      }

      iterator.reset(idx->allIterator(this, reverse));
      break;
    }
    case CursorType::INDEX: {
      auto idx = indexId.getIndex();
      if (nullptr == idx) {
        THROW_ARANGO_EXCEPTION_MESSAGE(TRI_ERROR_BAD_PARAMETER,
                                       "The index id cannot be empty.");
      }
      // Normalize the search values
      VPackBuilder expander;
      idx->expandInSearchValues(search, expander);

      // Now collect the Iterator
      IndexIteratorContext ctxt(_vocbase, resolver());
      iterator.reset(idx->iteratorForSlice(this, &ctxt, expander.slice(), reverse));
    }
  }
  if (iterator == nullptr) {
    // We could not create an ITERATOR and it did not throw an error itself
    return std::make_shared<OperationCursor>(TRI_ERROR_OUT_OF_MEMORY);
  }

  uint64_t unused = 0;
  iterator->skip(skip, unused);

  return std::make_shared<OperationCursor>(
      transactionContext()->orderCustomTypeHandler(), iterator.release(), limit,
      batchSize);
}
  
////////////////////////////////////////////////////////////////////////////////
/// @brief return the collection
////////////////////////////////////////////////////////////////////////////////

TRI_document_collection_t* Transaction::documentCollection(
      TRI_transaction_collection_t const* trxCollection) const {
  TRI_ASSERT(_trx != nullptr);
  TRI_ASSERT(getStatus() == TRI_TRANSACTION_RUNNING);
  TRI_ASSERT(trxCollection->_collection != nullptr);
  TRI_ASSERT(trxCollection->_collection->_collection != nullptr);

  return trxCollection->_collection->_collection;
}

////////////////////////////////////////////////////////////////////////////////
/// @brief return the collection
////////////////////////////////////////////////////////////////////////////////

TRI_document_collection_t* Transaction::documentCollection(
      TRI_voc_cid_t cid) const {
  TRI_ASSERT(_trx != nullptr);
  TRI_ASSERT(getStatus() == TRI_TRANSACTION_RUNNING);
  
  auto trxCollection = TRI_GetCollectionTransaction(_trx, cid, TRI_TRANSACTION_READ);
  TRI_ASSERT(trxCollection->_collection != nullptr);
  TRI_ASSERT(trxCollection->_collection->_collection != nullptr);

  return trxCollection->_collection->_collection;
}
  
////////////////////////////////////////////////////////////////////////////////
/// @brief add a collection by id, with the name supplied
////////////////////////////////////////////////////////////////////////////////

int Transaction::addCollection(TRI_voc_cid_t cid, char const* name,
                    TRI_transaction_type_e type) {
  int res = this->addCollection(cid, type);

  if (res != TRI_ERROR_NO_ERROR) {
    _errorData = std::string(name);
  }

  return res;
}

////////////////////////////////////////////////////////////////////////////////
/// @brief add a collection by id, with the name supplied
////////////////////////////////////////////////////////////////////////////////

int Transaction::addCollection(TRI_voc_cid_t cid, std::string const& name,
                    TRI_transaction_type_e type) {
  return addCollection(cid, name.c_str(), type);
}

////////////////////////////////////////////////////////////////////////////////
/// @brief add a collection by id
////////////////////////////////////////////////////////////////////////////////

int Transaction::addCollection(TRI_voc_cid_t cid, TRI_transaction_type_e type) {
  if (_trx == nullptr) {
    return registerError(TRI_ERROR_INTERNAL);
  }

  if (cid == 0) {
    // invalid cid
    return registerError(TRI_ERROR_ARANGO_COLLECTION_NOT_FOUND);
  }

  if (_setupState != TRI_ERROR_NO_ERROR) {
    return _setupState;
  }

  TRI_transaction_status_e const status = getStatus();

  if (status == TRI_TRANSACTION_COMMITTED ||
      status == TRI_TRANSACTION_ABORTED) {
    // transaction already finished?
    return registerError(TRI_ERROR_TRANSACTION_INTERNAL);
  }

  if (this->isEmbeddedTransaction()) {
   return this->addCollectionEmbedded(cid, type);
  } 

  return this->addCollectionToplevel(cid, type);
}

////////////////////////////////////////////////////////////////////////////////
/// @brief add a collection by name
////////////////////////////////////////////////////////////////////////////////

int Transaction::addCollection(std::string const& name, TRI_transaction_type_e type) {
  if (_setupState != TRI_ERROR_NO_ERROR) {
    return _setupState;
  }

  return addCollection(this->resolver()->getCollectionId(name),
                       name.c_str(), type);
}
  
////////////////////////////////////////////////////////////////////////////////
/// @brief test if a collection is already locked
////////////////////////////////////////////////////////////////////////////////

bool Transaction::isLocked(TRI_transaction_collection_t const* trxCollection,
                TRI_transaction_type_e type) {
  if (_trx == nullptr || getStatus() != TRI_TRANSACTION_RUNNING) {
    return false;
  }

  return TRI_IsLockedCollectionTransaction(trxCollection, type,
                                           _nestingLevel);
}

////////////////////////////////////////////////////////////////////////////////
/// @brief test if a collection is already locked
////////////////////////////////////////////////////////////////////////////////

bool Transaction::isLocked(TRI_document_collection_t* document,
                TRI_transaction_type_e type) {
  if (_trx == nullptr || getStatus() != TRI_TRANSACTION_RUNNING) {
    return false;
  }

  TRI_transaction_collection_t* trxCollection =
      TRI_GetCollectionTransaction(_trx, document->_info.id(), type);
  return isLocked(trxCollection, type);
}

////////////////////////////////////////////////////////////////////////////////
/// @brief read- or write-lock a collection
////////////////////////////////////////////////////////////////////////////////

int Transaction::lock(TRI_transaction_collection_t* trxCollection,
           TRI_transaction_type_e type) {
  if (_trx == nullptr || getStatus() != TRI_TRANSACTION_RUNNING) {
    return TRI_ERROR_TRANSACTION_INTERNAL;
  }

  return TRI_LockCollectionTransaction(trxCollection, type, _nestingLevel);
}

////////////////////////////////////////////////////////////////////////////////
/// @brief read- or write-unlock a collection
////////////////////////////////////////////////////////////////////////////////

int Transaction::unlock(TRI_transaction_collection_t* trxCollection,
             TRI_transaction_type_e type) {
  if (_trx == nullptr || getStatus() != TRI_TRANSACTION_RUNNING) {
    return TRI_ERROR_TRANSACTION_INTERNAL;
  }

  return TRI_UnlockCollectionTransaction(trxCollection, type, _nestingLevel);
}

////////////////////////////////////////////////////////////////////////////////
/// @brief get list of indexes for a collection
////////////////////////////////////////////////////////////////////////////////

std::vector<std::shared_ptr<Index>> Transaction::indexesForCollection(
    std::string const& collectionName) const {

  auto ss = ServerState::instance();
  if (ss->isCoordinator()) {
    return indexesForCollectionCoordinator(collectionName);
  }
  // For a DBserver we use the local case.

  TRI_voc_cid_t cid = resolver()->getCollectionId(collectionName);

  if (cid == 0) {
    THROW_ARANGO_EXCEPTION_FORMAT(TRI_ERROR_ARANGO_COLLECTION_NOT_FOUND, "'%s'",
                                  collectionName.c_str());
  }

  TRI_document_collection_t* document = documentCollection(trxCollection(cid));

  // Wrap fake shared pointers around the raw pointers:
  std::shared_ptr<Index> dummy;
  auto const& intermediate = document->allIndexes();
  std::vector<std::shared_ptr<Index>> result;
  result.reserve(intermediate.size());
  for (auto* p : intermediate) {
    result.emplace_back(dummy, p);
  }
  return result;
}

//////////////////////////////////////////////////////////////////////////////
/// @brief Get all indexes for a collection name, coordinator case
//////////////////////////////////////////////////////////////////////////////

std::vector<std::shared_ptr<Index>> Transaction::indexesForCollectionCoordinator(std::string const& name) const {

  std::vector<std::shared_ptr<Index>> indexes;

  auto clusterInfo = arangodb::ClusterInfo::instance();
  auto collectionInfo =
      clusterInfo->getCollection(std::string(_vocbase->_name), name);

  if (collectionInfo.get() == nullptr || (*collectionInfo).empty()) {
    THROW_ARANGO_EXCEPTION_FORMAT(TRI_ERROR_INTERNAL,
                                  "collection not found '%s' in database '%s'",
                                  name.c_str(), _vocbase->_name);
  }

  TRI_json_t const* json = (*collectionInfo).getIndexes();
  auto indexBuilder = arangodb::basics::JsonHelper::toVelocyPack(json);
  VPackSlice const slice = indexBuilder->slice();

  if (slice.isArray()) {
    size_t const n = static_cast<size_t>(slice.length());
    indexes.reserve(n);

    for (auto const& v : VPackArrayIterator(slice)) {
      if (!v.isObject()) {
        continue;
      }
      VPackSlice const type = v.get("type");

      if (!type.isString()) {
        // no "type" attribute. this is invalid
        continue;
      }
      std::string typeString = type.copyString();
      arangodb::Index::IndexType indexType 
          = arangodb::Index::type(typeString.c_str());

      std::shared_ptr<arangodb::Index> idx;
      if (indexType == arangodb::Index::TRI_IDX_TYPE_PRIMARY_INDEX) {
        idx.reset(new arangodb::PrimaryIndex(v));
      } else if (indexType  == arangodb::Index::TRI_IDX_TYPE_EDGE_INDEX) {
        idx.reset(new arangodb::EdgeIndex(v));
      } else if (indexType  == arangodb::Index::TRI_IDX_TYPE_HASH_INDEX) {
        idx.reset(new arangodb::HashIndex(v));
      } else if (indexType  == arangodb::Index::TRI_IDX_TYPE_SKIPLIST_INDEX) {
        idx.reset(new arangodb::SkiplistIndex(v));
      }
      if (idx != nullptr) {
        indexes.push_back(idx);
      }
    }
  }
  return indexes;
}

//////////////////////////////////////////////////////////////////////////////
/// @brief get the index by it's identifier. Will either throw or
///        return a valid index. nullptr is impossible.
//////////////////////////////////////////////////////////////////////////////

Transaction::IndexHandle Transaction::getIndexByIdentifier(
    std::string const& collectionName, std::string const& indexHandle) {

  if (ServerState::instance()->isCoordinator()) {
    THROW_ARANGO_EXCEPTION(TRI_ERROR_NOT_IMPLEMENTED);
  }

  TRI_voc_cid_t cid = resolver()->getCollectionId(collectionName);

  if (cid == 0) {
    THROW_ARANGO_EXCEPTION(TRI_ERROR_ARANGO_COLLECTION_NOT_FOUND);
  }

  TRI_document_collection_t* document = documentCollection(trxCollection(cid));

  if (indexHandle.empty()) {
    THROW_ARANGO_EXCEPTION_MESSAGE(TRI_ERROR_BAD_PARAMETER,
                                   "The index id cannot be empty.");
  }

  if (!arangodb::Index::validateId(indexHandle.c_str())) {
    THROW_ARANGO_EXCEPTION(TRI_ERROR_ARANGO_INDEX_HANDLE_BAD);
  }
  TRI_idx_iid_t iid = arangodb::basics::StringUtils::uint64(indexHandle);
  arangodb::Index* idx = document->lookupIndex(iid);

  if (idx == nullptr) {
    THROW_ARANGO_EXCEPTION_MESSAGE(TRI_ERROR_ARANGO_INDEX_NOT_FOUND,
                                   "Could not find index '" + indexHandle +
                                       "' in collection '" +
                                       collectionName + "'.");
  }
  
  // We have successfully found an index with the requested id.
  std::shared_ptr<arangodb::Index> dummy;
  return IndexHandle(std::shared_ptr<arangodb::Index>(dummy, idx));
}

////////////////////////////////////////////////////////////////////////////////
/// @brief add a collection to an embedded transaction
////////////////////////////////////////////////////////////////////////////////

int Transaction::addCollectionEmbedded(TRI_voc_cid_t cid, TRI_transaction_type_e type) {
  TRI_ASSERT(_trx != nullptr);

  int res = TRI_AddCollectionTransaction(_trx, cid, type, _nestingLevel,
                                         false, _allowImplicitCollections);

  if (res != TRI_ERROR_NO_ERROR) {
    return registerError(res);
  }

  return TRI_ERROR_NO_ERROR;
}

////////////////////////////////////////////////////////////////////////////////
/// @brief add a collection to a top-level transaction
////////////////////////////////////////////////////////////////////////////////

int Transaction::addCollectionToplevel(TRI_voc_cid_t cid, TRI_transaction_type_e type) {
  TRI_ASSERT(_trx != nullptr);

  int res;

  if (getStatus() != TRI_TRANSACTION_CREATED) {
    // transaction already started?
    res = TRI_ERROR_TRANSACTION_INTERNAL;
  } else {
    res = TRI_AddCollectionTransaction(_trx, cid, type, _nestingLevel, false,
                                       _allowImplicitCollections);
  }

  if (res != TRI_ERROR_NO_ERROR) {
    registerError(res);
  }

  return res;
}
  
////////////////////////////////////////////////////////////////////////////////
/// @brief initialize the transaction
/// this will first check if the transaction is embedded in a parent
/// transaction. if not, it will create a transaction of its own
////////////////////////////////////////////////////////////////////////////////

int Transaction::setupTransaction() {
  // check in the context if we are running embedded
  _trx = this->_transactionContext->getParentTransaction();

  if (_trx != nullptr) {
    // yes, we are embedded
    _setupState = setupEmbedded();
  } else {
    // non-embedded
    _setupState = setupToplevel();
  }

  // this may well be TRI_ERROR_NO_ERROR...
  return _setupState;
}
  
////////////////////////////////////////////////////////////////////////////////
/// @brief set up an embedded transaction
////////////////////////////////////////////////////////////////////////////////

int Transaction::setupEmbedded() {
  TRI_ASSERT(_nestingLevel == 0);

  _nestingLevel = ++_trx->_nestingLevel;

  if (!this->_transactionContext->isEmbeddable()) {
    // we are embedded but this is disallowed...
    return TRI_ERROR_TRANSACTION_NESTED;
  }

  return TRI_ERROR_NO_ERROR;
}

////////////////////////////////////////////////////////////////////////////////
/// @brief set up a top-level transaction
////////////////////////////////////////////////////////////////////////////////

int Transaction::setupToplevel() {
  TRI_ASSERT(_nestingLevel == 0);

  // we are not embedded. now start our own transaction
  _trx = TRI_CreateTransaction(_vocbase, _externalId, _timeout, _waitForSync);

  if (_trx == nullptr) {
    return TRI_ERROR_OUT_OF_MEMORY;
  }

  // register the transaction in the context
  return this->_transactionContext->registerTransaction(_trx);
}

////////////////////////////////////////////////////////////////////////////////
/// @brief free transaction
////////////////////////////////////////////////////////////////////////////////

void Transaction::freeTransaction() {
  TRI_ASSERT(!isEmbeddedTransaction());

  if (_trx != nullptr) {
    auto id = _trx->_id;
    bool hasFailedOperations = TRI_FreeTransaction(_trx);
    _trx = nullptr;
      
    // store result
    this->_transactionContext->storeTransactionResult(id, hasFailedOperations);
    this->_transactionContext->unregisterTransaction();
  }
}
  
//////////////////////////////////////////////////////////////////////////////
/// @brief constructor, leases a builder
//////////////////////////////////////////////////////////////////////////////

TransactionBuilderLeaser::TransactionBuilderLeaser(arangodb::Transaction* trx) 
      : _transactionContext(trx->transactionContext().get()), 
        _builder(_transactionContext->leaseBuilder()) {
}

//////////////////////////////////////////////////////////////////////////////
/// @brief constructor, leases a builder
//////////////////////////////////////////////////////////////////////////////

TransactionBuilderLeaser::TransactionBuilderLeaser(arangodb::TransactionContext* transactionContext) 
      : _transactionContext(transactionContext), 
        _builder(_transactionContext->leaseBuilder()) {
}

//////////////////////////////////////////////////////////////////////////////
/// @brief destructor, returns a builder
//////////////////////////////////////////////////////////////////////////////

TransactionBuilderLeaser::~TransactionBuilderLeaser() { 
  _transactionContext->returnBuilder(_builder); 
}
<|MERGE_RESOLUTION|>--- conflicted
+++ resolved
@@ -2213,8 +2213,6 @@
 }
 
 //////////////////////////////////////////////////////////////////////////////
-<<<<<<< HEAD
-=======
 /// @brief get the index by it's identifier. Will either throw or
 ///        return a valid index. nullptr is impossible.
 //////////////////////////////////////////////////////////////////////////////
@@ -2253,7 +2251,6 @@
 }
 
 //////////////////////////////////////////////////////////////////////////////
->>>>>>> 16e56446
 /// @brief factory for OperationCursor objects
 /// note: the caller must have read-locked the underlying collection when
 /// calling this method
