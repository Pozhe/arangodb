--- conflicted
+++ resolved
@@ -187,11 +187,7 @@
           else {
             // exactly as in the non-cluster case
             char* n = TRI_GetCollectionNameByIdVocBase(_vocbase, cid);
-<<<<<<< HEAD
             if (nullptr != n) {
-=======
-            if (0 != n) {
->>>>>>> 8df7c6d9
               name = n;
               TRI_Free(TRI_UNKNOWN_MEM_ZONE, n);
             }
