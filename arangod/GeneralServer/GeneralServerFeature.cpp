////////////////////////////////////////////////////////////////////////////////
/// DISCLAIMER
///
/// Copyright 2016 ArangoDB GmbH, Cologne, Germany
///
/// Licensed under the Apache License, Version 2.0 (the "License");
/// you may not use this file except in compliance with the License.
/// You may obtain a copy of the License at
///
///     http://www.apache.org/licenses/LICENSE-2.0
///
/// Unless required by applicable law or agreed to in writing, software
/// distributed under the License is distributed on an "AS IS" BASIS,
/// WITHOUT WARRANTIES OR CONDITIONS OF ANY KIND, either express or implied.
/// See the License for the specific language governing permissions and
/// limitations under the License.
///
/// Copyright holder is ArangoDB GmbH, Cologne, Germany
///
/// @author Dr. Frank Celler
////////////////////////////////////////////////////////////////////////////////

#include "GeneralServerFeature.h"

#include <stdexcept>

#include "Actions/RestActionHandler.h"
#include "Agency/AgencyFeature.h"
#include "Agency/RestAgencyHandler.h"
#include "Agency/RestAgencyPrivHandler.h"
#include "Aql/RestAqlHandler.h"
#include "Basics/StringUtils.h"
#include "Cluster/AgencyCallbackRegistry.h"
#include "Cluster/ClusterFeature.h"
#include "Cluster/MaintenanceRestHandler.h"
#include "Cluster/RestAgencyCallbacksHandler.h"
#include "Cluster/RestClusterHandler.h"
#include "Cluster/TraverserEngineRegistry.h"
#include "GeneralServer/AuthenticationFeature.h"
#include "GeneralServer/GeneralServer.h"
#include "GeneralServer/RestHandlerFactory.h"
#include "InternalRestHandler/InternalRestTraverserHandler.h"
#include "ProgramOptions/Parameters.h"
#include "ProgramOptions/ProgramOptions.h"
#include "ProgramOptions/Section.h"
#include "RestHandler/RestAdminLogHandler.h"
#include "RestHandler/RestAdminRoutingHandler.h"
#include "RestHandler/RestAdminServerHandler.h"
#include "RestHandler/RestAdminStatisticsHandler.h"
#include "RestHandler/RestAqlFunctionsHandler.h"
#include "RestHandler/RestAqlUserFunctionsHandler.h"
#include "RestHandler/RestAuthHandler.h"
#include "RestHandler/RestBatchHandler.h"
#include "RestHandler/RestCollectionHandler.h"
#include "RestHandler/RestCursorHandler.h"
#include "RestHandler/RestDatabaseHandler.h"
#include "RestHandler/RestDebugHandler.h"
#include "RestHandler/RestDemoHandler.h"
#include "RestHandler/RestDocumentHandler.h"
#include "RestHandler/RestEdgesHandler.h"
#include "RestHandler/RestEndpointHandler.h"
#include "RestHandler/RestEngineHandler.h"
#include "RestHandler/RestExplainHandler.h"
#include "RestHandler/RestHandlerCreator.h"
#include "RestHandler/RestImportHandler.h"
#include "RestHandler/RestIndexHandler.h"
#include "RestHandler/RestJobHandler.h"
#include "RestHandler/RestPleaseUpgradeHandler.h"
#include "RestHandler/RestPregelHandler.h"
#include "RestHandler/RestQueryCacheHandler.h"
#include "RestHandler/RestQueryHandler.h"
#include "RestHandler/RestShutdownHandler.h"
#include "RestHandler/RestSimpleHandler.h"
#include "RestHandler/RestSimpleQueryHandler.h"
#include "RestHandler/RestStatusHandler.h"
#include "RestHandler/RestTransactionHandler.h"
#include "RestHandler/RestUploadHandler.h"
#include "RestHandler/RestUsersHandler.h"
#include "RestHandler/RestVersionHandler.h"
#include "RestHandler/RestViewHandler.h"
#include "RestHandler/RestWalAccessHandler.h"
#include "RestHandler/WorkMonitorHandler.h"
#include "RestServer/DatabaseFeature.h"
#include "RestServer/EndpointFeature.h"
#include "RestServer/QueryRegistryFeature.h"
#include "RestServer/ServerFeature.h"
#include "RestServer/TraverserEngineRegistryFeature.h"
#include "Scheduler/Scheduler.h"
#include "Scheduler/SchedulerFeature.h"
#include "Ssl/SslServerFeature.h"
#include "StorageEngine/EngineSelectorFeature.h"
#include "StorageEngine/StorageEngine.h"

using namespace arangodb;
using namespace arangodb::rest;
using namespace arangodb::options;

rest::RestHandlerFactory* GeneralServerFeature::HANDLER_FACTORY = nullptr;
rest::AsyncJobManager* GeneralServerFeature::JOB_MANAGER = nullptr;
GeneralServerFeature* GeneralServerFeature::GENERAL_SERVER = nullptr;

GeneralServerFeature::GeneralServerFeature(
    application_features::ApplicationServer* server)
    : ApplicationFeature(server, "GeneralServer"),
      _allowMethodOverride(false),
      _proxyCheck(true) {
  setOptional(true);
  startsAfter("Agency");
  startsAfter("Authentication");
  startsAfter("CheckVersion");
  startsAfter("Database");
  startsAfter("Endpoint");
  startsAfter("FoxxQueues");
  startsAfter("Random");
  startsAfter("Scheduler");
  startsAfter("Server");
  startsAfter("Upgrade");
}

void GeneralServerFeature::collectOptions(
    std::shared_ptr<ProgramOptions> options) {
  options->addSection("server", "Server features");

  options->addOldOption("server.allow-method-override",
                        "http.allow-method-override");
  options->addOldOption("server.hide-product-header",
                        "http.hide-product-header");
  options->addOldOption("server.keep-alive-timeout", "http.keep-alive-timeout");
  options->addOldOption("server.default-api-compatibility", "");
  options->addOldOption("no-server", "server.rest-server");

  options->addSection("http", "HttpServer features");

  options->addHiddenOption("--http.allow-method-override",
                           "allow HTTP method override using special headers",
                           new BooleanParameter(&_allowMethodOverride));

  options->addOption("--http.keep-alive-timeout",
                     "keep-alive timeout in seconds",
                     new DoubleParameter(&_keepAliveTimeout));

  options->addOption(
      "--http.hide-product-header",
      "do not expose \"Server: ArangoDB\" header in HTTP responses",
      new BooleanParameter(&HttpResponse::HIDE_PRODUCT_HEADER));

  options->addOption(
      "--http.trusted-origin",
      "trusted origin URLs for CORS requests with credentials",
      new VectorParameter<StringParameter>(&_accessControlAllowOrigins));

  options->addSection("frontend", "Frontend options");

  options->addOption("--frontend.proxy-request-check",
                     "enable or disable proxy request checking",
                     new BooleanParameter(&_proxyCheck));

  options->addOption("--frontend.trusted-proxy",
                     "list of proxies to trust (may be IP or network). Make "
                     "sure --frontend.proxy-request-check is enabled",
                     new VectorParameter<StringParameter>(&_trustedProxies));
}

void GeneralServerFeature::validateOptions(std::shared_ptr<ProgramOptions>) {
  if (!_accessControlAllowOrigins.empty()) {
    // trim trailing slash from all members
    for (auto& it : _accessControlAllowOrigins) {
      if (it == "*" || it == "all") {
        // special members "*" or "all" means all origins are allowed
        _accessControlAllowOrigins.clear();
        _accessControlAllowOrigins.push_back("*");
        break;
      } else if (it == "none") {
        // "none" means no origins are allowed
        _accessControlAllowOrigins.clear();
        break;
      } else if (it[it.size() - 1] == '/') {
        // strip trailing slash
        it = it.substr(0, it.size() - 1);
      }
    }

    // remove empty members
    _accessControlAllowOrigins.erase(
        std::remove_if(_accessControlAllowOrigins.begin(),
                       _accessControlAllowOrigins.end(),
                       [](std::string const& value) {
                         return basics::StringUtils::trim(value).empty();
                       }),
        _accessControlAllowOrigins.end());
  }
}

static TRI_vocbase_t* LookupDatabaseFromRequest(GeneralRequest* request) {
  DatabaseFeature* databaseFeature = DatabaseFeature::DATABASE;

  // get database name from request
  std::string const& dbName = request->databaseName();

  if (dbName.empty()) {
    // if no databases was specified in the request, use system database name
    // as a fallback
    request->setDatabaseName(StaticStrings::SystemDatabase);
    if (ServerState::instance()->isCoordinator()) {
      return databaseFeature->useDatabaseCoordinator(
          StaticStrings::SystemDatabase);
    }
    return databaseFeature->useDatabase(StaticStrings::SystemDatabase);
  }

  if (ServerState::instance()->isCoordinator()) {
    return databaseFeature->useDatabaseCoordinator(dbName);
  }
  return databaseFeature->useDatabase(dbName);
}

static bool SetRequestContext(GeneralRequest* request, void* data) {
  TRI_vocbase_t* vocbase = LookupDatabaseFromRequest(request);

  // invalid database name specified, database not found etc.
  if (vocbase == nullptr) {
    return false;
  }

  TRI_ASSERT(!vocbase->isDangling());

  // database needs upgrade
  if (vocbase->state() == TRI_vocbase_t::State::FAILED_VERSION) {
    request->setRequestPath("/_msg/please-upgrade");
    vocbase->release();
    return false;
  }

  // the vocbase context is now responsible for releasing the vocbase
  request->setRequestContext(VocbaseContext::create(request, *vocbase), true);

  // the "true" means the request is the owner of the context
  return true;
}

void GeneralServerFeature::prepare() {
  ServerState::setServerMode(ServerState::Mode::MAINTENANCE);
  GENERAL_SERVER = this;
}

void GeneralServerFeature::start() {
  _jobManager.reset(new AsyncJobManager);

  JOB_MANAGER = _jobManager.get();

  _handlerFactory.reset(new RestHandlerFactory(&SetRequestContext, nullptr));

  HANDLER_FACTORY = _handlerFactory.get();

  defineHandlers();
  buildServers();

  for (auto& server : _servers) {
    server->startListening();
  }

  // initially populate the authentication cache. otherwise no one
  // can access the new database
  auth::UserManager* um = AuthenticationFeature::instance()->userManager();
  if (um != nullptr) {
    um->outdate();
  }
}

void GeneralServerFeature::stop() {
  for (auto& server : _servers) {
    server->stopListening();
  }
}

void GeneralServerFeature::unprepare() {
  for (auto& server : _servers) {
    delete server;
  }

  GENERAL_SERVER = nullptr;
  JOB_MANAGER = nullptr;
  HANDLER_FACTORY = nullptr;
}

void GeneralServerFeature::buildServers() {
  TRI_ASSERT(_jobManager != nullptr);

  EndpointFeature* endpoint =
      application_features::ApplicationServer::getFeature<EndpointFeature>(
          "Endpoint");
  auto const& endpointList = endpoint->endpointList();

  // check if endpointList contains ssl featured server
  if (endpointList.hasSsl()) {
    SslServerFeature* ssl =
        application_features::ApplicationServer::getFeature<SslServerFeature>(
            "SslServer");

    if (ssl == nullptr) {
      LOG_TOPIC(FATAL, arangodb::Logger::FIXME)
          << "no ssl context is known, cannot create https server, "
             "please enable SSL";
      FATAL_ERROR_EXIT();
    }

    ssl->SSL->verifySslOptions();
  }

  GeneralServer* server = new GeneralServer();

  server->setEndpointList(&endpointList);
  _servers.push_back(server);
}

void GeneralServerFeature::defineHandlers() {
  TRI_ASSERT(_jobManager != nullptr);

  AgencyFeature* agency =
      application_features::ApplicationServer::getFeature<AgencyFeature>(
          "Agency");
  TRI_ASSERT(agency != nullptr);

  ClusterFeature* cluster =
      application_features::ApplicationServer::getFeature<ClusterFeature>(
          "Cluster");
  TRI_ASSERT(cluster != nullptr);

  AuthenticationFeature* authentication =
      application_features::ApplicationServer::getFeature<
          AuthenticationFeature>("Authentication");
  TRI_ASSERT(authentication != nullptr);

  auto queryRegistry = QueryRegistryFeature::QUERY_REGISTRY;
  auto traverserEngineRegistry =
      TraverserEngineRegistryFeature::TRAVERSER_ENGINE_REGISTRY;
  if (_combinedRegistries == nullptr) {
    _combinedRegistries = std::make_unique<std::pair<aql::QueryRegistry*, traverser::TraverserEngineRegistry*>> (queryRegistry, traverserEngineRegistry);
  } else {
    TRI_ASSERT(false);
  }

  // ...........................................................................
  // /_msg
  // ...........................................................................

  _handlerFactory->addPrefixHandler(
      "/_msg/please-upgrade",
      RestHandlerCreator<RestPleaseUpgradeHandler>::createNoData);

  // ...........................................................................
  // /_api
  // ...........................................................................

  _handlerFactory->addPrefixHandler(
      RestVocbaseBaseHandler::BATCH_PATH,
      RestHandlerCreator<RestBatchHandler>::createNoData);


  _handlerFactory->addPrefixHandler(
      RestVocbaseBaseHandler::COLLECTION_PATH,
      RestHandlerCreator<RestCollectionHandler>::createNoData);

  _handlerFactory->addPrefixHandler(
      RestVocbaseBaseHandler::CURSOR_PATH,
      RestHandlerCreator<RestCursorHandler>::createData<aql::QueryRegistry*>,
      queryRegistry);

  _handlerFactory->addPrefixHandler(
      RestVocbaseBaseHandler::DATABASE_PATH,
      RestHandlerCreator<RestDatabaseHandler>::createNoData);

  _handlerFactory->addPrefixHandler(
      RestVocbaseBaseHandler::DOCUMENT_PATH,
      RestHandlerCreator<RestDocumentHandler>::createNoData);

  _handlerFactory->addPrefixHandler(
      RestVocbaseBaseHandler::EDGES_PATH,
      RestHandlerCreator<RestEdgesHandler>::createNoData);

  _handlerFactory->addPrefixHandler(
      RestVocbaseBaseHandler::ENDPOINT_PATH,
      RestHandlerCreator<RestEndpointHandler>::createNoData);

  _handlerFactory->addPrefixHandler(
      RestVocbaseBaseHandler::IMPORT_PATH,
      RestHandlerCreator<RestImportHandler>::createNoData);

  _handlerFactory->addPrefixHandler(
      RestVocbaseBaseHandler::INDEX_PATH,
      RestHandlerCreator<RestIndexHandler>::createNoData);

  _handlerFactory->addPrefixHandler(
      RestVocbaseBaseHandler::SIMPLE_QUERY_ALL_PATH,
      RestHandlerCreator<RestSimpleQueryHandler>::createData<
          aql::QueryRegistry*>, queryRegistry);

  _handlerFactory->addPrefixHandler(
      RestVocbaseBaseHandler::SIMPLE_QUERY_ALL_KEYS_PATH,
      RestHandlerCreator<RestSimpleQueryHandler>::createData<
          aql::QueryRegistry*>, queryRegistry);
  
  _handlerFactory->addPrefixHandler(
      RestVocbaseBaseHandler::SIMPLE_QUERY_BY_EXAMPLE,
      RestHandlerCreator<RestSimpleQueryHandler>::createData<
      aql::QueryRegistry*>, queryRegistry);

  _handlerFactory->addPrefixHandler(
      RestVocbaseBaseHandler::SIMPLE_LOOKUP_PATH,
      RestHandlerCreator<RestSimpleHandler>::createData<aql::QueryRegistry*>,
      queryRegistry);

  _handlerFactory->addPrefixHandler(
      RestVocbaseBaseHandler::SIMPLE_REMOVE_PATH,
      RestHandlerCreator<RestSimpleHandler>::createData<aql::QueryRegistry*>,
      queryRegistry);

  _handlerFactory->addPrefixHandler(
      RestVocbaseBaseHandler::UPLOAD_PATH,
      RestHandlerCreator<RestUploadHandler>::createNoData);

  _handlerFactory->addPrefixHandler(
    RestVocbaseBaseHandler::USERS_PATH,
    RestHandlerCreator<RestUsersHandler>::createNoData);

  _handlerFactory->addPrefixHandler(
      RestVocbaseBaseHandler::VIEW_PATH,
      RestHandlerCreator<RestViewHandler>::createNoData);

<<<<<<< HEAD
=======
  // This is the only handler were we need to inject
  // more than one data object. So we created the combinedRegistries
  // for it.
>>>>>>> 996cba39
  _handlerFactory->addPrefixHandler(
      "/_api/aql",
      RestHandlerCreator<aql::RestAqlHandler>::createData<
          std::pair<aql::QueryRegistry*, traverser::TraverserEngineRegistry*>*>,
          _combinedRegistries.get());

  _handlerFactory->addPrefixHandler(
      "/_api/aql-builtin",
      RestHandlerCreator<RestAqlFunctionsHandler>::createNoData);

  if (server()->isEnabled("V8Dealer")) {
    _handlerFactory->addPrefixHandler(
        "/_api/aqlfunction",
        RestHandlerCreator<RestAqlUserFunctionsHandler>::createNoData);
  }

  _handlerFactory->addPrefixHandler(
      "/_api/explain", RestHandlerCreator<RestExplainHandler>::createNoData);

  _handlerFactory->addPrefixHandler(
      "/_api/query", RestHandlerCreator<RestQueryHandler>::createNoData);

  _handlerFactory->addPrefixHandler(
      "/_api/query-cache",
      RestHandlerCreator<RestQueryCacheHandler>::createNoData);

  _handlerFactory->addPrefixHandler(
      "/_api/pregel", RestHandlerCreator<RestPregelHandler>::createNoData);

  _handlerFactory->addPrefixHandler(
      "/_api/wal", RestHandlerCreator<RestWalAccessHandler>::createNoData);

  if (agency->isEnabled()) {
    _handlerFactory->addPrefixHandler(
        RestVocbaseBaseHandler::AGENCY_PATH,
        RestHandlerCreator<RestAgencyHandler>::createData<consensus::Agent*>,
        agency->agent());

    _handlerFactory->addPrefixHandler(
        RestVocbaseBaseHandler::AGENCY_PRIV_PATH,
        RestHandlerCreator<RestAgencyPrivHandler>::createData<
            consensus::Agent*>,
        agency->agent());
  }

  if (cluster->isEnabled()) {
    // add "/agency-callbacks" handler
    _handlerFactory->addPrefixHandler(
        cluster->agencyCallbacksPath(),
        RestHandlerCreator<RestAgencyCallbacksHandler>::createData<
            AgencyCallbackRegistry*>,
        cluster->agencyCallbackRegistry());
    // add "_api/cluster" handler
    _handlerFactory->addPrefixHandler(cluster->clusterRestPath(),
                                      RestHandlerCreator<RestClusterHandler>::createNoData);
  }
  _handlerFactory->addPrefixHandler(
      RestVocbaseBaseHandler::INTERNAL_TRAVERSER_PATH,
      RestHandlerCreator<InternalRestTraverserHandler>::createData<
          traverser::TraverserEngineRegistry*>,
      traverserEngineRegistry);

  // And now some handlers which are registered in both /_api and /_admin
  _handlerFactory->addPrefixHandler(
      "/_api/job", RestHandlerCreator<arangodb::RestJobHandler>::createData<
                       AsyncJobManager*>,
      _jobManager.get());

  _handlerFactory->addPrefixHandler(
      "/_api/engine", RestHandlerCreator<RestEngineHandler>::createNoData);

  _handlerFactory->addHandler(
      "/_api/version", RestHandlerCreator<RestVersionHandler>::createNoData);
<<<<<<< HEAD

  _handlerFactory->addHandler(
=======
  
  if (server()->isEnabled("V8Dealer")) {
    _handlerFactory->addHandler(
>>>>>>> 996cba39
      "/_api/transaction", RestHandlerCreator<RestTransactionHandler>::createNoData);
  }

#ifdef ARANGODB_ENABLE_MAINTAINER_MODE
  _handlerFactory->addHandler(
      "/_admin/demo-engine", RestHandlerCreator<RestDemoHandler>::createNoData);
#endif

  // ...........................................................................
  // /_admin
  // ...........................................................................

  _handlerFactory->addHandler(
<<<<<<< HEAD
      "/_admin/actions", RestHandlerCreator<MaintenanceRestHandler>::createNoData);

=======
      "/_admin/status", RestHandlerCreator<RestStatusHandler>::createNoData);
  
>>>>>>> 996cba39
  _handlerFactory->addPrefixHandler(
      "/_admin/job", RestHandlerCreator<arangodb::RestJobHandler>::createData<
                         AsyncJobManager*>,
      _jobManager.get());

  _handlerFactory->addHandler(
      "/_admin/version", RestHandlerCreator<RestVersionHandler>::createNoData);

  // further admin handlers
  _handlerFactory->addPrefixHandler(
      "/_admin/log",
      RestHandlerCreator<arangodb::RestAdminLogHandler>::createNoData);

  if (server()->isEnabled("V8Dealer")) {
    _handlerFactory->addPrefixHandler(
        "/_admin/routing",
        RestHandlerCreator<arangodb::RestAdminRoutingHandler>::createNoData);
  }

  _handlerFactory->addPrefixHandler(
      "/_admin/work-monitor",
      RestHandlerCreator<WorkMonitorHandler>::createNoData);

#ifdef ARANGODB_ENABLE_FAILURE_TESTS
  // This handler is to activate SYS_DEBUG_FAILAT on DB servers
  _handlerFactory->addPrefixHandler(
      "/_admin/debug", RestHandlerCreator<RestDebugHandler>::createNoData);
#endif

  _handlerFactory->addPrefixHandler(
      "/_admin/shutdown",
      RestHandlerCreator<arangodb::RestShutdownHandler>::createNoData);

  if (authentication->isActive()) {
    _handlerFactory->addPrefixHandler(
        "/_open/auth",
        RestHandlerCreator<arangodb::RestAuthHandler>::createNoData);
  }

  _handlerFactory->addPrefixHandler(
    "/_admin/server",
    RestHandlerCreator<arangodb::RestAdminServerHandler>::createNoData);

  _handlerFactory->addHandler(
    "/_admin/statistics",
    RestHandlerCreator<arangodb::RestAdminStatisticsHandler>::createNoData);

  _handlerFactory->addHandler(
    "/_admin/statistics-description",
    RestHandlerCreator<arangodb::RestAdminStatisticsHandler>::createNoData);

  // ...........................................................................
  // actions defined in v8
  // ...........................................................................
  
  _handlerFactory->addPrefixHandler(
     "/", RestHandlerCreator<RestActionHandler>::createNoData);

  // engine specific handlers
  StorageEngine* engine = EngineSelectorFeature::ENGINE;
  TRI_ASSERT(engine != nullptr);  // Engine not loaded. Startup broken
  engine->addRestHandlers(_handlerFactory.get());
}<|MERGE_RESOLUTION|>--- conflicted
+++ resolved
@@ -32,7 +32,6 @@
 #include "Basics/StringUtils.h"
 #include "Cluster/AgencyCallbackRegistry.h"
 #include "Cluster/ClusterFeature.h"
-#include "Cluster/MaintenanceRestHandler.h"
 #include "Cluster/RestAgencyCallbacksHandler.h"
 #include "Cluster/RestClusterHandler.h"
 #include "Cluster/TraverserEngineRegistry.h"
@@ -355,8 +354,8 @@
   _handlerFactory->addPrefixHandler(
       RestVocbaseBaseHandler::BATCH_PATH,
       RestHandlerCreator<RestBatchHandler>::createNoData);
-
-
+  
+  
   _handlerFactory->addPrefixHandler(
       RestVocbaseBaseHandler::COLLECTION_PATH,
       RestHandlerCreator<RestCollectionHandler>::createNoData);
@@ -427,12 +426,9 @@
       RestVocbaseBaseHandler::VIEW_PATH,
       RestHandlerCreator<RestViewHandler>::createNoData);
 
-<<<<<<< HEAD
-=======
   // This is the only handler were we need to inject
   // more than one data object. So we created the combinedRegistries
   // for it.
->>>>>>> 996cba39
   _handlerFactory->addPrefixHandler(
       "/_api/aql",
       RestHandlerCreator<aql::RestAqlHandler>::createData<
@@ -461,7 +457,7 @@
 
   _handlerFactory->addPrefixHandler(
       "/_api/pregel", RestHandlerCreator<RestPregelHandler>::createNoData);
-
+  
   _handlerFactory->addPrefixHandler(
       "/_api/wal", RestHandlerCreator<RestWalAccessHandler>::createNoData);
 
@@ -506,14 +502,9 @@
 
   _handlerFactory->addHandler(
       "/_api/version", RestHandlerCreator<RestVersionHandler>::createNoData);
-<<<<<<< HEAD
-
-  _handlerFactory->addHandler(
-=======
   
   if (server()->isEnabled("V8Dealer")) {
     _handlerFactory->addHandler(
->>>>>>> 996cba39
       "/_api/transaction", RestHandlerCreator<RestTransactionHandler>::createNoData);
   }
 
@@ -527,13 +518,8 @@
   // ...........................................................................
 
   _handlerFactory->addHandler(
-<<<<<<< HEAD
-      "/_admin/actions", RestHandlerCreator<MaintenanceRestHandler>::createNoData);
-
-=======
       "/_admin/status", RestHandlerCreator<RestStatusHandler>::createNoData);
   
->>>>>>> 996cba39
   _handlerFactory->addPrefixHandler(
       "/_admin/job", RestHandlerCreator<arangodb::RestJobHandler>::createData<
                          AsyncJobManager*>,
@@ -576,11 +562,11 @@
   _handlerFactory->addPrefixHandler(
     "/_admin/server",
     RestHandlerCreator<arangodb::RestAdminServerHandler>::createNoData);
-
+  
   _handlerFactory->addHandler(
     "/_admin/statistics",
     RestHandlerCreator<arangodb::RestAdminStatisticsHandler>::createNoData);
-
+  
   _handlerFactory->addHandler(
     "/_admin/statistics-description",
     RestHandlerCreator<arangodb::RestAdminStatisticsHandler>::createNoData);
