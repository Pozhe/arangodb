--- conflicted
+++ resolved
@@ -269,15 +269,9 @@
     LOG_TOPIC(ERR, Logger::REQUESTS) << "Unknown VST encryption type";
   }
   
-<<<<<<< HEAD
-  if (_authentication->isActive()) { // will just fail if method is NONE
-    AuthResult result = _authentication->authInfo()->checkAuthentication(_authMethod, authString);
-    _authorized = result._authorized;
-=======
   if (_auth->isActive()) { // will just fail if method is NONE
     auto entry = _auth->tokenCache()->checkAuthentication(authType, authString);
     _authorized = entry.authenticated();
->>>>>>> 756c0daf
     if (_authorized) {
       _authenticatedUser = std::move(entry._username);
     }
@@ -395,14 +389,11 @@
           _connectionInfo, std::move(message), chunkHeader._messageID));
       request->setAuthenticated(_authorized);
       request->setUser(_authenticatedUser);
-<<<<<<< HEAD
       request->setAuthenticationMethod(_authMethod);
-=======
       if (_authorized) {
         // if we don't call checkAuthentication we need to refresh
         _auth->userManager()->refreshUser(_authenticatedUser);
       }
->>>>>>> 756c0daf
       bool res = GeneralServerFeature::HANDLER_FACTORY->setRequestContext(request.get());
       if (!res || request->requestContext() == nullptr) {
         handleSimpleError(rest::ResponseCode::NOT_FOUND, *request,
