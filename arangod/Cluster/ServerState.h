--- conflicted
+++ resolved
@@ -245,6 +245,7 @@
   /// @brief sets server mode and propagates new mode to agency
   Result propagateClusterServerMode(Mode);
   
+  /// file where the server persists it's UUID
   std::string getUuidFilename();
 
  private:
@@ -266,14 +267,6 @@
   bool registerAtAgency(AgencyComm&, const RoleEnum&, std::string const&);
   /// @brief register shortname for an id
   bool registerShortName(std::string const& id, const RoleEnum&);
-
-<<<<<<< HEAD
-  /// 
-  std::string getUuidFilename();
-=======
-  /// @brief the pointer to the singleton instance
-  static ServerState* _theinstance;
->>>>>>> 690dd218
   
   /// @brief the server's id, can be set just once
   std::string _id;
