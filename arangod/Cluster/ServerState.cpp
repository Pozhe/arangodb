--- conflicted
+++ resolved
@@ -850,25 +850,14 @@
           result._values.find(localInfo);
 
       if (it != result._values.end()) {
-<<<<<<< HEAD
         VPackSlice slice = it->second._vpack->slice();
-        id = triagens::basics::VelocyPackHelper::getStringValue(slice, "ID", "");
-=======
-        TRI_json_t const* json = it->second._json;
-        Json j(TRI_UNKNOWN_MEM_ZONE, json, Json::NOFREE);
-        id = arangodb::basics::JsonHelper::getStringValue(json, "ID", "");
->>>>>>> 288ed041
+        id = arangodb::basics::VelocyPackHelper::getStringValue(slice, "ID", "");
         if (id.empty()) {
           LOG_ERROR("ID not set!");
           return TRI_ERROR_CLUSTER_COULD_NOT_DETERMINE_ID;
         }
-<<<<<<< HEAD
-        std::string description = triagens::basics::VelocyPackHelper::getStringValue(
+        std::string description = arangodb::basics::VelocyPackHelper::getStringValue(
             slice, "Description", "");
-=======
-        std::string description = arangodb::basics::JsonHelper::getStringValue(
-            json, "Description", "");
->>>>>>> 288ed041
         if (!description.empty()) {
           setDescription(description);
         }
@@ -928,18 +917,9 @@
     it = result._values.begin();
 
     while (it != result._values.end()) {
-<<<<<<< HEAD
       VPackSlice slice = (*it).second._vpack->slice();
-      std::string name;
-      if (slice.isString()) {
-        name = slice.copyString();
-      } else {
-        name = "";
-      }
-=======
-      std::string const name =
-          arangodb::basics::JsonHelper::getStringValue((*it).second._json, "");
->>>>>>> 288ed041
+      std::string name =
+          arangodb::basics::VelocyPackHelper::getStringValue(slice, "");
 
       if (name == id) {
         role = ServerState::ROLE_SECONDARY;
@@ -952,5 +932,4 @@
   }
 
   return role;
-}
-
+}