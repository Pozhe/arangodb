--- conflicted
+++ resolved
@@ -65,7 +65,6 @@
   return false;
 }
 
-<<<<<<< HEAD
 void ClusterEdgeCursor::readAll(std::function<void(StringRef const&,
                                                 VPackSlice, size_t&)> callback) {
 #warning FIXME Is the edgeList guaranteed to succeed?
@@ -74,15 +73,4 @@
     StringRef persId = _traverser->traverserCache()->persistString(StringRef(eid));
     callback(persId, edge, _position);
   }
-=======
-void ClusterEdgeCursor::readAll(std::function<void(std::string const&, arangodb::velocypack::Slice, size_t)> callback) {
-  if (_position == 0) {
-    // We have not yet returned anything. So we simply return everything at once.
-    for (VPackSlice edge : _edgeList) {
-      std::string eid = transaction::helpers::extractIdString(_resolver, edge, VPackSlice());
-      callback(eid, edge, _position);
-    }
-    _position++;
-  } // We have already returned everything last time.
->>>>>>> 416777b6
 }