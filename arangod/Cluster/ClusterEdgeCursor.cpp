////////////////////////////////////////////////////////////////////////////////
/// DISCLAIMER
///
/// Copyright 2014-2016 ArangoDB GmbH, Cologne, Germany
/// Copyright 2004-2014 triAGENS GmbH, Cologne, Germany
///
/// Licensed under the Apache License, Version 2.0 (the "License");
/// you may not use this file except in compliance with the License.
/// You may obtain a copy of the License at
///
///     http://www.apache.org/licenses/LICENSE-2.0
///
/// Unless required by applicable law or agreed to in writing, software
/// distributed under the License is distributed on an "AS IS" BASIS,
/// WITHOUT WARRANTIES OR CONDITIONS OF ANY KIND, either express or implied.
/// See the License for the specific language governing permissions and
/// limitations under the License.
///
/// Copyright holder is ArangoDB GmbH, Cologne, Germany
///
/// @author Michael Hackstein
////////////////////////////////////////////////////////////////////////////////

#include "ClusterEdgeCursor.h"

#include "Cluster/ClusterMethods.h"
#include "Cluster/ClusterTraverser.h"
#include "Transaction/Helpers.h"
#include "Transaction/Methods.h"
#include "VocBase/TraverserCache.h"

#include <velocypack/Slice.h>
#include <velocypack/velocypack-aliases.h>

using ClusterEdgeCursor = arangodb::traverser::ClusterEdgeCursor;
using StringRef = arangodb::StringRef;

ClusterEdgeCursor::ClusterEdgeCursor(StringRef vertexId, uint64_t depth,
                                     arangodb::traverser::ClusterTraverser* traverser)
    : _position(0), _resolver(traverser->_trx->resolver()), _traverser(traverser) {
      transaction::BuilderLeaser leased(traverser->_trx);
      
<<<<<<< HEAD
#warning fix copying by adding overloaded method?
=======
>>>>>>> bd4a2eb6
      transaction::BuilderLeaser b(traverser->_trx);
      b->add(VPackValuePair(vertexId.data(), vertexId.length(), VPackValueType::String));

      
      fetchEdgesFromEngines(traverser->_dbname, traverser->_engines, b->slice(), depth,
                            traverser->_edges, _edgeList, traverser->_datalake,
                            *(leased.get()), traverser->_filteredPaths,
                            traverser->_readDocuments);
      
    }

bool ClusterEdgeCursor::next(std::function<void(StringRef const&,
                                                VPackSlice, size_t)> callback) {
<<<<<<< HEAD
#warning FIXME Is the edgeList guaranteed to succeed?
=======
>>>>>>> bd4a2eb6
  if (_position < _edgeList.size()) {
    VPackSlice edge = _edgeList[_position];
    std::string eid = transaction::helpers::extractIdString(_resolver, edge, VPackSlice());
    StringRef persId = _traverser->traverserCache()->persistString(StringRef(eid));
    callback(persId, edge, _position);
    ++_position;
    return true;
  }
  return false;
}

void ClusterEdgeCursor::readAll(std::function<void(StringRef const&,
                                                VPackSlice, size_t&)> callback) {
<<<<<<< HEAD
#warning FIXME Is the edgeList guaranteed to succeed?
=======
>>>>>>> bd4a2eb6
  for (auto const& edge : _edgeList) {
    std::string eid = transaction::helpers::extractIdString(_resolver, edge, VPackSlice());
    StringRef persId = _traverser->traverserCache()->persistString(StringRef(eid));
    callback(persId, edge, _position);
  }
}<|MERGE_RESOLUTION|>--- conflicted
+++ resolved
@@ -40,10 +40,6 @@
     : _position(0), _resolver(traverser->_trx->resolver()), _traverser(traverser) {
       transaction::BuilderLeaser leased(traverser->_trx);
       
-<<<<<<< HEAD
-#warning fix copying by adding overloaded method?
-=======
->>>>>>> bd4a2eb6
       transaction::BuilderLeaser b(traverser->_trx);
       b->add(VPackValuePair(vertexId.data(), vertexId.length(), VPackValueType::String));
 
@@ -57,10 +53,6 @@
 
 bool ClusterEdgeCursor::next(std::function<void(StringRef const&,
                                                 VPackSlice, size_t)> callback) {
-<<<<<<< HEAD
-#warning FIXME Is the edgeList guaranteed to succeed?
-=======
->>>>>>> bd4a2eb6
   if (_position < _edgeList.size()) {
     VPackSlice edge = _edgeList[_position];
     std::string eid = transaction::helpers::extractIdString(_resolver, edge, VPackSlice());
@@ -74,10 +66,6 @@
 
 void ClusterEdgeCursor::readAll(std::function<void(StringRef const&,
                                                 VPackSlice, size_t&)> callback) {
-<<<<<<< HEAD
-#warning FIXME Is the edgeList guaranteed to succeed?
-=======
->>>>>>> bd4a2eb6
   for (auto const& edge : _edgeList) {
     std::string eid = transaction::helpers::extractIdString(_resolver, edge, VPackSlice());
     StringRef persId = _traverser->traverserCache()->persistString(StringRef(eid));
