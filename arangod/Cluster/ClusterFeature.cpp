////////////////////////////////////////////////////////////////////////////////
/// DISCLAIMER
///
/// Copyright 2014-2016 ArangoDB GmbH, Cologne, Germany
/// Copyright 2004-2014 triAGENS GmbH, Cologne, Germany
///
/// Licensed under the Apache License, Version 2.0 (the "License");
/// you may not use this file except in compliance with the License.
/// You may obtain a copy of the License at
///
///     http://www.apache.org/licenses/LICENSE-2.0
///
/// Unless required by applicable law or agreed to in writing, software
/// distributed under the License is distributed on an "AS IS" BASIS,
/// WITHOUT WARRANTIES OR CONDITIONS OF ANY KIND, either express or implied.
/// See the License for the specific language governing permissions and
/// limitations under the License.
///
/// Copyright holder is ArangoDB GmbH, Cologne, Germany
///
/// @author Jan Steemann
////////////////////////////////////////////////////////////////////////////////

#include "ClusterFeature.h"

#include "Agency/AgencyFeature.h"
#include "Basics/FileUtils.h"
#include "Basics/VelocyPackHelper.h"
#include "Basics/files.h"
#include "Cluster/ClusterComm.h"
#include "Cluster/ClusterInfo.h"
#include "Cluster/HeartbeatThread.h"
#include "Endpoint/Endpoint.h"
#include "GeneralServer/AuthenticationFeature.h"
#include "Logger/Logger.h"
#include "ProgramOptions/ProgramOptions.h"
#include "ProgramOptions/Section.h"
#include "RestServer/DatabaseFeature.h"
#include "Scheduler/Scheduler.h"
#include "Scheduler/SchedulerFeature.h"
#include "SimpleHttpClient/ConnectionManager.h"
#include "V8Server/V8DealerFeature.h"

using namespace arangodb;
using namespace arangodb::application_features;
using namespace arangodb::basics;
using namespace arangodb::options;

ClusterFeature::ClusterFeature(application_features::ApplicationServer* server)
    : ApplicationFeature(server, "Cluster"),
      _unregisterOnShutdown(false),
      _enableCluster(false),
      _requirePersistedId(false),
      _heartbeatThread(nullptr),
      _heartbeatInterval(0),
      _agencyCallbackRegistry(nullptr),
      _requestedRole(ServerState::RoleEnum::ROLE_UNDEFINED) {
  setOptional(true);
  requiresElevatedPrivileges(false);
  startsAfter("Authentication");
  startsAfter("CacheManager");
  startsAfter("Logger");
  startsAfter("WorkMonitor");
  startsAfter("Database");
  startsAfter("Scheduler");
  startsAfter("V8Dealer");
}

ClusterFeature::~ClusterFeature() {
  if (_enableCluster) {
    AgencyCommManager::shutdown();
  }

  // delete connection manager instance
  auto cm = httpclient::ConnectionManager::instance();
  delete cm;
}

void ClusterFeature::collectOptions(std::shared_ptr<ProgramOptions> options) {
  options->addSection("cluster", "Configure the cluster");

  options->addObsoleteOption("--cluster.username",
                             "username used for cluster-internal communication",
                             true);
  options->addObsoleteOption("--cluster.password",
                             "password used for cluster-internal communication",
                             true);
  options->addObsoleteOption("--cluster.disable-dispatcher-kickstarter",
                             "The dispatcher feature isn't available anymore; Use ArangoDBStarter for this now!",
                             true);
  options->addObsoleteOption("--cluster.disable-dispatcher-frontend",
                             "The dispatcher feature isn't available anymore; Use ArangoDBStarter for this now!",
                             true);
  options->addObsoleteOption("--cluster.dbserver-config",
                             "The dbserver-config is not available anymore, Use ArangoDBStarter",
                             true);
  options->addObsoleteOption("--cluster.coordinator-config",
                             "The coordinator-config is not available anymore, Use ArangoDBStarter",
                             true);
  options->addObsoleteOption("--cluster.data-path",
                             "path to cluster database directory",
                             true);
  options->addObsoleteOption("--cluster.log-path",
                             "path to log directory for the cluster",
                             true);
  options->addObsoleteOption("--cluster.arangod-path",
                             "path to the arangod for the cluster",
                             true);
  
  options->addOption("--cluster.require-persisted-id",
                     "if set to true, then the instance will only start if a UUID file is found in the database on startup. Setting this option will make sure the instance is started using an already existing database directory and not a new one. For the first start, the UUID file must either be created manually or the option must be set to false for the initial startup",
                     new BooleanParameter(&_requirePersistedId));

  options->addOption("--cluster.agency-endpoint",
                     "agency endpoint to connect to",
                     new VectorParameter<StringParameter>(&_agencyEndpoints));

  options->addHiddenOption("--cluster.agency-prefix", "agency prefix",
                     new StringParameter(&_agencyPrefix));

  options->addObsoleteOption("--cluster.my-local-info", "this server's local info", false);
  options->addObsoleteOption("--cluster.my-id", "this server's id", false);

  options->addOption("--cluster.my-role", "this server's role",
                     new StringParameter(&_myRole));

  options->addOption("--cluster.my-address", "this server's endpoint",
                     new StringParameter(&_myAddress));

  options->addOption("--cluster.system-replication-factor",
                     "replication factor for system collections",
                     new UInt32Parameter(&_systemReplicationFactor));

  options->addHiddenOption("--cluster.create-waits-for-sync-replication",
                     "active coordinator will wait for all replicas to create collection",
                     new BooleanParameter(&_createWaitsForSyncReplication));
  
  options->addHiddenOption("--cluster.index-create-timeout",
                     "amount of time (in seconds) the coordinator will wait for an index to be created before giving up",
                     new DoubleParameter(&_indexCreationTimeout));
}

void ClusterFeature::validateOptions(std::shared_ptr<ProgramOptions> options) {
  if (options->processingResult().touched("cluster.disable-dispatcher-kickstarter") ||
      options->processingResult().touched("cluster.disable-dispatcher-frontend")) {
    LOG_TOPIC(FATAL, arangodb::Logger::FIXME)
      << "The dispatcher feature isn't available anymore. Use ArangoDBStarter for this now! See https://github.com/arangodb-helper/ArangoDBStarter/ for more details.";
    FATAL_ERROR_EXIT();
  }

  // check if the cluster is enabled
  _enableCluster = !_agencyEndpoints.empty();

  if (!_enableCluster) {
    _requestedRole = ServerState::ROLE_SINGLE;
    ServerState::instance()->setRole(ServerState::ROLE_SINGLE);
    auto ss = ServerState::instance();
    ss->findHost("localhost");
    return;
  }

  // validate --cluster.agency-endpoint (currently a noop)
  if (_agencyEndpoints.empty()) {
    LOG_TOPIC(FATAL, Logger::CLUSTER)
        << "must at least specify one endpoint in --cluster.agency-endpoint";
    FATAL_ERROR_EXIT();
  }

  // validate
  if (_agencyPrefix.empty()) {
    _agencyPrefix = "arango";
  }

  // validate --cluster.agency-prefix
  size_t found = _agencyPrefix.find_first_not_of(
      "abcdefghijklmnopqrstuvwxyzABCDEFGHIJKLMNOPQRSTUVWXYZ0123456789/");

  if (found != std::string::npos || _agencyPrefix.empty()) {
    LOG_TOPIC(FATAL, arangodb::Logger::CLUSTER) << "invalid value specified for --cluster.agency-prefix";
    FATAL_ERROR_EXIT();
  }

  // validate system-replication-factor
  if (_systemReplicationFactor == 0) {
    LOG_TOPIC(FATAL, arangodb::Logger::CLUSTER) << "system replication factor must be greater 0";
    FATAL_ERROR_EXIT();
  }

  std::string fallback = _myAddress;
  // Now extract the hostname/IP:
  auto pos = fallback.find("://");
  if (pos != std::string::npos) {
    fallback = fallback.substr(pos+3);
  }
  pos = fallback.rfind(':');
  if (pos != std::string::npos) {
    fallback = fallback.substr(0, pos);
  }
  auto ss = ServerState::instance();
  ss->findHost(fallback);

  if (!_myRole.empty()) {
    _requestedRole = ServerState::stringToRole(_myRole);

    std::vector<arangodb::ServerState::RoleEnum> const disallowedRoles= {
      /*ServerState::ROLE_SINGLE,*/ ServerState::ROLE_AGENT, ServerState::ROLE_UNDEFINED
    };

    if (std::find(disallowedRoles.begin(), disallowedRoles.end(), _requestedRole) != disallowedRoles.end()) {
      LOG_TOPIC(FATAL, arangodb::Logger::CLUSTER) << "Invalid role provided. Possible values: PRIMARY, "
                    "SECONDARY, COORDINATOR";
      FATAL_ERROR_EXIT();
    }
    ServerState::instance()->setRole(_requestedRole);
  }
}

void ClusterFeature::reportRole(arangodb::ServerState::RoleEnum role) {
  std::string roleString(ServerState::roleToString(role));
  if (role == ServerState::ROLE_UNDEFINED) {
    roleString += ". Determining real role from agency";
  }
  LOG_TOPIC(INFO, arangodb::Logger::CLUSTER) << "Starting up with role " << roleString;
}

void ClusterFeature::prepare() {
  auto v8Dealer = ApplicationServer::getFeature<V8DealerFeature>("V8Dealer");
  
  if (_enableCluster && 
      _requirePersistedId && 
      !ServerState::instance()->hasPersistedId()) {
    LOG_TOPIC(FATAL, arangodb::Logger::CLUSTER) << "required persisted UUID file '" << ServerState::instance()->getUuidFilename() << "' not found. Please make sure this instance is started using an already existing database directory";
    FATAL_ERROR_EXIT();
  }

  v8Dealer->defineDouble("SYS_DEFAULT_REPLICATION_FACTOR_SYSTEM",
                         _systemReplicationFactor);

  // create callback registery
  _agencyCallbackRegistry.reset(
      new AgencyCallbackRegistry(agencyCallbacksPath()));

  // Initialize ClusterInfo library:
  ClusterInfo::createInstance(_agencyCallbackRegistry.get());

  // initialize ConnectionManager library
  httpclient::ConnectionManager::initialize();

  // create an instance (this will not yet create a thread)
  ClusterComm::instance();

  auto agency =
    application_features::ApplicationServer::getFeature<AgencyFeature>("Agency");

#ifdef DEBUG_SYNC_REPLICATION
  bool startClusterComm = true;
#else
  bool startClusterComm = false;
#endif

  if (agency->isEnabled() || _enableCluster) {
    startClusterComm = true;
    AuthenticationFeature* af = AuthenticationFeature::instance();
    // nullptr happens only during shutdown
    if (af->isActive() && !af->hasUserdefinedJwt()) {
      LOG_TOPIC(FATAL, arangodb::Logger::CLUSTER) << "Cluster authentication enabled but JWT not set via command line. Please"
        << " provide --server.jwt-secret which is used throughout the cluster.";
      FATAL_ERROR_EXIT();
    }
  }

  if (startClusterComm) {
    // initialize ClusterComm library, must call initialize only once
    ClusterComm::initialize();
  }

  // return if cluster is disabled
  if (!_enableCluster) {
    reportRole(ServerState::instance()->getRole());
    return;
  } else {
    reportRole(_requestedRole);
  }

  // register the prefix with the communicator
  AgencyCommManager::initialize(_agencyPrefix);
  TRI_ASSERT(AgencyCommManager::MANAGER != nullptr);

  for (size_t i = 0; i < _agencyEndpoints.size(); ++i) {
    std::string const unified = Endpoint::unifiedForm(_agencyEndpoints[i]);

    if (unified.empty()) {
      LOG_TOPIC(FATAL, arangodb::Logger::CLUSTER) << "invalid endpoint '" << _agencyEndpoints[i]
                 << "' specified for --cluster.agency-endpoint";
      FATAL_ERROR_EXIT();
    }

    AgencyCommManager::MANAGER->addEndpoint(unified);
  }

  // Now either _myId is set properly or _myId is empty and _myAddress is set.
  if (!_myAddress.empty()) {
    ServerState::instance()->setAddress(_myAddress);
  }

  // disable error logging for a while
  ClusterComm::instance()->enableConnectionErrorLogging(false);
  // perform an initial connect to the agency
  if (!AgencyCommManager::MANAGER->start()) {
    LOG_TOPIC(FATAL, arangodb::Logger::CLUSTER) << "Could not connect to any agency endpoints ("
               << AgencyCommManager::MANAGER->endpointsString() << ")";
    FATAL_ERROR_EXIT();
  }

  if (!ServerState::instance()->integrateIntoCluster(_requestedRole, _myAddress)) {
    LOG_TOPIC(FATAL, Logger::STARTUP) << "Couldn't integrate into cluster.";
    FATAL_ERROR_EXIT();
  }

  auto role = ServerState::instance()->getRole();
  auto endpoints = AgencyCommManager::MANAGER->endpointsString();


  if (role == ServerState::ROLE_UNDEFINED) {
    // no role found
    LOG_TOPIC(FATAL, arangodb::Logger::CLUSTER) << "unable to determine unambiguous role for server '"
               << ServerState::instance()->getId()
               << "'. No role configured in agency (" << endpoints << ")";
    FATAL_ERROR_EXIT();
  }

  // check if my-address is set
  if (_myAddress.empty()) {
    // no address given, now ask the agency for our address
    _myAddress = ServerState::instance()->getAddress();
  }

  // if nonempty, it has already been set above

  // If we are a coordinator, we wait until at least one DBServer is there,
  // otherwise we can do very little, in particular, we cannot create
  // any collection:
  if (role == ServerState::ROLE_COORDINATOR) {

    auto ci = ClusterInfo::instance();
    double start = TRI_microtime();

    while (true) {
      LOG_TOPIC(INFO, arangodb::Logger::CLUSTER) << "Waiting for DBservers to show up...";
      ci->loadCurrentDBServers();
      std::vector<ServerID> DBServers = ci->getCurrentDBServers();
      if (DBServers.size() >= 1 &&
          (DBServers.size() > 1 || TRI_microtime() - start > 15.0)) {
        LOG_TOPIC(INFO, arangodb::Logger::CLUSTER) << "Found " << DBServers.size() << " DBservers.";
        break;
      }
      std::this_thread::sleep_for(std::chrono::seconds(1));
    }

  }

  if (_myAddress.empty()) {
    LOG_TOPIC(FATAL, arangodb::Logger::CLUSTER) << "unable to determine internal address for server '"
               << ServerState::instance()->getId()
               << "'. Please specify --cluster.my-address or configure the "
                  "address for this server in the agency.";
    FATAL_ERROR_EXIT();
  }

  // now we can validate --cluster.my-address
  if (Endpoint::unifiedForm(_myAddress).empty()) {
    LOG_TOPIC(FATAL, arangodb::Logger::CLUSTER) << "invalid endpoint '" << _myAddress
               << "' specified for --cluster.my-address";
    FATAL_ERROR_EXIT();
  }

}

void ClusterFeature::start() {
  // return if cluster is disabled
  if (!_enableCluster) {
    return;
  }

  ServerState::instance()->setState(ServerState::STATE_STARTUP);

  // the agency about our state
  AgencyComm comm;
  comm.sendServerState(0.0);

  std::string const version = comm.version();

  ServerState::instance()->setInitialized();

  std::string const endpoints = AgencyCommManager::MANAGER->endpointsString();

  ServerState::RoleEnum role = ServerState::instance()->getRole();
  std::string myId = ServerState::instance()->getId();

  LOG_TOPIC(INFO, arangodb::Logger::CLUSTER) << "Cluster feature is turned on. Agency version: " << version
            << ", Agency endpoints: " << endpoints << ", server id: '" << myId
            << "', internal address: " << _myAddress
            << ", role: " << role;

  AgencyCommResult result = comm.getValues("Sync/HeartbeatIntervalMs");

  if (result.successful()) {
    velocypack::Slice HeartbeatIntervalMs =
        result.slice()[0].get(std::vector<std::string>(
            {AgencyCommManager::path(), "Sync", "HeartbeatIntervalMs"}));

    if (HeartbeatIntervalMs.isInteger()) {
      try {
        _heartbeatInterval = HeartbeatIntervalMs.getUInt();
        LOG_TOPIC(INFO, arangodb::Logger::CLUSTER) << "using heartbeat interval value '" << _heartbeatInterval
                  << " ms' from agency";
      } catch (...) {
        // Ignore if it is not a small int or uint
      }
    }
  }

<<<<<<< HEAD
    // start heartbeat thread
    _heartbeatThread = std::make_shared<HeartbeatThread>(_agencyCallbackRegistry.get(),
                              std::chrono::microseconds(_heartbeatInterval * 1000), 5);
=======
  // no value set in agency. use default
  if (_heartbeatInterval == 0) {
    _heartbeatInterval = 5000;  // 1/s
>>>>>>> 690dd218

    LOG_TOPIC(WARN, arangodb::Logger::CLUSTER) << "unable to read heartbeat interval from agency. Using "
              << "default value '" << _heartbeatInterval << " ms'";
  }

  // start heartbeat thread
  _heartbeatThread = std::make_shared<HeartbeatThread>(
      _agencyCallbackRegistry.get(), _heartbeatInterval * 1000, 5);

  if (!_heartbeatThread->init() || !_heartbeatThread->start()) {
    LOG_TOPIC(FATAL, arangodb::Logger::CLUSTER) << "heartbeat could not connect to agency endpoints ("
                << endpoints << ")";
    FATAL_ERROR_EXIT();
  }

  while (!_heartbeatThread->isReady()) {
    // wait until heartbeat is ready
    std::this_thread::sleep_for(std::chrono::microseconds(10000));
  }

  while (true) {
    VPackBuilder builder;
    try {
      VPackObjectBuilder b(&builder);
      builder.add("endpoint", VPackValue(_myAddress));
      builder.add("host", VPackValue(ServerState::instance()->getHost()));
    } catch (...) {
      LOG_TOPIC(FATAL, arangodb::Logger::CLUSTER) << "out of memory";
      FATAL_ERROR_EXIT();
    }

    result.clear();
    result = comm.setValue("Current/ServersRegistered/" + myId,
                           builder.slice(), 0.0);

    if (!result.successful()) {
      LOG_TOPIC(FATAL, arangodb::Logger::CLUSTER) << "unable to register server in agency: http code: "
                 << result.httpCode() << ", body: " << result.body();
      FATAL_ERROR_EXIT();
    } else {
      break;
    }

    std::this_thread::sleep_for(std::chrono::seconds(1));
  }

  ServerState::instance()->setState(ServerState::STATE_SERVING);
}

void ClusterFeature::beginShutdown() {
  ClusterComm::instance()->disable();
}

void ClusterFeature::stop() {

  if (_enableCluster) {
    if (_heartbeatThread != nullptr) {
      _heartbeatThread->beginShutdown();
    }

    if (_heartbeatThread != nullptr) {
      int counter = 0;
      while (_heartbeatThread->isRunning()) {
        std::this_thread::sleep_for(std::chrono::microseconds(100000));
        // emit warning after 5 seconds
        if (++counter == 10 * 5) {
          LOG_TOPIC(WARN, arangodb::Logger::CLUSTER) << "waiting for heartbeat thread to finish";
        }
      }
    }
  }

}


void ClusterFeature::unprepare() {
  if (_enableCluster) {
    if (_heartbeatThread != nullptr) {
      _heartbeatThread->beginShutdown();
    }

    // change into shutdown state
    ServerState::instance()->setState(ServerState::STATE_SHUTDOWN);

    AgencyComm comm;
    comm.sendServerState(0.0);

    if (_heartbeatThread != nullptr) {
      int counter = 0;
      while (_heartbeatThread->isRunning()) {
        std::this_thread::sleep_for(std::chrono::microseconds(100000));
        // emit warning after 5 seconds
        if (++counter == 10 * 5) {
          LOG_TOPIC(WARN, arangodb::Logger::CLUSTER) << "waiting for heartbeat thread to finish";
        }
      }
    }

    if (_unregisterOnShutdown) {
      ServerState::instance()->unregister();
    }
  }

  if (!_enableCluster) {
    ClusterComm::cleanup();
    return;
  }

  // change into shutdown state
  ServerState::instance()->setState(ServerState::STATE_SHUTDOWN);

  AgencyComm comm;
  comm.sendServerState(0.0);

  // Try only once to unregister because maybe the agencycomm
  // is shutting down as well...


  // Remove from role list
  ServerState::RoleEnum role = ServerState::instance()->getRole();
  std::string alk = ServerState::roleToAgencyListKey(role);
  std::string me = ServerState::instance()->getId();

  AgencyWriteTransaction unreg;
  unreg.operations.push_back(AgencyOperation("Current/" + alk + "/" + me,
                                             AgencySimpleOperationType::DELETE_OP));
  // Unregister
  unreg.operations.push_back(
      AgencyOperation("Current/ServersRegistered/" + me,
                      AgencySimpleOperationType::DELETE_OP));
  comm.sendTransactionWithFailover(unreg, 120.0);

  while (_heartbeatThread->isRunning()) {
    std::this_thread::sleep_for(std::chrono::microseconds(50000));
  }

  AgencyCommManager::MANAGER->stop();
  ClusterComm::cleanup();

  ClusterInfo::cleanup();
}

void ClusterFeature::setUnregisterOnShutdown(bool unregisterOnShutdown) {
  _unregisterOnShutdown = unregisterOnShutdown;
}<|MERGE_RESOLUTION|>--- conflicted
+++ resolved
@@ -420,23 +420,16 @@
     }
   }
 
-<<<<<<< HEAD
-    // start heartbeat thread
-    _heartbeatThread = std::make_shared<HeartbeatThread>(_agencyCallbackRegistry.get(),
-                              std::chrono::microseconds(_heartbeatInterval * 1000), 5);
-=======
   // no value set in agency. use default
   if (_heartbeatInterval == 0) {
     _heartbeatInterval = 5000;  // 1/s
->>>>>>> 690dd218
-
     LOG_TOPIC(WARN, arangodb::Logger::CLUSTER) << "unable to read heartbeat interval from agency. Using "
               << "default value '" << _heartbeatInterval << " ms'";
   }
 
   // start heartbeat thread
   _heartbeatThread = std::make_shared<HeartbeatThread>(
-      _agencyCallbackRegistry.get(), _heartbeatInterval * 1000, 5);
+      _agencyCallbackRegistry.get(), std::chrono::microseconds(_heartbeatInterval * 1000), 5);
 
   if (!_heartbeatThread->init() || !_heartbeatThread->start()) {
     LOG_TOPIC(FATAL, arangodb::Logger::CLUSTER) << "heartbeat could not connect to agency endpoints ("
