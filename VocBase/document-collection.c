////////////////////////////////////////////////////////////////////////////////
/// @brief document collection
///
/// @file
///
/// DISCLAIMER
///
/// Copyright 2010-2011 triagens GmbH, Cologne, Germany
///
/// Licensed under the Apache License, Version 2.0 (the "License");
/// you may not use this file except in compliance with the License.
/// You may obtain a copy of the License at
///
///     http://www.apache.org/licenses/LICENSE-2.0
///
/// Unless required by applicable law or agreed to in writing, software
/// distributed under the License is distributed on an "AS IS" BASIS,
/// WITHOUT WARRANTIES OR CONDITIONS OF ANY KIND, either express or implied.
/// See the License for the specific language governing permissions and
/// limitations under the License.
///
/// Copyright holder is triAGENS GmbH, Cologne, Germany
///
/// @author Dr. Frank Celler
/// @author Copyright 2011, triagens GmbH, Cologne, Germany
////////////////////////////////////////////////////////////////////////////////

#include "document-collection.h"

#include <BasicsC/conversions.h>
#include <BasicsC/files.h>
#include <BasicsC/logging.h>
#include <BasicsC/strings.h>

#include <VocBase/voc-shaper.h>

// -----------------------------------------------------------------------------
// --SECTION--                                                 private functions
// -----------------------------------------------------------------------------

////////////////////////////////////////////////////////////////////////////////
/// @addtogroup VocBase
/// @{
////////////////////////////////////////////////////////////////////////////////

////////////////////////////////////////////////////////////////////////////////
/// @brief creates a new document in the collection from shaped json
////////////////////////////////////////////////////////////////////////////////

static TRI_voc_did_t CreateLock (TRI_doc_collection_t* document,
                                 TRI_df_marker_type_e type,
                                 TRI_shaped_json_t const* json,
                                 void const* data) {
  document->beginWrite(document);
  return document->create(document, type, json, data, true)._did;
}

////////////////////////////////////////////////////////////////////////////////
/// @brief creates a new document in the collection from json
////////////////////////////////////////////////////////////////////////////////

static TRI_doc_mptr_t const CreateJson (TRI_doc_collection_t* collection,
                                        TRI_df_marker_type_e type,
                                        TRI_json_t const* json,
                                        void const* data,
                                        bool release) {
  TRI_shaped_json_t* shaped;
  TRI_doc_mptr_t result;

  shaped = TRI_ShapedJsonJson(collection->_shaper, json);

  if (shaped == 0) {
<<<<<<< HEAD
    collection->base._lastError = TRI_set_errno(TRI_VOC_ERROR_SHAPER_FAILED);
=======
    collection->base._lastError = TRI_set_errno(TRI_ERROR_AVOCADO_SHAPER_FAILED);
>>>>>>> 7d5fd972
    result._did = 0;
    return result;
  }

  result = collection->create(collection, type, shaped, data, release);

  TRI_FreeShapedJson(shaped);

  return result;
}

////////////////////////////////////////////////////////////////////////////////
/// @brief updates a document in the collection from shaped json
////////////////////////////////////////////////////////////////////////////////

static bool UpdateLock (TRI_doc_collection_t* document,
                        TRI_shaped_json_t const* json,
                        TRI_voc_did_t did,
                        TRI_voc_rid_t rid,
                        TRI_voc_rid_t* oldRid,
                        TRI_doc_update_policy_e policy) {
  document->beginWrite(document);
  return document->update(document, json, did, rid, oldRid, policy, true)._did != 0;
}

////////////////////////////////////////////////////////////////////////////////
/// @brief updates a document in the collection from json
////////////////////////////////////////////////////////////////////////////////

static TRI_doc_mptr_t const UpdateJson (TRI_doc_collection_t* collection,
                                        TRI_json_t const* json,
                                        TRI_voc_did_t did,
                                        TRI_voc_rid_t rid,
                                        TRI_voc_rid_t* oldRid,
                                        TRI_doc_update_policy_e policy,
                                        bool release) {
  TRI_shaped_json_t* shaped;
  TRI_doc_mptr_t result;

  shaped = TRI_ShapedJsonJson(collection->_shaper, json);

  if (shaped == 0) {
<<<<<<< HEAD
    collection->base._lastError = TRI_set_errno(TRI_VOC_ERROR_SHAPER_FAILED);
=======
    collection->base._lastError = TRI_set_errno(TRI_ERROR_AVOCADO_SHAPER_FAILED);
>>>>>>> 7d5fd972
    result._did = 0;
    return result;
  }

  result = collection->update(collection, shaped, did, rid, oldRid, policy, release);

  TRI_FreeShapedJson(shaped);

  return result;
}

////////////////////////////////////////////////////////////////////////////////
/// @brief deletes a json document given the identifier
////////////////////////////////////////////////////////////////////////////////

static bool DestroyLock (TRI_doc_collection_t* document,
                         TRI_voc_did_t did,
                         TRI_voc_rid_t rid,
                         TRI_voc_rid_t* oldRid,
                         TRI_doc_update_policy_e policy) {
  bool ok;

  document->beginWrite(document);
  ok = document->destroy(document, did, rid, oldRid, policy, true);

  return ok;
}

////////////////////////////////////////////////////////////////////////////////
/// @brief returns information about the collection
////////////////////////////////////////////////////////////////////////////////

static TRI_doc_collection_info_t* Figures (TRI_doc_collection_t* document) {
  TRI_doc_collection_info_t* info;
  size_t i;

  info = TRI_Allocate(sizeof(TRI_doc_collection_info_t));
  if (!info) {
    return NULL;
  }

  info->_numberDatafiles = document->_datafileInfo._nrUsed;

  for (i = 0;  i < document->_datafileInfo._nrAlloc;  ++i) {
    TRI_doc_datafile_info_t* d = document->_datafileInfo._table[i];

    if (d != NULL) {
      info->_numberAlive += d->_numberAlive;
      info->_numberDead += d->_numberDead;
      info->_sizeAlive += d->_sizeAlive;
      info->_sizeDead += d->_sizeDead;
      info->_numberDeletion += d->_numberDeletion;
    }
  }

  return info;
}

////////////////////////////////////////////////////////////////////////////////
/// @brief hashs a datafile identifier
////////////////////////////////////////////////////////////////////////////////

static uint64_t HashKeyDatafile (TRI_associative_pointer_t* array, void const* key) {
  TRI_voc_tick_t const* k = key;

  return *k;
}

////////////////////////////////////////////////////////////////////////////////
/// @brief hashs a datafile identifier
////////////////////////////////////////////////////////////////////////////////

static uint64_t HashElementDatafile (TRI_associative_pointer_t* array, void const* element) {
  TRI_doc_datafile_info_t const* e = element;

  return e->_fid;
}

////////////////////////////////////////////////////////////////////////////////
/// @brief compares a datafile identifier and a datafile info
////////////////////////////////////////////////////////////////////////////////

static bool IsEqualKeyElementDatafile (TRI_associative_pointer_t* array, void const* key, void const* element) {
  TRI_voc_tick_t const* k = key;
  TRI_doc_datafile_info_t const* e = element;

  return *k == e->_fid;
}

////////////////////////////////////////////////////////////////////////////////
/// @brief creates a journal or a compactor journal
////////////////////////////////////////////////////////////////////////////////

TRI_datafile_t* CreateJournalDocCollection (TRI_doc_collection_t* collection, bool compactor) {
  TRI_col_header_marker_t cm;
  TRI_datafile_t* journal;
  TRI_df_marker_t* position;
  bool ok;
  char* filename;
  char* jname;
  char* number;

  // construct a suitable filename
  number = TRI_StringUInt32(TRI_NewTickVocBase());
  if (number == NULL) {
    LOG_ERROR("out of memory when creating journal number");
    return NULL;
  }

  if (compactor) {
    jname = TRI_Concatenate3String("journal-", number, ".db");
  }
  else {
    jname = TRI_Concatenate3String("compactor-", number, ".db");
  }

  if (jname == NULL) {
    TRI_FreeString(number);
    LOG_ERROR("out of memory when creating journal name");
    return NULL;
  }

  filename = TRI_Concatenate2File(collection->base._directory, jname);
  if (filename == NULL) {
    TRI_FreeString(number);
    TRI_FreeString(jname);
    LOG_ERROR("out of memory when creating journal filename");
    return NULL;
  }
  TRI_FreeString(number);
  TRI_FreeString(jname);

  // create journal file
  journal = TRI_CreateDatafile(filename, collection->base._maximalSize);

  if (journal == NULL) {
    collection->base._lastError = TRI_set_errno(TRI_ERROR_AVOCADO_NO_JOURNAL);
    collection->base._state = TRI_COL_STATE_WRITE_ERROR;

    LOG_ERROR("cannot create new journal in '%s'", filename);

    TRI_FreeString(filename);
    return NULL;
  }

  TRI_FreeString(filename);
  LOG_TRACE("created a new journal '%s'", journal->_filename);

  // and use the correct name
  number = TRI_StringUInt32(journal->_fid);

  if (compactor) {
    jname = TRI_Concatenate3String("compactor-", number, ".db");
  }
  else {
    jname = TRI_Concatenate3String("journal-", number, ".db");
  }

  filename = TRI_Concatenate2File(collection->base._directory, jname);
  TRI_FreeString(number);
  TRI_FreeString(jname);

  ok = TRI_RenameDatafile(journal, filename);

  if (! ok) {
    LOG_WARNING("failed to rename the journal to '%s': %s", filename, TRI_last_error());
  }
  else {
    LOG_TRACE("renamed journal to '%s'", filename);
  }

  TRI_FreeString(filename);

  // create a collection header
  ok = TRI_ReserveElementDatafile(journal, sizeof(TRI_col_header_marker_t), &position);

  if (! ok) {
    collection->base._lastError = journal->_lastError;
    TRI_FreeDatafile(journal);

    LOG_ERROR("cannot create document header in journal '%s': %s", filename, TRI_last_error());

    return NULL;
  }

  memset(&cm, 0, sizeof(cm));

  cm.base._size = sizeof(TRI_col_header_marker_t);
  cm.base._type = TRI_COL_MARKER_HEADER;
  cm.base._tick = TRI_NewTickVocBase();

  cm._cid = collection->base._cid;

  TRI_FillCrcMarkerDatafile(&cm.base, sizeof(cm), 0, 0);
  ok = TRI_WriteElementDatafile(journal, position, &cm.base, sizeof(cm), 0, 0, true);

  if (! ok) {
    collection->base._lastError = journal->_lastError;
    TRI_FreeDatafile(journal);

    LOG_ERROR("cannot create document header in journal '%s': %s", filename, TRI_last_error());

    return NULL;
  }

  // that's it
  if (compactor) {
    TRI_PushBackVectorPointer(&collection->base._compactors, journal);
  }
  else {
    TRI_PushBackVectorPointer(&collection->base._journals, journal);
  }

  return journal;
}

////////////////////////////////////////////////////////////////////////////////
/// @brief closes a journal
///
/// Note that the caller must hold a lock protecting the _datafiles and
/// _journals entry.
////////////////////////////////////////////////////////////////////////////////

bool CloseJournalDocCollection (TRI_doc_collection_t* collection,
                                size_t position,
                                bool compactor) {
  TRI_datafile_t* journal;
  TRI_vector_pointer_t* vector;
  bool ok;
  char* dname;
  char* filename;
  char* number;

  if (compactor) {
    vector = &collection->base._journals;
  }
  else {
    vector = &collection->base._journals;
  }

  // no journal at this position
  if (vector->_length <= position) {
    TRI_set_errno(TRI_ERROR_AVOCADO_NO_JOURNAL);
    return false;
  }

  // seal and rename datafile
  journal = vector->_buffer[position];
  ok = TRI_SealDatafile(journal);

  if (! ok) {
    TRI_RemoveVectorPointer(vector, position);
    TRI_PushBackVectorPointer(&collection->base._datafiles, journal);

    return false;
  }

  number = TRI_StringUInt32(journal->_fid);
  if (!number) {
    return false;
  }

  dname = TRI_Concatenate3String("datafile-", number, ".db");
  if (!dname) {
    TRI_FreeString(number);
    return false;
  }

  filename = TRI_Concatenate2File(collection->base._directory, dname);
  if (!filename) {
    TRI_FreeString(number);
    TRI_FreeString(dname);
    return false;
  }

  TRI_FreeString(dname);
  TRI_FreeString(number);

  ok = TRI_RenameDatafile(journal, filename);

  if (! ok) {
    TRI_RemoveVectorPointer(vector, position);
    TRI_PushBackVectorPointer(&collection->base._datafiles, journal);
    TRI_FreeString(filename);

    return false;
  }
  TRI_FreeString(filename);

  LOG_TRACE("closed journal '%s'", journal->_filename);

  TRI_RemoveVectorPointer(vector, position);
  TRI_PushBackVectorPointer(&collection->base._datafiles, journal);

  return true;
}

////////////////////////////////////////////////////////////////////////////////
/// @}
////////////////////////////////////////////////////////////////////////////////

// -----------------------------------------------------------------------------
// --SECTION--                                      constructors and destructors
// -----------------------------------------------------------------------------

////////////////////////////////////////////////////////////////////////////////
/// @addtogroup VocBase
/// @{
////////////////////////////////////////////////////////////////////////////////

////////////////////////////////////////////////////////////////////////////////
/// @brief initialises a document collection
////////////////////////////////////////////////////////////////////////////////

void TRI_InitDocCollection (TRI_doc_collection_t* collection,
                            TRI_shaper_t* shaper) {
  collection->_shaper = shaper;

  collection->createLock = CreateLock;
  collection->createJson = CreateJson;

  collection->updateLock = UpdateLock;
  collection->updateJson = UpdateJson;

  collection->destroyLock = DestroyLock;

  collection->figures = Figures;

  TRI_InitBarrierList(&collection->_barrierList, collection);

  TRI_InitAssociativePointer(&collection->_datafileInfo,
                             HashKeyDatafile,
                             HashElementDatafile,
                             IsEqualKeyElementDatafile,
                             NULL);
}

////////////////////////////////////////////////////////////////////////////////
/// @brief destroys a document collection
////////////////////////////////////////////////////////////////////////////////

void TRI_DestroyDocCollection (TRI_doc_collection_t* collection) {
  if (collection->_shaper != NULL) {
    TRI_FreeVocShaper(collection->_shaper);
  }

  TRI_DestroyAssociativePointer(&collection->_datafileInfo);
  TRI_DestroyBarrierList(&collection->_barrierList);

  TRI_DestroyCollection(&collection->base);
}

////////////////////////////////////////////////////////////////////////////////
/// @}
////////////////////////////////////////////////////////////////////////////////

// -----------------------------------------------------------------------------
// --SECTION--                                               protected functions
// -----------------------------------------------------------------------------

////////////////////////////////////////////////////////////////////////////////
/// @addtogroup VocBase
/// @{
////////////////////////////////////////////////////////////////////////////////

////////////////////////////////////////////////////////////////////////////////
/// @brief finds a datafile description
////////////////////////////////////////////////////////////////////////////////

TRI_doc_datafile_info_t* TRI_FindDatafileInfoDocCollection (TRI_doc_collection_t* collection,
                                                            TRI_voc_fid_t fid) {
  TRI_doc_datafile_info_t const* found;
  TRI_doc_datafile_info_t* dfi;

  found = TRI_LookupByKeyAssociativePointer(&collection->_datafileInfo, &fid);

  if (found != NULL) {
    union { TRI_doc_datafile_info_t const* c; TRI_doc_datafile_info_t* v; } cnv;

    cnv.c = found;
    return cnv.v;
  }

  dfi = TRI_Allocate(sizeof(TRI_doc_datafile_info_t));
  if (!dfi) {
    return NULL;
  }

  dfi->_fid = fid;

  TRI_InsertKeyAssociativePointer(&collection->_datafileInfo, &fid, dfi, true);

  return dfi;
}

////////////////////////////////////////////////////////////////////////////////
/// @brief creates a journal
///
/// Note that the caller must hold a lock protecting the _journals entry.
////////////////////////////////////////////////////////////////////////////////

TRI_datafile_t* TRI_CreateJournalDocCollection (TRI_doc_collection_t* collection) {
  return CreateJournalDocCollection(collection, false);
}

////////////////////////////////////////////////////////////////////////////////
/// @brief closes a journal
///
/// Note that the caller must hold a lock protecting the _datafiles and
/// _journals entry.
////////////////////////////////////////////////////////////////////////////////

bool TRI_CloseJournalDocCollection (TRI_doc_collection_t* collection,
                                    size_t position) {
  return CloseJournalDocCollection(collection, position, false);
}

////////////////////////////////////////////////////////////////////////////////
/// @brief creates a new compactor file
///
/// Note that the caller must hold a lock protecting the _journals entry.
////////////////////////////////////////////////////////////////////////////////

TRI_datafile_t* TRI_CreateCompactorDocCollection (TRI_doc_collection_t* collection) {
  return CreateJournalDocCollection(collection, true);
}

////////////////////////////////////////////////////////////////////////////////
/// @brief closes an existing compactor file
///
/// Note that the caller must hold a lock protecting the _datafiles and
/// _journals entry.
////////////////////////////////////////////////////////////////////////////////

bool TRI_CloseCompactorDocCollection (TRI_doc_collection_t* collection,
                                      size_t position) {
  return CloseJournalDocCollection(collection, position, true);
}

////////////////////////////////////////////////////////////////////////////////
/// @}
////////////////////////////////////////////////////////////////////////////////

// Local Variables:
// mode: outline-minor
// outline-regexp: "^\\(/// @brief\\|/// {@inheritDoc}\\|/// @addtogroup\\|// --SECTION--\\|/// @\\}\\)"
// End:<|MERGE_RESOLUTION|>--- conflicted
+++ resolved
@@ -70,11 +70,7 @@
   shaped = TRI_ShapedJsonJson(collection->_shaper, json);
 
   if (shaped == 0) {
-<<<<<<< HEAD
-    collection->base._lastError = TRI_set_errno(TRI_VOC_ERROR_SHAPER_FAILED);
-=======
     collection->base._lastError = TRI_set_errno(TRI_ERROR_AVOCADO_SHAPER_FAILED);
->>>>>>> 7d5fd972
     result._did = 0;
     return result;
   }
@@ -117,11 +113,7 @@
   shaped = TRI_ShapedJsonJson(collection->_shaper, json);
 
   if (shaped == 0) {
-<<<<<<< HEAD
-    collection->base._lastError = TRI_set_errno(TRI_VOC_ERROR_SHAPER_FAILED);
-=======
     collection->base._lastError = TRI_set_errno(TRI_ERROR_AVOCADO_SHAPER_FAILED);
->>>>>>> 7d5fd972
     result._did = 0;
     return result;
   }
