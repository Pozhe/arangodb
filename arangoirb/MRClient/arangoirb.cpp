////////////////////////////////////////////////////////////////////////////////
/// @brief MRuby shell
///
/// @file
///
/// DISCLAIMER
///
/// Copyright 2004-2012 triagens GmbH, Cologne, Germany
///
/// Licensed under the Apache License, Version 2.0 (the "License");
/// you may not use this file except in compliance with the License.
/// You may obtain a copy of the License at
///
///     http://www.apache.org/licenses/LICENSE-2.0
///
/// Unless required by applicable law or agreed to in writing, software
/// distributed under the License is distributed on an "AS IS" BASIS,
/// WITHOUT WARRANTIES OR CONDITIONS OF ANY KIND, either express or implied.
/// See the License for the specific language governing permissions and
/// limitations under the License.
///
/// Copyright holder is triAGENS GmbH, Cologne, Germany
///
/// @author Dr. Frank Celler
/// @author Copyright 2011-2012, triAGENS GmbH, Cologne, Germany
////////////////////////////////////////////////////////////////////////////////

#include <mruby.h>
#include <mruby/proc.h>
#include <mruby/data.h>
#include <mruby/variable.h>
#include <mruby/compile.h>

#include <stdio.h>
#include <fstream>

#include "build.h"

#include "ArangoShell/ArangoClient.h"
#include "Basics/FileUtils.h"
#include "Basics/ProgramOptions.h"
#include "Basics/ProgramOptionsDescription.h"
#include "Basics/StringUtils.h"
#include "BasicsC/csv.h"
#include "BasicsC/files.h"
#include "BasicsC/init.h"
#include "BasicsC/logging.h"
#include "BasicsC/strings.h"
#include "BasicsC/terminal-utils.h"
#include "Logger/Logger.h"
#include "MRClient/MRubyClientConnection.h"
#include "MRuby/MRLineEditor.h"
#include "MRuby/MRLoader.h"
#include "MRuby/mr-utils.h"
#include "Rest/Endpoint.h"
#include "Rest/Initialise.h"
#include "SimpleHttpClient/SimpleHttpClient.h"
#include "SimpleHttpClient/SimpleHttpResult.h"

using namespace std;
using namespace triagens::basics;
using namespace triagens::rest;
using namespace triagens::httpclient;
using namespace triagens::arango;
using namespace triagens::mrclient;

#include "mr/common/bootstrap/mr-error.h"

// -----------------------------------------------------------------------------
// --SECTION--                                                 private variables
// -----------------------------------------------------------------------------

////////////////////////////////////////////////////////////////////////////////
/// @addtogroup MRShell
/// @{
////////////////////////////////////////////////////////////////////////////////

////////////////////////////////////////////////////////////////////////////////
/// @brief base class for clients
////////////////////////////////////////////////////////////////////////////////

ArangoClient BaseClient;

////////////////////////////////////////////////////////////////////////////////
/// @brief the initial default connection
////////////////////////////////////////////////////////////////////////////////

MRubyClientConnection* ClientConnection = 0;

////////////////////////////////////////////////////////////////////////////////
/// @brief startup MR files
////////////////////////////////////////////////////////////////////////////////

static MRLoader StartupLoader;

////////////////////////////////////////////////////////////////////////////////
/// @brief path for Ruby modules files
////////////////////////////////////////////////////////////////////////////////

static string StartupModules = "";

////////////////////////////////////////////////////////////////////////////////
/// @brief path for Ruby bootstrap files
////////////////////////////////////////////////////////////////////////////////

static string StartupPath = "";

////////////////////////////////////////////////////////////////////////////////
/// @}
////////////////////////////////////////////////////////////////////////////////

// -----------------------------------------------------------------------------
// --SECTION--                                                    ruby functions
// -----------------------------------------------------------------------------

////////////////////////////////////////////////////////////////////////////////
/// @addtogroup MRShell
/// @{
////////////////////////////////////////////////////////////////////////////////

////////////////////////////////////////////////////////////////////////////////
/// @brief ClientConnection method "httpGet"
////////////////////////////////////////////////////////////////////////////////

static mrb_value ClientConnection_httpGet (mrb_state* mrb, mrb_value self) {
  char* url;
  /* int res; */
  size_t l;
  struct RData* rdata;
  MRubyClientConnection* connection;

 /* res = */ mrb_get_args(mrb, "s", &url, &l);

  if (url == 0) {
    return self;
  }

  // looking at "mruby.h" I assume that is the way to unwrap the pointer
  rdata = (struct RData*) mrb_object(self);
  connection = (MRubyClientConnection*) rdata->data;

  if (connection == NULL) {
    printf("unknown connection (TODO raise error)\n");
    return self;
  }
  
  // check header fields
  map<string, string> headerFields;

  // and execute
  return connection->getData(url, headerFields);
}

////////////////////////////////////////////////////////////////////////////////
/// @}
////////////////////////////////////////////////////////////////////////////////

// -----------------------------------------------------------------------------
// --SECTION--                                                 private functions
// -----------------------------------------------------------------------------

////////////////////////////////////////////////////////////////////////////////
/// @addtogroup MRShell
/// @{
////////////////////////////////////////////////////////////////////////////////

////////////////////////////////////////////////////////////////////////////////
/// @brief return a new client connection instance
////////////////////////////////////////////////////////////////////////////////
  
static MRubyClientConnection* createConnection (MR_state_t* mrs) {
  return new MRubyClientConnection(mrs,
                                   BaseClient.endpointServer(),
                                   BaseClient.username(),
                                   BaseClient.password(), 
                                   BaseClient.requestTimeout(), 
                                   BaseClient.connectTimeout(), 
                                   ArangoClient::DEFAULT_RETRIES,
                                   false);
}

////////////////////////////////////////////////////////////////////////////////
/// @brief parses the program options
////////////////////////////////////////////////////////////////////////////////

static void ParseProgramOptions (int argc, char* argv[]) {
  ProgramOptionsDescription description("STANDARD options");
  ProgramOptionsDescription ruby("RUBY options");

  ruby
    ("ruby.directory", &StartupPath, "startup paths containing the Ruby files; multiple directories can be separated by cola")
    ("ruby.modules-path", &StartupModules, "one or more directories separated by cola")
  ;

  description
    (ruby, false)
  ;

  // fill in used options
  BaseClient.setupGeneral(description);
  BaseClient.setupServer(description);

  // and parse the command line and config file
  ProgramOptions options;
  BaseClient.parse(options, description, argc, argv, "arangoirb.conf");

  // check module path
  if (StartupModules.empty()) {
    LOGGER_FATAL << "module path not known, please use '--ruby.modules-path'";
    exit(EXIT_FAILURE);
  }
}
    
////////////////////////////////////////////////////////////////////////////////
/// @brief set-up the connection functions
////////////////////////////////////////////////////////////////////////////////

static void MR_ArangoConnection_Free (mrb_state* mrb, void* p) {
  printf("free of ArangoCollection called\n");
}

static const struct mrb_data_type MR_ArangoConnection_Type = {
  "ArangoConnection", MR_ArangoConnection_Free
};

static void InitMRClientConnection (mrb_state* mrb, MRubyClientConnection* connection) {
  struct RClass *rcl;

  // .............................................................................
  // arango client connection
  // .............................................................................

  rcl = mrb_define_class(mrb, "ArangoConnection", mrb->object_class);
  
  mrb_define_method(mrb, rcl, "get", ClientConnection_httpGet, ARGS_REQ(1));

  // create the connection variable
  mrb_value arango = mrb_obj_value(Data_Wrap_Struct(mrb, rcl, &MR_ArangoConnection_Type, (void*) connection));
  mrb_gv_set(mrb, mrb_intern(mrb, "$arango"), arango);
}

////////////////////////////////////////////////////////////////////////////////
/// @brief executes the shell
////////////////////////////////////////////////////////////////////////////////

static void RunShell (MR_state_t* mrs) {
  MRLineEditor* console = new MRLineEditor(mrs, ".arango-mrb");

  console->open(false /*! NoAutoComplete*/);

  while (true) {
    char* input = console->prompt("arangoirb> ");

    if (input == 0) {
      break;
    }

    if (*input == '\0') {
      TRI_FreeString(TRI_CORE_MEM_ZONE, input);
      continue;
    }

    console->addHistory(input);

<<<<<<< HEAD
    struct mrb_parser_state* p = mrb_parse_nstring(&mrs->_mrb, input, strlen(input));
=======
    struct mrb_parser_state* p = mrb_parse_nstring(mrb, input, strlen(input), NULL);
>>>>>>> b36fa7c5
    TRI_FreeString(TRI_CORE_MEM_ZONE, input);

    if (p == 0 || p->tree == 0 || 0 < p->nerr) {
      cout << "UPPS!\n";
      continue;
    }

<<<<<<< HEAD
    int n = mrb_generate_code(&mrs->_mrb, p->tree);
=======
    int n = mrb_generate_code(mrb, p);
>>>>>>> b36fa7c5

    if (n < 0) {
      cout << "UPPS: " << n << " returned by mrb_generate_code\n";
      continue;
    }

    mrb_value result = mrb_run(&mrs->_mrb,
                               mrb_proc_new(&mrs->_mrb, mrs->_mrb.irep[n]),
                               mrb_top_self(&mrs->_mrb));

    if (mrs->_mrb.exc) {
      cout << "Caught exception:\n";
      mrb_p(&mrs->_mrb, mrb_obj_value(mrs->_mrb.exc));
      mrs->_mrb.exc = 0;
    }
    else if (! mrb_nil_p(result)) {
      mrb_p(&mrs->_mrb, result);
    }
  }

  console->close();

  cout << endl;

  BaseClient.printByeBye();
}

////////////////////////////////////////////////////////////////////////////////
/// @}
////////////////////////////////////////////////////////////////////////////////

// -----------------------------------------------------------------------------
// --SECTION--                                                  public functions
// -----------------------------------------------------------------------------

////////////////////////////////////////////////////////////////////////////////
/// @addtogroup MRShell
/// @{
////////////////////////////////////////////////////////////////////////////////

////////////////////////////////////////////////////////////////////////////////
/// @brief main
////////////////////////////////////////////////////////////////////////////////

int main (int argc, char* argv[]) {
  TRIAGENS_C_INITIALISE(argc, argv);
  TRIAGENS_REST_INITIALISE(argc, argv);

  TRI_InitialiseLogging(false);
  int ret = EXIT_SUCCESS;

  BaseClient.setEndpointString(Endpoint::getDefaultEndpoint());

  // .............................................................................
  // parse the program options
  // .............................................................................
  
  ParseProgramOptions(argc, argv);
  
  // .............................................................................
  // set-up MRuby objects
  // .............................................................................

  // create a new ruby shell
  MR_state_t* mrs = MR_OpenShell();

  TRI_InitMRUtils(mrs);
  
  // .............................................................................
  // set-up client connection
  // .............................................................................

  // check if we want to connect to a server
  bool useServer = (BaseClient.endpointString() != "none");

  if (useServer) {
    BaseClient.createEndpoint();

    if (BaseClient.endpointServer() == 0) {
      cerr << "invalid value for --server.endpoint ('" << BaseClient.endpointString() << "')" << endl;
      exit(EXIT_FAILURE);
    }

    ClientConnection = createConnection(mrs);
    InitMRClientConnection(&mrs->_mrb, ClientConnection);
  }

  // .............................................................................
  // banner
  // .............................................................................  

  // http://www.network-science.de/ascii/   Font: ogre
  if (! BaseClient.quiet()) {
    char const* g = ArangoClient::COLOR_GREEN;
    char const* r = ArangoClient::COLOR_RED;
    char const* z = ArangoClient::COLOR_RESET;

    if (! BaseClient.colors()) {
      g = "";
      r = "";
      z = "";
    }

    printf("%s                                  %s _      _     %s\n", g, r, z);
    printf("%s  __ _ _ __ __ _ _ __   __ _  ___ %s(_)_ __| |__  %s\n", g, r, z);
    printf("%s / _` | '__/ _` | '_ \\ / _` |/ _ \\%s| | '__| '_ \\ %s\n", g, r, z);
    printf("%s| (_| | | | (_| | | | | (_| | (_) %s| | |  | |_) |%s\n", g, r, z);
    printf("%s \\__,_|_|  \\__,_|_| |_|\\__, |\\___/%s|_|_|  |_.__/ %s\n", g, r, z);
    printf("%s                       |___/      %s              %s\n", g, r, z);

    cout << endl << "Welcome to arangosh " << TRIAGENS_VERSION << ". Copyright (c) 2012 triAGENS GmbH" << endl;

#ifdef TRI_V8_VERSION
    cout << "Using MRUBY " << TRI_MRUBY_VERSION << " engine. Copyright (c) 2012 mruby developers." << endl;
#endif

#ifdef TRI_READLINE_VERSION
    cout << "Using READLINE " << TRI_READLINE_VERSION << endl;
#endif

    cout << endl;

    BaseClient.printWelcomeInfo();

    if (useServer) {
      if (ClientConnection->isConnected()) {
        if (! BaseClient.quiet()) {
          cout << "Connected to ArangoDB '" << BaseClient.endpointServer()->getSpecification()
               << "' Version " << ClientConnection->getVersion() << endl; 
        }
      }
      else {
        cerr << "Could not connect to endpoint '" << BaseClient.endpointString() << "'" << endl;
        cerr << "Error message '" << ClientConnection->getErrorMessage() << "'" << endl;
      }
    }
  }

  // .............................................................................
  // read files
  // .............................................................................

  // load java script from js/bootstrap/*.h files
  if (StartupPath.empty()) {
    StartupLoader.defineScript("common/bootstrap/error.rb", MR_common_bootstrap_error);
  }
  else {
    LOGGER_DEBUG << "using Ruby startup files at '" << StartupPath << "'";
    StartupLoader.setDirectory(StartupPath);
  }

  // load all init files
  char const* files[] = {
    "common/bootstrap/error.rb"
  };
  
  for (size_t i = 0;  i < sizeof(files) / sizeof(files[0]);  ++i) {
    bool ok = StartupLoader.loadScript(&mrs->_mrb, files[i]);
    
    if (ok) {
      LOGGER_TRACE << "loaded ruby file '" << files[i] << "'";
    }
    else {
      LOGGER_ERROR << "cannot load ruby file '" << files[i] << "'";
      exit(EXIT_FAILURE);
    }
  }
  
  // .............................................................................
  // run normal shell
  // .............................................................................

  RunShell(mrs);
  
  TRIAGENS_REST_SHUTDOWN;

  return ret;
}

////////////////////////////////////////////////////////////////////////////////
/// @}
////////////////////////////////////////////////////////////////////////////////

// -----------------------------------------------------------------------------
// --SECTION--                                                       END-OF-FILE
// -----------------------------------------------------------------------------

// Local Variables:
// mode: outline-minor
// outline-regexp: "^\\(/// @brief\\|/// {@inheritDoc}\\|/// @addtogroup\\|// --SECTION--\\|/// @\\}\\)"
// End:<|MERGE_RESOLUTION|>--- conflicted
+++ resolved
@@ -262,11 +262,7 @@
 
     console->addHistory(input);
 
-<<<<<<< HEAD
-    struct mrb_parser_state* p = mrb_parse_nstring(&mrs->_mrb, input, strlen(input));
-=======
     struct mrb_parser_state* p = mrb_parse_nstring(mrb, input, strlen(input), NULL);
->>>>>>> b36fa7c5
     TRI_FreeString(TRI_CORE_MEM_ZONE, input);
 
     if (p == 0 || p->tree == 0 || 0 < p->nerr) {
@@ -274,11 +270,7 @@
       continue;
     }
 
-<<<<<<< HEAD
-    int n = mrb_generate_code(&mrs->_mrb, p->tree);
-=======
     int n = mrb_generate_code(mrb, p);
->>>>>>> b36fa7c5
 
     if (n < 0) {
       cout << "UPPS: " << n << " returned by mrb_generate_code\n";
