--- conflicted
+++ resolved
@@ -1,14 +1,10 @@
-<<<<<<< HEAD
 v3.3.9 (XXXX-XX-XX)
 -------------------
 
 * fixed issue #3811: gharial api is now checking existence of _from and _to vertices
   during edge creation
 
-v3.3.8 (XXXX-XX-XX)
-=======
 v3.3.8 (2018-04-24)
->>>>>>> bd3aa401
 -------------------
 
 * added arangod startup option `--dump-options` to print all configuration parameters
