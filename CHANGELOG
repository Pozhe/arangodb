v3.3.9 (xxxx-xx-xx)
-------------------

* UI: fixed an unreasonable event bug within the modal view engine

* fixed issue #3811: gharial api is now checking existence of _from and _to vertices
  during edge creation

* fixed internal issue #2149: number of documents in the UI is not adjusted after moving them

* fixed internal issue #2150: UI - loading a saved query does not update the list of bind parameters

* fixed internal issue #2147 - fixed database filter in UI

* fixed issue #4934: Wrong used GeoIndex depending on FILTER order

* added `query` and `aql.literal` helpers to `@arangodb` module.

v3.3.8 (2018-04-24)
-------------------

* added arangod startup option `--dump-options` to print all configuration parameters
  as a JSON object

* fixed: (Enterprise only) If you restore a SmartGraph where the collections
  are still existing and are supposed to be dropped on restore we ended up in
  duplicate name error. This is now gone and the SmartGraph is correctly restored.

* fix lookups by `_id` in smart graph edge collections

* improve startup resilience in case there are datafile errors (MMFiles)

  also allow repairing broken VERSION files automatically on startup by
  specifying the option `--database.ignore-datafile-errors true`

* fix issue #4582: UI query editor now supports usage of empty string as bind parameter value

* fixed internal issue #2148: Number of documents found by filter is misleading in web UI

* added startup option `--database.required-directory-state`

  using this option it is possible to require the database directory to be
  in a specific state on startup. the options for this value are:

  - non-existing: database directory must not exist
  - existing: database directory must exist
  - empty: database directory must exist but be empty
  - populated: database directory must exist and contain specific files already
  - any: any state allowed

<<<<<<< HEAD
* remove post-sort from GatherNode in cluster AQL queries that do use indexes
  for filtering but that do not require a sorted result

  This optimization can speed up gathering data from multiple shards, because
  it allows to remove a merge sort of the individual shards' results.

* extend the already existing "reduce-extraction-to-projection" AQL optimizer 
  rule for RocksDB to provide projections of up to 5 document attributes. The
  previous implementation only supported a projection for a single document 
  attribute. The new implementation will extract up to 5 document attributes from 
  a document while scanning a collection via an EnumerateCollectionNode.
  Additionally the new version of the optimizer rule can also produce projections
  when scanning an index via an IndexNode. 
  The optimization is benefial especially for huge documents because it will copy
  out only the projected attributes from the document instead of copying the entire 
  document data from the storage engine. 

  When applied, the explainer will show the projected attributes in a `projections`
  remark for an EnumerateCollectionNode or IndexNode. The optimization is limited
  to the RocksDB storage engine.

* added index-only optimization for AQL queries that can satisfy the retrieval of
  all required document attributes directly from an index.

  This optimization will be triggered for the RocksDB engine if an index is used
  that covers all required attributes of the document used later on in the query.
  If applied, it will save retrieving the actual document data (which would require
  an extra lookup in RocksDB), but will instead build the document data solely 
  from the index values found. It will only be applied when using up to 5 attributes
  from the document, and only if the rest of the document data is not used later
  on in the query.

  The optimization is currently available for the RocksDB engine for the index types
  primary, edge, hash, skiplist and persistent.

  If the optimization is applied, it will show up as "index only" in an AQL
  query's execution plan for an IndexNode.

* added scan-only optimization for AQL queries that iterate over collections or
  indexes and that do not need to return the actual document values.

  Not fetching the document values from the storage engine will provide a 
  considerable speedup when using the RocksDB engine, but may also help a bit
  in case of the MMFiles engine. The optimization will only be applied when 
  full-scanning or index-scanning a collection without refering to any of its
  documents later on, and, for an IndexNode, if all filter conditions for the 
  documents of the collection are covered by the index.

  If the optimization is applied, it will show up as "scan only" in an AQL
  query's execution plan for an EnumerateCollectionNode or an IndexNode.

* extend existing "collect-in-cluster" optimizer rule to run grouping, counting
  and deduplication on the DB servers in several cases, so that the coordinator
  will only need to sum up the potentially smaller results from the individual shards.

  The following types of COLLECT queries are covered now:
  - RETURN DISTINCT expr
  - COLLECT WITH COUNT INTO ...
  - COLLECT var1 = expr1, ..., varn = exprn (WITH COUNT INTO ...), without INTO or KEEP
  - COLLECT var1 = expr1, ..., varn = exprn AGGREGATE ..., without INTO or KEEP, for
    aggregate functions COUNT/LENGTH, SUM, MIN and MAX.
  
* honor specified COLLECT method in AQL COLLECT options

  for example, when the user explicitly asks for the COLLECT method
  to be `sorted`, the optimizer will now not produce an alternative
  version of the plan using the hash method.

  additionally, if the user explcitly asks for the COLLECT method to
  be `hash`, the optimizer will now change the existing plan to use
  the hash method if possible instead of just creating an alternative
  plan.

  `COLLECT ... OPTIONS { method: 'sorted' }` => always use sorted method
  `COLLECT ... OPTIONS { method: 'hash' }`   => use hash if this is technically possible
  `COLLECT ...` (no options)                 => create a plan using sorted, and another plan using hash method

=======
* field "$schema" in Foxx manifest.json files no longer produce warnings

* added `@arangodb/locals` module to expose the Foxx service context as an
  alternative to using `module.context` directly.

* supervision can be put into maintenance mode
>>>>>>> fc7a2bec

v3.3.7 (2018-04-11)
-------------------

* added hidden option `--query.registry-ttl` to control the lifetime of cluster AQL
  query parts

* fixed internal issue #2237: AQL queries on collections with replicationFactor:
  "satellite" crashed arangod in single server mode

* fixed restore of satellite collections: replicationFactor was set to 1 during
  restore

* fixed dump and restore of smart graphs:
  a) The dump will not include the hidden shadow collections anymore, they were dumped
     accidentially and only contain duplicated data.
  b) Restore will now ignore hidden shadow collections as all data is contained
     in the smart-edge collection. You can manually include these collections from an
     old dump (3.3.5 or earlier) by using `--force`.
  c) Restore of a smart-graph will now create smart collections properly instead
     of getting into `TIMEOUT_IN_CLUSTER_OPERATION`

* fixed issue in AQL query optimizer rule "restrict-to-single-shard", which
  may have sent documents to a wrong shard in AQL INSERT queries that specified
  the value for `_key` using an expression (and not a constant value)
  Important: if you were affected by this bug in v3.3.5 it is required that you
  recreate your dataset in v3.3.6 (i.e. dumping and restoring) instead of doing
  a simple binary upgrade

* added /_admin/status HTTP API for debugging purposes

* added ArangoShell helper function for packaging all information about an
  AQL query so it can be run and analyzed elsewhere:

  query = "FOR doc IN mycollection FILTER doc.value > 42 RETURN doc";
  require("@arangodb/aql/explainer").debugDump("/tmp/query-debug-info", query);

  Entitled users can send the generated file to the ArangoDB support to facilitate
  reproduction and debugging.

* added hidden option `--server.ask-jwt-secret`. This is an internal option
  for debugging and should not be exposed to end-users.

* fix for internal issue #2215. supervision will now wait for agent to
  fully prepare before adding 10 second grace period after leadership change

* fixed internal issue #2215's FailedLeader timeout bug


v3.3.5 (2018-03-28)
-------------------

* fixed issue #4934: Wrong used GeoIndex depending on FILTER order

* make build id appear in startup log message alongside with other version info

* make AQL data modification operations that are sent to all shards and that are
  supposed to return values (i.e. `RETURN OLD` or `RETURN NEW`) not return fake
  empty result rows if the document to be updated/replaced/removed was not present
  on the target shard

* added AQL optimizer rule `restrict-to-single-shard`

  This rule will kick in if a collection operation (index lookup or data
  modification operation) will only affect a single shard, and the operation can be
  restricted to the single shard and is not applied for all shards. This optimization
  can be applied for queries that access a collection only once in the query, and that
  do not use traversals, shortest path queries and that do not access collection data
  dynamically using the `DOCUMENT`, `FULLTEXT`, `NEAR` or `WITHIN` AQL functions.
  Additionally, the optimizer will only pull off this optimization if can safely
  determine the values of all the collection's shard keys from the query, and when the
  shard keys are covered by a single index (this is always true if the shard key is
  the default `_key`)

* display missing attributes of GatherNodes in AQL explain output

* make AQL optimizer rule `undistribute-remove-after-enum-coll` fire in a few
  more cases in which it is possible

* slightly improve index selection for the RocksDB engine when there are multiple
  competing indexes with the same attribute prefixes, but different amount of
  attributes covered. In this case, the more specialized index will be preferred
  now

* fix issue #4924: removeFollower now prefers to remove the last follower(s)

* added "collect-in-cluster" optimizer rule to have COLLECT WITH COUNT queries
  without grouping being executed on the DB servers and the coordinator only summing
  up the counts from the individual shards

* fixed issue #4900: Nested FOR query uses index but ignores other filters

* properly exit v8::Context in one place where it was missing before

* added hidden option `--cluster.index-create-timeout` for controlling the
  default value of the index creation timeout in cluster
  under normal circumstances, this option does not need to be adjusted

* increase default timeout for index creation in cluster to 3600s

* fixed issue #4843: Query-Result has more Docs than the Collection itself

* fixed the behavior of ClusterInfo when waiting for current to catch
  up with plan in create collection.

* fixed issue #4827: COLLECT on edge _to field doesn't group distinct values as expected (MMFiles)


v3.3.4 (2018-03-01)
-------------------

* fix AQL `fullCount` result value in some cluster cases when it was off a bit

* fix issue #4651: Simple query taking forever until a request timeout error

* fix issue #4657: fixed incomplete content type header

* Vastly improved the Foxx Store UI

* fix issue #4677: AQL WITH with bind parameters results in "access after data-modification"
  for two independent UPSERTs

* remove unused startup option `--ldap.permissions-attribute-name`

* fix issue #4457: create /var/tmp/arangod with correct user in supervisor mode

* remove long disfunctional admin/long_echo handler

* fixed Foxx API:

  * PUT /_api/foxx/service: Respect force flag
  * PATCH /_api/foxx/service: Check whether a service under given mount exists

* internal issue #1726: supervision failed to remove multiple servers
  from health monitoring at once.

* more information from inception, why agent is activated

* fixed a bug where supervision tried to deal with shards of virtual collections

* Behaviour of permissions for databases and collections changed:
  The new fallback rule for databases for which an access level is not explicitly specified:
  Choose the higher access level of:
    * A wildcard database grant
    * A database grant on the `_system` database
  The new fallback rule for collections for which an access level is not explicitly specified:
  Choose the higher access level of:
    * Any wildcard access grant in the same database, or on "*/*"
    * The access level for the current database
    * The access level for the `_system` database

* fix internal issue 1770: collection creation using distributeShardsLike yields
  errors and did not distribute shards correctly in the following cases:
  1. If numberOfShards * replicationFactor % nrDBServers != 0
     (shards * replication is not divisible by DBServers).
  2. If there was failover / move shard case on the leading collection
     and creating the follower collection afterwards.

* fix timeout issues in replication client expiration

* added missing edge filter to neighbors-only traversals
  in case a filter condition was moved into the traverser and the traversal was
  executed in breadth-first mode and was returning each visited vertex exactly
  once, and there was a filter on the edges of the path and the resulting vertices
  and edges were not used later, the edge filter was not applied

* fixed issue #4160: Run arangod with "--database.auto-upgrade" option always crash silently without error log

* fix internal issue #1848: AQL optimizer was trying to resolve attribute accesses
  to attributes of constant object values at query compile time, but only did so far
  the very first attribute in each object

  this fixes https://stackoverflow.com/questions/48648737/beginner-bug-in-for-loops-from-objects

* fix inconvenience: If we want to start server with a non-existing
  --javascript.app-path it will now be created (if possible)

* fixed: REST API `POST _api/foxx` now returns HTTP code 201 on success, as documented.
         returned 200 before.

* fixed: REST API `PATCH _api/foxx/dependencies` now updates the existing dependencies
         instead of replacing them.

* fixed: Foxx upload of single javascript file. You now can upload via http-url pointing
         to a javascript file.

* fixed issue #4395: If your foxx app includes an `APP` folder it got
         accidently removed by selfhealing this is not the case anymore.

* fixed internal issue #1969 - command apt-get purge/remove arangodb3e was failing


v3.3.3 (2018-01-26)
-------------------

* fix issue #4272: VERSION file keeps disappearing

* fix internal issue #81: quotation marks disappeared when switching table/json
  editor in the query editor ui

* added option `--rocksdb.throttle` to control whether write-throttling is enabled
  Write-throttling is turned on by default, to reduce chances of compactions getting
  too far behind and blocking incoming writes.

* fixed issue #4308: Crash when getter for error.name throws an error (on Windows)

* UI: fixed a query editor caching and parsing issue

* Fixed internal issue #1683: fixes an UI issue where a collection name gets wrongly cached
  within the documents overview of a collection.

* Fixed an issue with the index estimates in RocksDB in the case a transaction is aborted.
  Former the index estimates were modified if the transaction commited or not.
  Now they will only be modified if the transaction commited successfully.

* UI: optimized login view for very small screen sizes

* UI: optimized error messages for invalid query bind parameter

* Truncate in RocksDB will now do intermediate commits every 10.000 documents
  if truncate fails or the server crashes during this operation all deletes
  that have been commited so far are persisted.

* make the default value of `--rocksdb.block-cache-shard-bits` use the RocksDB
  default value. This will mostly mean the default number block cache shard
  bits is lower than before, allowing each shard to store more data and cause
  less evictions from block cache

* UI: optimized login view for very small screen sizes

* issue #4222: Permission error preventing AQL query import / export on webui

* UI: optimized error messages for invalid query bind parameter

* UI: upgraded swagger ui to version 3.9.0

* issue #3504: added option `--force-same-database` for arangorestore

  with this option set to true, it is possible to make any arangorestore attempt
  fail if the specified target database does not match the database name
  specified in the source dump's "dump.json" file. it can thus be used to
  prevent restoring data into the "wrong" database

  The option is set to `false` by default to ensure backwards-compatibility

* make the default value of `--rocksdb.block-cache-shard-bits` use the RocksDB
  default value. This will mostly mean the default number block cache shard
  bits is lower than before, allowing each shard to store more data and cause
  less evictions from block cache

* fixed issue #4255: AQL SORT consuming too much memory

* fixed incorrect persistence of RAFT vote and term


v3.3.2 (2018-01-04)
-------------------

* fixed issue #4199: Internal failure: JavaScript exception in file 'arangosh.js'
  at 98,7: ArangoError 4: Expecting type String

* fixed issue in agency supervision with a good server being left in
  failedServers

* distinguish isReady and allInSync in clusterInventory

* fixed issue #4197: AQL statement not working in 3.3.1 when upgraded from 3.2.10

* do not reuse collection ids when restoring collections from a dump, but assign
  new collection ids, this should prevent collection id conflicts

* fix issue #4393: broken handling of unix domain sockets in
  JS_Download

v3.3.1 (2017-12-28)
-------------------

* UI: displayed wrong wfs property for a collection when using RocksDB as
  storage engine

* added `--ignore-missing` option to arangoimp
  this option allows importing lines with less fields than specified in the CSV
  header line

* changed misleading error message from "no leader" to "not a leader"

* optimize usage of AQL FULLTEXT index function to a FOR loop with index
  usage in some cases
  When the optimization is applied, this especially speeds up fulltext index
  queries in the cluster

* UI: improved the behavior during collection creation in a cluster environment

* Agency lockup fixes for very small machines.

* Agency performance improvement by finer grained locking.

* Use steady_clock in agency whereever possible.

* Agency prevent Supervision thread crash.

* Fix agency integer overflow in timeout calculation.


v3.3.0 (2012-12-14)
-------------------

* release version

* added a missing try/catch block in the supervision thread


v3.3.rc8 (2017-12-12)
---------------------

* UI: fixed broken foxx configuration keys. Some valid configuration values
  could not be edited via the ui.

* UI: Shard distribution view now has an accordion view instead of displaying
  all shards of all collections at once.

* UI: pressing the return key inside a select2 box no longer triggers the modals

* UI: coordinators and db servers are now in sorted order (ascending)


v3.3.rc7 (2017-12-07)
---------------------

* fixed issue #3741: fix terminal color output in Windows

* UI: fixed issue #3822: disabled name input field for system collections

* fixed issue #3640: limit in subquery

* fixed issue #3745: Invalid result when using OLD object with array attribute in UPSERT statement

* UI: edge collections were wrongly added to from and to vertices select box during graph creation

* UI: added not found views for documents and collections

* UI: using default user database api during database creation now

* UI: the graph viewer backend now picks one random start vertex of the
  first 1000 documents instead of calling any(). The implementation of
  "any" is known to scale bad on huge collections with RocksDB.

* UI: fixed disappearing of the navigation label in some case special case

* UI: the graph viewer now displays updated label values correctly.
  Additionally the included node/edge editor now closes automatically
	after a successful node/edge update.

* fixed issue #3917: traversals with high maximal depth take extremely long
  in planning phase.


v3.3.rc4 (2017-11-28)
---------------------

* minor bug-fixes


v3.3.rc3 (2017-11-24)
---------------------

* bug-fixes


v3.3.rc2 (2017-11-22)
---------------------

* UI: document/edge editor now remembering their modes (e.g. code or tree)

* UI: optimized error messages for invalid graph definitions. Also fixed a
  graph renderer cleanup error.

* UI: added a delay within the graph viewer while changing the colors of the
  graph. Necessary due different browser behaviour.

* added options `--encryption.keyfile` and `--encryption.key-generator` to arangodump
  and arangorestore

* UI: the graph viewer now displays updated label values correctly.
  Additionally the included node/edge editor now closes automatically
	after a successful node/edge update.

* removed `--recycle-ids` option for arangorestore

  using that option could have led to problems on the restore, with potential
  id conflicts between the originating server (the source dump server) and the
  target server (the restore server)


v3.3.rc1 (2017-11-17)
---------------------

* add readonly mode REST API

* allow compilation of ArangoDB source code with g++ 7

* upgrade minimum required g++ compiler version to g++ 5.4
  That means ArangoDB source code will not compile with g++ 4.x or g++ < 5.4 anymore.

* AQL: during a traversal if a vertex is not found. It will not print an ERROR to the log and continue
  with a NULL value, but will register a warning at the query and continue with a NULL value.
  The situation is not desired as an ERROR as ArangoDB can store edges pointing to non-existing
  vertex which is perfectly valid, but it may be a n issue on the data model, so users
  can directly see it on the query now and do not "by accident" have to check the LOG output.


v3.3.beta1 (2017-11-07)
-----------------------

* introduce `enforceReplicationFactor`: An optional parameter controlling
  if the server should bail out during collection creation if there are not
  enough DBServers available for the desired `replicationFactor`.

* fixed issue #3516: Show execution time in arangosh

  this change adds more dynamic prompt components for arangosh
  The following components are now available for dynamic prompts,
  settable via the `--console.prompt` option in arangosh:

  - '%t': current time as timestamp
  - '%a': elpased time since ArangoShell start in seconds
  - '%p': duration of last command in seconds
  - '%d': name of current database
  - '%e': current endpoint
  - '%E': current endpoint without protocol
  - '%u': current user

  The time a command takes can be displayed easily by starting arangosh with `--console.prompt "%p> "`.

* make the ArangoShell refill its collection cache when a yet-unknown collection
  is first accessed. This fixes the following problem:

      arangosh1> db._collections();  // shell1 lists all collections
      arangosh2> db._create("test"); // shell2 now creates a new collection 'test'
      arangosh1> db.test.insert({}); // shell1 is not aware of the collection created
                                     // in shell2, so the insert will fail

* incremental transfer of initial collection data now can handle partial
  responses for a chunk, allowing the leader/master to send smaller chunks
  (in terms of HTTP response size) and limit memory usage

* initial creation of shards for cluster collections is now faster with
  replicationFactor values bigger than 1. this is achieved by an optimization
  for the case when the collection on the leader is still empty

* potential fix for issue #3517: several "filesystem full" errors in logs
  while there's a lot of disk space

* added C++ implementations for AQL function `SUBSTRING()`, `LEFT()`, `RIGHT()` and `TRIM()`


v3.3.milestone2 (2017-10-19)
----------------------------

* added new replication module

* make AQL `DISTINCT` not change the order of the results it is applied on

* show C++ function name of call site in ArangoDB log output

  This requires option `--log.line-number` to be set to *true*

* fixed issue #3408: Hard crash in query for pagination

* UI: fixed unresponsive events in cluster shards view

* UI: added word wrapping to query editor

* fixed issue #3395: AQL: cannot instantiate CollectBlock with undetermined
  aggregation method

* minimum number of V8 contexts in console mode must be 2, not 1. this is
  required to ensure the console gets one dedicated V8 context and all other
  operations have at least one extra context. This requirement was not enforced
  anymore.

* UI: fixed wrong user attribute name validation, issue #3228

* make AQL return a proper error message in case of a unique key constraint
  violation. previously it only returned the generic "unique constraint violated"
  error message but omitted the details about which index caused the problem.

  This addresses https://stackoverflow.com/questions/46427126/arangodb-3-2-unique-constraint-violation-id-or-key

* fix potential overflow in CRC marker check when a corrupted CRC marker
  is found at the very beginning of an MMFiles datafile


v3.3.milestone1 (2017-10-11)
----------------------------

* added option `--server.local-authentication`

* UI: added user roles

* added config option `--log.color` to toggle colorful logging to terminal

* added config option `--log.thread-name` to additionally log thread names

* usernames must not start with `:role:`, added new options:
    --server.authentication-timeout
    --ldap.roles-attribute-name
    --ldap.roles-transformation
    --ldap.roles-search
    --ldap.superuser-role
    --ldap.roles-include
    --ldap.roles-exclude

* performance improvements for full collection scans and a few other operations
  in MMFiles engine

* added `--rocksdb.encryption-key-generator` for enterprise

* removed `--compat28` parameter from arangodump and replication API

  older ArangoDB versions will no longer be supported by these tools.

* increase the recommended value for `/proc/sys/vm/max_map_count` to a value
  eight times as high as the previous recommended value. Increasing the
  values helps to prevent an ArangoDB server from running out of memory mappings.

  The raised minimum recommended value may lead to ArangoDB showing some startup
  warnings as follows:

      WARNING {memory} maximum number of memory mappings per process is 65530, which seems too low. it is recommended to set it to at least 512000
      WARNING {memory} execute 'sudo sysctl -w "vm.max_map_count=512000"'


v3.2.7 (2017-11-13)
-------------------

* Cluster customers, which have upgraded from 3.1 to 3.2 need to upgrade
  to 3.2.7. The cluster supervision is otherwise not operational.

* Fixed issue #3597: AQL with path filters returns unexpected results
  In some cases breadth first search in combination with vertex filters
  yields wrong result, the filter was not applied correctly.

* enable JEMalloc background thread for purging and returning unused memory
  back to the operating system (Linux only)

* fixed some undefined behavior in some internal value caches for AQL GatherNodes
  and SortNodes, which could have led to sorted results being effectively not
  correctly sorted.

* make the replication applier for the RocksDB engine start automatically after a
  restart of the server if the applier was configured with its `autoStart` property
  set to `true`. previously the replication appliers were only automatically restarted
  at server start for the MMFiles engine.

* fixed arangodump batch size adaptivity in cluster mode and upped default batch size
  for arangodump

  these changes speed up arangodump in cluster context

* smart graphs now return a proper inventory in response to replication inventory
  requests

* fixed issue #3618: Inconsistent behavior of OR statement with object bind parameters

* only users with read/write rights on the "_system" database can now execute
  "_admin/shutdown" as well as modify properties of the write-ahead log (WAL)

* increase default maximum number of V8 contexts to at least 16 if not explicitly
  configured otherwise.
  the procedure for determining the actual maximum value of V8 contexts is unchanged
  apart from the value `16` and works as follows:
  - if explicitly set, the value of the configuration option `--javascript.v8-contexts`
    is used as the maximum number of V8 contexts
  - when the option is not set, the maximum number of V8 contexts is determined
    by the configuration option `--server.threads` if that option is set. if
    `--server.threads` is not set, then the maximum number of V8 contexts is the
    server's reported hardware concurrency (number of processors visible
    to the arangod process). if that would result in a maximum value of less than 16
    in any of these two cases, then the maximum value will be increased to 16.

* fixed issue #3447: ArangoError 1202: AQL: NotFound: (while executing) when
  updating collection

* potential fix for issue #3581: Unexpected "rocksdb unique constraint
  violated" with unique hash index

* fixed geo index optimizer rule for geo indexes with a single (array of coordinates)
  attribute.

* improved the speed of the shards overview in cluster (API endpoint /_api/cluster/shardDistribution API)
  It is now guaranteed to return after ~2 seconds even if the entire cluster is unresponsive.

* fix agency precondition check for complex objects
  this fixes issues with several CAS operations in the agency

* several fixes for agency restart and shutdown

* the cluster-internal representation of planned collection objects is now more
  lightweight than before, using less memory and not allocating any cache for indexes
  etc.

* fixed issue #3403: How to kill long running AQL queries with the browser console's
  AQL (display issue)

* fixed issue #3549: server reading ENGINE config file fails on common standard
  newline character

* UI: fixed error notifications for collection modifications

* several improvements for the truncate operation on collections:

  * the timeout for the truncate operation was increased in cluster mode in
    order to prevent too frequent "could not truncate collection" errors

  * after a truncate operation, collections in MMFiles still used disk space.
    to reclaim disk space used by truncated collection, the truncate actions
    in the web interface and from the ArangoShell now issue an extra WAL flush
    command (in cluster mode, this command is also propagated to all servers).
    the WAL flush allows all servers to write out any pending operations into the
    datafiles of the truncated collection. afterwards, a final journal rotate
    command is sent, which enables the compaction to entirely remove all datafiles
    and journals for the truncated collection, so that all disk space can be
    reclaimed

  * for MMFiles a special method will be called after a truncate operation so that
    all indexes of the collection can free most of their memory. previously some
    indexes (hash and skiplist indexes) partially kept already allocated memory
    in order to avoid future memory allocations

  * after a truncate operation in the RocksDB engine, an additional compaction
    will be triggered for the truncated collection. this compaction removes all
    deletions from the key space so that follow-up scans over the collection's key
    range do not have to filter out lots of already-removed values

  These changes make truncate operations potentially more time-consuming than before,
  but allow for memory/disk space savings afterwards.

* enable JEMalloc background threads for purging and returning unused memory
  back to the operating system (Linux only)

  JEMalloc will create its background threads on demand. The number of background
  threads is capped by the number of CPUs or active arenas. The background threads run
  periodically and purge unused memory pages, allowing memory to be returned to the
  operating system.

  This change will make the arangod process create several additional threads.
  It is accompanied by an increased `TasksMax` value in the systemd service configuration
  file for the arangodb3 service.

* upgraded bundled V8 engine to bugfix version v5.7.492.77

  this upgrade fixes a memory leak in upstream V8 described in
  https://bugs.chromium.org/p/v8/issues/detail?id=5945 that will result in memory
  chunks only getting uncommitted but not unmapped


v3.2.6 (2017-10-26)
-------------------

* UI: fixed event cleanup in cluster shards view

* UI: reduced cluster dashboard api calls

* fixed a permission problem that prevented collection contents to be displayed
  in the web interface

* removed posix_fadvise call from RocksDB's PosixSequentialFile::Read(). This is
  consistent with Facebook PR 2573 (#3505)

  this fix should improve the performance of the replication with the RocksDB
  storage engine

* allow changing of collection replication factor for existing collections

* UI: replicationFactor of a collection is now changeable in a cluster
  environment

* several fixes for the cluster agency

* fixed undefined behavior in the RocksDB-based geo index

* fixed Foxxmaster failover

* purging or removing the Debian/Ubuntu arangodb3 packages now properly stops
  the arangod instance before actuallying purging or removing


v3.2.5 (2017-10-16)
-------------------

* general-graph module and _api/gharial now accept cluster options
  for collection creation. It is now possible to set replicationFactor and
  numberOfShards for all collections created via this graph object.
  So adding a new collection will not result in a singleShard and
  no replication anymore.

* fixed issue #3408: Hard crash in query for pagination

* minimum number of V8 contexts in console mode must be 2, not 1. this is
  required to ensure the console gets one dedicated V8 context and all other
  operations have at least one extra context. This requirement was not enforced
  anymore.

* fixed issue #3395: AQL: cannot instantiate CollectBlock with undetermined
  aggregation method

* UI: fixed wrong user attribute name validation, issue #3228

* fix potential overflow in CRC marker check when a corrupted CRC marker
  is found at the very beginning of an MMFiles datafile

* UI: fixed unresponsive events in cluster shards view

* Add statistics about the V8 context counts and number of available/active/busy
  threads we expose through the server statistics interface.


v3.2.4 (2017-09-26)
-------------------

* UI: no default index selected during index creation

* UI: added replicationFactor option during SmartGraph creation

* make the MMFiles compactor perform less writes during normal compaction
  operation

  This partially fixes issue #3144

* make the MMFiles compactor configurable

  The following options have been added:

* `--compaction.db-sleep-time`: sleep interval between two compaction runs
    (in s)
  * `--compaction.min-interval"`: minimum sleep time between two compaction
     runs (in s)
  * `--compaction.min-small-data-file-size`: minimal filesize threshold
    original datafiles have to be below for a compaction
  * `--compaction.dead-documents-threshold`: minimum unused count of documents
    in a datafile
  * `--compaction.dead-size-threshold`: how many bytes of the source data file
    are allowed to be unused at most
  * `--compaction.dead-size-percent-threshold`: how many percent of the source
    datafile should be unused at least
  * `--compaction.max-files`: Maximum number of files to merge to one file
  * `--compaction.max-result-file-size`: how large may the compaction result
    file become (in bytes)
  * `--compaction.max-file-size-factor`: how large the resulting file may
    be in comparison to the collection's `--database.maximal-journal-size' setting`

* fix downwards-incompatibility in /_api/explain REST handler

* fix Windows implementation for fs.getTempPath() to also create a
  sub-directory as we do on linux

* fixed a multi-threading issue in cluster-internal communication

* performance improvements for traversals and edge lookups

* removed internal memory zone handling code. the memory zones were a leftover
  from the early ArangoDB days and did not provide any value in the current
  implementation.

* (Enterprise only) added `skipInaccessibleCollections` option for AQL queries:
  if set, AQL queries (especially graph traversals) will treat collections to
  which a user has no access rights to as if these collections were empty.

* adjusted scheduler thread handling to start and stop less threads in
  normal operations

* leader-follower replication catchup code has been rewritten in C++

* early stage AQL optimization now also uses the C++ implementations of
  AQL functions if present. Previously it always referred to the JavaScript
  implementations and ignored the C++ implementations. This change gives
  more flexibility to the AQL optimizer.

* ArangoDB tty log output is now colored for log messages with levels
  FATAL, ERR and WARN.

* changed the return values of AQL functions `REGEX_TEST` and `REGEX_REPLACE`
  to `null` when the input regex is invalid. Previous versions of ArangoDB
  partly returned `false` for invalid regexes and partly `null`.

* added `--log.role` option for arangod

  When set to `true`, this option will make the ArangoDB logger print a single
  character with the server's role into each logged message. The roles are:

  - U: undefined/unclear (used at startup)
  - S: single server
  - C: coordinator
  - P: primary
  - A: agent

  The default value for this option is `false`, so no roles will be logged.


v3.2.3 (2017-09-07)
-------------------

* fixed issue #3106: orphan collections could not be registered in general-graph module

* fixed wrong selection of the database inside the internal cluster js api

* added startup option `--server.check-max-memory-mappings` to make arangod check
  the number of memory mappings currently used by the process and compare it with
  the maximum number of allowed mappings as determined by /proc/sys/vm/max_map_count

  The default value is `true`, so the checks will be performed. When the current
  number of mappings exceeds 90% of the maximum number of mappings, the creation
  of further V8 contexts will be deferred.

  Note that this option is effective on Linux systems only.

* arangoimp now has a `--remove-attribute` option

* added V8 context lifetime control options
  `--javascript.v8-contexts-max-invocations` and `--javascript.v8-contexts-max-age`

  These options allow specifying after how many invocations a used V8 context is
  disposed, or after what time a V8 context is disposed automatically after its
  creation. If either of the two thresholds is reached, an idl V8 context will be
  disposed.

  The default value of `--javascript.v8-contexts-max-invocations` is 0, meaning that
  the maximum number of invocations per context is unlimited. The default value
  for `--javascript.v8-contexts-max-age` is 60 seconds.

* fixed wrong UI cluster health information

* fixed issue #3070: Add index in _jobs collection

* fixed issue #3125: HTTP Foxx API JSON parsing

* fixed issue #3120: Foxx queue: job isn't running when server.authentication = true

* fixed supervision failure detection and handling, which happened with simultaneous
  agency leadership change


v3.2.2 (2017-08-23)
-------------------

* make "Rebalance shards" button work in selected database only, and not make
  it rebalance the shards of all databases

* fixed issue #2847: adjust the response of the DELETE `/_api/users/database/*` calls

* fixed issue #3075: Error when upgrading arangoDB on linux ubuntu 16.04

* fixed a buffer overrun in linenoise console input library for long input strings

* increase size of the linenoise input buffer to 8 KB

* abort compilation if the detected GCC or CLANG isn't in the range of compilers
  we support

* fixed spurious cluster hangups by always sending AQL-query related requests
  to the correct servers, even after failover or when a follower drops

  The problem with the previous shard-based approach was that responsibilities
  for shards may change from one server to another at runtime, after the query
  was already instanciated. The coordinator and other parts of the query then
  sent further requests for the query to the servers now responsible for the
  shards.
  However, an AQL query must send all further requests to the same servers on
  which the query was originally instanciated, even in case of failover.
  Otherwise this would potentially send requests to servers that do not know
  about the query, and would also send query shutdown requests to the wrong
  servers, leading to abandoned queries piling up and using resources until
  they automatically time out.

* fixed issue with RocksDB engine acquiring the collection count values too
  early, leading to the collection count values potentially being slightly off
  even in exclusive transactions (for which the exclusive access should provide
  an always-correct count value)

* fixed some issues in leader-follower catch-up code, specifically for the
  RocksDB engine

* make V8 log fatal errors to syslog before it terminates the process.
  This change is effective on Linux only.

* fixed issue with MMFiles engine creating superfluous collection journals
  on shutdown

* fixed issue #3067: Upgrade from 3.2 to 3.2.1 reset autoincrement keys

* fixed issue #3044: ArangoDB server shutdown unexpectedly

* fixed issue #3039: Incorrect filter interpretation

* fixed issue #3037: Foxx, internal server error when I try to add a new service

* improved MMFiles fulltext index document removal performance
  and fulltext index query performance for bigger result sets

* ui: fixed a display bug within the slow and running queries view

* ui: fixed a bug when success event triggers twice in a modal

* ui: fixed the appearance of the documents filter

* ui: graph vertex collections not restricted to 10 anymore

* fixed issue #2835: UI detection of JWT token in case of server restart or upgrade

* upgrade jemalloc version to 5.0.1

  This fixes problems with the memory allocator returing "out of memory" when
  calling munmap to free memory in order to return it to the OS.

  It seems that calling munmap on Linux can increase the number of mappings, at least
  when a region is partially unmapped. This can lead to the process exceeding its
  maximum number of mappings, and munmap and future calls to mmap returning errors.

  jemalloc version 5.0.1 does not have the `--enable-munmap` configure option anymore,
  so the problem is avoided. To return memory to the OS eventually, jemalloc 5's
  background purge threads are used on Linux.

* fixed issue #2978: log something more obvious when you log a Buffer

* fixed issue #2982: AQL parse error?

* fixed issue #3125: HTTP Foxx API Json parsing

v3.2.1 (2017-08-09)
-------------------

* added C++ implementations for AQL functions `LEFT()`, `RIGHT()` and `TRIM()`

* fixed docs for issue #2968: Collection _key autoincrement value increases on error

* fixed issue #3011: Optimizer rule reduce-extraction-to-projection breaks queries

* Now allowing to restore users in a sharded environment as well
  It is still not possible to restore collections that are sharded
  differently than by _key.

* fixed an issue with restoring of system collections and user rights.
  It was not possible to restore users into an authenticated server.

* fixed issue #2977: Documentation for db._createDatabase is wrong

* ui: added bind parameters to slow query history view

* fixed issue #1751: Slow Query API should provide bind parameters, webui should display them

* ui: fixed a bug when moving multiple documents was not possible

* fixed docs for issue #2968: Collection _key autoincrement value increases on error

* AQL CHAR_LENGTH(null) returns now 0. Since AQL TO_STRING(null) is '' (string of length 0)

* ui: now supports single js file upload for Foxx services in addition to zip files

* fixed a multi-threading issue in the agency when callElection was called
  while the Supervision was calling updateSnapshot

* added startup option `--query.tracking-with-bindvars`

  This option controls whether the list of currently running queries
  and the list of slow queries should contain the bind variables used
  in the queries or not.

  The option can be changed at runtime using the commands

      // enables tracking of bind variables
      // set to false to turn tracking of bind variables off
      var value = true;
      require("@arangodb/aql/queries").properties({
        trackBindVars: value
      });

* index selectivity estimates are now available in the cluster as well

* fixed issue #2943: loadIndexesIntoMemory not returning the same structure
  as the rest of the collection APIs

* fixed issue #2949: ArangoError 1208: illegal name

* fixed issue #2874: Collection properties do not return `isVolatile`
  attribute

* potential fix for issue #2939: Segmentation fault when starting
  coordinator node

* fixed issue #2810: out of memory error when running UPDATE/REPLACE
  on medium-size collection

* fix potential deadlock errors in collector thread

* disallow the usage of volatile collections in the RocksDB engine
  by throwing an error when a collection is created with attribute
  `isVolatile` set to `true`.
  Volatile collections are unsupported by the RocksDB engine, so
  creating them should not succeed and silently create a non-volatile
  collection

* prevent V8 from issuing SIGILL instructions when it runs out of memory

  Now arangod will attempt to log a FATAL error into its logfile in case V8
  runs out of memory. In case V8 runs out of memory, it will still terminate the
  entire process. But at least there should be something in the ArangoDB logs
  indicating what the problem was. Apart from that, the arangod process should
  now be exited with SIGABRT rather than SIGILL as it shouldn't return into the
  V8 code that aborted the process with `__builtin_trap`.

  this potentially fixes issue #2920: DBServer crashing automatically post upgrade to 3.2

* Foxx queues and tasks now ensure that the scripts in them run with the same
  permissions as the Foxx code who started the task / queue

* fixed issue #2928: Offset problems

* fixed issue #2876: wrong skiplist index usage in edge collection

* fixed issue #2868: cname missing from logger-follow results in rocksdb

* fixed issue #2889: Traversal query using incorrect collection id

* fixed issue #2884: AQL traversal uniqueness constraints "propagating" to other traversals? Weird results

* arangoexport: added `--query` option for passing an AQL query to export the result

* fixed issue #2879: No result when querying for the last record of a query

* ui: allows now to edit default access level for collections in database
  _system for all users except the root user.

* The _users collection is no longer accessible outside the arngod process, _queues is always read-only

* added new option "--rocksdb.max-background-jobs"

* removed options "--rocksdb.max-background-compactions", "--rocksdb.base-background-compactions" and "--rocksdb.max-background-flushes"

* option "--rocksdb.compaction-read-ahead-size" now defaults to 2MB

* change Windows build so that RocksDB doesn't enforce AVX optimizations by default
  This fixes startup crashes on servers that do not have AVX CPU extensions

* speed up RocksDB secondary index creation and dropping

* removed RocksDB note in Geo index docs


v3.2.0 (2017-07-20)
-------------------

* fixed UI issues

* fixed multi-threading issues in Pregel

* fixed Foxx resilience

* added command-line option `--javascript.allow-admin-execute`

  This option can be used to control whether user-defined JavaScript code
  is allowed to be executed on server by sending via HTTP to the API endpoint
  `/_admin/execute`  with an authenticated user account.
  The default value is `false`, which disables the execution of user-defined
  code. This is also the recommended setting for production. In test environments,
  it may be convenient to turn the option on in order to send arbitrary setup
  or teardown commands for execution on the server.


v3.2.beta6 (2017-07-18)
-----------------------

* various bugfixes


v3.2.beta5 (2017-07-16)
-----------------------

* numerous bugfixes


v3.2.beta4 (2017-07-04)
-----------------------

* ui: fixed document view _from and _to linking issue for special characters

* added function `db._parse(query)` for parsing an AQL query and returning information about it

* fixed one medium priority and two low priority security user interface
  issues found by owasp zap.

* ui: added index deduplicate options

* ui: fixed renaming of collections for the rocksdb storage engine

* documentation and js fixes for secondaries

* RocksDB storage format was changed, users of the previous beta/alpha versions
  must delete the database directory and re-import their data

* enabled permissions on database and collection level

* added and changed some user related REST APIs
    * added `PUT /_api/user/{user}/database/{database}/{collection}` to change collection permission
    * added `GET /_api/user/{user}/database/{database}/{collection}`
    * added optional `full` parameter to the `GET /_api/user/{user}/database/` REST call

* added user functions in the arangoshell `@arangodb/users` module
    * added `grantCollection` and `revokeCollection` functions
    * added `permission(user, database, collection)` to retrieve collection specific rights

* added "deduplicate" attribute for array indexes, which controls whether inserting
  duplicate index values from the same document into a unique array index will lead to
  an error or not:

      // with deduplicate = true, which is the default value:
      db._create("test");
      db.test.ensureIndex({ type: "hash", fields: ["tags[*]"], deduplicate: true });
      db.test.insert({ tags: ["a", "b"] });
      db.test.insert({ tags: ["c", "d", "c"] }); // will work, because deduplicate = true
      db.test.insert({ tags: ["a"] }); // will fail

      // with deduplicate = false
      db._create("test");
      db.test.ensureIndex({ type: "hash", fields: ["tags[*]"], deduplicate: false });
      db.test.insert({ tags: ["a", "b"] });
      db.test.insert({ tags: ["c", "d", "c"] }); // will not work, because deduplicate = false
      db.test.insert({ tags: ["a"] }); // will fail

  The "deduplicate" attribute is now also accepted by the index creation HTTP
  API endpoint POST /_api/index and is returned by GET /_api/index.

* added optimizer rule "remove-filters-covered-by-traversal"

* Debian/Ubuntu installer: make messages about future package upgrades more clear

* fix a hangup in VST

  The problem happened when the two first chunks of a VST message arrived
  together on a connection that was newly switched to VST.

* fix deletion of outdated WAL files in RocksDB engine

* make use of selectivity estimates in hash, skiplist and persistent indexes
  in RocksDB engine

* changed VM overcommit recommendation for user-friendliness

* fix a shutdown bug in the cluster: a destroyed query could still be active

* do not terminate the entire server process if a temp file cannot be created
  (Windows only)

* fix log output in the front-end, it stopped in case of too many messages


v3.2.beta3 (2017-06-27)
-----------------------

* numerous bugfixes


v3.2.beta2 (2017-06-20)
-----------------------

* potentially fixed issue #2559: Duplicate _key generated on insertion

* fix invalid results (too many) when a skipping LIMIT was used for a
  traversal. `LIMIT x` or `LIMIT 0, x` were not affected, but `LIMIT s, x`
  may have returned too many results

* fix races in SSL communication code

* fix invalid locking in JWT authentication cache, which could have
  crashed the server

* fix invalid first group results for sorted AQL COLLECT when LIMIT
  was used

* fix potential race, which could make arangod hang on startup

* removed `exception` field from transaction error result; users should throw
  explicit `Error` instances to return custom exceptions (addresses issue #2561)

* fixed issue #2613: Reduce log level when Foxx manager tries to self heal missing database

* add a read only mode for users and collection level authorization

* removed `exception` field from transaction error result; users should throw
  explicit `Error` instances to return custom exceptions (addresses issue #2561)

* fixed issue #2677: Foxx disabling development mode creates non-deterministic service bundle

* fixed issue #2684: Legacy service UI not working


v3.2.beta1 (2017-06-12)
-----------------------

* provide more context for index errors (addresses issue #342)

* arangod now validates several OS/environment settings on startup and warns if
  the settings are non-ideal. Most of the checks are executed on Linux systems only.

* fixed issue #2515: The replace-or-with-in optimization rule might prevent use of indexes

* added `REGEX_REPLACE` AQL function

* the RocksDB storage format was changed, users of the previous alpha versions
  must delete the database directory and re-import their data

* added server startup option `--query.fail-on-warning`

  setting this option to `true` will abort any AQL query with an exception if
  it causes a warning at runtime. The value can be overridden per query by
  setting the `failOnWarning` attribute in a query's options.

* added --rocksdb.num-uncompressed-levels to adjust number of non-compressed levels

* added checks for memory managment and warn (i. e. if hugepages are enabled)

* set default SSL cipher suite string to "HIGH:!EXPORT:!aNULL@STRENGTH"

* fixed issue #2469: Authentication = true does not protect foxx-routes

* fixed issue #2459: compile success but can not run with rocksdb

* `--server.maximal-queue-size` is now an absolute maximum. If the queue is
  full, then 503 is returned. Setting it to 0 means "no limit".

* (Enterprise only) added authentication against an LDAP server

* fixed issue #2083: Foxx services aren't distributed to all coordinators

* fixed issue #2384: new coordinators don't pick up existing Foxx services

* fixed issue #2408: Foxx service validation causes unintended side-effects

* extended HTTP API with routes for managing Foxx services

* added distinction between hasUser and authorized within Foxx
  (cluster internal requests are authorized requests but don't have a user)

* arangoimp now has a `--threads` option to enable parallel imports of data

* PR #2514: Foxx services that can't be fixed by self-healing now serve a 503 error

* added `time` function to `@arangodb` module


v3.2.alpha4 (2017-04-25)
------------------------

* fixed issue #2450: Bad optimization plan on simple query

* fixed issue #2448: ArangoDB Web UI takes no action when Delete button is clicked

* fixed issue #2442: Frontend shows already deleted databases during login

* added 'x-content-type-options: nosniff' to avoid MSIE bug

* set default value for `--ssl.protocol` from TLSv1 to TLSv1.2.

* AQL breaking change in cluster:
  The SHORTEST_PATH statement using edge-collection names instead
  of a graph name now requires to explicitly name the vertex-collection names
  within the AQL query in the cluster. It can be done by adding `WITH <name>`
  at the beginning of the query.

  Example:
  ```
  FOR v,e IN OUTBOUND SHORTEST_PATH @start TO @target edges [...]
  ```

  Now has to be:

  ```
  WITH vertices
  FOR v,e IN OUTBOUND SHORTEST_PATH @start TO @target edges [...]
  ```

  This change is due to avoid dead-lock sitations in clustered case.
  An error stating the above is included.

* add implicit use of geo indexes when using SORT/FILTER in AQL, without
  the need to use the special-purpose geo AQL functions `NEAR` or `WITHIN`.

  the special purpose `NEAR` AQL function can now be substituted with the
  following AQL (provided there is a geo index present on the `doc.latitude`
  and `doc.longitude` attributes):

      FOR doc in geoSort
        SORT DISTANCE(doc.latitude, doc.longitude, 0, 0)
        LIMIT 5
        RETURN doc

  `WITHIN` can be substituted with the following AQL:

      FOR doc in geoFilter
        FILTER DISTANCE(doc.latitude, doc.longitude, 0, 0) < 2000
        RETURN doc

  Compared to using the special purpose AQL functions this approach has the
  advantage that it is more composable, and will also honor any `LIMIT` values
  used in the AQL query.

* potential fix for shutdown hangs on OSX

* added KB, MB, GB prefix for integer parameters, % for integer parameters
  with a base value

* added JEMALLOC 4.5.0

* added `--vm.resident-limit` and `--vm.path` for file-backed memory mapping
  after reaching a configurable maximum RAM size

* try recommended limit for file descriptors in case of unlimited
  hard limit

* issue #2413: improve logging in case of lock timeout and deadlocks

* added log topic attribute to /_admin/log api

* removed internal build option `USE_DEV_TIMERS`

  Enabling this option activated some proprietary timers for only selected
  events in arangod. Instead better use `perf` to gather timings.


v3.2.alpha3 (2017-03-22)
------------------------

* increase default collection lock timeout from 30 to 900 seconds

* added function `db._engine()` for retrieval of storage engine information at
  server runtime

  There is also an HTTP REST handler at GET /_api/engine that returns engine
  information.

* require at least cmake 3.2 for building ArangoDB

* make arangod start with less V8 JavaScript contexts

  This speeds up the server start (a little bit) and makes it use less memory.
  Whenever a V8 context is needed by a Foxx action or some other operation and
  there is no usable V8 context, a new one will be created dynamically now.

  Up to `--javascript.v8-contexts` V8 contexts will be created, so this option
  will change its meaning. Previously as many V8 contexts as specified by this
  option were created at server start, and the number of V8 contexts did not
  change at runtime. Now up to this number of V8 contexts will be in use at the
  same time, but the actual number of V8 contexts is dynamic.

  The garbage collector thread will automatically delete unused V8 contexts after
  a while. The number of spare contexts will go down to as few as configured in
  the new option `--javascript.v8-contexts-minimum`. Actually that many V8 contexts
  are also created at server start.

  The first few requests in new V8 contexts will take longer than in contexts
  that have been there already. Performance may therefore suffer a bit for the
  initial requests sent to ArangoDB or when there are only few but performance-
  critical situations in which new V8 contexts will be created. If this is a
  concern, it can easily be fixed by setting `--javascipt.v8-contexts-minimum`
  and `--javascript.v8-contexts` to a relatively high value, which will guarantee
  that many number of V8 contexts to be created at startup and kept around even
  when unused.

  Waiting for an unused V8 context will now also abort if no V8 context can be
  acquired/created after 120 seconds.

* improved diagnostic messages written to logfiles by supervisor process

* fixed issue #2367

* added "bindVars" to attributes of currently running and slow queries

* added "jsonl" as input file type for arangoimp

* upgraded version of bundled zlib library from 1.2.8 to 1.2.11

* added input file type `auto` for arangoimp so it can automatically detect the
  type of the input file from the filename extension

* fixed variables parsing in GraphQL

* added `--translate` option for arangoimp to translate attribute names from
  the input files to attriubte names expected by ArangoDB

  The `--translate` option can be specified multiple times (once per translation
  to be executed). The following example renames the "id" column from the input
  file to "_key", and the "from" column to "_from", and the "to" column to "_to":

      arangoimp --type csv --file data.csv --translate "id=_key" --translate "from=_from" --translate "to=_to"

  `--translate` works for CSV and TSV inputs only.

* changed default value for `--server.max-packet-size` from 128 MB to 256 MB

* fixed issue #2350

* fixed issue #2349

* fixed issue #2346

* fixed issue #2342

* change default string truncation length from 80 characters to 256 characters for
  `print`/`printShell` functions in ArangoShell and arangod. This will emit longer
  prefixes of string values before truncating them with `...`, which is helpful
  for debugging.

* always validate incoming JSON HTTP requests for duplicate attribute names

  Incoming JSON data with duplicate attribute names will now be rejected as
  invalid. Previous versions of ArangoDB only validated the uniqueness of
  attribute names inside incoming JSON for some API endpoints, but not
  consistently for all APIs.

* don't let read-only transactions block the WAL collector

* allow passing own `graphql-sync` module instance to Foxx GraphQL router

* arangoexport can now export to csv format

* arangoimp: fixed issue #2214

* Foxx: automatically add CORS response headers

* added "OPTIONS" to CORS `access-control-allow-methods` header

* Foxx: Fix arangoUser sometimes not being set correctly

* fixed issue #1974


v3.2.alpha2 (2017-02-20)
------------------------

* ui: fixed issue #2065

* ui: fixed a dashboard related memory issue

* Internal javascript rest actions will now hide their stack traces to the client
  unless maintainer mode is activated. Instead they will always log to the logfile

* Removed undocumented internal HTTP API:
  * PUT _api/edges

  The documented GET _api/edges and the undocumented POST _api/edges remains unmodified.

* updated V8 version to 5.7.0.0

* change undocumented behaviour in case of invalid revision ids in
  If-Match and If-None-Match headers from 400 (BAD) to 412 (PRECONDITION
  FAILED).

* change undocumented behaviour in case of invalid revision ids in
  JavaScript document operations from 1239 ("illegal document revision")
  to 1200 ("conflict").

* added data export tool, arangoexport.

  arangoexport can be used to export collections to json, jsonl or xml
  and export a graph or collections to xgmml.

* fixed a race condition when closing a connection

* raised default hard limit on threads for very small to 64

* fixed negative counting of http connection in UI


v3.2.alpha1 (2017-02-05)
------------------------

* added figure `httpRequests` to AQL query statistics

* removed revisions cache intermediate layer implementation

* obsoleted startup options `--database.revision-cache-chunk-size` and
  `--database.revision-cache-target-size`

* fix potential port number over-/underruns

* added startup option `--log.shorten-filenames` for controlling whether filenames
  in log messages should be shortened to just the filename with the absolute path

* removed IndexThreadFeature, made `--database.index-threads` option obsolete

* changed index filling to make it more parallel, dispatch tasks to boost::asio

* more detailed stacktraces in Foxx apps

* generated Foxx services now use swagger tags


v3.1.24 (XXXX-XX-XX)
--------------------

* fixed one more LIMIT issue in traversals


v3.1.23 (2017-06-19)
--------------------

* potentially fixed issue #2559: Duplicate _key generated on insertion

* fix races in SSL communication code

* fix invalid results (too many) when a skipping LIMIT was used for a
  traversal. `LIMIT x` or `LIMIT 0, x` were not affected, but `LIMIT s, x`
  may have returned too many results

* fix invalid first group results for sorted AQL COLLECT when LIMIT
  was used

* fix invalid locking in JWT authentication cache, which could have
  crashed the server

* fix undefined behavior in traverser when traversals were used inside
  a FOR loop


v3.1.22 (2017-06-07)
--------------------

* fixed issue #2505: Problem with export + report of a bug

* documented changed behavior of WITH

* fixed ui glitch in aardvark

* avoid agency compaction bug

* fixed issue #2283: disabled proxy communication internally


v3.1.21 (2017-05-22)
--------------------

* fixed issue #2488:  AQL operator IN error when data use base64 chars

* more randomness in seeding RNG

v3.1.20 (2016-05-16)
--------------------

* fixed incorrect sorting for distributeShardsLike

* improve reliability of AgencyComm communication with Agency

* fixed shard numbering bug, where ids were erouneously incremented by 1

* remove an unnecessary precondition in createCollectionCoordinator

* funny fail rotation fix

* fix in SimpleHttpClient for correct advancement of readBufferOffset

* forward SIG_HUP in supervisor process to the server process to fix logrotaion
  You need to stop the remaining arangod server process manually for the upgrade to work.


v3.1.19 (2017-04-28)
--------------------

* Fixed a StackOverflow issue in Traversal and ShortestPath. Occured if many (>1000) input
  values in a row do not return any result. Fixes issue: #2445

* fixed issue #2448

* fixed issue #2442

* added 'x-content-type-options: nosniff' to avoid MSIE bug

* fixed issue #2441

* fixed issue #2440

* Fixed a StackOverflow issue in Traversal and ShortestPath. Occured if many (>1000) input
  values in a row do not return any result. Fixes issue: #2445

* fix occasional hanging shutdowns on OS X


v3.1.18 (2017-04-18)
--------------------

* fixed error in continuous synchronization of collections

* fixed spurious hangs on server shutdown

* better error messages during restore collection

* completely overhaul supervision. More detailed tests

* Fixed a dead-lock situation in cluster traversers, it could happen in
  rare cases if the computation on one DBServer could be completed much earlier
  than the other server. It could also be restricted to SmartGraphs only.

* (Enterprise only) Fixed a bug in SmartGraph DepthFirstSearch. In some
  more complicated queries, the maxDepth limit of 1 was not considered strictly
  enough, causing the traverser to do unlimited depth searches.

* fixed issue #2415

* fixed issue #2422

* fixed issue #1974


v3.1.17 (2017-04-04)
--------------------

* (Enterprise only) fixed a bug where replicationFactor was not correctly
  forwarded in SmartGraph creation.

* fixed issue #2404

* fixed issue #2397

* ui - fixed smart graph option not appearing

* fixed issue #2389

* fixed issue #2400


v3.1.16 (2017-03-27)
--------------------

* fixed issue #2392

* try to raise file descriptors to at least 8192, warn otherwise

* ui - aql editor improvements + updated ace editor version (memory leak)

* fixed lost HTTP requests

* ui - fixed some event issues

* avoid name resolution when given connection string is a valid ip address

* helps with issue #1842, bug in COLLECT statement in connection with LIMIT.

* fix locking bug in cluster traversals

* increase lock timeout defaults

* increase various cluster timeouts

* limit default target size for revision cache to 1GB, which is better for
  tight RAM situations (used to be 40% of (totalRAM - 1GB), use
  --database.revision-cache-target-size <VALUEINBYTES> to get back the
  old behaviour

* fixed a bug with restarted servers indicating status as "STARTUP"
  rather that "SERVING" in Nodes UI.


v3.1.15 (2017-03-20)
--------------------

* add logrotate configuration as requested in #2355

* fixed issue #2376

* ui - changed document api due a chrome bug

* ui - fixed a submenu bug

* added endpoint /_api/cluster/endpoints in cluster case to get all
  coordinator endpoints

* fix documentation of /_api/endpoint, declaring this API obsolete.

* Foxx response objects now have a `type` method for manipulating the content-type header

* Foxx tests now support `xunit` and `tap` reporters


v3.1.14 (2017-03-13)
--------------------

* ui - added feature request (multiple start nodes within graph viewer) #2317

* added missing locks to authentication cache methods

* ui - added feature request (multiple start nodes within graph viewer) #2317

* ui - fixed wrong merge of statistics information from different coordinators

* ui - fixed issue #2316

* ui - fixed wrong protocol usage within encrypted environment

* fixed compile error on Mac Yosemite

* minor UI fixes


v3.1.13 (2017-03-06)
--------------------

* fixed variables parsing in GraphQL

* fixed issue #2214

* fixed issue #2342

* changed thread handling to queue only user requests on coordinator

* use exponential backoff when waiting for collection locks

* repair short name server lookup in cluster in the case of a removed
  server


v3.1.12 (2017-02-28)
--------------------

* disable shell color escape sequences on Windows

* fixed issue #2326

* fixed issue #2320

* fixed issue #2315

* fixed a race condition when closing a connection

* raised default hard limit on threads for very small to 64

* fixed negative counting of http connection in UI

* fixed a race when renaming collections

* fixed a race when dropping databases


v3.1.11 (2017-02-17)
--------------------

* fixed a race between connection closing and sending out last chunks of data to clients
  when the "Connection: close" HTTP header was set in requests

* ui: optimized smart graph creation usability

* ui: fixed #2308

* fixed a race in async task cancellation via `require("@arangodb/tasks").unregisterTask()`

* fixed spuriously hanging threads in cluster AQL that could sit idle for a few minutes

* fixed potential numeric overflow for big index ids in index deletion API

* fixed sort issue in cluster, occurring when one of the local sort buffers of a
  GatherNode was empty

* reduce number of HTTP requests made for certain kinds of join queries in cluster,
  leading to speedup of some join queries

* supervision deals with demised coordinators correctly again

* implement a timeout in TraverserEngineRegistry

* agent communication reduced in large batches of append entries RPCs

* inception no longer estimates RAFT timings

* compaction in agents has been moved to a separate thread

* replicated logs hold local timestamps

* supervision jobs failed leader and failed follower revisited for
  function in precarious stability situations

* fixed bug in random number generator for 64bit int


v3.1.10 (2017-02-02)
--------------------

* updated versions of bundled node modules:
  - joi: from 8.4.2 to 9.2.0
  - joi-to-json-schema: from 2.2.0 to 2.3.0
  - sinon: from 1.17.4 to 1.17.6
  - lodash: from 4.13.1 to 4.16.6

* added shortcut for AQL ternary operator
  instead of `condition ? true-part : false-part` it is now possible to also use a
  shortcut variant `condition ? : false-part`, e.g.

      FOR doc IN docs RETURN doc.value ?: 'not present'

  instead of

      FOR doc IN docs RETURN doc.value ? doc.value : 'not present'

* fixed wrong sorting order in cluster, if an index was used to sort with many
  shards.

* added --replication-factor, --number-of-shards and --wait-for-sync to arangobench

* turn on UTF-8 string validation for VelocyPack values received via VST connections

* fixed issue #2257

* upgraded Boost version to 1.62.0

* added optional detail flag for db.<collection>.count()
  setting the flag to `true` will make the count operation returned the per-shard
  counts for the collection:

      db._create("test", { numberOfShards: 10 });
      for (i = 0; i < 1000; ++i) {
        db.test.insert({value: i});
      }
      db.test.count(true);

      {
        "s100058" : 99,
        "s100057" : 103,
        "s100056" : 100,
        "s100050" : 94,
        "s100055" : 90,
        "s100054" : 122,
        "s100051" : 109,
        "s100059" : 99,
        "s100053" : 95,
        "s100052" : 89
      }

* added optional memory limit for AQL queries:

      db._query("FOR i IN 1..100000 SORT i RETURN i", {}, { options: { memoryLimit: 100000 } });

  This option limits the default maximum amount of memory (in bytes) that a single
  AQL query can use.
  When a single AQL query reaches the specified limit value, the query will be
  aborted with a *resource limit exceeded* exception. In a cluster, the memory
  accounting is done per shard, so the limit value is effectively a memory limit per
  query per shard.

  The global limit value can be overriden per query by setting the *memoryLimit*
  option value for individual queries when running an AQL query.

* added server startup option `--query.memory-limit`

* added convenience function to create vertex-centric indexes.

  Usage: `db.collection.ensureVertexCentricIndex("label", {type: "hash", direction: "outbound"})`
  That will create an index that can be used on OUTBOUND with filtering on the
  edge attribute `label`.

* change default log output for tools to stdout (instead of stderr)

* added option -D to define a configuration file environment key=value

* changed encoding behavior for URLs encoded in the C++ code of ArangoDB:
  previously the special characters `-`, `_`, `~` and `.` were returned as-is
  after URL-encoding, now `.` will be encoded to be `%2e`.
  This also changes the behavior of how incoming URIs are processed: previously
  occurrences of `..` in incoming request URIs were collapsed (e.g. `a/../b/` was
  collapsed to a plain `b/`). Now `..` in incoming request URIs are not collapsed.

* Foxx request URL suffix is no longer unescaped

* @arangodb/request option json now defaults to `true` if the response body is not empty and encoding is not explicitly set to `null` (binary).
  The option can still be set to `false` to avoid unnecessary attempts at parsing the response as JSON.

* Foxx configuration values for unknown options will be discarded when saving the configuration in production mode using the web interface

* module.context.dependencies is now immutable

* process.stdout.isTTY now returns `true` in arangosh and when running arangod with the `--console` flag

* add support for Swagger tags in Foxx


v3.1.9 (XXXX-XX-XX)
-------------------

* macos CLI package: store databases and apps in the users home directory

* ui: fixed re-login issue within a non system db, when tab was closed

* fixed a race in the VelocyStream Commtask implementation

* fixed issue #2256


v3.1.8 (2017-01-09)
-------------------

* add Windows silent installer

* add handling of debug symbols during Linux & windows release builds.

* fixed issue #2181

* fixed issue #2248: reduce V8 max old space size from 3 GB to 1 GB on 32 bit systems

* upgraded Boost version to 1.62.0

* fixed issue #2238

* fixed issue #2234

* agents announce new endpoints in inception phase to leader

* agency leadership accepts updatet endpoints to given uuid

* unified endpoints replace localhost with 127.0.0.1

* fix several problems within an authenticated cluster


v3.1.7 (2016-12-29)
-------------------

* fixed one too many elections in RAFT

* new agency comm backported from devel


v3.1.6 (2016-12-20)
-------------------

* fixed issue #2227

* fixed issue #2220

* agency constituent/agent bug fixes in race conditions picking up
  leadership

* supervision does not need waking up anymore as it is running
  regardless

* agents challenge their leadership more rigorously


v3.1.5 (2016-12-16)
-------------------

* lowered default value of `--database.revision-cache-target-size` from 75% of
  RAM to less than 40% of RAM

* fixed issue #2218

* fixed issue #2217

* Foxx router.get/post/etc handler argument can no longer accidentally omitted

* fixed issue #2223


v3.1.4 (2016-12-08)
-------------------

* fixed issue #2211

* fixed issue #2204

* at cluster start, coordinators wait until at least one DBserver is there,
  and either at least two DBservers are there or 15s have passed, before they
  initiate the bootstrap of system collections.

* more robust agency startup from devel

* supervision's AddFollower adds many followers at once

* supervision has new FailedFollower job

* agency's Node has new method getArray

* agency RAFT timing estimates more conservative in waitForSync
  scenario

* agency RAFT timing estimates capped at maximum 2.0/10.0 for low/high


v3.1.3 (2016-12-02)
-------------------

* fix a traversal bug when using skiplist indexes:
  if we have a skiplist of ["a", "unused", "_from"] and a traversal like:
  FOR v,e,p IN OUTBOUND @start @@edges
    FILTER p.edges[0].a == 'foo'
    RETURN v
  And the above index applied on "a" is considered better than EdgeIndex, than
  the executor got into undefined behaviour.

* fix endless loop when trying to create a collection with replicationFactor: -1


v3.1.2 (2016-11-24)
-------------------

* added support for descriptions field in Foxx dependencies

* (Enterprise only) fixed a bug in the statistic report for SmartGraph traversals.
Now they state correctly how many documents were fetched from the index and how many
have been filtered.

* Prevent uniform shard distribution when replicationFactor == numServers

v3.1.1 (2016-11-15)
-------------------

* fixed issue #2176

* fixed issue #2168

* display index usage of traversals in AQL explainer output (previously missing)

* fixed issue #2163

* preserve last-used HLC value across server starts

* allow more control over handling of pre-3.1 _rev values

  this changes the server startup option `--database.check-30-revisions` from a boolean (true/false)
  parameter to a string parameter with the following possible values:

  - "fail":
    will validate _rev values of 3.0 collections on collection loading and throw an exception when invalid _rev values are found.
    in this case collections with invalid _rev values are marked as corrupted and cannot be used in the ArangoDB 3.1 instance.
    the fix procedure for such collections is to export the collections from 3.0 database with arangodump and restore them in 3.1 with arangorestore.
    collections that do not contain invalid _rev values are marked as ok and will not be re-checked on following loads.
    collections that contain invalid _rev values will be re-checked on following loads.

  - "true":
    will validate _rev values of 3.0 collections on collection loading and print a warning when invalid _rev values are found.
    in this case collections with invalid _rev values can be used in the ArangoDB 3.1 instance.
    however, subsequent operations on documents with invalid _rev values may silently fail or fail with explicit errors.
    the fix procedure for such collections is to export the collections from 3.0 database with arangodump and restore them in 3.1 with arangorestore.
    collections that do not contain invalid _rev values are marked as ok and will not be re-checked on following loads.
    collections that contain invalid _rev values will be re-checked on following loads.

  - "false":
    will not validate _rev values on collection loading and not print warnings.
    no hint is given when invalid _rev values are found.
    subsequent operations on documents with invalid _rev values may silently fail or fail with explicit errors.
    this setting does not affect whether collections are re-checked later.
    collections will be re-checked on following loads if `--database.check-30-revisions` is later set to either `true` or `fail`.

  The change also suppresses warnings that were printed when collections were restored using arangorestore, and the restore
  data contained invalid _rev values. Now these warnings are suppressed, and new HLC _rev values are generated for these documents
  as before.

* added missing functions to AQL syntax highlighter in web interface

* fixed display of `ANY` direction in traversal explainer output (direction `ANY` was shown as either
  `INBOUND` or `OUTBOUND`)

* changed behavior of toJSON() function when serializing an object before saving it in the database

  if an object provides a toJSON() function, this function is still called for serializing it.
  the change is that the result of toJSON() is not stringified anymore, but saved as is. previous
  versions of ArangoDB called toJSON() and after that additionally stringified its result.

  This change will affect the saving of JS Buffer objects, which will now be saved as arrays of
  bytes instead of a comma-separated string of the Buffer's byte contents.

* allow creating unique indexes on more attributes than present in shardKeys

  The following combinations of shardKeys and indexKeys are allowed/not allowed:

  shardKeys     indexKeys
      a             a        ok
      a             b    not ok
      a           a b        ok
    a b             a    not ok
    a b             b    not ok
    a b           a b        ok
    a b         a b c        ok
  a b c           a b    not ok
  a b c         a b c        ok

* fixed wrong version in web interface login screen (EE only)

* make web interface not display an exclamation mark next to ArangoDB version number 3.1

* fixed search for arbitrary document attributes in web interface in case multiple
  search values were used on different attribute names. in this case, the search always
  produced an empty result

* disallow updating `_from` and `_to` values of edges in Smart Graphs. Updating these
  attributes would lead to potential redistribution of edges to other shards, which must be
  avoided.

* fixed issue #2148

* updated graphql-sync dependency to 0.6.2

* fixed issue #2156

* fixed CRC4 assembly linkage


v3.1.0 (2016-10-29)
-------------------

* AQL breaking change in cluster:

  from ArangoDB 3.1 onwards `WITH` is required for traversals in a
  clustered environment in order to avoid deadlocks.

  Note that for queries that access only a single collection or that have all
  collection names specified somewhere else in the query string, there is no
  need to use *WITH*. *WITH* is only useful when the AQL query parser cannot
  automatically figure out which collections are going to be used by the query.
  *WITH* is only useful for queries that dynamically access collections, e.g.
  via traversals, shortest path operations or the *DOCUMENT()* function.

  more info can be found [here](https://github.com/arangodb/arangodb/blob/devel/Documentation/Books/AQL/Operations/With.md)

* added AQL function `DISTANCE` to calculate the distance between two arbitrary
  coordinates (haversine formula)

* fixed issue #2110

* added Auto-aptation of RAFT timings as calculations only


v3.1.rc2 (2016-10-10)
---------------------

* second release candidate


v3.1.rc1 (2016-09-30)
---------------------

* first release candidate


v3.1.alpha2 (2016-09-01)
------------------------

* added module.context.createDocumentationRouter to replace module.context.apiDocumentation

* bug in RAFT implementation of reads. dethroned leader still answered requests in isolation

* ui: added new graph viewer

* ui: aql-editor added tabular & graph display

* ui: aql-editor improved usability

* ui: aql-editor: query profiling support

* fixed issue #2109

* fixed issue #2111

* fixed issue #2075

* added AQL function `DISTANCE` to calculate the distance between two arbitrary
  coordinates (haversine formula)

* rewrote scheduler and dispatcher based on boost::asio

  parameters changed:
    `--scheduler.threads` and `--server.threads` are now merged into a single one: `--server.threads`

    hidden `--server.extra-threads` has been removed

    hidden `--server.aql-threads` has been removed

    hidden `--server.backend` has been removed

    hidden `--server.show-backends` has been removed

    hidden `--server.thread-affinity` has been removed

* fixed issue #2086

* fixed issue #2079

* fixed issue #2071

  make the AQL query optimizer inject filter condition expressions referred to
  by variables during filter condition aggregation.
  For example, in the following query

      FOR doc IN collection
        LET cond1 = (doc.value == 1)
        LET cond2 = (doc.value == 2)
        FILTER cond1 || cond2
        RETURN { doc, cond1, cond2 }

  the optimizer will now inject the conditions for `cond1` and `cond2` into the filter
  condition `cond1 || cond2`, expanding it to `(doc.value == 1) || (doc.value == 2)`
  and making these conditions available for index searching.

  Note that the optimizer previously already injected some conditions into other
  conditions, but only if the variable that defined the condition was not used
  elsewhere. For example, the filter condition in the query

      FOR doc IN collection
        LET cond = (doc.value == 1)
        FILTER cond
        RETURN { doc }

  already got optimized before because `cond` was only used once in the query and
  the optimizer decided to inject it into the place where it was used.

  This only worked for variables that were referred to once in the query.
  When a variable was used multiple times, the condition was not injected as
  in the following query:

      FOR doc IN collection
        LET cond = (doc.value == 1)
        FILTER cond
        RETURN { doc, cond }

  The fix for #2070 now will enable this optimization so that the query can
  use an index on `doc.value` if available.

* changed behavior of AQL array comparison operators for empty arrays:
  * `ALL` and `ANY` now always return `false` when the left-hand operand is an
    empty array. The behavior for non-empty arrays does not change:
    * `[] ALL == 1` will return `false`
    * `[1] ALL == 1` will return `true`
    * `[1, 2] ALL == 1` will return `false`
    * `[2, 2] ALL == 1` will return `false`
    * `[] ANY == 1` will return `false`
    * `[1] ANY == 1` will return `true`
    * `[1, 2] ANY == 1` will return `true`
    * `[2, 2] ANY == 1` will return `false`
  * `NONE` now always returns `true` when the left-hand operand is an empty array.
    The behavior for non-empty arrays does not change:
    * `[] NONE == 1` will return `true`
    * `[1] NONE == 1` will return `false`
    * `[1, 2] NONE == 1` will return `false`
    * `[2, 2] NONE == 1` will return `true`

* added experimental AQL functions `JSON_STRINGIFY` and `JSON_PARSE`

* added experimental support for incoming gzip-compressed requests

* added HTTP REST APIs for online loglevel adjustments:

  - GET `/_admin/log/level` returns the current loglevel settings
  - PUT `/_admin/log/level` modifies the current loglevel settings

* PATCH /_api/gharial/{graph-name}/vertex/{collection-name}/{vertex-key}
  - changed default value for keepNull to true

* PATCH /_api/gharial/{graph-name}/edge/{collection-name}/{edge-key}
  - changed default value for keepNull to true

* renamed `maximalSize` attribute in parameter.json files to `journalSize`

  The `maximalSize` attribute will still be picked up from collections that
  have not been adjusted. Responses from the replication API will now also use
  `journalSize` instead of `maximalSize`.

* added `--cluster.system-replication-factor` in order to adjust the
  replication factor for new system collections

* fixed issue #2012

* added a memory expection in case V8 memory gets too low

* added Optimizer Rule for other indexes in Traversals
  this allows AQL traversals to use other indexes than the edge index.
  So traversals with filters on edges can now make use of more specific
  indexes, e.g.

      FOR v, e, p IN 2 OUTBOUND @start @@edge FILTER p.edges[0].foo == "bar"

  will prefer a Hash Index on [_from, foo] above the EdgeIndex.

* fixed epoch computation in hybrid logical clock

* fixed thread affinity

* replaced require("internal").db by require("@arangodb").db

* added option `--skip-lines` for arangoimp
  this allows skipping the first few lines from the import file in case the
  CSV or TSV import are used

* fixed periodic jobs: there should be only one instance running - even if it
  runs longer than the period

* improved performance of primary index and edge index lookups

* optimizations for AQL `[*]` operator in case no filter, no projection and
  no offset/limit are used

* added AQL function `OUTERSECTION` to return the symmetric difference of its
  input arguments

* Foxx manifests of installed services are now saved to disk with indentation

* Foxx tests and scripts in development mode should now always respect updated
  files instead of loading stale modules

* When disabling Foxx development mode the setup script is now re-run

* Foxx now provides an easy way to directly serve GraphQL requests using the
  `@arangodb/foxx/graphql` module and the bundled `graphql-sync` dependency

* Foxx OAuth2 module now correctly passes the `access_token` to the OAuth2 server

* added iconv-lite and timezone modules

* web interface now allows installing GitHub and zip services in legacy mode

* added module.context.createDocumentationRouter to replace module.context.apiDocumentation

* bug in RAFT implementation of reads. dethroned leader still answered
  requests in isolation

* all lambdas in ClusterInfo might have been left with dangling references.

* Agency bug fix for handling of empty json objects as values.

* Foxx tests no longer support the Mocha QUnit interface as this resulted in weird
  inconsistencies in the BDD and TDD interfaces. This fixes the TDD interface
  as well as out-of-sequence problems when using the BDD before/after functions.

* updated bundled JavaScript modules to latest versions; joi has been updated from 8.4 to 9.2
  (see [joi 9.0.0 release notes](https://github.com/hapijs/joi/issues/920) for information on
  breaking changes and new features)

* fixed issue #2139

* updated graphql-sync dependency to 0.6.2

* fixed issue #2156


v3.0.13 (XXXX-XX-XX)
--------------------

* fixed issue #2315

* fixed issue #2210


v3.0.12 (2016-11-23)
--------------------

* fixed issue #2176

* fixed issue #2168

* fixed issues #2149, #2159

* fixed error reporting for issue #2158

* fixed assembly linkage bug in CRC4 module

* added support for descriptions field in Foxx dependencies


v3.0.11 (2016-11-08)
--------------------

* fixed issue #2140: supervisor dies instead of respawning child

* fixed issue #2131: use shard key value entered by user in web interface

* fixed issue #2129: cannot kill a long-run query

* fixed issue #2110

* fixed issue #2081

* fixed issue #2038

* changes to Foxx service configuration or dependencies should now be
  stored correctly when options are cleared or omitted

* Foxx tests no longer support the Mocha QUnit interface as this resulted in weird
  inconsistencies in the BDD and TDD interfaces. This fixes the TDD interface
  as well as out-of-sequence problems when using the BDD before/after functions.

* fixed issue #2148


v3.0.10 (2016-09-26)
--------------------

* fixed issue #2072

* fixed issue #2070

* fixed slow cluster starup issues. supervision will demonstrate more
  patience with db servers


v3.0.9 (2016-09-21)
-------------------

* fixed issue #2064

* fixed issue #2060

* speed up `collection.any()` and skiplist index creation

* fixed multiple issues where ClusterInfo bug hung agency in limbo
  timeouting on multiple collection and database callbacks


v3.0.8 (2016-09-14)
-------------------

* fixed issue #2052

* fixed issue #2005

* fixed issue #2039

* fixed multiple issues where ClusterInfo bug hung agency in limbo
  timeouting on multiple collection and database callbacks


v3.0.7 (2016-09-05)
-------------------

* new supervision job handles db server failure during collection creation.


v3.0.6 (2016-09-02)
-------------------

* fixed issue #2026

* slightly better error diagnostics for AQL query compilation and replication

* fixed issue #2018

* fixed issue #2015

* fixed issue #2012

* fixed wrong default value for arangoimp's `--on-duplicate` value

* fix execution of AQL traversal expressions when there are multiple
  conditions that refer to variables set outside the traversal

* properly return HTTP 503 in JS actions when backend is gone

* supervision creates new key in agency for failed servers

* new shards will not be allocated on failed or cleaned servers


v3.0.5 (2016-08-18)
-------------------

* execute AQL ternary operator via C++ if possible

* fixed issue #1977

* fixed extraction of _id attribute in AQL traversal conditions

* fix SSL agency endpoint

* Minimum RAFT timeout was one order of magnitude to short.

* Optimized RAFT RPCs from leader to followers for efficiency.

* Optimized RAFT RPC handling on followers with respect to compaction.

* Fixed bug in handling of duplicates and overlapping logs

* Fixed bug in supervision take over after leadership change.

v3.0.4 (2016-08-01)
-------------------

* added missing lock for periodic jobs access

* fix multiple foxx related cluster issues

* fix handling of empty AQL query strings

* fixed issue in `INTERSECTION` AQL function with duplicate elements
  in the source arrays

* fixed issue #1970

* fixed issue #1968

* fixed issue #1967

* fixed issue #1962

* fixed issue #1959

* replaced require("internal").db by require("@arangodb").db

* fixed issue #1954

* fixed issue #1953

* fixed issue #1950

* fixed issue #1949

* fixed issue #1943

* fixed segfault in V8, by backporting https://bugs.chromium.org/p/v8/issues/detail?id=5033

* Foxx OAuth2 module now correctly passes the `access_token` to the OAuth2 server

* fixed credentialed CORS requests properly respecting --http.trusted-origin

* fixed a crash in V8Periodic task (forgotten lock)

* fixed two bugs in synchronous replication (syncCollectionFinalize)


v3.0.3 (2016-07-17)
-------------------

* fixed issue #1942

* fixed issue #1941

* fixed array index batch insertion issues for hash indexes that caused problems when
  no elements remained for insertion

* fixed AQL MERGE() function with External objects originating from traversals

* fixed some logfile recovery errors with error message "document not found"

* fixed issue #1937

* fixed issue #1936

* improved performance of arangorestore in clusters with synchronous
  replication

* Foxx tests and scripts in development mode should now always respect updated
  files instead of loading stale modules

* When disabling Foxx development mode the setup script is now re-run

* Foxx manifests of installed services are now saved to disk with indentation


v3.0.2 (2016-07-09)
-------------------

* fixed assertion failure in case multiple remove operations were used in the same query

* fixed upsert behavior in case upsert was used in a loop with the same document example

* fixed issue #1930

* don't expose local file paths in Foxx error messages.

* fixed issue #1929

* make arangodump dump the attribute `isSystem` when dumping the structure
  of a collection, additionally make arangorestore not fail when the attribute
  is missing

* fixed "Could not extract custom attribute" issue when using COLLECT with
  MIN/MAX functions in some contexts

* honor presence of persistent index for sorting

* make AQL query optimizer not skip "use-indexes-rule", even if enough
  plans have been created already

* make AQL optimizer not skip "use-indexes-rule", even if enough execution plans
  have been created already

* fix double precision value loss in VelocyPack JSON parser

* added missing SSL support for arangorestore

* improved cluster import performance

* fix Foxx thumbnails on DC/OS

* fix Foxx configuration not being saved

* fix Foxx app access from within the frontend on DC/OS

* add option --default-replication-factor to arangorestore and simplify
  the control over the number of shards when restoring

* fix a bug in the VPack -> V8 conversion if special attributes _key,
  _id, _rev, _from and _to had non-string values, which is allowed
  below the top level

* fix malloc_usable_size for darwin


v3.0.1 (2016-06-30)
-------------------

* fixed periodic jobs: there should be only one instance running - even if it
  runs longer than the period

* increase max. number of collections in AQL queries from 32 to 256

* fixed issue #1916: header "authorization" is required" when opening
  services page

* fixed issue #1915: Explain: member out of range

* fixed issue #1914: fix unterminated buffer

* don't remove lockfile if we are the same (now stale) pid
  fixes docker setups (our pid will always be 1)

* do not use revision id comparisons in compaction for determining whether a
  revision is obsolete, but marker memory addresses
  this ensures revision ids don't matter when compacting documents

* escape Unicode characters in JSON HTTP responses
  this converts UTF-8 characters in HTTP responses of arangod into `\uXXXX`
  escape sequences. This makes the HTTP responses fit into the 7 bit ASCII
  character range, which speeds up HTTP response parsing for some clients,
  namely node.js/v8

* add write before read collections when starting a user transaction
  this allows specifying the same collection in both read and write mode without
  unintended side effects

* fixed buffer overrun that occurred when building very large result sets

* index lookup optimizations for primary index and edge index

* fixed "collection is a nullptr" issue when starting a traversal from a transaction

* enable /_api/import on coordinator servers


v3.0.0 (2016-06-22)
-------------------

* minor GUI fixxes

* fix for replication and nonces


v3.0.0-rc3 (2016-06-19)
-----------------------

* renamed various Foxx errors to no longer refer to Foxx services as apps

* adjusted various error messages in Foxx to be more informative

* specifying "files" in a Foxx manifest to be mounted at the service root
  no longer results in 404s when trying to access non-file routes

* undeclared path parameters in Foxx no longer break the service

* trusted reverse proxy support is now handled more consistently

* ArangoDB request compatibility and user are now exposed in Foxx

* all bundled NPM modules have been upgraded to their latest versions


v3.0.0-rc2 (2016-06-12)
-----------------------

* added option `--server.max-packet-size` for client tools

* renamed option `--server.ssl-protocol` to `--ssl.protocol` in client tools
  (was already done for arangod, but overlooked for client tools)

* fix handling of `--ssl.protocol` value 5 (TLS v1.2) in client tools, which
  claimed to support it but didn't

* config file can use '@include' to include a different config file as base


v3.0.0-rc1 (2016-06-10)
-----------------------

* the user management has changed: it now has users that are independent of
  databases. A user can have one or more database assigned to the user.

* forward ported V8 Comparator bugfix for inline heuristics from
  https://github.com/v8/v8/commit/5ff7901e24c2c6029114567de5a08ed0f1494c81

* changed to-string conversion for AQL objects and arrays, used by the AQL
  function `TO_STRING()` and implicit to-string casts in AQL

  - arrays are now converted into their JSON-stringify equivalents, e.g.

    - `[ ]` is now converted to `[]`
    - `[ 1, 2, 3 ]` is now converted to `[1,2,3]`
    - `[ "test", 1, 2 ] is now converted to `["test",1,2]`

    Previous versions of ArangoDB converted arrays with no members into the
    empty string, and non-empty arrays into a comma-separated list of member
    values, without the surrounding angular brackets. Additionally, string
    array members were not enclosed in quotes in the result string:

    - `[ ]` was converted to ``
    - `[ 1, 2, 3 ]` was converted to `1,2,3`
    - `[ "test", 1, 2 ] was converted to `test,1,2`

  - objects are now converted to their JSON-stringify equivalents, e.g.

    - `{ }` is converted to `{}`
    - `{ a: 1, b: 2 }` is converted to `{"a":1,"b":2}`
    - `{ "test" : "foobar" }` is converted to `{"test":"foobar"}`

    Previous versions of ArangoDB always converted objects into the string
    `[object Object]`

  This change affects also the AQL functions `CONCAT()` and `CONCAT_SEPARATOR()`
  which treated array values differently in previous versions. Previous versions
  of ArangoDB automatically flattened array values on the first level of the array,
  e.g. `CONCAT([1, 2, 3, [ 4, 5, 6 ]])` produced `1,2,3,4,5,6`. Now this will produce
  `[1,2,3,[4,5,6]]`. To flatten array members on the top level, you can now use
  the more explicit `CONCAT(FLATTEN([1, 2, 3, [4, 5, 6]], 1))`.

* added C++ implementations for AQL functions `SLICE()`, `CONTAINS()` and
  `RANDOM_TOKEN()`

* as a consequence of the upgrade to V8 version 5, the implementation of the
  JavaScript `Buffer` object had to be changed. JavaScript `Buffer` objects in
  ArangoDB now always store their data on the heap. There is no shared pool
  for small Buffer values, and no pointing into existing Buffer data when
  extracting slices. This change may increase the cost of creating Buffers with
  short contents or when peeking into existing Buffers, but was required for
  safer memory management and to prevent leaks.

* the `db` object's function `_listDatabases()` was renamed to just `_databases()`
  in order to make it more consistent with the existing `_collections()` function.
  Additionally the `db` object's `_listEndpoints()` function was renamed to just
  `_endpoints()`.

* changed default value of `--server.authentication` from `false` to `true` in
  configuration files etc/relative/arangod.conf and etc/arangodb/arangod.conf.in.
  This means the server will be started with authentication enabled by default,
  requiring all client connections to provide authentication data when connecting
  to ArangoDB. Authentication can still be turned off via setting the value of
  `--server.authentication` to `false` in ArangoDB's configuration files or by
  specifying the option on the command-line.

* Changed result format for querying all collections via the API GET `/_api/collection`.

  Previous versions of ArangoDB returned an object with an attribute named `collections`
  and an attribute named `names`. Both contained all available collections, but
  `collections` contained the collections as an array, and `names` contained the
  collections again, contained in an object in which the attribute names were the
  collection names, e.g.

  ```
  {
    "collections": [
      {"id":"5874437","name":"test","isSystem":false,"status":3,"type":2},
      {"id":"17343237","name":"something","isSystem":false,"status":3,"type":2},
      ...
    ],
    "names": {
      "test": {"id":"5874437","name":"test","isSystem":false,"status":3,"type":2},
      "something": {"id":"17343237","name":"something","isSystem":false,"status":3,"type":2},
      ...
    }
  }
  ```
  This result structure was redundant, and therefore has been simplified to just

  ```
  {
    "result": [
      {"id":"5874437","name":"test","isSystem":false,"status":3,"type":2},
      {"id":"17343237","name":"something","isSystem":false,"status":3,"type":2},
      ...
    ]
  }
  ```

  in ArangoDB 3.0.

* added AQL functions `TYPENAME()` and `HASH()`

* renamed arangob tool to arangobench

* added AQL string comparison operator `LIKE`

  The operator can be used to compare strings like this:

      value LIKE search

  The operator is currently implemented by calling the already existing AQL
  function `LIKE`.

  This change also makes `LIKE` an AQL keyword. Using `LIKE` in either case as
  an attribute or collection name in AQL thus requires quoting.

* make AQL optimizer rule "remove-unnecessary-calculations" fire in more cases

  The rule will now remove calculations that are used exactly once in other
  expressions (e.g. `LET a = doc RETURN a.value`) and calculations,
  or calculations that are just references (e.g. `LET a = b`).

* renamed AQL optimizer rule "merge-traversal-filter" to "optimize-traversals"
  Additionally, the optimizer rule will remove unused edge and path result variables
  from the traversal in case they are specified in the `FOR` section of the traversal,
  but not referenced later in the query. This saves constructing edges and paths
  results.

* added AQL optimizer rule "inline-subqueries"

  This rule can pull out certain subqueries that are used as an operand to a `FOR`
  loop one level higher, eliminating the subquery completely. For example, the query

      FOR i IN (FOR j IN [1,2,3] RETURN j) RETURN i

  will be transformed by the rule to:

      FOR i IN [1,2,3] RETURN i

  The query

      FOR name IN (FOR doc IN _users FILTER doc.status == 1 RETURN doc.name) LIMIT 2 RETURN name

  will be transformed into

      FOR tmp IN _users FILTER tmp.status == 1 LIMIT 2 RETURN tmp.name

  The rule will only fire when the subquery is used as an operand to a `FOR` loop, and
  if the subquery does not contain a `COLLECT` with an `INTO` variable.

* added new endpoint "srv://" for DNS service records

* The result order of the AQL functions VALUES and ATTRIBUTES has never been
  guaranteed and it only had the "correct" ordering by accident when iterating
  over objects that were not loaded from the database. This accidental behavior
  is now changed by introduction of VelocyPack. No ordering is guaranteed unless
  you specify the sort parameter.

* removed configure option `--enable-logger`

* added AQL array comparison operators

  All AQL comparison operators now also exist in an array variant. In the
  array variant, the operator is preceded with one of the keywords *ALL*, *ANY*
  or *NONE*. Using one of these keywords changes the operator behavior to
  execute the comparison operation for all, any, or none of its left hand
  argument values. It is therefore expected that the left hand argument
  of an array operator is an array.

  Examples:

      [ 1, 2, 3 ] ALL IN [ 2, 3, 4 ]   // false
      [ 1, 2, 3 ] ALL IN [ 1, 2, 3 ]   // true
      [ 1, 2, 3 ] NONE IN [ 3 ]        // false
      [ 1, 2, 3 ] NONE IN [ 23, 42 ]   // true
      [ 1, 2, 3 ] ANY IN [ 4, 5, 6 ]   // false
      [ 1, 2, 3 ] ANY IN [ 1, 42 ]     // true
      [ 1, 2, 3 ] ANY == 2             // true
      [ 1, 2, 3 ] ANY == 4             // false
      [ 1, 2, 3 ] ANY > 0              // true
      [ 1, 2, 3 ] ANY <= 1             // true
      [ 1, 2, 3 ] NONE < 99            // false
      [ 1, 2, 3 ] NONE > 10            // true
      [ 1, 2, 3 ] ALL > 2              // false
      [ 1, 2, 3 ] ALL > 0              // true
      [ 1, 2, 3 ] ALL >= 3             // false
      ["foo", "bar"] ALL != "moo"      // true
      ["foo", "bar"] NONE == "bar"     // false
      ["foo", "bar"] ANY == "foo"      // true

* improved AQL optimizer to remove unnecessary sort operations in more cases

* allow enclosing AQL identifiers in forward ticks in addition to using
  backward ticks

  This allows for convenient writing of AQL queries in JavaScript template strings
  (which are delimited with backticks themselves), e.g.

      var q = `FOR doc IN ´collection´ RETURN doc.´name´`;

* allow to set `print.limitString` to configure the number of characters
  to output before truncating

* make logging configurable per log "topic"

  `--log.level <level>` sets the global log level to <level>, e.g. `info`,
  `debug`, `trace`.

  `--log.level topic=<level>` sets the log level for a specific topic.
  Currently, the following topics exist: `collector`, `compactor`, `mmap`,
  `performance`, `queries`, and `requests`. `performance` and `requests` are
  set to FATAL by default. `queries` is set to info. All others are
  set to the global level by default.

  The new log option `--log.output <definition>` allows directing the global
  or per-topic log output to different outputs. The output definition
  "<definition>" can be one of

    "-" for stdin
    "+" for stderr
    "syslog://<syslog-facility>"
    "syslog://<syslog-facility>/<application-name>"
    "file://<relative-path>"

  The option can be specified multiple times in order to configure the output
  for different log topics. To set up a per-topic output configuration, use
  `--log.output <topic>=<definition>`, e.g.

    queries=file://queries.txt

  logs all queries to the file "queries.txt".

* the option `--log.requests-file` is now deprecated. Instead use

    `--log.level requests=info`
    `--log.output requests=file://requests.txt`

* the option `--log.facility` is now deprecated. Instead use

    `--log.output requests=syslog://facility`

* the option `--log.performance` is now deprecated. Instead use

    `--log.level performance=trace`

* removed option `--log.source-filter`

* removed configure option `--enable-logger`

* change collection directory names to include a random id component at the end

  The new pattern is `collection-<id>-<random>`, where `<id>` is the collection
  id and `<random>` is a random number. Previous versions of ArangoDB used a
  pattern `collection-<id>` without the random number.

  ArangoDB 3.0 understands both the old and name directory name patterns.

* removed mostly unused internal spin-lock implementation

* removed support for pre-Windows 7-style locks. This removes compatibility for
  Windows versions older than Windows 7 (e.g. Windows Vista, Windows XP) and
  Windows 2008R2 (e.g. Windows 2008).

* changed names of sub-threads started by arangod

* added option `--default-number-of-shards` to arangorestore, allowing creating
  collections with a specifiable number of shards from a non-cluster dump

* removed support for CoffeeScript source files

* removed undocumented SleepAndRequeue

* added WorkMonitor to inspect server threads

* when downloading a Foxx service from the web interface the suggested filename
  is now based on the service's mount path instead of simply "app.zip"

* the `@arangodb/request` response object now stores the parsed JSON response
  body in a property `json` instead of `body` when the request was made using the
  `json` option. The `body` instead contains the response body as a string.

* the Foxx API has changed significantly, 2.8 services are still supported
  using a backwards-compatible "legacy mode"


v2.8.12 (XXXX-XX-XX)
--------------------

* issue #2091: decrease connect timeout to 5 seconds on startup

* fixed issue #2072

* slightly better error diagnostics for some replication errors

* fixed issue #1977

* fixed issue in `INTERSECTION` AQL function with duplicate elements
  in the source arrays

* fixed issue #1962

* fixed issue #1959

* export aqlQuery template handler as require('org/arangodb').aql for forwards-compatibility


v2.8.11 (2016-07-13)
--------------------

* fixed array index batch insertion issues for hash indexes that caused problems when
  no elements remained for insertion

* fixed issue #1937


v2.8.10 (2016-07-01)
--------------------

* make sure next local _rev value used for a document is at least as high as the
  _rev value supplied by external sources such as replication

* make adding a collection in both read- and write-mode to a transaction behave as
  expected (write includes read). This prevents the `unregister collection used in
  transaction` error

* fixed sometimes invalid result for `byExample(...).count()` when an index plus
  post-filtering was used

* fixed "collection is a nullptr" issue when starting a traversal from a transaction

* honor the value of startup option `--database.wait-for-sync` (that is used to control
  whether new collections are created with `waitForSync` set to `true` by default) also
  when creating collections via the HTTP API (and thus the ArangoShell). When creating
  a collection via these mechanisms, the option was ignored so far, which was inconsistent.

* fixed issue #1826: arangosh --javascript.execute: internal error (geo index issue)

* fixed issue #1823: Arango crashed hard executing very simple query on windows


v2.8.9 (2016-05-13)
-------------------

* fixed escaping and quoting of extra parameters for executables in Mac OS X App

* added "waiting for" status variable to web interface collection figures view

* fixed undefined behavior in query cache invaldation

* fixed access to /_admin/statistics API in case statistics are disable via option
  `--server.disable-statistics`

* Foxx manager will no longer fail hard when Foxx store is unreachable unless installing
  a service from the Foxx store (e.g. when behind a firewall or GitHub is unreachable).


v2.8.8 (2016-04-19)
-------------------

* fixed issue #1805: Query: internal error (location: arangod/Aql/AqlValue.cpp:182).
  Please report this error to arangodb.com (while executing)

* allow specifying collection name prefixes for `_from` and `_to` in arangoimp:

  To avoid specifying complete document ids (consisting of collection names and document
  keys) for *_from* and *_to* values when importing edges with arangoimp, there are now
  the options *--from-collection-prefix* and *--to-collection-prefix*.

  If specified, these values will be automatically prepended to each value in *_from*
  (or *_to* resp.). This allows specifying only document keys inside *_from* and/or *_to*.

  *Example*

      > arangoimp --from-collection-prefix users --to-collection-prefix products ...

  Importing the following document will then create an edge between *users/1234* and
  *products/4321*:

  ```js
  { "_from" : "1234", "_to" : "4321", "desc" : "users/1234 is connected to products/4321" }
  ```

* requests made with the interactive system API documentation in the web interface
  (Swagger) will now respect the active database instead of always using `_system`


v2.8.7 (2016-04-07)
-------------------

* optimized primary=>secondary failover

* fix to-boolean conversion for documents in AQL

* expose the User-Agent HTTP header from the ArangoShell since Github seems to
  require it now, and we use the ArangoShell for fetching Foxx repositories from Github

* work with http servers that only send

* fixed potential race condition between compactor and collector threads

* fix removal of temporary directories on arangosh exit

* javadoc-style comments in Foxx services are no longer interpreted as
  Foxx comments outside of controller/script/exports files (#1748)

* removed remaining references to class syntax for Foxx Model and Repository
  from the documentation

* added a safe-guard for corrupted master-pointer


v2.8.6 (2016-03-23)
-------------------

* arangosh can now execute JavaScript script files that contain a shebang
  in the first line of the file. This allows executing script files directly.

  Provided there is a script file `/path/to/script.js` with the shebang
  `#!arangosh --javascript.execute`:

      > cat /path/to/script.js
      #!arangosh --javascript.execute
      print("hello from script.js");

  If the script file is made executable

      > chmod a+x /path/to/script.js

  it can be invoked on the shell directly and use arangosh for its execution:

      > /path/to/script.js
      hello from script.js

  This did not work in previous versions of ArangoDB, as the whole script contents
  (including the shebang) were treated as JavaScript code.
  Now shebangs in script files will now be ignored for all files passed to arangosh's
  `--javascript.execute` parameter.

  The alternative way of executing a JavaScript file with arangosh still works:

      > arangosh --javascript.execute /path/to/script.js
      hello from script.js

* added missing reset of traversal state for nested traversals.
  The state of nested traversals (a traversal in an AQL query that was
  located in a repeatedly executed subquery or inside another FOR loop)
  was not reset properly, so that multiple invocations of the same nested
  traversal with different start vertices led to the nested traversal
  always using the start vertex provided on the first invocation.

* fixed issue #1781: ArangoDB startup time increased tremendously

* fixed issue #1783: SIGHUP should rotate the log


v2.8.5 (2016-03-11)
-------------------

* Add OpenSSL handler for TLS V1.2 as sugested by kurtkincaid in #1771

* fixed issue #1765 (The webinterface should display the correct query time)
  and #1770 (Display ACTUAL query time in aardvark's AQL editor)

* Windows: the unhandled exception handler now calls the windows logging
  facilities directly without locks.
  This fixes lockups on crashes from the logging framework.

* improve nullptr handling in logger.

* added new endpoint "srv://" for DNS service records

* `org/arangodb/request` no longer sets the content-type header to the
  string "undefined" when no content-type header should be sent (issue #1776)


v2.8.4 (2016-03-01)
-------------------

* global modules are no longer incorrectly resolved outside the ArangoDB
  JavaScript directory or the Foxx service's root directory (issue #1577)

* improved error messages from Foxx and JavaScript (issues #1564, #1565, #1744)


v2.8.3 (2016-02-22)
-------------------

* fixed AQL filter condition collapsing for deeply-nested cases, potentially
  enabling usage of indexes in some dedicated cases

* added parentheses in AQL explain command output to correctly display precedence
  of logical and arithmetic operators

* Foxx Model event listeners defined on the model are now correctly invoked by
  the Repository methods (issue #1665)

* Deleting a Foxx service in the frontend should now always succeed even if the
  files no longer exist on the file system (issue #1358)

* Routing actions loaded from the database no longer throw exceptions when
  trying to load other modules using "require"

* The `org/arangodb/request` response object now sets a property `json` to the
  parsed JSON response body in addition to overwriting the `body` property when
  the request was made using the `json` option.

* Improved Windows stability

* Fixed a bug in the interactive API documentation that would escape slashes
  in document-handle fields. Document handles are now provided as separate
  fields for collection name and document key.


v2.8.2 (2016-02-09)
-------------------

* the continuous replication applier will now prevent the master's WAL logfiles
  from being removed if they are still needed by the applier on the slave. This
  should help slaves that suffered from masters garbage collection WAL logfiles
  which would have been needed by the slave later.

  The initial synchronization will block removal of still needed WAL logfiles
  on the master for 10 minutes initially, and will extend this period when further
  requests are made to the master. Initial synchronization hands over its handle
  for blocking logfile removal to the continuous replication when started via
  the *setupReplication* function. In this case, continuous replication will
  extend the logfile removal blocking period for the required WAL logfiles when
  the slave makes additional requests.

  All handles that block logfile removal will time out automatically after at
  most 5 minutes should a master not be contacted by the slave anymore (e.g. in
  case the slave's replication is turned off, the slaves loses the connection
  to the master or the slave goes down).

* added all-in-one function *setupReplication* to synchronize data from master
  to slave and start the continuous replication:

      require("@arangodb/replication").setupReplication(configuration);

  The command will return when the initial synchronization is finished and the
  continuous replication has been started, or in case the initial synchronization
  has failed.

  If the initial synchronization is successful, the command will store the given
  configuration on the slave. It also configures the continuous replication to start
  automatically if the slave is restarted, i.e. *autoStart* is set to *true*.

  If the command is run while the slave's replication applier is already running,
  it will first stop the running applier, drop its configuration and do a
  resynchronization of data with the master. It will then use the provided configration,
  overwriting any previously existing replication configuration on the slave.

  The following example demonstrates how to use the command for setting up replication
  for the *_system* database. Note that it should be run on the slave and not the
  master:

      db._useDatabase("_system");
      require("@arangodb/replication").setupReplication({
        endpoint: "tcp://master.domain.org:8529",
        username: "myuser",
        password: "mypasswd",
        verbose: false,
        includeSystem: false,
        incremental: true,
        autoResync: true
      });

* the *sync* and *syncCollection* functions now always start the data synchronization
  as an asynchronous server job. The call to *sync* or *syncCollection* will block
  until synchronization is either complete or has failed with an error. The functions
  will automatically poll the slave periodically for status updates.

  The main benefit is that the connection to the slave does not need to stay open
  permanently and is thus not affected by timeout issues. Additionally the caller does
  not need to query the synchronization status from the slave manually as this is
  now performed automatically by these functions.

* fixed undefined behavior when explaining some types of AQL traversals, fixed
  display of some types of traversals in AQL explain output


v2.8.1 (2016-01-29)
-------------------

* Improved AQL Pattern matching by allowing to specify a different traversal
  direction for one or many of the edge collections.

      FOR v, e, p IN OUTBOUND @start @@ec1, INBOUND @@ec2, @@ec3

  will traverse *ec1* and *ec3* in the OUTBOUND direction and for *ec2* it will use
  the INBOUND direction. These directions can be combined in arbitrary ways, the
  direction defined after *IN [steps]* will we used as default direction and can
  be overriden for specific collections.
  This feature is only available for collection lists, it is not possible to
  combine it with graph names.

* detect more types of transaction deadlocks early

* fixed display of relational operators in traversal explain output

* fixed undefined behavior in AQL function `PARSE_IDENTIFIER`

* added "engines" field to Foxx services generated in the admin interface

* added AQL function `IS_SAME_COLLECTION`:

  *IS_SAME_COLLECTION(collection, document)*: Return true if *document* has the same
  collection id as the collection specified in *collection*. *document* can either be
  a [document handle](../Glossary/README.md#document-handle) string, or a document with
  an *_id* attribute. The function does not validate whether the collection actually
  contains the specified document, but only compares the name of the specified collection
  with the collection name part of the specified document.
  If *document* is neither an object with an *id* attribute nor a *string* value,
  the function will return *null* and raise a warning.

      /* true */
      IS_SAME_COLLECTION('_users', '_users/my-user')
      IS_SAME_COLLECTION('_users', { _id: '_users/my-user' })

      /* false */
      IS_SAME_COLLECTION('_users', 'foobar/baz')
      IS_SAME_COLLECTION('_users', { _id: 'something/else' })


v2.8.0 (2016-01-25)
-------------------

* avoid recursive locking


v2.8.0-beta8 (2016-01-19)
-------------------------

* improved internal datafile statistics for compaction and compaction triggering
  conditions, preventing excessive growth of collection datafiles under some
  workloads. This should also fix issue #1596.

* renamed AQL optimizer rule `remove-collect-into` to `remove-collect-variables`

* fixed primary and edge index lookups prematurely aborting searches when the
  specified id search value contained a different collection than the collection
  the index was created for


v2.8.0-beta7 (2016-01-06)
-------------------------

* added vm.runInThisContext

* added AQL keyword `AGGREGATE` for use in AQL `COLLECT` statement

  Using `AGGREGATE` allows more efficient aggregation (incrementally while building
  the groups) than previous versions of AQL, which built group aggregates afterwards
  from the total of all group values.

  `AGGREGATE` can be used inside a `COLLECT` statement only. If used, it must follow
  the declaration of grouping keys:

      FOR doc IN collection
        COLLECT gender = doc.gender AGGREGATE minAge = MIN(doc.age), maxAge = MAX(doc.age)
        RETURN { gender, minAge, maxAge }

  or, if no grouping keys are used, it can follow the `COLLECT` keyword:

      FOR doc IN collection
        COLLECT AGGREGATE minAge = MIN(doc.age), maxAge = MAX(doc.age)
        RETURN {
  minAge, maxAge
}

  Only specific expressions are allowed on the right-hand side of each `AGGREGATE`
  assignment:

  - on the top level the expression must be a call to one of the supported aggregation
    functions `LENGTH`, `MIN`, `MAX`, `SUM`, `AVERAGE`, `STDDEV_POPULATION`, `STDDEV_SAMPLE`,
    `VARIANCE_POPULATION`, or `VARIANCE_SAMPLE`

  - the expression must not refer to variables introduced in the `COLLECT` itself

* Foxx: mocha test paths with wildcard characters (asterisks) now work on Windows

* reserved AQL keyword `NONE` for future use

* web interface: fixed a graph display bug concerning dashboard view

* web interface: fixed several bugs during the dashboard initialize process

* web interface: included several bugfixes: #1597, #1611, #1623

* AQL query optimizer now converts `LENGTH(collection-name)` to an optimized
  expression that returns the number of documents in a collection

* adjusted the behavior of the expansion (`[*]`) operator in AQL for non-array values

  In ArangoDB 2.8, calling the expansion operator on a non-array value will always
  return an empty array. Previous versions of ArangoDB expanded non-array values by
  calling the `TO_ARRAY()` function for the value, which for example returned an
  array with a single value for boolean, numeric and string input values, and an array
  with the object's values for an object input value. This behavior was inconsistent
  with how the expansion operator works for the array indexes in 2.8, so the behavior
  is now unified:

  - if the left-hand side operand of `[*]` is an array, the array will be returned as
    is when calling `[*]` on it
  - if the left-hand side operand of `[*]` is not an array, an empty array will be
    returned by `[*]`

  AQL queries that rely on the old behavior can be changed by either calling `TO_ARRAY`
  explicitly or by using the `[*]` at the correct position.

  The following example query will change its result in 2.8 compared to 2.7:

      LET values = "foo" RETURN values[*]

  In 2.7 the query has returned the array `[ "foo" ]`, but in 2.8 it will return an
  empty array `[ ]`. To make it return the array `[ "foo" ]` again, an explicit
  `TO_ARRAY` function call is needed in 2.8 (which in this case allows the removal
  of the `[*]` operator altogether). This also works in 2.7:

      LET values = "foo" RETURN TO_ARRAY(values)

  Another example:

      LET values = [ { name: "foo" }, { name: "bar" } ]
      RETURN values[*].name[*]

  The above returned `[ [ "foo" ], [ "bar" ] ] in 2.7. In 2.8 it will return
  `[ [ ], [ ] ]`, because the value of `name` is not an array. To change the results
  to the 2.7 style, the query can be changed to

      LET values = [ { name: "foo" }, { name: "bar" } ]
      RETURN values[* RETURN TO_ARRAY(CURRENT.name)]

  The above also works in 2.7.
  The following types of queries won't change:

      LET values = [ 1, 2, 3 ] RETURN values[*]
      LET values = [ { name: "foo" }, { name: "bar" } ] RETURN values[*].name
      LET values = [ { names: [ "foo", "bar" ] }, { names: [ "baz" ] } ] RETURN values[*].names[*]
      LET values = [ { names: [ "foo", "bar" ] }, { names: [ "baz" ] } ] RETURN values[*].names[**]

* slightly adjusted V8 garbage collection strategy so that collection eventually
  happens in all contexts that hold V8 external references to documents and
  collections.

  also adjusted default value of `--javascript.gc-frequency` from 10 seconds to
  15 seconds, as less internal operations are carried out in JavaScript.

* fixes for AQL optimizer and traversal

* added `--create-collection-type` option to arangoimp

  This allows specifying the type of the collection to be created when
  `--create-collection` is set to `true`.

* Foxx export cache should no longer break if a broken app is loaded in the
  web admin interface.


v2.8.0-beta2 (2015-12-16)
-------------------------

* added AQL query optimizer rule "sort-in-values"

  This rule pre-sorts the right-hand side operand of the `IN` and `NOT IN`
  operators so the operation can use a binary search with logarithmic complexity
  instead of a linear search. The rule is applied when the right-hand side
  operand of an `IN` or `NOT IN` operator in a filter condition is a variable that
  is defined in a different loop/scope than the operator itself. Additionally,
  the filter condition must consist of solely the `IN` or `NOT IN` operation
  in order to avoid any side-effects.

* changed collection status terminology in web interface for collections for
  which an unload request has been issued from `in the process of being unloaded`
  to `will be unloaded`.

* unloading a collection via the web interface will now trigger garbage collection
  in all v8 contexts and force a WAL flush. This increases the chances of perfoming
  the unload faster.

* added the following attributes to the result of `collection.figures()` and the
  corresponding HTTP API at `PUT /_api/collection/<name>/figures`:

  - `documentReferences`: The number of references to documents in datafiles
    that JavaScript code currently holds. This information can be used for
    debugging compaction and unload issues.
  - `waitingFor`: An optional string value that contains information about
    which object type is at the head of the collection's cleanup queue. This
    information can be used for debugging compaction and unload issues.
  - `compactionStatus.time`: The point in time the compaction for the collection
    was last executed. This information can be used for debugging compaction
    issues.
  - `compactionStatus.message`: The action that was performed when the compaction
    was last run for the collection. This information can be used for debugging
    compaction issues.

  Note: `waitingFor` and `compactionStatus` may be empty when called on a coordinator
  in a cluster.

* the compaction will now provide queryable status info that can be used to track
  its progress. The compaction status is displayed in the web interface, too.

* better error reporting for arangodump and arangorestore

* arangodump will now fail by default when trying to dump edges that
  refer to already dropped collections. This can be circumvented by
  specifying the option `--force true` when invoking arangodump

* fixed cluster upgrade procedure

* the AQL functions `NEAR` and `WITHIN` now have stricter validations
  for their input parameters `limit`, `radius` and `distance`. They may now throw
  exceptions when invalid parameters are passed that may have not led
  to exceptions in previous versions.

* deprecation warnings now log stack traces

* Foxx: improved backwards compatibility with 2.5 and 2.6

  - reverted Model and Repository back to non-ES6 "classes" because of
    compatibility issues when using the extend method with a constructor

  - removed deprecation warnings for extend and controller.del

  - restored deprecated method Model.toJSONSchema

  - restored deprecated `type`, `jwt` and `sessionStorageApp` options
    in Controller#activateSessions

* Fixed a deadlock problem in the cluster


v2.8.0-beta1 (2015-12-06)
-------------------------

* added AQL function `IS_DATESTRING(value)`

  Returns true if *value* is a string that can be used in a date function.
  This includes partial dates such as *2015* or *2015-10* and strings containing
  invalid dates such as *2015-02-31*. The function will return false for all
  non-string values, even if some of them may be usable in date functions.


v2.8.0-alpha1 (2015-12-03)
--------------------------

* added AQL keywords `GRAPH`, `OUTBOUND`, `INBOUND` and `ANY` for use in graph
  traversals, reserved AQL keyword `ALL` for future use

  Usage of these keywords as collection names, variable names or attribute names
  in AQL queries will not be possible without quoting. For example, the following
  AQL query will still work as it uses a quoted collection name and a quoted
  attribute name:

      FOR doc IN `OUTBOUND`
        RETURN doc.`any`

* issue #1593: added AQL `POW` function for exponentation

* added cluster execution site info in explain output for AQL queries

* replication improvements:

  - added `autoResync` configuration parameter for continuous replication.

    When set to `true`, a replication slave will automatically trigger a full data
    re-synchronization with the master when the master cannot provide the log data
    the slave had asked for. Note that `autoResync` will only work when the option
    `requireFromPresent` is also set to `true` for the continuous replication, or
    when the continuous syncer is started and detects that no start tick is present.

    Automatic re-synchronization may transfer a lot of data from the master to the
    slave and may be expensive. It is therefore turned off by default.
    When turned off, the slave will never perform an automatic re-synchronization
    with the master.

  - added `idleMinWaitTime` and `idleMaxWaitTime` configuration parameters for
    continuous replication.

    These parameters can be used to control the minimum and maximum wait time the
    slave will (intentionally) idle and not poll for master log changes in case the
    master had sent the full logs already.
    The `idleMaxWaitTime` value will only be used when `adapativePolling` is set
    to `true`. When `adaptivePolling` is disable, only `idleMinWaitTime` will be
    used as a constant time span in which the slave will not poll the master for
    further changes. The default values are 0.5 seconds for `idleMinWaitTime` and
    2.5 seconds for `idleMaxWaitTime`, which correspond to the hard-coded values
    used in previous versions of ArangoDB.

  - added `initialSyncMaxWaitTime` configuration parameter for initial and continuous
    replication

    This option controls the maximum wait time (in seconds) that the initial
    synchronization will wait for a response from the master when fetching initial
    collection data. If no response is received within this time period, the initial
    synchronization will give up and fail. This option is also relevant for
    continuous replication in case *autoResync* is set to *true*, as then the
    continuous replication may trigger a full data re-synchronization in case
    the master cannot the log data the slave had asked for.

  - HTTP requests sent from the slave to the master during initial synchronization
    will now be retried if they fail with connection problems.

  - the initial synchronization now logs its progress so it can be queried using
    the regular replication status check APIs.

  - added `async` attribute for `sync` and `syncCollection` operations called from
    the ArangoShell. Setthing this attribute to `true` will make the synchronization
    job on the server go into the background, so that the shell does not block. The
    status of the started asynchronous synchronization job can be queried from the
    ArangoShell like this:

        /* starts initial synchronization */
        var replication = require("@arangodb/replication");
        var id = replication.sync({
          endpoint: "tcp://master.domain.org:8529",
          username: "myuser",
          password: "mypasswd",
          async: true
       });

       /* now query the id of the returned async job and print the status */
       print(replication.getSyncResult(id));

    The result of `getSyncResult()` will be `false` while the server-side job
    has not completed, and different to `false` if it has completed. When it has
    completed, all job result details will be returned by the call to `getSyncResult()`.


* fixed non-deterministic query results in some cluster queries

* fixed issue #1589

* return HTTP status code 410 (gone) instead of HTTP 408 (request timeout) for
  server-side operations that are canceled / killed. Sending 410 instead of 408
  prevents clients from re-starting the same (canceled) operation. Google Chrome
  for example sends the HTTP request again in case it is responded with an HTTP
  408, and this is exactly the opposite of the desired behavior when an operation
  is canceled / killed by the user.

* web interface: queries in AQL editor now cancelable

* web interface: dashboard - added replication information

* web interface: AQL editor now supports bind parameters

* added startup option `--server.hide-product-header` to make the server not send
  the HTTP response header `"Server: ArangoDB"` in its HTTP responses. By default,
  the option is turned off so the header is still sent as usual.

* added new AQL function `UNSET_RECURSIVE` to recursively unset attritutes from
  objects/documents

* switched command-line editor in ArangoShell and arangod to linenoise-ng

* added automatic deadlock detection for transactions

  In case a deadlock is detected, a multi-collection operation may be rolled back
  automatically and fail with error 29 (`deadlock detected`). Client code for
  operations containing more than one collection should be aware of this potential
  error and handle it accordingly, either by giving up or retrying the transaction.

* Added C++ implementations for the AQL arithmetic operations and the following
  AQL functions:
  - ABS
  - APPEND
  - COLLECTIONS
  - CURRENT_DATABASE
  - DOCUMENT
  - EDGES
  - FIRST
  - FIRST_DOCUMENT
  - FIRST_LIST
  - FLATTEN
  - FLOOR
  - FULLTEXT
  - LAST
  - MEDIAN
  - MERGE_RECURSIVE
  - MINUS
  - NEAR
  - NOT_NULL
  - NTH
  - PARSE_IDENTIFIER
  - PERCENTILE
  - POP
  - POSITION
  - PUSH
  - RAND
  - RANGE
  - REMOVE_NTH
  - REMOVE_VALUE
  - REMOVE_VALUES
  - ROUND
  - SHIFT
  - SQRT
  - STDDEV_POPULATION
  - STDDEV_SAMPLE
  - UNSHIFT
  - VARIANCE_POPULATION
  - VARIANCE_SAMPLE
  - WITHIN
  - ZIP

* improved performance of skipping over many documents in an AQL query when no
  indexes and no filters are used, e.g.

      FOR doc IN collection
        LIMIT 1000000, 10
        RETURN doc

* Added array indexes

  Hash indexes and skiplist indexes can now optionally be defined for array values
  so they index individual array members.

  To define an index for array values, the attribute name is extended with the
  expansion operator `[*]` in the index definition:

      arangosh> db.colName.ensureHashIndex("tags[*]");

  When given the following document

      { tags: [ "AQL", "ArangoDB", "Index" ] }

  the index will now contain the individual values `"AQL"`, `"ArangoDB"` and `"Index"`.

  Now the index can be used for finding all documents having `"ArangoDB"` somewhere in their
  tags array using the following AQL query:

      FOR doc IN colName
        FILTER "ArangoDB" IN doc.tags[*]
        RETURN doc

* rewrote AQL query optimizer rule `use-index-range` and renamed it to `use-indexes`.
  The name change affects rule names in the optimizer's output.

* rewrote AQL execution node `IndexRangeNode` and renamed it to `IndexNode`. The name
  change affects node names in the optimizer's explain output.

* added convenience function `db._explain(query)` for human-readable explanation
  of AQL queries

* module resolution as used by `require` now behaves more like in node.js

* the `org/arangodb/request` module now returns response bodies for error responses
  by default. The old behavior of not returning bodies for error responses can be
  re-enabled by explicitly setting the option `returnBodyOnError` to `false` (#1437)


v2.7.6 (2016-01-30)
-------------------

* detect more types of transaction deadlocks early


v2.7.5 (2016-01-22)
-------------------

* backported added automatic deadlock detection for transactions

  In case a deadlock is detected, a multi-collection operation may be rolled back
  automatically and fail with error 29 (`deadlock detected`). Client code for
  operations containing more than one collection should be aware of this potential
  error and handle it accordingly, either by giving up or retrying the transaction.

* improved internal datafile statistics for compaction and compaction triggering
  conditions, preventing excessive growth of collection datafiles under some
  workloads. This should also fix issue #1596.

* Foxx export cache should no longer break if a broken app is loaded in the
  web admin interface.

* Foxx: removed some incorrect deprecation warnings.

* Foxx: mocha test paths with wildcard characters (asterisks) now work on Windows


v2.7.4 (2015-12-21)
-------------------

* slightly adjusted V8 garbage collection strategy so that collection eventually
  happens in all contexts that hold V8 external references to documents and
  collections.

* added the following attributes to the result of `collection.figures()` and the
  corresponding HTTP API at `PUT /_api/collection/<name>/figures`:

  - `documentReferences`: The number of references to documents in datafiles
    that JavaScript code currently holds. This information can be used for
    debugging compaction and unload issues.
  - `waitingFor`: An optional string value that contains information about
    which object type is at the head of the collection's cleanup queue. This
    information can be used for debugging compaction and unload issues.
  - `compactionStatus.time`: The point in time the compaction for the collection
    was last executed. This information can be used for debugging compaction
    issues.
  - `compactionStatus.message`: The action that was performed when the compaction
    was last run for the collection. This information can be used for debugging
    compaction issues.

  Note: `waitingFor` and `compactionStatus` may be empty when called on a coordinator
  in a cluster.

* the compaction will now provide queryable status info that can be used to track
  its progress. The compaction status is displayed in the web interface, too.


v2.7.3 (2015-12-17)
-------------------

* fixed some replication value conversion issues when replication applier properties
  were set via ArangoShell

* fixed disappearing of documents for collections transferred via `sync` or
  `syncCollection` if the collection was dropped right before synchronization
  and drop and (re-)create collection markers were located in the same WAL file


* fixed an issue where overwriting the system sessions collection would break
  the web interface when authentication is enabled

v2.7.2 (2015-12-01)
-------------------

* replication improvements:

  - added `autoResync` configuration parameter for continuous replication.

    When set to `true`, a replication slave will automatically trigger a full data
    re-synchronization with the master when the master cannot provide the log data
    the slave had asked for. Note that `autoResync` will only work when the option
    `requireFromPresent` is also set to `true` for the continuous replication, or
    when the continuous syncer is started and detects that no start tick is present.

    Automatic re-synchronization may transfer a lot of data from the master to the
    slave and may be expensive. It is therefore turned off by default.
    When turned off, the slave will never perform an automatic re-synchronization
    with the master.

  - added `idleMinWaitTime` and `idleMaxWaitTime` configuration parameters for
    continuous replication.

    These parameters can be used to control the minimum and maximum wait time the
    slave will (intentionally) idle and not poll for master log changes in case the
    master had sent the full logs already.
    The `idleMaxWaitTime` value will only be used when `adapativePolling` is set
    to `true`. When `adaptivePolling` is disable, only `idleMinWaitTime` will be
    used as a constant time span in which the slave will not poll the master for
    further changes. The default values are 0.5 seconds for `idleMinWaitTime` and
    2.5 seconds for `idleMaxWaitTime`, which correspond to the hard-coded values
    used in previous versions of ArangoDB.

  - added `initialSyncMaxWaitTime` configuration parameter for initial and continuous
    replication

    This option controls the maximum wait time (in seconds) that the initial
    synchronization will wait for a response from the master when fetching initial
    collection data. If no response is received within this time period, the initial
    synchronization will give up and fail. This option is also relevant for
    continuous replication in case *autoResync* is set to *true*, as then the
    continuous replication may trigger a full data re-synchronization in case
    the master cannot the log data the slave had asked for.

  - HTTP requests sent from the slave to the master during initial synchronization
    will now be retried if they fail with connection problems.

  - the initial synchronization now logs its progress so it can be queried using
    the regular replication status check APIs.

* fixed non-deterministic query results in some cluster queries

* added missing lock instruction for primary index in compactor size calculation

* fixed issue #1589

* fixed issue #1583

* fixed undefined behavior when accessing the top level of a document with the `[*]`
  operator

* fixed potentially invalid pointer access in shaper when the currently accessed
  document got re-located by the WAL collector at the very same time

* Foxx: optional configuration options no longer log validation errors when assigned
  empty values (#1495)

* Foxx: constructors provided to Repository and Model sub-classes via extend are
  now correctly called (#1592)


v2.7.1 (2015-11-07)
-------------------

* switch to linenoise next generation

* exclude `_apps` collection from replication

  The slave has its own `_apps` collection which it populates on server start.
  When replicating data from the master to the slave, the data from the master may
  clash with the slave's own data in the `_apps` collection. Excluding the `_apps`
  collection from replication avoids this.

* disable replication appliers when starting in modes `--upgrade`, `--no-server`
  and `--check-upgrade`

* more detailed output in arango-dfdb

* fixed "no start tick" issue in replication applier

  This error could occur after restarting a slave server after a shutdown
  when no data was ever transferred from the master to the slave via the
  continuous replication

* fixed problem during SSL client connection abort that led to scheduler thread
  staying at 100% CPU saturation

* fixed potential segfault in AQL `NEIGHBORS` function implementation when C++ function
  variant was used and collection names were passed as strings

* removed duplicate target for some frontend JavaScript files from the Makefile

* make AQL function `MERGE()` work on a single array parameter, too.
  This allows combining the attributes of multiple objects from an array into
  a single object, e.g.

      RETURN MERGE([
        { foo: 'bar' },
        { quux: 'quetzalcoatl', ruled: true },
        { bar: 'baz', foo: 'done' }
      ])

  will now return:

      {
        "foo": "done",
        "quux": "quetzalcoatl",
        "ruled": true,
        "bar": "baz"
      }

* fixed potential deadlock in collection status changing on Windows

* fixed hard-coded `incremental` parameter in shell implementation of
  `syncCollection` function in replication module

* fix for GCC5: added check for '-stdlib' option


v2.7.0 (2015-10-09)
-------------------

* fixed request statistics aggregation
  When arangod was started in supervisor mode, the request statistics always showed
  0 requests, as the statistics aggregation thread did not run then.

* read server configuration files before dropping privileges. this ensures that
  the SSL keyfile specified in the configuration can be read with the server's start
  privileges (i.e. root when using a standard ArangoDB package).

* fixed replication with a 2.6 replication configuration and issues with a 2.6 master

* raised default value of `--server.descriptors-minimum` to 1024

* allow Foxx apps to be installed underneath URL path `/_open/`, so they can be
  (intentionally) accessed without authentication.

* added *allowImplicit* sub-attribute in collections declaration of transactions.
  The *allowImplicit* attributes allows making transactions fail should they
  read-access a collection that was not explicitly declared in the *collections*
  array of the transaction.

* added "special" password ARANGODB_DEFAULT_ROOT_PASSWORD. If you pass
  ARANGODB_DEFAULT_ROOT_PASSWORD as password, it will read the password
  from the environment variable ARANGODB_DEFAULT_ROOT_PASSWORD


v2.7.0-rc2 (2015-09-22)
-----------------------

* fix over-eager datafile compaction

  This should reduce the need to compact directly after loading a collection when a
  collection datafile contained many insertions and updates for the same documents. It
  should also prevent from re-compacting already merged datafiles in case not many
  changes were made. Compaction will also make fewer index lookups than before.

* added `syncCollection()` function in module `org/arangodb/replication`

  This allows synchronizing the data of a single collection from a master to a slave
  server. Synchronization can either restore the whole collection by transferring all
  documents from the master to the slave, or incrementally by only transferring documents
  that differ. This is done by partitioning the collection's entire key space into smaller
  chunks and comparing the data chunk-wise between master and slave. Only chunks that are
  different will be re-transferred.

  The `syncCollection()` function can be used as follows:

      require("org/arangodb/replication").syncCollection(collectionName, options);

  e.g.

      require("org/arangodb/replication").syncCollection("myCollection", {
        endpoint: "tcp://127.0.0.1:8529",  /* master */
        username: "root",                  /* username for master */
        password: "secret",                /* password for master */
        incremental: true                  /* use incremental mode */
      });


* additionally allow the following characters in document keys:

  `(` `)` `+` `,` `=` `;` `$` `!` `*` `'` `%`


v2.7.0-rc1 (2015-09-17)
-----------------------

* removed undocumented server-side-only collection functions:
  * collection.OFFSET()
  * collection.NTH()
  * collection.NTH2()
  * collection.NTH3()

* upgraded Swagger to version 2.0 for the Documentation

  This gives the user better prepared test request structures.
  More conversions will follow so finally client libraries can be auto-generated.

* added extra AQL functions for date and time calculation and manipulation.
  These functions were contributed by GitHub users @CoDEmanX and @friday.
  A big thanks for their work!

  The following extra date functions are available from 2.7 on:

  * `DATE_DAYOFYEAR(date)`: Returns the day of year number of *date*.
    The return values range from 1 to 365, or 366 in a leap year respectively.

  * `DATE_ISOWEEK(date)`: Returns the ISO week date of *date*.
    The return values range from 1 to 53. Monday is considered the first day of the week.
    There are no fractional weeks, thus the last days in December may belong to the first
    week of the next year, and the first days in January may be part of the previous year's
    last week.

  * `DATE_LEAPYEAR(date)`: Returns whether the year of *date* is a leap year.

  * `DATE_QUARTER(date)`: Returns the quarter of the given date (1-based):
    * 1: January, February, March
    * 2: April, May, June
    * 3: July, August, September
    * 4: October, November, December

  - *DATE_DAYS_IN_MONTH(date)*: Returns the number of days in *date*'s month (28..31).

  * `DATE_ADD(date, amount, unit)`: Adds *amount* given in *unit* to *date* and
    returns the calculated date.

    *unit* can be either of the following to specify the time unit to add or
    subtract (case-insensitive):
    - y, year, years
    - m, month, months
    - w, week, weeks
    - d, day, days
    - h, hour, hours
    - i, minute, minutes
    - s, second, seconds
    - f, millisecond, milliseconds

    *amount* is the number of *unit*s to add (positive value) or subtract
    (negative value).

  * `DATE_SUBTRACT(date, amount, unit)`: Subtracts *amount* given in *unit* from
    *date* and returns the calculated date.

    It works the same as `DATE_ADD()`, except that it subtracts. It is equivalent
    to calling `DATE_ADD()` with a negative amount, except that `DATE_SUBTRACT()`
    can also subtract ISO durations. Note that negative ISO durations are not
    supported (i.e. starting with `-P`, like `-P1Y`).

  * `DATE_DIFF(date1, date2, unit, asFloat)`: Calculate the difference
    between two dates in given time *unit*, optionally with decimal places.
    Returns a negative value if *date1* is greater than *date2*.

  * `DATE_COMPARE(date1, date2, unitRangeStart, unitRangeEnd)`: Compare two
    partial dates and return true if they match, false otherwise. The parts to
    compare are defined by a range of time units.

    The full range is: years, months, days, hours, minutes, seconds, milliseconds.
    Pass the unit to start from as *unitRangeStart*, and the unit to end with as
    *unitRangeEnd*. All units in between will be compared. Leave out *unitRangeEnd*
    to only compare *unitRangeStart*.

  * `DATE_FORMAT(date, format)`: Format a date according to the given format string.
    It supports the following placeholders (case-insensitive):
    - %t: timestamp, in milliseconds since midnight 1970-01-01
    - %z: ISO date (0000-00-00T00:00:00.000Z)
    - %w: day of week (0..6)
    - %y: year (0..9999)
    - %yy: year (00..99), abbreviated (last two digits)
    - %yyyy: year (0000..9999), padded to length of 4
    - %yyyyyy: year (-009999 .. +009999), with sign prefix and padded to length of 6
    - %m: month (1..12)
    - %mm: month (01..12), padded to length of 2
    - %d: day (1..31)
    - %dd: day (01..31), padded to length of 2
    - %h: hour (0..23)
    - %hh: hour (00..23), padded to length of 2
    - %i: minute (0..59)
    - %ii: minute (00..59), padded to length of 2
    - %s: second (0..59)
    - %ss: second (00..59), padded to length of 2
    - %f: millisecond (0..999)
    - %fff: millisecond (000..999), padded to length of 3
    - %x: day of year (1..366)
    - %xxx: day of year (001..366), padded to length of 3
    - %k: ISO week date (1..53)
    - %kk: ISO week date (01..53), padded to length of 2
    - %l: leap year (0 or 1)
    - %q: quarter (1..4)
    - %a: days in month (28..31)
    - %mmm: abbreviated English name of month (Jan..Dec)
    - %mmmm: English name of month (January..December)
    - %www: abbreviated English name of weekday (Sun..Sat)
    - %wwww: English name of weekday (Sunday..Saturday)
    - %&: special escape sequence for rare occasions
    - %%: literal %
    - %: ignored

* new WAL logfiles and datafiles are now created non-sparse

  This prevents SIGBUS signals being raised when memory of a sparse datafile is accessed
  and the disk is full and the accessed file part is not actually disk-backed. In
  this case the mapped memory region is not necessarily backed by physical memory, and
  accessing the memory may raise SIGBUS and crash arangod.

* the `internal.download()` function and the module `org/arangodb/request` used some
  internal library function that handled the sending of HTTP requests from inside of
  ArangoDB. This library unconditionally set an HTTP header `Accept-Encoding: gzip`
  in all outgoing HTTP requests.

  This has been fixed in 2.7, so `Accept-Encoding: gzip` is not set automatically anymore.
  Additionally, the header `User-Agent: ArangoDB` is not set automatically either. If
  client applications desire to send these headers, they are free to add it when
  constructing the requests using the `download` function or the request module.

* fixed issue #1436: org/arangodb/request advertises deflate without supporting it

* added template string generator function `aqlQuery` for generating AQL queries

  This can be used to generate safe AQL queries with JavaScript parameter
  variables or expressions easily:

      var name = 'test';
      var attributeName = '_key';
      var query = aqlQuery`FOR u IN users FILTER u.name == ${name} RETURN u.${attributeName}`;
      db._query(query);

* report memory usage for document header data (revision id, pointer to data etc.)
  in `db.collection.figures()`. The memory used for document headers will now
  show up in the already existing attribute `indexes.size`. Due to that, the index
  sizes reported by `figures()` in 2.7 will be higher than those reported by 2.6,
  but the 2.7 values are more accurate.

* IMPORTANT CHANGE: the filenames in dumps created by arangodump now contain
  not only the name of the dumped collection, but also an additional 32-digit hash
  value. This is done to prevent overwriting dump files in case-insensitive file
  systems when there exist multiple collections with the same name (but with
  different cases).

  For example, if a database has two collections: `test` and `Test`, previous
  versions of ArangoDB created the files

  * `test.structure.json` and `test.data.json` for collection `test`
  * `Test.structure.json` and `Test.data.json` for collection `Test`

  This did not work for case-insensitive filesystems, because the files for the
  second collection would have overwritten the files of the first. arangodump in
  2.7 will create the following filenames instead:

  * `test_098f6bcd4621d373cade4e832627b4f6.structure.json` and `test_098f6bcd4621d373cade4e832627b4f6.data.json`
  * `Test_0cbc6611f5540bd0809a388dc95a615b.structure.json` and `Test_0cbc6611f5540bd0809a388dc95a615b.data.json`

  These filenames will be unambiguous even in case-insensitive filesystems.

* IMPORTANT CHANGE: make arangod actually close lingering client connections
  when idle for at least the duration specified via `--server.keep-alive-timeout`.
  In previous versions of ArangoDB, connections were not closed by the server
  when the timeout was reached and the client was still connected. Now the
  connection is properly closed by the server in case of timeout. Client
  applications relying on the old behavior may now need to reconnect to the
  server when their idle connections time out and get closed (note: connections
  being idle for a long time may be closed by the OS or firewalls anyway -
  client applications should be aware of that and try to reconnect).

* IMPORTANT CHANGE: when starting arangod, the server will drop the process
  privileges to the specified values in options `--server.uid` and `--server.gid`
  instantly after parsing the startup options.

  That means when either `--server.uid` or `--server.gid` are set, the privilege
  change will happen earlier. This may prevent binding the server to an endpoint
  with a port number lower than 1024 if the arangodb user has no privileges
  for that. Previous versions of ArangoDB changed the privileges later, so some
  startup actions were still carried out under the invoking user (i.e. likely
  *root* when started via init.d or system scripts) and especially binding to
  low port numbers was still possible there.

  The default privileges for user *arangodb* will not be sufficient for binding
  to port numbers lower than 1024. To have an ArangoDB 2.7 bind to a port number
  lower than 1024, it needs to be started with either a different privileged user,
  or the privileges of the *arangodb* user have to raised manually beforehand.

* added AQL optimizer rule `patch-update-statements`

* Linux startup scripts and systemd configuration for arangod now try to
  adjust the NOFILE (number of open files) limits for the process. The limit
  value is set to 131072 (128k) when ArangoDB is started via start/stop
  commands

* When ArangoDB is started/stopped manually via the start/stop commands, the
  main process will wait for up to 10 seconds after it forks the supervisor
  and arangod child processes. If the startup fails within that period, the
  start/stop script will fail with an exit code other than zero. If the
  startup of the supervisor or arangod is still ongoing after 10 seconds,
  the main program will still return with exit code 0. The limit of 10 seconds
  is arbitrary because the time required for a startup is not known in advance.

* added startup option `--database.throw-collection-not-loaded-error`

  Accessing a not-yet loaded collection will automatically load a collection
  on first access. This flag controls what happens in case an operation
  would need to wait for another thread to finalize loading a collection. If
  set to *true*, then the first operation that accesses an unloaded collection
  will load it. Further threads that try to access the same collection while
  it is still loading immediately fail with an error (1238, *collection not loaded*).
  This is to prevent all server threads from being blocked while waiting on the
  same collection to finish loading. When the first thread has completed loading
  the collection, the collection becomes regularly available, and all operations
  from that point on can be carried out normally, and error 1238 will not be
  thrown anymore for that collection.

  If set to *false*, the first thread that accesses a not-yet loaded collection
  will still load it. Other threads that try to access the collection while
  loading will not fail with error 1238 but instead block until the collection
  is fully loaded. This configuration might lead to all server threads being
  blocked because they are all waiting for the same collection to complete
  loading. Setting the option to *true* will prevent this from happening, but
  requires clients to catch error 1238 and react on it (maybe by scheduling
  a retry for later).

  The default value is *false*.

* added better control-C support in arangosh

  When CTRL-C is pressed in arangosh, it will now print a `^C` first. Pressing
  CTRL-C again will reset the prompt if something was entered before, or quit
  arangosh if no command was entered directly before.

  This affects the arangosh version build with Readline-support only (Linux
  and MacOS).

  The MacOS version of ArangoDB for Homebrew now depends on Readline, too. The
  Homebrew formula has been changed accordingly.
  When self-compiling ArangoDB on MacOS without Homebrew, Readline now is a
  prerequisite.

* increased default value for collection-specific `indexBuckets` value from 1 to 8

  Collections created from 2.7 on will use the new default value of `8` if not
  overridden on collection creation or later using
  `collection.properties({ indexBuckets: ... })`.

  The `indexBuckets` value determines the number of buckets to use for indexes of
  type `primary`, `hash` and `edge`. Having multiple index buckets allows splitting
  an index into smaller components, which can be filled in parallel when a collection
  is loading. Additionally, resizing and reallocation of indexes are faster and
  less intrusive if the index uses multiple buckets, because resize and reallocation
  will affect only data in a single bucket instead of all index values.

  The index buckets will be filled in parallel when loading a collection if the collection
  has an `indexBuckets` value greater than 1 and the collection contains a significant
  amount of documents/edges (the current threshold is 256K documents but this value
  may change in future versions of ArangoDB).

* changed HTTP client to use poll instead of select on Linux and MacOS

  This affects the ArangoShell and user-defined JavaScript code running inside
  arangod that initiates its own HTTP calls.

  Using poll instead of select allows using arbitrary high file descriptors
  (bigger than the compiled in FD_SETSIZE). Server connections are still handled using
  epoll, which has never been affected by FD_SETSIZE.

* implemented AQL `LIKE` function using ICU regexes

* added `RETURN DISTINCT` for AQL queries to return unique results:

      FOR doc IN collection
        RETURN DISTINCT doc.status

  This change also introduces `DISTINCT` as an AQL keyword.

* removed `createNamedQueue()` and `addJob()` functions from org/arangodb/tasks

* use less locks and more atomic variables in the internal dispatcher
  and V8 context handling implementations. This leads to improved throughput in
  some ArangoDB internals and allows for higher HTTP request throughput for
  many operations.

  A short overview of the improvements can be found here:

  https://www.arangodb.com/2015/08/throughput-enhancements/

* added shorthand notation for attribute names in AQL object literals:

      LET name = "Peter"
      LET age = 42
      RETURN { name, age }

  The above is the shorthand equivalent of the generic form

      LET name = "Peter"
      LET age = 42
      RETURN { name : name, age : age }

* removed configure option `--enable-timings`

  This option did not have any effect.

* removed configure option `--enable-figures`

  This option previously controlled whether HTTP request statistics code was
  compiled into ArangoDB or not. The previous default value was `true` so
  statistics code was available in official packages. Setting the option to
  `false` led to compile errors so it is doubtful the default value was
  ever changed. By removing the option some internal statistics code was also
  simplified.

* removed run-time manipulation methods for server endpoints:

  * `db._removeEndpoint()`
  * `db._configureEndpoint()`
  * HTTP POST `/_api/endpoint`
  * HTTP DELETE `/_api/endpoint`

* AQL query result cache

  The query result cache can optionally cache the complete results of all or selected AQL queries.
  It can be operated in the following modes:

  * `off`: the cache is disabled. No query results will be stored
  * `on`: the cache will store the results of all AQL queries unless their `cache`
    attribute flag is set to `false`
  * `demand`: the cache will store the results of AQL queries that have their
    `cache` attribute set to `true`, but will ignore all others

  The mode can be set at server startup using the `--database.query-cache-mode` configuration
  option and later changed at runtime.

  The following HTTP REST APIs have been added for controlling the query cache:

  * HTTP GET `/_api/query-cache/properties`: returns the global query cache configuration
  * HTTP PUT `/_api/query-cache/properties`: modifies the global query cache configuration
  * HTTP DELETE `/_api/query-cache`: invalidates all results in the query cache

  The following JavaScript functions have been added for controlling the query cache:

  * `require("org/arangodb/aql/cache").properties()`: returns the global query cache configuration
  * `require("org/arangodb/aql/cache").properties(properties)`: modifies the global query cache configuration
  * `require("org/arangodb/aql/cache").clear()`: invalidates all results in the query cache

* do not link arangoimp against V8

* AQL function call arguments optimization

  This will lead to arguments in function calls inside AQL queries not being copied but passed
  by reference. This may speed up calls to functions with bigger argument values or queries that
  call functions a lot of times.

* upgraded V8 version to 4.3.61

* removed deprecated AQL `SKIPLIST` function.

  This function was introduced in older versions of ArangoDB with a less powerful query optimizer to
  retrieve data from a skiplist index using a `LIMIT` clause. It was marked as deprecated in ArangoDB
  2.6.

  Since ArangoDB 2.3 the behavior of the `SKIPLIST` function can be emulated using regular AQL
  constructs, e.g.

      FOR doc IN @@collection
        FILTER doc.value >= @value
        SORT doc.value DESC
        LIMIT 1
        RETURN doc

* the `skip()` function for simple queries does not accept negative input any longer.
  This feature was deprecated in 2.6.0.

* fix exception handling

  In some cases JavaScript exceptions would re-throw without information of the original problem.
  Now the original exception is logged for failure analysis.

* based REST API method PUT `/_api/simple/all` on the cursor API and make it use AQL internally.

  The change speeds up this REST API method and will lead to additional query information being
  returned by the REST API. Clients can use this extra information or ignore it.

* Foxx Queue job success/failure handlers arguments have changed from `(jobId, jobData, result, jobFailures)` to `(result, jobData, job)`.

* added Foxx Queue job options `repeatTimes`, `repeatUntil` and `repeatDelay` to automatically re-schedule jobs when they are completed.

* added Foxx manifest configuration type `password` to mask values in the web interface.

* fixed default values in Foxx manifest configurations sometimes not being used as defaults.

* fixed optional parameters in Foxx manifest configurations sometimes not being cleared correctly.

* Foxx dependencies can now be marked as optional using a slightly more verbose syntax in your manifest file.

* converted Foxx constructors to ES6 classes so you can extend them using class syntax.

* updated aqb to 2.0.

* updated chai to 3.0.

* Use more madvise calls to speed up things when memory is tight, in particular
  at load time but also for random accesses later.

* Overhauled web interface

  The web interface now has a new design.

  The API documentation for ArangoDB has been moved from "Tools" to "Links" in the web interface.

  The "Applications" tab in the web interfaces has been renamed to "Services".


v2.6.12 (2015-12-02)
--------------------

* fixed disappearing of documents for collections transferred via `sync` if the
  the collection was dropped right before synchronization and drop and (re-)create
  collection markers were located in the same WAL file

* added missing lock instruction for primary index in compactor size calculation

* fixed issue #1589

* fixed issue #1583

* Foxx: optional configuration options no longer log validation errors when assigned
  empty values (#1495)


v2.6.11 (2015-11-18)
--------------------

* fixed potentially invalid pointer access in shaper when the currently accessed
  document got re-located by the WAL collector at the very same time


v2.6.10 (2015-11-10)
--------------------

* disable replication appliers when starting in modes `--upgrade`, `--no-server`
  and `--check-upgrade`

* more detailed output in arango-dfdb

* fixed potential deadlock in collection status changing on Windows

* issue #1521: Can't dump/restore with user and password


v2.6.9 (2015-09-29)
-------------------

* added "special" password ARANGODB_DEFAULT_ROOT_PASSWORD. If you pass
  ARANGODB_DEFAULT_ROOT_PASSWORD as password, it will read the password
  from the environment variable ARANGODB_DEFAULT_ROOT_PASSWORD

* fixed failing AQL skiplist, sort and limit combination

  When using a Skiplist index on an attribute (say "a") and then using sort
  and skip on this attribute caused the result to be empty e.g.:

    require("internal").db.test.ensureSkiplist("a");
    require("internal").db._query("FOR x IN test SORT x.a LIMIT 10, 10");

  Was always empty no matter how many documents are stored in test.
  This is now fixed.

v2.6.8 (2015-09-09)
-------------------

* ARM only:

  The ArangoDB packages for ARM require the kernel to allow unaligned memory access.
  How the kernel handles unaligned memory access is configurable at runtime by
  checking and adjusting the contents `/proc/cpu/alignment`.

  In order to operate on ARM, ArangoDB requires the bit 1 to be set. This will
  make the kernel trap and adjust unaligned memory accesses. If this bit is not
  set, the kernel may send a SIGBUS signal to ArangoDB and terminate it.

  To set bit 1 in `/proc/cpu/alignment` use the following command as a privileged
  user (e.g. root):

      echo "2" > /proc/cpu/alignment

  Note that this setting affects all user processes and not just ArangoDB. Setting
  the alignment with the above command will also not make the setting permanent,
  so it will be lost after a restart of the system. In order to make the setting
  permanent, it should be executed during system startup or before starting arangod.

  The ArangoDB start/stop scripts do not adjust the alignment setting, but rely on
  the environment to have the correct alignment setting already. The reason for this
  is that the alignment settings also affect all other user processes (which ArangoDB
  is not aware of) and thus may have side-effects outside of ArangoDB. It is therefore
  more reasonable to have the system administrator carry out the change.


v2.6.7 (2015-08-25)
-------------------

* improved AssocMulti index performance when resizing.

  This makes the edge index perform less I/O when under memory pressure.


v2.6.6 (2015-08-23)
-------------------

* added startup option `--server.additional-threads` to create separate queues
  for slow requests.


v2.6.5 (2015-08-17)
-------------------

* added startup option `--database.throw-collection-not-loaded-error`

  Accessing a not-yet loaded collection will automatically load a collection
  on first access. This flag controls what happens in case an operation
  would need to wait for another thread to finalize loading a collection. If
  set to *true*, then the first operation that accesses an unloaded collection
  will load it. Further threads that try to access the same collection while
  it is still loading immediately fail with an error (1238, *collection not loaded*).
  This is to prevent all server threads from being blocked while waiting on the
  same collection to finish loading. When the first thread has completed loading
  the collection, the collection becomes regularly available, and all operations
  from that point on can be carried out normally, and error 1238 will not be
  thrown anymore for that collection.

  If set to *false*, the first thread that accesses a not-yet loaded collection
  will still load it. Other threads that try to access the collection while
  loading will not fail with error 1238 but instead block until the collection
  is fully loaded. This configuration might lead to all server threads being
  blocked because they are all waiting for the same collection to complete
  loading. Setting the option to *true* will prevent this from happening, but
  requires clients to catch error 1238 and react on it (maybe by scheduling
  a retry for later).

  The default value is *false*.

* fixed busy wait loop in scheduler threads that sometimes consumed 100% CPU while
  waiting for events on connections closed unexpectedly by the client side

* handle attribute `indexBuckets` when restoring collections via arangorestore.
  Previously the `indexBuckets` attribute value from the dump was ignored, and the
   server default value for `indexBuckets` was used when restoring a collection.

* fixed "EscapeValue already set error" crash in V8 actions that might have occurred when
  canceling V8-based operations.


v2.6.4 (2015-08-01)
-------------------

* V8: Upgrade to version 4.1.0.27 - this is intended to be the stable V8 version.

* fixed issue #1424: Arango shell should not processing arrows pushing on keyboard


v2.6.3 (2015-07-21)
-------------------

* issue #1409: Document values with null character truncated


v2.6.2 (2015-07-04)
-------------------

* fixed issue #1383: bindVars for HTTP API doesn't work with empty string

* fixed handling of default values in Foxx manifest configurations

* fixed handling of optional parameters in Foxx manifest configurations

* fixed a reference error being thrown in Foxx queues when a function-based job type is used that is not available and no options object is passed to queue.push


v2.6.1 (2015-06-24)
-------------------

* Add missing swagger files to cmake build. fixes #1368

* fixed documentation errors


v2.6.0 (2015-06-20)
-------------------

* using negative values for `SimpleQuery.skip()` is deprecated.
  This functionality will be removed in future versions of ArangoDB.

* The following simple query functions are now deprecated:

  * collection.near
  * collection.within
  * collection.geo
  * collection.fulltext
  * collection.range
  * collection.closedRange

  This also lead to the following REST API methods being deprecated from now on:

  * PUT /_api/simple/near
  * PUT /_api/simple/within
  * PUT /_api/simple/fulltext
  * PUT /_api/simple/range

  It is recommended to replace calls to these functions or APIs with equivalent AQL queries,
  which are more flexible because they can be combined with other operations:

      FOR doc IN NEAR(@@collection, @latitude, @longitude, @limit)
        RETURN doc

      FOR doc IN WITHIN(@@collection, @latitude, @longitude, @radius, @distanceAttributeName)
        RETURN doc

      FOR doc IN FULLTEXT(@@collection, @attributeName, @queryString, @limit)
        RETURN doc

      FOR doc IN @@collection
        FILTER doc.value >= @left && doc.value < @right
        LIMIT @skip, @limit
        RETURN doc`

  The above simple query functions and REST API methods may be removed in future versions
  of ArangoDB.

* deprecated now-obsolete AQL `SKIPLIST` function

  The function was introduced in older versions of ArangoDB with a less powerful query optimizer to
  retrieve data from a skiplist index using a `LIMIT` clause.

  Since 2.3 the same goal can be achieved by using regular AQL constructs, e.g.

      FOR doc IN collection FILTER doc.value >= @value SORT doc.value DESC LIMIT 1 RETURN doc

* fixed issues when switching the database inside tasks and during shutdown of database cursors

  These features were added during 2.6 alpha stage so the fixes affect devel/2.6-alpha builds only

* issue #1360: improved foxx-manager help

* added `--enable-tcmalloc` configure option.

  When this option is set, arangod and the client tools will be linked against tcmalloc, which replaces
  the system allocator. When the option is set, a tcmalloc library must be present on the system under
  one of the names `libtcmalloc`, `libtcmalloc_minimal` or `libtcmalloc_debug`.

  As this is a configure option, it is supported for manual builds on Linux-like systems only. tcmalloc
  support is currently experimental.

* issue #1353: Windows: HTTP API - incorrect path in errorMessage

* issue #1347: added option `--create-database` for arangorestore.

  Setting this option to `true` will now create the target database if it does not exist. When creating
  the target database, the username and passwords passed to arangorestore will be used to create an
  initial user for the new database.

* issue #1345: advanced debug information for User Functions

* issue #1341: Can't use bindvars in UPSERT

* fixed vulnerability in JWT implementation.

* changed default value of option `--database.ignore-datafile-errors` from `true` to `false`

  If the new default value of `false` is used, then arangod will refuse loading collections that contain
  datafiles with CRC mismatches or other errors. A collection with datafile errors will then become
  unavailable. This prevents follow up errors from happening.

  The only way to access such collection is to use the datafile debugger (arango-dfdb) and try to repair
  or truncate the datafile with it.

  If `--database.ignore-datafile-errors` is set to `true`, then collections will become available
  even if parts of their data cannot be loaded. This helps availability, but may cause (partial) data
  loss and follow up errors.

* added server startup option `--server.session-timeout` for controlling the timeout of user sessions
  in the web interface

* add sessions and cookie authentication for ArangoDB's web interface

  ArangoDB's built-in web interface now uses sessions. Session information ids are stored in cookies,
  so clients using the web interface must accept cookies in order to use it

* web interface: display query execution time in AQL editor

* web interface: renamed AQL query *submit* button to *execute*

* web interface: added query explain feature in AQL editor

* web interface: demo page added. only working if demo data is available, hidden otherwise

* web interface: added support for custom app scripts with optional arguments and results

* web interface: mounted apps that need to be configured are now indicated in the app overview

* web interface: added button for running tests to app details

* web interface: added button for configuring app dependencies to app details

* web interface: upgraded API documentation to use Swagger 2

* INCOMPATIBLE CHANGE

  removed startup option `--log.severity`

  The docs for `--log.severity` mentioned lots of severities (e.g. `exception`, `technical`, `functional`, `development`)
  but only a few severities (e.g. `all`, `human`) were actually used, with `human` being the default and `all` enabling the
  additional logging of requests. So the option pretended to control a lot of things which it actually didn't. Additionally,
  the option `--log.requests-file` was around for a long time already, also controlling request logging.

  Because the `--log.severity` option effectively did not control that much, it was removed. A side effect of removing the
  option is that 2.5 installations which used `--log.severity all` will not log requests after the upgrade to 2.6. This can
  be adjusted by setting the `--log.requests-file` option.

* add backtrace to fatal log events

* added optional `limit` parameter for AQL function `FULLTEXT`

* make fulltext index also index text values contained in direct sub-objects of the indexed
  attribute.

  Previous versions of ArangoDB only indexed the attribute value if it was a string. Sub-attributes
  of the index attribute were ignored when fulltext indexing.

  Now, if the index attribute value is an object, the object's values will each be included in the
  fulltext index if they are strings. If the index attribute value is an array, the array's values
  will each be included in the fulltext index if they are strings.

  For example, with a fulltext index present on the `translations` attribute, the following text
  values will now be indexed:

      var c = db._create("example");
      c.ensureFulltextIndex("translations");
      c.insert({ translations: { en: "fox", de: "Fuchs", fr: "renard", ru: "лиса" } });
      c.insert({ translations: "Fox is the English translation of the German word Fuchs" });
      c.insert({ translations: [ "ArangoDB", "document", "database", "Foxx" ] });

      c.fulltext("translations", "лиса").toArray();       // returns only first document
      c.fulltext("translations", "Fox").toArray();        // returns first and second documents
      c.fulltext("translations", "prefix:Fox").toArray(); // returns all three documents

* added batch document removal and lookup commands:

      collection.lookupByKeys(keys)
      collection.removeByKeys(keys)

  These commands can be used to perform multi-document lookup and removal operations efficiently
  from the ArangoShell. The argument to these operations is an array of document keys.

  Also added HTTP APIs for batch document commands:

  * PUT /_api/simple/lookup-by-keys
  * PUT /_api/simple/remove-by-keys

* properly prefix document address URLs with the current database name for calls to the REST
  API method GET `/_api/document?collection=...` (that method will return partial URLs to all
  documents in the collection).

  Previous versions of ArangoDB returned the URLs starting with `/_api/` but without the current
  database name, e.g. `/_api/document/mycollection/mykey`. Starting with 2.6, the response URLs
  will include the database name as well, e.g. `/_db/_system/_api/document/mycollection/mykey`.

* added dedicated collection export HTTP REST API

  ArangoDB now provides a dedicated collection export API, which can take snapshots of entire
  collections more efficiently than the general-purpose cursor API. The export API is useful
  to transfer the contents of an entire collection to a client application. It provides optional
  filtering on specific attributes.

  The export API is available at endpoint `POST /_api/export?collection=...`. The API has the
  same return value structure as the already established cursor API (`POST /_api/cursor`).

  An introduction to the export API is given in this blog post:
  http://jsteemann.github.io/blog/2015/04/04/more-efficient-data-exports/

* subquery optimizations for AQL queries

  This optimization avoids copying intermediate results into subqueries that are not required
  by the subquery.

  A brief description can be found here:
  http://jsteemann.github.io/blog/2015/05/04/subquery-optimizations/

* return value optimization for AQL queries

  This optimization avoids copying the final query result inside the query's main `ReturnNode`.

  A brief description can be found here:
  http://jsteemann.github.io/blog/2015/05/04/return-value-optimization-for-aql/

* speed up AQL queries containing big `IN` lists for index lookups

  `IN` lists used for index lookups had performance issues in previous versions of ArangoDB.
  These issues have been addressed in 2.6 so using bigger `IN` lists for filtering is much
  faster.

  A brief description can be found here:
  http://jsteemann.github.io/blog/2015/05/07/in-list-improvements/

* allow `@` and `.` characters in document keys, too

  This change also leads to document keys being URL-encoded when returned in HTTP `location`
  response headers.

* added alternative implementation for AQL COLLECT

  The alternative method uses a hash table for grouping and does not require its input elements
  to be sorted. It will be taken into account by the optimizer for `COLLECT` statements that do
  not use an `INTO` clause.

  In case a `COLLECT` statement can use the hash table variant, the optimizer will create an extra
  plan for it at the beginning of the planning phase. In this plan, no extra `SORT` node will be
  added in front of the `COLLECT` because the hash table variant of `COLLECT` does not require
  sorted input. Instead, a `SORT` node will be added after it to sort its output. This `SORT` node
  may be optimized away again in later stages. If the sort order of the result is irrelevant to
  the user, adding an extra `SORT null` after a hash `COLLECT` operation will allow the optimizer to
  remove the sorts altogether.

  In addition to the hash table variant of `COLLECT`, the optimizer will modify the original plan
  to use the regular `COLLECT` implementation. As this implementation requires sorted input, the
  optimizer will insert a `SORT` node in front of the `COLLECT`. This `SORT` node may be optimized
  away in later stages.

  The created plans will then be shipped through the regular optimization pipeline. In the end,
  the optimizer will pick the plan with the lowest estimated total cost as usual. The hash table
  variant does not require an up-front sort of the input, and will thus be preferred over the
  regular `COLLECT` if the optimizer estimates many input elements for the `COLLECT` node and
  cannot use an index to sort them.

  The optimizer can be explicitly told to use the regular *sorted* variant of `COLLECT` by
  suffixing a `COLLECT` statement with `OPTIONS { "method" : "sorted" }`. This will override the
  optimizer guesswork and only produce the *sorted* variant of `COLLECT`.

  A blog post on the new `COLLECT` implementation can be found here:
  http://jsteemann.github.io/blog/2015/04/22/collecting-with-a-hash-table/

* refactored HTTP REST API for cursors

  The HTTP REST API for cursors (`/_api/cursor`) has been refactored to improve its performance
  and use less memory.

  A post showing some of the performance improvements can be found here:
  http://jsteemann.github.io/blog/2015/04/01/improvements-for-the-cursor-api/

* simplified return value syntax for data-modification AQL queries

  ArangoDB 2.4 since version allows to return results from data-modification AQL queries. The
  syntax for this was quite limited and verbose:

      FOR i IN 1..10
        INSERT { value: i } IN test
        LET inserted = NEW
        RETURN inserted

  The `LET inserted = NEW RETURN inserted` was required literally to return the inserted
  documents. No calculations could be made using the inserted documents.

  This is now more flexible. After a data-modification clause (e.g. `INSERT`, `UPDATE`, `REPLACE`,
  `REMOVE`, `UPSERT`) there can follow any number of `LET` calculations. These calculations can
  refer to the pseudo-values `OLD` and `NEW` that are created by the data-modification statements.

  This allows returning projections of inserted or updated documents, e.g.:

      FOR i IN 1..10
        INSERT { value: i } IN test
        RETURN { _key: NEW._key, value: i }

  Still not every construct is allowed after a data-modification clause. For example, no functions
  can be called that may access documents.

  More information can be found here:
  http://jsteemann.github.io/blog/2015/03/27/improvements-for-data-modification-queries/

* added AQL `UPSERT` statement

  This adds an `UPSERT` statement to AQL that is a combination of both `INSERT` and `UPDATE` /
  `REPLACE`. The `UPSERT` will search for a matching document using a user-provided example.
  If no document matches the example, the *insert* part of the `UPSERT` statement will be
  executed. If there is a match, the *update* / *replace* part will be carried out:

      UPSERT { page: 'index.html' }                 /* search example */
        INSERT { page: 'index.html', pageViews: 1 } /* insert part */
        UPDATE { pageViews: OLD.pageViews + 1 }     /* update part */
        IN pageViews

  `UPSERT` can be used with an `UPDATE` or `REPLACE` clause. The `UPDATE` clause will perform
  a partial update of the found document, whereas the `REPLACE` clause will replace the found
  document entirely. The `UPDATE` or `REPLACE` parts can refer to the pseudo-value `OLD`, which
  contains all attributes of the found document.

  `UPSERT` statements can optionally return values. In the following query, the return
  attribute `found` will return the found document before the `UPDATE` was applied. If no
  document was found, `found` will contain a value of `null`. The `updated` result attribute will
  contain the inserted / updated document:

      UPSERT { page: 'index.html' }                 /* search example */
        INSERT { page: 'index.html', pageViews: 1 } /* insert part */
        UPDATE { pageViews: OLD.pageViews + 1 }     /* update part */
        IN pageViews
        RETURN { found: OLD, updated: NEW }

  A more detailed description of `UPSERT` can be found here:
  http://jsteemann.github.io/blog/2015/03/27/preview-of-the-upsert-command/

* adjusted default configuration value for `--server.backlog-size` from 10 to 64.

* issue #1231: bug xor feature in AQL: LENGTH(null) == 4

  This changes the behavior of the AQL `LENGTH` function as follows:

  - if the single argument to `LENGTH()` is `null`, then the result will now be `0`. In previous
    versions of ArangoDB, the result of `LENGTH(null)` was `4`.

  - if the single argument to `LENGTH()` is `true`, then the result will now be `1`. In previous
    versions of ArangoDB, the result of `LENGTH(true)` was `4`.

  - if the single argument to `LENGTH()` is `false`, then the result will now be `0`. In previous
    versions of ArangoDB, the result of `LENGTH(false)` was `5`.

  The results of `LENGTH()` with string, numeric, array object argument values do not change.

* issue #1298: Bulk import if data already exists (#1298)

  This change extends the HTTP REST API for bulk imports as follows:

  When documents are imported and the `_key` attribute is specified for them, the import can be
  used for inserting and updating/replacing documents. Previously, the import could be used for
  inserting new documents only, and re-inserting a document with an existing key would have failed
  with a *unique key constraint violated* error.

  The above behavior is still the default. However, the API now allows controlling the behavior
  in case of a unique key constraint error via the optional URL parameter `onDuplicate`.

  This parameter can have one of the following values:

  - `error`: when a unique key constraint error occurs, do not import or update the document but
    report an error. This is the default.

  - `update`: when a unique key constraint error occurs, try to (partially) update the existing
    document with the data specified in the import. This may still fail if the document would
    violate secondary unique indexes. Only the attributes present in the import data will be
    updated and other attributes already present will be preserved. The number of updated documents
    will be reported in the `updated` attribute of the HTTP API result.

  - `replace`: when a unique key constraint error occurs, try to fully replace the existing
    document with the data specified in the import. This may still fail if the document would
    violate secondary unique indexes. The number of replaced documents will be reported in the
    `updated` attribute of the HTTP API result.

  - `ignore`: when a unique key constraint error occurs, ignore this error. There will be no
    insert, update or replace for the particular document. Ignored documents will be reported
    separately in the `ignored` attribute of the HTTP API result.

  The result of the HTTP import API will now contain the attributes `ignored` and `updated`, which
  contain the number of ignored and updated documents respectively. These attributes will contain a
  value of zero unless the `onDuplicate` URL parameter is set to either `update` or `replace`
  (in this case the `updated` attribute may contain non-zero values) or `ignore` (in this case the
  `ignored` attribute may contain a non-zero value).

  To support the feature, arangoimp also has a new command line option `--on-duplicate` which can
  have one of the values `error`, `update`, `replace`, `ignore`. The default value is `error`.

  A few examples for using arangoimp with the `--on-duplicate` option can be found here:
  http://jsteemann.github.io/blog/2015/04/14/updating-documents-with-arangoimp/

* changed behavior of `db._query()` in the ArangoShell:

  if the command's result is printed in the shell, the first 10 results will be printed. Previously
  only a basic description of the underlying query result cursor was printed. Additionally, if the
  cursor result contains more than 10 results, the cursor is assigned to a global variable `more`,
  which can be used to iterate over the cursor result.

  Example:

      arangosh [_system]> db._query("FOR i IN 1..15 RETURN i")
      [object ArangoQueryCursor, count: 15, hasMore: true]

      [
        1,
        2,
        3,
        4,
        5,
        6,
        7,
        8,
        9,
        10
      ]

      type 'more' to show more documents


      arangosh [_system]> more
      [object ArangoQueryCursor, count: 15, hasMore: false]

      [
        11,
        12,
        13,
        14,
        15
      ]

* Disallow batchSize value 0 in HTTP `POST /_api/cursor`:

  The HTTP REST API `POST /_api/cursor` does not accept a `batchSize` parameter value of
  `0` any longer. A batch size of 0 never made much sense, but previous versions of ArangoDB
  did not check for this value. Now creating a cursor using a `batchSize` value 0 will
  result in an HTTP 400 error response

* REST Server: fix memory leaks when failing to add jobs

* 'EDGES' AQL Function

  The AQL function `EDGES` got a new fifth option parameter.
  Right now only one option is available: 'includeVertices'. This is a boolean parameter
  that allows to modify the result of the `EDGES` function.
  Default is 'includeVertices: false' which does not have any effect.
  'includeVertices: true' modifies the result, such that
  {vertex: <vertexDocument>, edge: <edgeDocument>} is returned.

* INCOMPATIBLE CHANGE:

  The result format of the AQL function `NEIGHBORS` has been changed.
  Before it has returned an array of objects containing 'vertex' and 'edge'.
  Now it will only contain the vertex directly.
  Also an additional option 'includeData' has been added.
  This is used to define if only the 'vertex._id' value should be returned (false, default),
  or if the vertex should be looked up in the collection and the complete JSON should be returned
  (true).
  Using only the id values can lead to significantly improved performance if this is the only information
  required.

  In order to get the old result format prior to ArangoDB 2.6, please use the function EDGES instead.
  Edges allows for a new option 'includeVertices' which, set to true, returns exactly the format of NEIGHBORS.
  Example:

      NEIGHBORS(<vertexCollection>, <edgeCollection>, <vertex>, <direction>, <example>)

  This can now be achieved by:

      EDGES(<edgeCollection>, <vertex>, <direction>, <example>, {includeVertices: true})

  If you are nesting several NEIGHBORS steps you can speed up their performance in the following way:

  Old Example:

  FOR va IN NEIGHBORS(Users, relations, 'Users/123', 'outbound') FOR vc IN NEIGHBORS(Products, relations, va.vertex._id, 'outbound') RETURN vc

  This can now be achieved by:

  FOR va IN NEIGHBORS(Users, relations, 'Users/123', 'outbound') FOR vc IN NEIGHBORS(Products, relations, va, 'outbound', null, {includeData: true}) RETURN vc
                                                                                                          ^^^^                  ^^^^^^^^^^^^^^^^^^^
                                                                                                  Use intermediate directly     include Data for final

* INCOMPATIBLE CHANGE:

  The AQL function `GRAPH_NEIGHBORS` now provides an additional option `includeData`.
  This option allows controlling whether the function should return the complete vertices
  or just their IDs. Returning only the IDs instead of the full vertices can lead to
  improved performance .

  If provided, `includeData` is set to `true`, all vertices in the result will be returned
  with all their attributes. The default value of `includeData` is `false`.
  This makes the default function results incompatible with previous versions of ArangoDB.

  To get the old result style in ArangoDB 2.6, please set the options as follows in calls
  to `GRAPH_NEIGHBORS`:

      GRAPH_NEIGHBORS(<graph>, <vertex>, { includeData: true })

* INCOMPATIBLE CHANGE:

  The AQL function `GRAPH_COMMON_NEIGHBORS` now provides an additional option `includeData`.
  This option allows controlling whether the function should return the complete vertices
  or just their IDs. Returning only the IDs instead of the full vertices can lead to
  improved performance .

  If provided, `includeData` is set to `true`, all vertices in the result will be returned
  with all their attributes. The default value of `includeData` is `false`.
  This makes the default function results incompatible with previous versions of ArangoDB.

  To get the old result style in ArangoDB 2.6, please set the options as follows in calls
  to `GRAPH_COMMON_NEIGHBORS`:

      GRAPH_COMMON_NEIGHBORS(<graph>, <vertexExamples1>, <vertexExamples2>, { includeData: true }, { includeData: true })

* INCOMPATIBLE CHANGE:

  The AQL function `GRAPH_SHORTEST_PATH` now provides an additional option `includeData`.
  This option allows controlling whether the function should return the complete vertices
  and edges or just their IDs. Returning only the IDs instead of full vertices and edges
  can lead to improved performance .

  If provided, `includeData` is set to `true`, all vertices and edges in the result will
  be returned with all their attributes. There is also an optional parameter `includePath` of
  type object.
  It has two optional sub-attributes `vertices` and `edges`, both of type boolean.
  Both can be set individually and the result will include all vertices on the path if
  `includePath.vertices == true` and all edges if `includePath.edges == true` respectively.

  The default value of `includeData` is `false`, and paths are now excluded by default.
  This makes the default function results incompatible with previous versions of ArangoDB.

  To get the old result style in ArangoDB 2.6, please set the options as follows in calls
  to `GRAPH_SHORTEST_PATH`:

      GRAPH_SHORTEST_PATH(<graph>, <source>, <target>, { includeData: true, includePath: { edges: true, vertices: true } })

  The attributes `startVertex` and `vertex` that were present in the results of `GRAPH_SHORTEST_PATH`
  in previous versions of ArangoDB will not be produced in 2.6. To calculate these attributes in 2.6,
  please extract the first and last elements from the `vertices` result attribute.

* INCOMPATIBLE CHANGE:

  The AQL function `GRAPH_DISTANCE_TO` will now return only the id the destination vertex
  in the `vertex` attribute, and not the full vertex data with all vertex attributes.

* INCOMPATIBLE CHANGE:

  All graph measurements functions in JavaScript module `general-graph` that calculated a
  single figure previously returned an array containing just the figure. Now these functions
  will return the figure directly and not put it inside an array.

  The affected functions are:

  * `graph._absoluteEccentricity`
  * `graph._eccentricity`
  * `graph._absoluteCloseness`
  * `graph._closeness`
  * `graph._absoluteBetweenness`
  * `graph._betweenness`
  * `graph._radius`
  * `graph._diameter`

* Create the `_graphs` collection in new databases with `waitForSync` attribute set to `false`

  The previous `waitForSync` value was `true`, so default the behavior when creating and dropping
  graphs via the HTTP REST API changes as follows if the new settings are in effect:

  * `POST /_api/graph` by default returns `HTTP 202` instead of `HTTP 201`
  * `DELETE /_api/graph/graph-name` by default returns `HTTP 202` instead of `HTTP 201`

  If the `_graphs` collection still has its `waitForSync` value set to `true`, then the HTTP status
  code will not change.

* Upgraded ICU to version 54; this increases performance in many places.
  based on https://code.google.com/p/chromium/issues/detail?id=428145

* added support for HTTP push aka chunked encoding

* issue #1051: add info whether server is running in service or user mode?

  This will add a "mode" attribute to the result of the result of HTTP GET `/_api/version?details=true`

  "mode" can have the following values:

  - `standalone`: server was started manually (e.g. on command-line)
  - `service`: service is running as Windows service, in daemon mode or under the supervisor

* improve system error messages in Windows port

* increased default value of `--server.request-timeout` from 300 to 1200 seconds for client tools
  (arangosh, arangoimp, arangodump, arangorestore)

* increased default value of `--server.connect-timeout` from 3 to 5 seconds for client tools
  (arangosh, arangoimp, arangodump, arangorestore)

* added startup option `--server.foxx-queues-poll-interval`

  This startup option controls the frequency with which the Foxx queues manager is checking
  the queue (or queues) for jobs to be executed.

  The default value is `1` second. Lowering this value will result in the queue manager waking
  up and checking the queues more frequently, which may increase CPU usage of the server.
  When not using Foxx queues, this value can be raised to save some CPU time.

* added startup option `--server.foxx-queues`

  This startup option controls whether the Foxx queue manager will check queue and job entries.
  Disabling this option can reduce server load but will prevent jobs added to Foxx queues from
  being processed at all.

  The default value is `true`, enabling the Foxx queues feature.

* make Foxx queues really database-specific.

  Foxx queues were and are stored in a database-specific collection `_queues`. However, a global
  cache variable for the queues led to the queue names being treated database-independently, which
  was wrong.

  Since 2.6, Foxx queues names are truly database-specific, so the same queue name can be used in
  two different databases for two different queues. Until then, it is advisable to think of queues
  as already being database-specific, and using the database name as a queue name prefix to be
  avoid name conflicts, e.g.:

      var queueName = "myQueue";
      var Foxx = require("org/arangodb/foxx");
      Foxx.queues.create(db._name() + ":" + queueName);

* added support for Foxx queue job types defined as app scripts.

  The old job types introduced in 2.4 are still supported but are known to cause issues in 2.5
  and later when the server is restarted or the job types are not defined in every thread.

  The new job types avoid this issue by storing an explicit mount path and script name rather
  than an assuming the job type is defined globally. It is strongly recommended to convert your
  job types to the new script-based system.

* renamed Foxx sessions option "sessionStorageApp" to "sessionStorage". The option now also accepts session storages directly.

* Added the following JavaScript methods for file access:
  * fs.copyFile() to copy single files
  * fs.copyRecursive() to copy directory trees
  * fs.chmod() to set the file permissions (non-Windows only)

* Added process.env for accessing the process environment from JavaScript code

* Cluster: kickstarter shutdown routines will more precisely follow the shutdown of its nodes.

* Cluster: don't delete agency connection objects that are currently in use.

* Cluster: improve passing along of HTTP errors

* fixed issue #1247: debian init script problems

* multi-threaded index creation on collection load

  When a collection contains more than one secondary index, they can be built in memory in
  parallel when the collection is loaded. How many threads are used for parallel index creation
  is determined by the new configuration parameter `--database.index-threads`. If this is set
  to 0, indexes are built by the opening thread only and sequentially. This is equivalent to
  the behavior in 2.5 and before.

* speed up building up primary index when loading collections

* added `count` attribute to `parameters.json` files of collections. This attribute indicates
  the number of live documents in the collection on unload. It is read when the collection is
  (re)loaded to determine the initial size for the collection's primary index

* removed remainders of MRuby integration, removed arangoirb

* simplified `controllers` property in Foxx manifests. You can now specify a filename directly
  if you only want to use a single file mounted at the base URL of your Foxx app.

* simplified `exports` property in Foxx manifests. You can now specify a filename directly if
  you only want to export variables from a single file in your Foxx app.

* added support for node.js-style exports in Foxx exports. Your Foxx exports file can now export
  arbitrary values using the `module.exports` property instead of adding properties to the
  `exports` object.

* added `scripts` property to Foxx manifests. You should now specify the `setup` and `teardown`
  files as properties of the `scripts` object in your manifests and can define custom,
  app-specific scripts that can be executed from the web interface or the CLI.

* added `tests` property to Foxx manifests. You can now define test cases using the `mocha`
  framework which can then be executed inside ArangoDB.

* updated `joi` package to 6.0.8.

* added `extendible` package.

* added Foxx model lifecycle events to repositories. See #1257.

* speed up resizing of edge index.

* allow to split an edge index into buckets which are resized individually.
  This is controlled by the `indexBuckets` attribute in the `properties`
  of the collection.

* fix a cluster deadlock bug in larger clusters by marking a thread waiting
  for a lock on a DBserver as blocked


v2.5.7 (2015-08-02)
-------------------

* V8: Upgrade to version 4.1.0.27 - this is intended to be the stable V8 version.


v2.5.6 (2015-07-21)
-------------------

* alter Windows build infrastructure so we can properly store pdb files.

* potentially fixed issue #1313: Wrong metric calculation at dashboard

  Escape whitespace in process name when scanning /proc/pid/stats

  This fixes statistics values read from that file

* Fixed variable naming in AQL `COLLECT INTO` results in case the COLLECT is placed
  in a subquery which itself is followed by other constructs that require variables


v2.5.5 (2015-05-29)
-------------------

* fixed vulnerability in JWT implementation.

* fixed format string for reading /proc/pid/stat

* take into account barriers used in different V8 contexts


v2.5.4 (2015-05-14)
-------------------

* added startup option `--log.performance`: specifying this option at startup will log
  performance-related info messages, mainly timings via the regular logging mechanisms

* cluster fixes

* fix for recursive copy under Windows


v2.5.3 (2015-04-29)
-------------------

* Fix fs.move to work across filesystem borders; Fixes Foxx app installation problems;
  issue #1292.

* Fix Foxx app install when installed on a different drive on Windows

* issue #1322: strange AQL result

* issue #1318: Inconsistent db._create() syntax

* issue #1315: queries to a collection fail with an empty response if the
  collection contains specific JSON data

* issue #1300: Make arangodump not fail if target directory exists but is empty

* allow specifying higher values than SOMAXCONN for `--server.backlog-size`

  Previously, arangod would not start when a `--server.backlog-size` value was
  specified that was higher than the platform's SOMAXCONN header value.

  Now, arangod will use the user-provided value for `--server.backlog-size` and
  pass it to the listen system call even if the value is higher than SOMAXCONN.
  If the user-provided value is higher than SOMAXCONN, arangod will log a warning
  on startup.

* Fixed a cluster deadlock bug. Mark a thread that is in a RemoteBlock as
  blocked to allow for additional dispatcher threads to be started.

* Fix locking in cluster by using another ReadWriteLock class for collections.

* Add a second DispatcherQueue for AQL in the cluster. This fixes a
  cluster-AQL thread explosion bug.


v2.5.2 (2015-04-11)
-------------------

* modules stored in _modules are automatically flushed when changed

* added missing query-id parameter in documentation of HTTP DELETE `/_api/query` endpoint

* added iterator for edge index in AQL queries

  this change may lead to less edges being read when used together with a LIMIT clause

* make graph viewer in web interface issue less expensive queries for determining
  a random vertex from the graph, and for determining vertex attributes

* issue #1285: syntax error, unexpected $undefined near '@_to RETURN obj

  this allows AQL bind parameter names to also start with underscores

* moved /_api/query to C++

* issue #1289: Foxx models created from database documents expose an internal method

* added `Foxx.Repository#exists`

* parallelize initialization of V8 context in multiple threads

* fixed a possible crash when the debug-level was TRACE

* cluster: do not initialize statistics collection on each
  coordinator, this fixes a race condition at startup

* cluster: fix a startup race w.r.t. the _configuration collection

* search for db:// JavaScript modules only after all local files have been
  considered, this speeds up the require command in a cluster considerably

* general cluster speedup in certain areas


v2.5.1 (2015-03-19)
-------------------

* fixed bug that caused undefined behavior when an AQL query was killed inside
  a calculation block

* fixed memleaks in AQL query cleanup in case out-of-memory errors are thrown

* by default, Debian and RedHat packages are built with debug symbols

* added option `--database.ignore-logfile-errors`

  This option controls how collection datafiles with a CRC mismatch are treated.

  If set to `false`, CRC mismatch errors in collection datafiles will lead
  to a collection not being loaded at all. If a collection needs to be loaded
  during WAL recovery, the WAL recovery will also abort (if not forced with
  `--wal.ignore-recovery-errors true`). Setting this flag to `false` protects
  users from unintentionally using a collection with corrupted datafiles, from
  which only a subset of the original data can be recovered.

  If set to `true`, CRC mismatch errors in collection datafiles will lead to
  the datafile being partially loaded. All data up to until the mismatch will
  be loaded. This will enable users to continue with collection datafiles
  that are corrupted, but will result in only a partial load of the data.
  The WAL recovery will still abort when encountering a collection with a
  corrupted datafile, at least if `--wal.ignore-recovery-errors` is not set to
  `true`.

  The default value is *true*, so for collections with corrupted datafiles
  there might be partial data loads once the WAL recovery has finished. If
  the WAL recovery will need to load a collection with a corrupted datafile,
  it will still stop when using the default values.

* INCOMPATIBLE CHANGE:

  make the arangod server refuse to start if during startup it finds a non-readable
  `parameter.json` file for a database or a collection.

  Stopping the startup process in this case requires manual intervention (fixing
  the unreadable files), but prevents follow-up errors due to ignored databases or
  collections from happening.

* datafiles and `parameter.json` files written by arangod are now created with read and write
  privileges for the arangod process user, and with read and write privileges for the arangod
  process group.

  Previously, these files were created with user read and write permissions only.

* INCOMPATIBLE CHANGE:

  abort WAL recovery if one of the collection's datafiles cannot be opened

* INCOMPATIBLE CHANGE:

  never try to raise the privileges after dropping them, this can lead to a race condition while
  running the recovery

  If you require to run ArangoDB on a port lower than 1024, you must run ArangoDB as root.

* fixed inefficiencies in `remove` methods of general-graph module

* added option `--database.slow-query-threshold` for controlling the default AQL slow query
  threshold value on server start

* add system error strings for Windows on many places

* rework service startup so we announce 'RUNNING' only when we're finished starting.

* use the Windows eventlog for FATAL and ERROR - log messages

* fix service handling in NSIS Windows installer, specify human readable name

* add the ICU_DATA environment variable to the fatal error messages

* fixed issue #1265: arangod crashed with SIGSEGV

* fixed issue #1241: Wildcards in examples


v2.5.0 (2015-03-09)
-------------------

* installer fixes for Windows

* fix for downloading Foxx

* fixed issue #1258: http pipelining not working?


v2.5.0-beta4 (2015-03-05)
-------------------------

* fixed issue #1247: debian init script problems


v2.5.0-beta3 (2015-02-27)
-------------------------

* fix Windows install path calculation in arango

* fix Windows logging of long strings

* fix possible undefinedness of const strings in Windows


v2.5.0-beta2 (2015-02-23)
-------------------------

* fixed issue #1256: agency binary not found #1256

* fixed issue #1230: API: document/col-name/_key and cursor return different floats

* front-end: dashboard tries not to (re)load statistics if user has no access

* V8: Upgrade to version 3.31.74.1

* etcd: Upgrade to version 2.0 - This requires go 1.3 to compile at least.

* refuse to startup if ICU wasn't initialized, this will i.e. prevent errors from being printed,
  and libraries from being loaded.

* front-end: unwanted removal of index table header after creating new index

* fixed issue #1248: chrome: applications filtering not working

* fixed issue #1198: queries remain in aql editor (front-end) if you navigate through different tabs

* Simplify usage of Foxx

  Thanks to our user feedback we learned that Foxx is a powerful, yet rather complicated concept.
  With this release we tried to make it less complicated while keeping all its strength.
  That includes a rewrite of the documentation as well as some code changes as listed below:

  * Moved Foxx applications to a different folder.

    The naming convention now is: <app-path>/_db/<dbname>/<mountpoint>/APP
    Before it was: <app-path>/databases/<dbname>/<appname>:<appversion>
    This caused some trouble as apps where cached based on name and version and updates did not apply.
    Hence the path on filesystem and the app's access URL had no relation to one another.
    Now the path on filesystem is identical to the URL (except for slashes and the appended APP)

  * Rewrite of Foxx routing

    The routing of Foxx has been exposed to major internal changes we adjusted because of user feedback.
    This allows us to set the development mode per mountpoint without having to change paths and hold
    apps at separate locations.

  * Foxx Development mode

    The development mode used until 2.4 is gone. It has been replaced by a much more mature version.
    This includes the deprecation of the javascript.dev-app-path parameter, which is useless since 2.5.
    Instead of having two separate app directories for production and development, apps now reside in
    one place, which is used for production as well as for development.
    Apps can still be put into development mode, changing their behavior compared to production mode.
    Development mode apps are still reread from disk at every request, and still they ship more debug
    output.

    This change has also made the startup options `--javascript.frontend-development-mode` and
    `--javascript.dev-app-path` obsolete. The former option will not have any effect when set, and the
    latter option is only read and used during the upgrade to 2.5 and does not have any effects later.

  * Foxx install process

    Installing Foxx apps has been a two step process: import them into ArangoDB and mount them at a
    specific mountpoint. These operations have been joined together. You can install an app at one
    mountpoint, that's it. No fetch, mount, unmount, purge cycle anymore. The commands have been
    simplified to just:

    * install: get your Foxx app up and running
    * uninstall: shut it down and erase it from disk

  * Foxx error output

    Until 2.4 the errors produced by Foxx were not optimal. Often, the error message was just
    `unable to parse manifest` and contained only an internal stack trace.
    In 2.5 we made major improvements there, including a much more fine-grained error output that
    helps you debug your Foxx apps. The error message printed is now much closer to its source and
    should help you track it down.

    Also we added the default handlers for unhandled errors in Foxx apps:

    * You will get a nice internal error page whenever your Foxx app is called but was not installed
      due to any error
    * You will get a proper error message when having an uncaught error appears in any app route

    In production mode the messages above will NOT contain any information about your Foxx internals
    and are safe to be exposed to third party users.
    In development mode the messages above will contain the stacktrace (if available), making it easier for
    your in-house devs to track down errors in the application.

* added `console` object to Foxx apps. All Foxx apps now have a console object implementing
  the familiar Console API in their global scope, which can be used to log diagnostic
  messages to the database.

* added `org/arangodb/request` module, which provides a simple API for making HTTP requests
  to external services.

* added optimizer rule `propagate-constant-attributes`

  This rule will look inside `FILTER` conditions for constant value equality comparisons,
  and insert the constant values in other places in `FILTER`s. For example, the rule will
  insert `42` instead of `i.value` in the second `FILTER` of the following query:

      FOR i IN c1 FOR j IN c2 FILTER i.value == 42 FILTER j.value == i.value RETURN 1

* added `filtered` value to AQL query execution statistics

  This value indicates how many documents were filtered by `FilterNode`s in the AQL query.
  Note that `IndexRangeNode`s can also filter documents by selecting only the required ranges
  from the index. The `filtered` value will not include the work done by `IndexRangeNode`s,
  but only the work performed by `FilterNode`s.

* added support for sparse hash and skiplist indexes

  Hash and skiplist indexes can optionally be made sparse. Sparse indexes exclude documents
  in which at least one of the index attributes is either not set or has a value of `null`.

  As such documents are excluded from sparse indexes, they may contain fewer documents than
  their non-sparse counterparts. This enables faster indexing and can lead to reduced memory
  usage in case the indexed attribute does occur only in some, but not all documents of the
  collection. Sparse indexes will also reduce the number of collisions in non-unique hash
  indexes in case non-existing or optional attributes are indexed.

  In order to create a sparse index, an object with the attribute `sparse` can be added to
  the index creation commands:

      db.collection.ensureHashIndex(attributeName, { sparse: true });
      db.collection.ensureHashIndex(attributeName1, attributeName2, { sparse: true });
      db.collection.ensureUniqueConstraint(attributeName, { sparse: true });
      db.collection.ensureUniqueConstraint(attributeName1, attributeName2, { sparse: true });

      db.collection.ensureSkiplist(attributeName, { sparse: true });
      db.collection.ensureSkiplist(attributeName1, attributeName2, { sparse: true });
      db.collection.ensureUniqueSkiplist(attributeName, { sparse: true });
      db.collection.ensureUniqueSkiplist(attributeName1, attributeName2, { sparse: true });

  Note that in place of the above specialized index creation commands, it is recommended to use
  the more general index creation command `ensureIndex`:

  ```js
  db.collection.ensureIndex({ type: "hash", sparse: true, unique: true, fields: [ attributeName ] });
  db.collection.ensureIndex({ type: "skiplist", sparse: false, unique: false, fields: [ "a", "b" ] });
  ```

  When not explicitly set, the `sparse` attribute defaults to `false` for new indexes.

  This causes a change in behavior when creating a unique hash index without specifying the
  sparse flag: in 2.4, unique hash indexes were implicitly sparse, always excluding `null` values.
  There was no option to control this behavior, and sparsity was neither supported for non-unique
  hash indexes nor skiplists in 2.4. This implicit sparsity of unique hash indexes was considered
  an inconsistency, and therefore the behavior was cleaned up in 2.5. As of 2.5, indexes will
  only be created sparse if sparsity is explicitly requested. Existing unique hash indexes from 2.4
  or before will automatically be migrated so they are still sparse after the upgrade to 2.5.

  Geo indexes are implicitly sparse, meaning documents without the indexed location attribute or
  containing invalid location coordinate values will be excluded from the index automatically. This
  is also a change when compared to pre-2.5 behavior, when documents with missing or invalid
  coordinate values may have caused errors on insertion when the geo index' `unique` flag was set
  and its `ignoreNull` flag was not.

  This was confusing and has been rectified in 2.5. The method `ensureGeoConstaint()` now does the
  same as `ensureGeoIndex()`. Furthermore, the attributes `constraint`, `unique`, `ignoreNull` and
  `sparse` flags are now completely ignored when creating geo indexes.

  The same is true for fulltext indexes. There is no need to specify non-uniqueness or sparsity for
  geo or fulltext indexes. They will always be non-unique and sparse.

  As sparse indexes may exclude some documents, they cannot be used for every type of query.
  Sparse hash indexes cannot be used to find documents for which at least one of the indexed
  attributes has a value of `null`. For example, the following AQL query cannot use a sparse
  index, even if one was created on attribute `attr`:

      FOR doc In collection
        FILTER doc.attr == null
        RETURN doc

  If the lookup value is non-constant, a sparse index may or may not be used, depending on
  the other types of conditions in the query. If the optimizer can safely determine that
  the lookup value cannot be `null`, a sparse index may be used. When uncertain, the optimizer
  will not make use of a sparse index in a query in order to produce correct results.

  For example, the following queries cannot use a sparse index on `attr` because the optimizer
  will not know beforehand whether the comparison values for `doc.attr` will include `null`:

      FOR doc In collection
        FILTER doc.attr == SOME_FUNCTION(...)
        RETURN doc

      FOR other IN otherCollection
        FOR doc In collection
          FILTER doc.attr == other.attr
          RETURN doc

  Sparse skiplist indexes can be used for sorting if the optimizer can safely detect that the
  index range does not include `null` for any of the index attributes.

* inspection of AQL data-modification queries will now detect if the data-modification part
  of the query can run in lockstep with the data retrieval part of the query, or if the data
  retrieval part must be executed before the data modification can start.

  Executing the two in lockstep allows using much smaller buffers for intermediate results
  and starts the actual data-modification operations much earlier than if the two phases
  were executed separately.

* Allow dynamic attribute names in AQL object literals

  This allows using arbitrary expressions to construct attribute names in object
  literals specified in AQL queries. To disambiguate expressions and other unquoted
  attribute names, dynamic attribute names need to be enclosed in brackets (`[` and `]`).
  Example:

      FOR i IN 1..100
        RETURN { [ CONCAT('value-of-', i) ] : i }

* make AQL optimizer rule "use-index-for-sort" remove sort also in case a non-sorted
  index (e.g. a hash index) is used for only equality lookups and all sort attributes
  are covered by the index.

  Example that does not require an extra sort (needs hash index on `value`):

      FOR doc IN collection FILTER doc.value == 1 SORT doc.value RETURN doc

  Another example that does not require an extra sort (with hash index on `value1`, `value2`):

      FOR doc IN collection FILTER doc.value1 == 1 && doc.value2 == 2 SORT doc.value1, doc.value2 RETURN doc

* make AQL optimizer rule "use-index-for-sort" remove sort also in case the sort criteria
  excludes the left-most index attributes, but the left-most index attributes are used
  by the index for equality-only lookups.

  Example that can use the index for sorting (needs skiplist index on `value1`, `value2`):

      FOR doc IN collection FILTER doc.value1 == 1 SORT doc.value2 RETURN doc

* added selectivity estimates for primary index, edge index, and hash index

  The selectivity estimates are returned by the `GET /_api/index` REST API method
  in a sub-attribute `selectivityEstimate` for each index that supports it. This
  attribute will be omitted for indexes that do not provide selectivity estimates.
  If provided, the selectivity estimate will be a numeric value between 0 and 1.

  Selectivity estimates will also be reported in the result of `collection.getIndexes()`
  for all indexes that support this. If no selectivity estimate can be determined for
  an index, the attribute `selectivityEstimate` will be omitted here, too.

  The web interface also shows selectivity estimates for each index that supports this.

  Currently the following index types can provide selectivity estimates:
  - primary index
  - edge index
  - hash index (unique and non-unique)

  No selectivity estimates will be provided when running in cluster mode.

* fixed issue #1226: arangod log issues

* added additional logger if arangod is started in foreground mode on a tty

* added AQL optimizer rule "move-calculations-down"

* use exclusive native SRWLocks on Windows instead of native mutexes

* added AQL functions `MD5`, `SHA1`, and `RANDOM_TOKEN`.

* reduced number of string allocations when parsing certain AQL queries

  parsing numbers (integers or doubles) does not require a string allocation
  per number anymore

* RequestContext#bodyParam now accepts arbitrary joi schemas and rejects invalid (but well-formed) request bodies.

* enforce that AQL user functions are wrapped inside JavaScript function () declarations

  AQL user functions were always expected to be wrapped inside a JavaScript function, but previously
  this was not enforced when registering a user function. Enforcing the AQL user functions to be contained
  inside functions prevents functions from doing some unexpected things that may have led to undefined
  behavior.

* Windows service uninstalling: only remove service if it points to the currently running binary,
  or --force was specified.

* Windows (debug only): print stacktraces on crash and run minidump

* Windows (cygwin): if you run arangosh in a cygwin shell or via ssh we will detect this and use
  the appropriate output functions.

* Windows: improve process management

* fix IPv6 reverse ip lookups - so far we only did IPv4 addresses.

* improve join documentation, add outer join example

* run jslint for unit tests too, to prevent "memory leaks" by global js objects with native code.

* fix error logging for exceptions - we wouldn't log the exception message itself so far.

* improve error reporting in the http client (Windows & *nix)

* improve error reports in cluster

* Standard errors can now contain custom messages.


v2.4.7 (XXXX-XX-XX)
-------------------

* fixed issue #1282: Geo WITHIN_RECTANGLE for nested lat/lng


v2.4.6 (2015-03-18)
-------------------

* added option `--database.ignore-logfile-errors`

  This option controls how collection datafiles with a CRC mismatch are treated.

  If set to `false`, CRC mismatch errors in collection datafiles will lead
  to a collection not being loaded at all. If a collection needs to be loaded
  during WAL recovery, the WAL recovery will also abort (if not forced with
  `--wal.ignore-recovery-errors true`). Setting this flag to `false` protects
  users from unintentionally using a collection with corrupted datafiles, from
  which only a subset of the original data can be recovered.

  If set to `true`, CRC mismatch errors in collection datafiles will lead to
  the datafile being partially loaded. All data up to until the mismatch will
  be loaded. This will enable users to continue with a collection datafiles
  that are corrupted, but will result in only a partial load of the data.
  The WAL recovery will still abort when encountering a collection with a
  corrupted datafile, at least if `--wal.ignore-recovery-errors` is not set to
  `true`.

  The default value is *true*, so for collections with corrupted datafiles
  there might be partial data loads once the WAL recovery has finished. If
  the WAL recovery will need to load a collection with a corrupted datafile,
  it will still stop when using the default values.

* INCOMPATIBLE CHANGE:

  make the arangod server refuse to start if during startup it finds a non-readable
  `parameter.json` file for a database or a collection.

  Stopping the startup process in this case requires manual intervention (fixing
  the unreadable files), but prevents follow-up errors due to ignored databases or
  collections from happening.

* datafiles and `parameter.json` files written by arangod are now created with read and write
  privileges for the arangod process user, and with read and write privileges for the arangod
  process group.

  Previously, these files were created with user read and write permissions only.

* INCOMPATIBLE CHANGE:

  abort WAL recovery if one of the collection's datafiles cannot be opened

* INCOMPATIBLE CHANGE:

  never try to raise the privileges after dropping them, this can lead to a race condition while
  running the recovery

  If you require to run ArangoDB on a port lower than 1024, you must run ArangoDB as root.

* fixed inefficiencies in `remove` methods of general-graph module

* added option `--database.slow-query-threshold` for controlling the default AQL slow query
  threshold value on server start


v2.4.5 (2015-03-16)
-------------------

* added elapsed time to HTTP request logging output (`--log.requests-file`)

* added AQL current and slow query tracking, killing of AQL queries

  This change enables retrieving the list of currently running AQL queries inside the selected database.
  AQL queries with an execution time beyond a certain threshold can be moved to a "slow query" facility
  and retrieved from there. Queries can also be killed by specifying the query id.

  This change adds the following HTTP REST APIs:

  - `GET /_api/query/current`: for retrieving the list of currently running queries
  - `GET /_api/query/slow`: for retrieving the list of slow queries
  - `DELETE /_api/query/slow`: for clearing the list of slow queries
  - `GET /_api/query/properties`: for retrieving the properties for query tracking
  - `PUT /_api/query/properties`: for adjusting the properties for query tracking
  - `DELETE /_api/query/<id>`: for killing an AQL query

  The following JavaScript APIs have been added:

  - require("org/arangodb/aql/queries").current();
  - require("org/arangodb/aql/queries").slow();
  - require("org/arangodb/aql/queries").clearSlow();
  - require("org/arangodb/aql/queries").properties();
  - require("org/arangodb/aql/queries").kill();

* fixed issue #1265: arangod crashed with SIGSEGV

* fixed issue #1241: Wildcards in examples

* fixed comment parsing in Foxx controllers


v2.4.4 (2015-02-24)
-------------------

* fixed the generation template for foxx apps. It now does not create deprecated functions anymore

* add custom visitor functionality for `GRAPH_NEIGHBORS` function, too

* increased default value of traversal option *maxIterations* to 100 times of its previous
  default value


v2.4.3 (2015-02-06)
-------------------

* fix multi-threading with openssl when running under Windows

* fix timeout on socket operations when running under Windows

* Fixed an error in Foxx routing which caused some apps that worked in 2.4.1 to fail with status 500: `undefined is not a function` errors in 2.4.2
  This error was occurring due to seldom internal rerouting introduced by the malformed application handler.


v2.4.2 (2015-01-30)
-------------------

* added custom visitor functionality for AQL traversals

  This allows more complex result processing in traversals triggered by AQL. A few examples
  are shown in [this article](http://jsteemann.github.io/blog/2015/01/28/using-custom-visitors-in-aql-graph-traversals/).

* improved number of results estimated for nodes of type EnumerateListNode and SubqueryNode
  in AQL explain output

* added AQL explain helper to explain arbitrary AQL queries

  The helper function prints the query execution plan and the indexes to be used in the
  query. It can be invoked from the ArangoShell or the web interface as follows:

      require("org/arangodb/aql/explainer").explain(query);

* enable use of indexes for certain AQL conditions with non-equality predicates, in
  case the condition(s) also refer to indexed attributes

  The following queries will now be able to use indexes:

      FILTER a.indexed == ... && a.indexed != ...
      FILTER a.indexed == ... && a.nonIndexed != ...
      FILTER a.indexed == ... && ! (a.indexed == ...)
      FILTER a.indexed == ... && ! (a.nonIndexed == ...)
      FILTER a.indexed == ... && ! (a.indexed != ...)
      FILTER a.indexed == ... && ! (a.nonIndexed != ...)
      FILTER (a.indexed == ... && a.nonIndexed == ...) || (a.indexed == ... && a.nonIndexed == ...)
      FILTER (a.indexed == ... && a.nonIndexed != ...) || (a.indexed == ... && a.nonIndexed != ...)

* Fixed spuriously occurring "collection not found" errors when running queries on local
  collections on a cluster DB server

* Fixed upload of Foxx applications to the server for apps exceeding approx. 1 MB zipped.

* Malformed Foxx applications will now return a more useful error when any route is requested.

  In Production a Foxx app mounted on /app will display an html page on /app/* stating a 503 Service temporarily not available.
  It will not state any information about your Application.
  Before it was a 404 Not Found without any information and not distinguishable from a correct not found on your route.

  In Development Mode the html page also contains information about the error occurred.

* Unhandled errors thrown in Foxx routes are now handled by the Foxx framework itself.

  In Production the route will return a status 500 with a body {error: "Error statement"}.
  In Development the route will return a status 500 with a body {error: "Error statement", stack: "..."}

  Before, it was status 500 with a plain text stack including ArangoDB internal routing information.

* The Applications tab in web interface will now request development apps more often.
  So if you have a fixed a syntax error in your app it should always be visible after reload.


v2.4.1 (2015-01-19)
-------------------

* improved WAL recovery output

* fixed certain OR optimizations in AQL optimizer

* better diagnostics for arangoimp

* fixed invalid result of HTTP REST API method `/_admin/foxx/rescan`

* fixed possible segmentation fault when passing a Buffer object into a V8 function
  as a parameter

* updated AQB module to 1.8.0.


v2.4.0 (2015-01-13)
-------------------

* updated AQB module to 1.7.0.

* fixed V8 integration-related crashes

* make `fs.move(src, dest)` also fail when both `src` and `dest` are
  existing directories. This ensures the same behavior of the move operation
  on different platforms.

* fixed AQL insert operation for multi-shard collections in cluster

* added optional return value for AQL data-modification queries.
  This allows returning the documents inserted, removed or updated with the query, e.g.

      FOR doc IN docs REMOVE doc._key IN docs LET removed = OLD RETURN removed
      FOR doc IN docs INSERT { } IN docs LET inserted = NEW RETURN inserted
      FOR doc IN docs UPDATE doc._key WITH { } IN docs LET previous = OLD RETURN previous
      FOR doc IN docs UPDATE doc._key WITH { } IN docs LET updated = NEW RETURN updated

  The variables `OLD` and `NEW` are automatically available when a `REMOVE`, `INSERT`,
  `UPDATE` or `REPLACE` statement is immediately followed by a `LET` statement.
  Note that the `LET` and `RETURN` statements in data-modification queries are not as
  flexible as the general versions of `LET` and `RETURN`. When returning documents from
  data-modification operations, only a single variable can be assigned using `LET`, and
  the assignment can only be either `OLD` or `NEW`, but not an arbitrary expression. The
  `RETURN` statement also allows using the just-created variable only, and no arbitrary
  expressions.


v2.4.0-beta1 (2014-12-26)
--------------------------

* fixed superstates in FoxxGenerator

* fixed issue #1065: Aardvark: added creation of documents and edges with _key property

* fixed issue #1198: Aardvark: current AQL editor query is now cached

* Upgraded V8 version from 3.16.14 to 3.29.59

  The built-in version of V8 has been upgraded from 3.16.14 to 3.29.59.
  This activates several ES6 (also dubbed *Harmony* or *ES.next*) features in
  ArangoDB, both in the ArangoShell and the ArangoDB server. They can be
  used for scripting and in server-side actions such as Foxx routes, traversals
  etc.

  The following ES6 features are available in ArangoDB 2.4 by default:

  * iterators
  * the `of` operator
  * symbols
  * predefined collections types (Map, Set etc.)
  * typed arrays

  Many other ES6 features are disabled by default, but can be made available by
  starting arangod or arangosh with the appropriate options:

  * arrow functions
  * proxies
  * generators
  * String, Array, and Number enhancements
  * constants
  * enhanced object and numeric literals

  To activate all these ES6 features in arangod or arangosh, start it with
  the following options:

      arangosh --javascript.v8-options="--harmony --harmony_generators"

  More details on the available ES6 features can be found in
  [this blog](https://jsteemann.github.io/blog/2014/12/19/using-es6-features-in-arangodb/).

* Added Foxx generator for building Hypermedia APIs

  A more detailed description is [here](https://www.arangodb.com/2014/12/08/building-hypermedia-apis-foxxgenerator)

* New `Applications` tab in web interface:

  The `applications` tab got a complete redesign.
  It will now only show applications that are currently running on ArangoDB.
  For a selected application, a new detailed view has been created.
  This view provides a better overview of the app:
  * author
  * license
  * version
  * contributors
  * download links
  * API documentation

  To install a new application, a new dialog is now available.
  It provides the features already available in the console application `foxx-manager` plus some more:
  * install an application from Github
  * install an application from a zip file
  * install an application from ArangoDB's application store
  * create a new application from scratch: this feature uses a generator to
    create a Foxx application with pre-defined CRUD methods for a given list
    of collections. The generated Foxx app can either be downloaded as a zip file or
    be installed on the server. Starting with a new Foxx app has never been easier.

* fixed issue #1102: Aardvark: Layout bug in documents overview

  The documents overview was entirely destroyed in some situations on Firefox.
  We replaced the plugin we used there.

* fixed issue #1168: Aardvark: pagination buttons jumping

* fixed issue #1161: Aardvark: Click on Import JSON imports previously uploaded file

* removed configure options `--enable-all-in-one-v8`, `--enable-all-in-one-icu`,
  and `--enable-all-in-one-libev`.

* global internal rename to fix naming incompatibilities with JSON:

  Internal functions with names containing `array` have been renamed to `object`,
  internal functions with names containing `list` have been renamed to `array`.
  The renaming was mainly done in the C++ parts. The documentation has also been
  adjusted so that the correct JSON type names are used in most places.

  The change also led to the addition of a few function aliases in AQL:

  * `TO_LIST` now is an alias of the new `TO_ARRAY`
  * `IS_LIST` now is an alias of the new `IS_ARRAY`
  * `IS_DOCUMENT` now is an alias of the new `IS_OBJECT`

  The changed also renamed the option `mergeArrays` to `mergeObjects` for AQL
  data-modification query options and HTTP document modification API

* AQL: added optimizer rule "remove-filter-covered-by-index"

  This rule removes FilterNodes and CalculationNodes from an execution plan if the
  filter is already covered by a previous IndexRangeNode. Removing the CalculationNode
  and the FilterNode will speed up query execution because the query requires less
  computation.

* AQL: added optimizer rule "remove-sort-rand"

  This rule removes a `SORT RAND()` expression from a query and moves the random
  iteration into the appropriate `EnumerateCollectionNode`. This is more efficient
  than individually enumerating and then sorting randomly.

* AQL: range optimizations for IN and OR

  This change enables usage of indexes for several additional cases. Filters containing
  the `IN` operator can now make use of indexes, and multiple OR- or AND-combined filter
  conditions can now also use indexes if the filters are accessing the same indexed
  attribute.

  Here are a few examples of queries that can now use indexes but couldn't before:

    FOR doc IN collection
      FILTER doc.indexedAttribute == 1 || doc.indexedAttribute > 99
      RETURN doc

    FOR doc IN collection
      FILTER doc.indexedAttribute IN [ 3, 42 ] || doc.indexedAttribute > 99
      RETURN doc

    FOR doc IN collection
      FILTER (doc.indexedAttribute > 2 && doc.indexedAttribute < 10) ||
             (doc.indexedAttribute > 23 && doc.indexedAttribute < 42)
      RETURN doc

* fixed issue #500: AQL parentheses issue

  This change allows passing subqueries as AQL function parameters without using
  duplicate brackets (e.g. `FUNC(query)` instead of `FUNC((query))`

* added optional `COUNT` clause to AQL `COLLECT`

  This allows more efficient group count calculation queries, e.g.

      FOR doc IN collection
        COLLECT age = doc.age WITH COUNT INTO length
        RETURN { age: age, count: length }

  A count-only query is also possible:

      FOR doc IN collection
        COLLECT WITH COUNT INTO length
        RETURN length

* fixed missing makeDirectory when fetching a Foxx application from a zip file

* fixed issue #1134: Change the default endpoint to localhost

  This change will modify the IP address ArangoDB listens on to 127.0.0.1 by default.
  This will make new ArangoDB installations unaccessible from clients other than
  localhost unless changed. This is a security feature.

  To make ArangoDB accessible from any client, change the server's configuration
  (`--server.endpoint`) to either `tcp://0.0.0.0:8529` or the server's publicly
  visible IP address.

* deprecated `Repository#modelPrototype`. Use `Repository#model` instead.

* IMPORTANT CHANGE: by default, system collections are included in replication and all
  replication API return values. This will lead to user accounts and credentials
  data being replicated from master to slave servers. This may overwrite
  slave-specific database users.

  If this is undesired, the `_users` collection can be excluded from replication
  easily by setting the `includeSystem` attribute to `false` in the following commands:

  * replication.sync({ includeSystem: false });
  * replication.applier.properties({ includeSystem: false });

  This will exclude all system collections (including `_aqlfunctions`, `_graphs` etc.)
  from the initial synchronization and the continuous replication.

  If this is also undesired, it is also possible to specify a list of collections to
  exclude from the initial synchronization and the continuous replication using the
  `restrictCollections` attribute, e.g.:

      replication.applier.properties({
        includeSystem: true,
        restrictType: "exclude",
        restrictCollections: [ "_users", "_graphs", "foo" ]
      });

  The HTTP API methods for fetching the replication inventory and for dumping collections
  also support the `includeSystem` control flag via a URL parameter.

* removed DEPRECATED replication methods:
  * `replication.logger.start()`
  * `replication.logger.stop()`
  * `replication.logger.properties()`
  * HTTP PUT `/_api/replication/logger-start`
  * HTTP PUT `/_api/replication/logger-stop`
  * HTTP GET `/_api/replication/logger-config`
  * HTTP PUT `/_api/replication/logger-config`

* fixed issue #1174, which was due to locking problems in distributed
  AQL execution

* improved cluster locking for AQL avoiding deadlocks

* use DistributeNode for modifying queries with REPLACE and UPDATE, if
  possible


v2.3.6 (2015-XX-XX)
-------------------

* fixed AQL subquery optimization that produced wrong result when multiple subqueries
  directly followed each other and and a directly following `LET` statement did refer
  to any but the first subquery.


v2.3.5 (2015-01-16)
-------------------

* fixed intermittent 404 errors in Foxx apps after mounting or unmounting apps

* fixed issue #1200: Expansion operator results in "Cannot call method 'forEach' of null"

* fixed issue #1199: Cannot unlink root node of plan


v2.3.4 (2014-12-23)
-------------------

* fixed cerberus path for MyArangoDB


v2.3.3 (2014-12-17)
-------------------

* fixed error handling in instantiation of distributed AQL queries, this
  also fixes a bug in cluster startup with many servers

* issue #1185: parse non-fractional JSON numbers with exponent (e.g. `4e-261`)

* issue #1159: allow --server.request-timeout and --server.connect-timeout of 0


v2.3.2 (2014-12-09)
-------------------

* fixed issue #1177: Fix bug in the user app's storage

* fixed issue #1173: AQL Editor "Save current query" resets user password

* fixed missing makeDirectory when fetching a Foxx application from a zip file

* put in warning about default changed: fixed issue #1134: Change the default endpoint to localhost

* fixed issue #1163: invalid fullCount value returned from AQL

* fixed range operator precedence

* limit default maximum number of plans created by AQL optimizer to 256 (from 1024)

* make AQL optimizer not generate an extra plan if an index can be used, but modify
  existing plans in place

* fixed AQL cursor ttl (time-to-live) issue

  Any user-specified cursor ttl value was not honored since 2.3.0.

* fixed segfault in AQL query hash index setup with unknown shapes

* fixed memleaks

* added AQL optimizer rule for removing `INTO` from a `COLLECT` statement if not needed

* fixed issue #1131

  This change provides the `KEEP` clause for `COLLECT ... INTO`. The `KEEP` clause
  allows controlling which variables will be kept in the variable created by `INTO`.

* fixed issue #1147, must protect dispatcher ID for etcd

v2.3.1 (2014-11-28)
-------------------

* recreate password if missing during upgrade

* fixed issue #1126

* fixed non-working subquery index optimizations

* do not restrict summary of Foxx applications to 60 characters

* fixed display of "required" path parameters in Foxx application documentation

* added more optimizations of constants values in AQL FILTER conditions

* fixed invalid or-to-in optimization for FILTERs containing comparisons
  with boolean values

* fixed replication of `_graphs` collection

* added AQL list functions `PUSH`, `POP`, `UNSHIFT`, `SHIFT`, `REMOVE_VALUES`,
  `REMOVE_VALUE`, `REMOVE_NTH` and `APPEND`

* added AQL functions `CALL` and `APPLY` to dynamically call other functions

* fixed AQL optimizer cost estimation for LIMIT node

* prevent Foxx queues from permanently writing to the journal even when
  server is idle

* fixed AQL COLLECT statement with INTO clause, which copied more variables
  than v2.2 and thus lead to too much memory consumption.
  This deals with #1107.

* fixed AQL COLLECT statement, this concerned every COLLECT statement,
  only the first group had access to the values of the variables before
  the COLLECT statement. This deals with #1127.

* fixed some AQL internals, where sometimes too many items were
  fetched from upstream in the presence of a LIMIT clause. This should
  generally improve performance.


v2.3.0 (2014-11-18)
-------------------

* fixed syslog flags. `--log.syslog` is deprecated and setting it has no effect,
  `--log.facility` now works as described. Application name has been changed from
  `triagens` to `arangod`. It can be changed using `--log.application`. The syslog
  will only contain the actual log message. The datetime prefix is omitted.

* fixed deflate in SimpleHttpClient

* fixed issue #1104: edgeExamples broken or changed

* fixed issue #1103: Error while importing user queries

* fixed issue #1100: AQL: HAS() fails on doc[attribute_name]

* fixed issue #1098: runtime error when creating graph vertex

* hide system applications in **Applications** tab by default

  Display of system applications can be toggled by using the *system applications*
  toggle in the UI.

* added HTTP REST API for managing tasks (`/_api/tasks`)

* allow passing character lists as optional parameter to AQL functions `TRIM`,
  `LTRIM` and `RTRIM`

  These functions now support trimming using custom character lists. If no character
  lists are specified, all whitespace characters will be removed as previously:

      TRIM("  foobar\t \r\n ")         // "foobar"
      TRIM(";foo;bar;baz, ", "; ")     // "foo;bar;baz"

* added AQL string functions `LTRIM`, `RTRIM`, `FIND_FIRST`, `FIND_LAST`, `SPLIT`,
  `SUBSTITUTE`

* added AQL functions `ZIP`, `VALUES` and `PERCENTILE`

* made AQL functions `CONCAT` and `CONCAT_SEPARATOR` work with list arguments

* dynamically create extra dispatcher threads if required

* fixed issue #1097: schemas in the API docs no longer show required properties as optional


v2.3.0-beta2 (2014-11-08)
-------------------------

* front-end: new icons for uploading and downloading JSON documents into a collection

* front-end: fixed documents pagination css display error

* front-end: fixed flickering of the progress view

* front-end: fixed missing event for documents filter function

* front-end: jsoneditor: added CMD+Return (Mac) CTRL+Return (Linux/Win) shortkey for
  saving a document

* front-end: added information tooltip for uploading json documents.

* front-end: added database management view to the collapsed navigation menu

* front-end: added collection truncation feature

* fixed issue #1086: arangoimp: Odd errors if arguments are not given properly

* performance improvements for AQL queries that use JavaScript-based expressions
  internally

* added AQL geo functions `WITHIN_RECTANGLE` and `IS_IN_POLYGON`

* fixed non-working query results download in AQL editor of web interface

* removed debug print message in AQL editor query export routine

* fixed issue #1075: Aardvark: user name required even if auth is off #1075

  The fix for this prefills the username input field with the current user's
  account name if any and `root` (the default username) otherwise. Additionally,
  the tooltip text has been slightly adjusted.

* fixed issue #1069: Add 'raw' link to swagger ui so that the raw swagger
  json can easily be retrieved

  This adds a link to the Swagger API docs to an application's detail view in
  the **Applications** tab of the web interface. The link produces the Swagger
  JSON directly. If authentication is turned on, the link requires authentication,
  too.

* documentation updates


v2.3.0-beta1 (2014-11-01)
-------------------------

* added dedicated `NOT IN` operator for AQL

  Previously, a `NOT IN` was only achievable by writing a negated `IN` condition:

      FOR i IN ... FILTER ! (i IN [ 23, 42 ]) ...

  This can now alternatively be expressed more intuitively as follows:

      FOR i IN ... FILTER i NOT IN [ 23, 42 ] ...

* added alternative logical operator syntax for AQL

  Previously, the logical operators in AQL could only be written as:
  - `&&`: logical and
  - `||`: logical or
  - `!`: negation

  ArangoDB 2.3 introduces the alternative variants for these operators:
  - `AND`: logical and
  - `OR`: logical or
  - `NOT`: negation

  The new syntax is just an alternative to the old syntax, allowing easier
  migration from SQL. The old syntax is still fully supported and will be.

* improved output of `ArangoStatement.parse()` and POST `/_api/query`

  If an AQL query can be parsed without problems, The return value of
  `ArangoStatement.parse()` now contains an attribute `ast` with the abstract
  syntax tree of the query (before optimizations). Though this is an internal
  representation of the query and is subject to change, it can be used to inspect
  how ArangoDB interprets a given query.

* improved `ArangoStatement.explain()` and POST `/_api/explain`

  The commands for explaining AQL queries have been improved.

* added command-line option `--javascript.v8-contexts` to control the number of
  V8 contexts created in arangod.

  Previously, the number of V8 contexts was equal to the number of server threads
  (as specified by option `--server.threads`).

  However, it may be sensible to create different amounts of threads and V8
  contexts. If the option is not specified, the number of V8 contexts created
  will be equal to the number of server threads. Thus no change in configuration
  is required to keep the old behavior.

  If you are using the default config files or merge them with your local config
  files, please review if the default number of server threads is okay in your
  environment. Additionally you should verify that the number of V8 contexts
  created (as specified in option `--javascript.v8-contexts`) is okay.

* the number of server.threads specified is now the minimum of threads
  started. There are situation in which threads are waiting for results of
  distributed database servers. In this case the number of threads is
  dynamically increased.

* removed index type "bitarray"

  Bitarray indexes were only half-way documented and integrated in previous versions
  of ArangoDB so their benefit was limited. The support for bitarray indexes has
  thus been removed in ArangoDB 2.3. It is not possible to create indexes of type
  "bitarray" with ArangoDB 2.3.

  When a collection is opened that contains a bitarray index definition created
  with a previous version of ArangoDB, ArangoDB will ignore it and log the following
  warning:

      index type 'bitarray' is not supported in this version of ArangoDB and is ignored

  Future versions of ArangoDB may automatically remove such index definitions so the
  warnings will eventually disappear.

* removed internal "_admin/modules/flush" in order to fix requireApp

* added basic support for handling binary data in Foxx

  Requests with binary payload can be processed in Foxx applications by
  using the new method `res.rawBodyBuffer()`. This will return the unparsed request
  body as a Buffer object.

  There is now also the method `req.requestParts()` available in Foxx to retrieve
  the individual components of a multipart HTTP request.

  Buffer objects can now be used when setting the response body of any Foxx action.
  Additionally, `res.send()` has been added as a convenience method for returning
  strings, JSON objects or buffers from a Foxx action:

      res.send("<p>some HTML</p>");
      res.send({ success: true });
      res.send(new Buffer("some binary data"));

  The convenience method `res.sendFile()` can now be used to easily return the
  contents of a file from a Foxx action:

      res.sendFile(applicationContext.foxxFilename("image.png"));

  `fs.write` now accepts not only strings but also Buffer objects as second parameter:

      fs.write(filename, "some data");
      fs.write(filename, new Buffer("some binary data"));

  `fs.readBuffer` can be used to return the contents of a file in a Buffer object.

* improved performance of insertion into non-unique hash indexes significantly in case
  many duplicate keys are used in the index

* issue #1042: set time zone in log output

  the command-line option `--log.use-local-time` was added to print dates and times in
  the server-local timezone instead of UTC

* command-line options that require a boolean value now validate the
  value given on the command-line

  This prevents issues if no value is specified for an option that
  requires a boolean value. For example, the following command-line would
  have caused trouble in 2.2, because `--server.endpoint` would have been
  used as the value for the `--server.disable-authentication` options
  (which requires a boolean value):

      arangod --server.disable-authentication --server.endpoint tcp://127.0.0.1:8529 data

  In 2.3, running this command will fail with an error and requires to
  be modified to:

      arangod --server.disable-authentication true --server.endpoint tcp://127.0.0.1:8529 data

* improved performance of CSV import in arangoimp

* fixed issue #1027: Stack traces are off-by-one

* fixed issue #1026: Modules loaded in different files within the same app
  should refer to the same module

* fixed issue #1025: Traversal not as expected in undirected graph

* added a _relation function in the general-graph module.

  This deprecated _directedRelation and _undirectedRelation.
  ArangoDB does not offer any constraints for undirected edges
  which caused some confusion of users how undirected relations
  have to be handled. Relation now only supports directed relations
  and the user can actively simulate undirected relations.

* changed return value of Foxx.applicationContext#collectionName:

  Previously, the function could return invalid collection names because
  invalid characters were not replaced in the application name prefix, only
  in the collection name passed.

  Now, the function replaces invalid characters also in the application name
  prefix, which might to slightly different results for application names that
  contained any characters outside the ranges [a-z], [A-Z] and [0-9].

* prevent XSS in AQL editor and logs view

* integrated tutorial into ArangoShell and web interface

* added option `--backslash-escape` for arangoimp when running CSV file imports

* front-end: added download feature for (filtered) documents

* front-end: added download feature for the results of a user query

* front-end: added function to move documents to another collection

* front-end: added sort-by attribute to the documents filter

* front-end: added sorting feature to database, graph management and user management view.

* issue #989: front-end: Databases view not refreshing after deleting a database

* issue #991: front-end: Database search broken

* front-end: added infobox which shows more information about a document (_id, _rev, _key) or
  an edge (_id, _rev, _key, _from, _to). The from and to attributes are clickable and redirect
  to their document location.

* front-end: added edit-mode for deleting multiple documents at the same time.

* front-end: added delete button to the detailed document/edge view.

* front-end: added visual feedback for saving documents/edges inside the editor (error/success).

* front-end: added auto-focusing for the first input field in a modal.

* front-end: added validation for user input in a modal.

* front-end: user defined queries are now stored inside the database and are bound to the current
  user, instead of using the local storage functionality of the browsers. The outcome of this is
  that user defined queries are now independently usable from any device. Also queries can now be
  edited through the standard document editor of the front-end through the _users collection.

* front-end: added import and export functionality for user defined queries.

* front-end: added new keywords and functions to the aql-editor theme

* front-end: applied tile-style to the graph view

* front-end: now using the new graph api including multi-collection support

* front-end: foxx apps are now deletable

* front-end: foxx apps are now installable and updateable through github, if github is their
  origin.

* front-end: added foxx app version control. Multiple versions of a single foxx app are now
  installable and easy to manage and are also arranged in groups.

* front-end: the user-set filter of a collection is now stored until the user navigates to
  another collection.

* front-end: fetching and filtering of documents, statistics, and query operations are now
  handled with asynchronous ajax calls.

* front-end: added progress indicator if the front-end is waiting for a server operation.

* front-end: fixed wrong count of documents in the documents view of a collection.

* front-end: fixed unexpected styling of the manage db view and navigation.

* front-end: fixed wrong handling of select fields in a modal view.

* front-end: fixed wrong positioning of some tooltips.

* automatically call `toJSON` function of JavaScript objects (if present)
  when serializing them into database documents. This change allows
  storing JavaScript date objects in the database in a sensible manner.


v2.2.7 (2014-11-19)
-------------------

* fixed issue #998: Incorrect application URL for non-system Foxx apps

* fixed issue #1079: AQL editor: keyword WITH in UPDATE query is not highlighted

* fix memory leak in cluster nodes

* fixed registration of AQL user-defined functions in Web UI (JS shell)

* fixed error display in Web UI for certain errors
  (now error message is printed instead of 'undefined')

* fixed issue #1059: bug in js module console

* fixed issue #1056: "fs": zip functions fail with passwords

* fixed issue #1063: Docs: measuring unit of --wal.logfile-size?

* fixed issue #1062: Docs: typo in 14.2 Example data


v2.2.6 (2014-10-20)
-------------------

* fixed issue #972: Compilation Issue

* fixed issue #743: temporary directories are now unique and one can read
  off the tool that created them, if empty, they are removed atexit

* Highly improved performance of all AQL GRAPH_* functions.

* Orphan collections in general graphs can now be found via GRAPH_VERTICES
  if either "any" or no direction is defined

* Fixed documentation for AQL function GRAPH_NEIGHBORS.
  The option "vertexCollectionRestriction" is meant to filter the target
  vertices only, and should not filter the path.

* Fixed a bug in GRAPH_NEIGHBORS which enforced only empty results
  under certain conditions


v2.2.5 (2014-10-09)
-------------------

* fixed issue #961: allow non-JSON values in undocument request bodies

* fixed issue 1028: libicu is now statically linked

* fixed cached lookups of collections on the server, which may have caused spurious
  problems after collection rename operations


v2.2.4 (2014-10-01)
-------------------

* fixed accessing `_from` and `_to` attributes in `collection.byExample` and
  `collection.firstExample`

  These internal attributes were not handled properly in the mentioned functions, so
  searching for them did not always produce documents

* fixed issue #1030: arangoimp 2.2.3 crashing, not logging on large Windows CSV file

* fixed issue #1025: Traversal not as expected in undirected graph

* fixed issue #1020

  This requires re-introducing the startup option `--database.force-sync-properties`.

  This option can again be used to force fsyncs of collection, index and database properties
  stored as JSON strings on disk in files named `parameter.json`. Syncing these files after
  a write may be necessary if the underlying storage does not sync file contents by itself
  in a "sensible" amount of time after a file has been written and closed.

  The default value is `true` so collection, index and database properties will always be
  synced to disk immediately. This affects creating, renaming and dropping collections as
  well as creating and dropping databases and indexes. Each of these operations will perform
  an additional fsync on the `parameter.json` file if the option is set to `true`.

  It might be sensible to set this option to `false` for workloads that create and drop a
  lot of collections (e.g. test runs).

  Document operations such as creating, updating and dropping documents are not affected
  by this option.

* fixed issue #1016: AQL editor bug

* fixed issue #1014: WITHIN function returns wrong distance

* fixed AQL shortest path calculation in function `GRAPH_SHORTEST_PATH` to return
  complete vertex objects instead of just vertex ids

* allow changing of attributes of documents stored in server-side JavaScript variables

  Previously, the following did not work:

      var doc = db.collection.document(key);
      doc._key = "abc"; // overwriting internal attributes not supported
      doc.value = 123;  // overwriting existing attributes not supported

  Now, modifying documents stored in server-side variables (e.g. `doc` in the above case)
  is supported. Modifying the variables will not update the documents in the database,
  but will modify the JavaScript object (which can be written back to the database using
  `db.collection.update` or `db.collection.replace`)

* fixed issue #997: arangoimp apparently doesn't support files >2gig on Windows

  large file support (requires using `_stat64` instead of `stat`) is now supported on
  Windows


v2.2.3 (2014-09-02)
-------------------

* added `around` for Foxx controller

* added `type` option for HTTP API `GET /_api/document?collection=...`

  This allows controlling the type of results to be returned. By default, paths to
  documents will be returned, e.g.

      [
        `/_api/document/test/mykey1`,
        `/_api/document/test/mykey2`,
        ...
      ]

  To return a list of document ids instead of paths, the `type` URL parameter can be
  set to `id`:

      [
        `test/mykey1`,
        `test/mykey2`,
        ...
      ]

  To return a list of document keys only, the `type` URL parameter can be set to `key`:

      [
        `mykey1`,
        `mykey2`,
        ...
      ]


* properly capitalize HTTP response header field names in case the `x-arango-async`
  HTTP header was used in a request.

* fixed several documentation issues

* speedup for several general-graph functions, AQL functions starting with `GRAPH_`
  and traversals


v2.2.2 (2014-08-08)
-------------------

* allow storing non-reserved attribute names starting with an underscore

  Previous versions of ArangoDB parsed away all attribute names that started with an
  underscore (e.g. `_test', '_foo', `_bar`) on all levels of a document (root level
  and sub-attribute levels). While this behavior was documented, it was unintuitive and
  prevented storing documents inside other documents, e.g.:

      {
        "_key" : "foo",
        "_type" : "mydoc",
        "references" : [
          {
            "_key" : "something",
            "_rev" : "...",
            "value" : 1
          },
          {
            "_key" : "something else",
            "_rev" : "...",
            "value" : 2
          }
        ]
      }

  In the above example, previous versions of ArangoDB removed all attributes and
  sub-attributes that started with underscores, meaning the embedded documents would lose
  some of their attributes. 2.2.2 should preserve such attributes, and will also allow
  storing user-defined attribute names on the top-level even if they start with underscores
  (such as `_type` in the above example).

* fix conversion of JavaScript String, Number and Boolean objects to JSON.

  Objects created in JavaScript using `new Number(...)`, `new String(...)`, or
  `new Boolean(...)` were not converted to JSON correctly.

* fixed a race condition on task registration (i.e. `require("org/arangodb/tasks").register()`)

  this race condition led to undefined behavior when a just-created task with no offset and
  no period was instantly executed and deleted by the task scheduler, before the `register`
  function returned to the caller.

* changed run-tests.sh to execute all suitable tests.

* switch to new version of gyp

* fixed upgrade button


v2.2.1 (2014-07-24)
-------------------

* fixed hanging write-ahead log recovery for certain cases that involved dropping
  databases

* fixed issue with --check-version: when creating a new database the check failed

* issue #947 Foxx applicationContext missing some properties

* fixed issue with --check-version: when creating a new database the check failed

* added startup option `--wal.suppress-shape-information`

  Setting this option to `true` will reduce memory and disk space usage and require
  less CPU time when modifying documents or edges. It should therefore be turned on
  for standalone ArangoDB servers. However, for servers that are used as replication
  masters, setting this option to `true` will effectively disable the usage of the
  write-ahead log for replication, so it should be set to `false` for any replication
  master servers.

  The default value for this option is `false`.

* added optional `ttl` attribute to specify result cursor expiration for HTTP API method
  `POST /_api/cursor`

  The `ttl` attribute can be used to prevent cursor results from timing out too early.

* issue #947: Foxx applicationContext missing some properties

* (reported by Christian Neubauer):

  The problem was that in Google's V8, signed and unsigned chars are not always declared cleanly.
  so we need to force v8 to compile with forced signed chars which is done by the Flag:
    -fsigned-char
  at least it is enough to follow the instructions of compiling arango on rasperry
  and add "CFLAGS='-fsigned-char'" to the make command of V8 and remove the armv7=0

* Fixed a bug with the replication client. In the case of single document
  transactions the collection was not write locked.


v2.2.0 (2014-07-10)
-------------------

* The replication methods `logger.start`, `logger.stop` and `logger.properties` are
  no-ops in ArangoDB 2.2 as there is no separate replication logger anymore. Data changes
  are logged into the write-ahead log in ArangoDB 2.2, and not separately by the
  replication logger. The replication logger object is still there in ArangoDB 2.2 to
  ensure backwards-compatibility, however, logging cannot be started, stopped or
  configured anymore. Using any of these methods will do nothing.

  This also affects the following HTTP API methods:
  - `PUT /_api/replication/logger-start`
  - `PUT /_api/replication/logger-stop`
  - `GET /_api/replication/logger-config`
  - `PUT /_api/replication/logger-config`

  Using any of these methods is discouraged from now on as they will be removed in
  future versions of ArangoDB.

* INCOMPATIBLE CHANGE: replication of transactions has changed. Previously, transactions
  were logged on a master in one big block and shipped to a slave in one block, too.
  Now transactions will be logged and replicated as separate entries, allowing transactions
  to be bigger and also ensure replication progress.

  This change also affects the behavior of the `stop` method of the replication applier.
  If the replication applier is now stopped manually using the `stop` method and later
  restarted using the `start` method, any transactions that were unfinished at the
  point of stopping will be aborted on a slave, even if they later commit on the master.

  In ArangoDB 2.2, stopping the replication applier manually should be avoided unless the
  goal is to stop replication permanently or to do a full resync with the master anyway.
  If the replication applier still must be stopped, it should be made sure that the
  slave has fetched and applied all pending operations from a master, and that no
  extra transactions are started on the master before the `stop` command on the slave
  is executed.

  Replication of transactions in ArangoDB 2.2 might also lock the involved collections on
  the slave while a transaction is either committed or aborted on the master and the
  change has been replicated to the slave. This change in behavior may be important for
  slave servers that are used for read-scaling. In order to avoid long lasting collection
  locks on the slave, transactions should be kept small.

  The `_replication` system collection is not used anymore in ArangoDB 2.2 and its usage is
  discouraged.

* INCOMPATIBLE CHANGE: the figures reported by the `collection.figures` method
  now only reflect documents and data contained in the journals and datafiles of
  collections. Documents or deletions contained only in the write-ahead log will
  not influence collection figures until the write-ahead log garbage collection
  kicks in. The figures for a collection might therefore underreport the total
  resource usage of a collection.

  Additionally, the attributes `lastTick` and `uncollectedLogfileEntries` have been
  added to the result of the `figures` operation and the HTTP API method
  `PUT /_api/collection/figures`

* added `insert` method as an alias for `save`. Documents can now be inserted into
  a collection using either method:

      db.test.save({ foo: "bar" });
      db.test.insert({ foo: "bar" });

* added support for data-modification AQL queries

* added AQL keywords `INSERT`, `UPDATE`, `REPLACE` and `REMOVE` (and `WITH`) to
  support data-modification AQL queries.

  Unquoted usage of these keywords for attribute names in AQL queries will likely
  fail in ArangoDB 2.2. If any such attribute name needs to be used in a query, it
  should be enclosed in backticks to indicate the usage of a literal attribute
  name.

  For example, the following query will fail in ArangoDB 2.2 with a parse error:

      FOR i IN foo RETURN i.remove

  and needs to be rewritten like this:

      FOR i IN foo RETURN i.`remove`

* disallow storing of JavaScript objects that contain JavaScript native objects
  of type `Date`, `Function`, `RegExp` or `External`, e.g.

      db.test.save({ foo: /bar/ });
      db.test.save({ foo: new Date() });

  will now print

      Error: <data> cannot be converted into JSON shape: could not shape document

  Previously, objects of these types were silently converted into an empty object
  (i.e. `{ }`).

  To store such objects in a collection, explicitly convert them into strings
  like this:

      db.test.save({ foo: String(/bar/) });
      db.test.save({ foo: String(new Date()) });

* The replication methods `logger.start`, `logger.stop` and `logger.properties` are
  no-ops in ArangoDB 2.2 as there is no separate replication logger anymore. Data changes
  are logged into the write-ahead log in ArangoDB 2.2, and not separately by the
  replication logger. The replication logger object is still there in ArangoDB 2.2 to
  ensure backwards-compatibility, however, logging cannot be started, stopped or
  configured anymore. Using any of these methods will do nothing.

  This also affects the following HTTP API methods:
  - `PUT /_api/replication/logger-start`
  - `PUT /_api/replication/logger-stop`
  - `GET /_api/replication/logger-config`
  - `PUT /_api/replication/logger-config`

  Using any of these methods is discouraged from now on as they will be removed in
  future versions of ArangoDB.

* INCOMPATIBLE CHANGE: replication of transactions has changed. Previously, transactions
  were logged on a master in one big block and shipped to a slave in one block, too.
  Now transactions will be logged and replicated as separate entries, allowing transactions
  to be bigger and also ensure replication progress.

  This change also affects the behavior of the `stop` method of the replication applier.
  If the replication applier is now stopped manually using the `stop` method and later
  restarted using the `start` method, any transactions that were unfinished at the
  point of stopping will be aborted on a slave, even if they later commit on the master.

  In ArangoDB 2.2, stopping the replication applier manually should be avoided unless the
  goal is to stop replication permanently or to do a full resync with the master anyway.
  If the replication applier still must be stopped, it should be made sure that the
  slave has fetched and applied all pending operations from a master, and that no
  extra transactions are started on the master before the `stop` command on the slave
  is executed.

  Replication of transactions in ArangoDB 2.2 might also lock the involved collections on
  the slave while a transaction is either committed or aborted on the master and the
  change has been replicated to the slave. This change in behavior may be important for
  slave servers that are used for read-scaling. In order to avoid long lasting collection
  locks on the slave, transactions should be kept small.

  The `_replication` system collection is not used anymore in ArangoDB 2.2 and its usage is
  discouraged.

* INCOMPATIBLE CHANGE: the figures reported by the `collection.figures` method
  now only reflect documents and data contained in the journals and datafiles of
  collections. Documents or deletions contained only in the write-ahead log will
  not influence collection figures until the write-ahead log garbage collection
  kicks in. The figures for a collection might therefore underreport the total
  resource usage of a collection.

  Additionally, the attributes `lastTick` and `uncollectedLogfileEntries` have been
  added to the result of the `figures` operation and the HTTP API method
  `PUT /_api/collection/figures`

* added `insert` method as an alias for `save`. Documents can now be inserted into
  a collection using either method:

      db.test.save({ foo: "bar" });
      db.test.insert({ foo: "bar" });

* added support for data-modification AQL queries

* added AQL keywords `INSERT`, `UPDATE`, `REPLACE` and `REMOVE` (and `WITH`) to
  support data-modification AQL queries.

  Unquoted usage of these keywords for attribute names in AQL queries will likely
  fail in ArangoDB 2.2. If any such attribute name needs to be used in a query, it
  should be enclosed in backticks to indicate the usage of a literal attribute
  name.

  For example, the following query will fail in ArangoDB 2.2 with a parse error:

      FOR i IN foo RETURN i.remove

  and needs to be rewritten like this:

      FOR i IN foo RETURN i.`remove`

* disallow storing of JavaScript objects that contain JavaScript native objects
  of type `Date`, `Function`, `RegExp` or `External`, e.g.

      db.test.save({ foo: /bar/ });
      db.test.save({ foo: new Date() });

  will now print

      Error: <data> cannot be converted into JSON shape: could not shape document

  Previously, objects of these types were silently converted into an empty object
  (i.e. `{ }`).

  To store such objects in a collection, explicitly convert them into strings
  like this:

      db.test.save({ foo: String(/bar/) });
      db.test.save({ foo: String(new Date()) });

* honor startup option `--server.disable-statistics` when deciding whether or not
  to start periodic statistics collection jobs

  Previously, the statistics collection jobs were started even if the server was
  started with the `--server.disable-statistics` flag being set to `true`

* removed startup option `--random.no-seed`

  This option had no effect in previous versions of ArangoDB and was thus removed.

* removed startup option `--database.remove-on-drop`

  This option was used for debugging only.

* removed startup option `--database.force-sync-properties`

  This option is now superfluous as collection properties are now stored in the
  write-ahead log.

* introduced write-ahead log

  All write operations in an ArangoDB server instance are automatically logged
  to the server's write-ahead log. The write-ahead log is a set of append-only
  logfiles, and it is used in case of a crash recovery and for replication.
  Data from the write-ahead log will eventually be moved into the journals or
  datafiles of collections, allowing the server to remove older write-ahead log
  logfiles. Figures of collections will be updated when data are moved from the
  write-ahead log into the journals or datafiles of collections.

  Cross-collection transactions in ArangoDB should benefit considerably by this
  change, as less writes than in previous versions are required to ensure the data
  of multiple collections are atomically and durably committed. All data-modifying
  operations inside transactions (insert, update, remove) will write their
  operations into the write-ahead log directly, making transactions with multiple
  operations also require less physical memory than in previous versions of ArangoDB,
  that required all transaction data to fit into RAM.

  The `_trx` system collection is not used anymore in ArangoDB 2.2 and its usage is
  discouraged.

  The data in the write-ahead log can also be used in the replication context.
  The `_replication` collection that was used in previous versions of ArangoDB to
  store all changes on the server is not used anymore in ArangoDB 2.2. Instead,
  slaves can read from a master's write-ahead log to get informed about most
  recent changes. This removes the need to store data-modifying operations in
  both the actual place and the `_replication` collection.

* removed startup option `--server.disable-replication-logger`

  This option is superfluous in ArangoDB 2.2. There is no dedicated replication
  logger in ArangoDB 2.2. There is now always the write-ahead log, and it is also
  used as the server's replication log. Specifying the startup option
  `--server.disable-replication-logger` will do nothing in ArangoDB 2.2, but the
  option should not be used anymore as it might be removed in a future version.

* changed behavior of replication logger

  There is no dedicated replication logger in ArangoDB 2.2 as there is the
  write-ahead log now. The existing APIs for starting and stopping the replication
  logger still exist in ArangoDB 2.2 for downwards-compatibility, but calling
  the start or stop operations are no-ops in ArangoDB 2.2. When querying the
  replication logger status via the API, the server will always report that the
  replication logger is running. Configuring the replication logger is a no-op
  in ArangoDB 2.2, too. Changing the replication logger configuration has no
  effect. Instead, the write-ahead log configuration can be changed.

* removed MRuby integration for arangod

  ArangoDB had an experimental MRuby integration in some of the publish builds.
  This wasn't continuously developed, and so it has been removed in ArangoDB 2.2.

  This change has led to the following startup options being superfluous:

  - `--ruby.gc-interval`
  - `--ruby.action-directory`
  - `--ruby.modules-path`
  - `--ruby.startup-directory`

  Specifying these startup options will do nothing in ArangoDB 2.2, but the
  options should be avoided from now on as they might be removed in future versions.

* reclaim index memory when last document in collection is deleted

  Previously, deleting documents from a collection did not lead to index sizes being
  reduced. Instead, the already allocated index memory was re-used when a collection
  was refilled.

  Now, index memory for primary indexes and hash indexes is reclaimed instantly when
  the last document from a collection is removed.

* inlined and optimized functions in hash indexes

* added AQL TRANSLATE function

  This function can be used to perform lookups from static lists, e.g.

      LET countryNames = { US: "United States", UK: "United Kingdom", FR: "France" }
      RETURN TRANSLATE("FR", countryNames)

* fixed datafile debugger

* fixed check-version for empty directory

* moved try/catch block to the top of routing chain

* added mountedApp function for foxx-manager

* fixed issue #883: arango 2.1 - when starting multi-machine cluster, UI web
  does not change to cluster overview

* fixed dfdb: should not start any other V8 threads

* cleanup of version-check, added module org/arangodb/database-version,
  added --check-version option

* fixed issue #881: [2.1.0] Bombarded (every 10 sec or so) with
  "WARNING format string is corrupt" when in non-system DB Dashboard

* specialized primary index implementation to allow faster hash table
  rebuilding and reduce lookups in datafiles for the actual value of `_key`.

* issue #862: added `--overwrite` option to arangoimp

* removed number of property lookups for documents during AQL queries that
  access documents

* prevent buffering of long print results in arangosh's and arangod's print
  command

  this change will emit buffered intermediate print results and discard the
  output buffer to quickly deliver print results to the user, and to prevent
  constructing very large buffers for large results

* removed sorting of attribute names for use in a collection's shaper

  sorting attribute names was done on document insert to keep attributes
  of a collection in sorted order for faster comparisons. The sort order
  of attributes was only used in one particular and unlikely case, so it
  was removed. Collections with many different attribute names should
  benefit from this change by faster inserts and slightly less memory usage.

* fixed a bug in arangodump which got the collection name in _from and _to
  attributes of edges wrong (all were "_unknown")

* fixed a bug in arangorestore which did not recognize wrong _from and _to
  attributes of edges

* improved error detection and reporting in arangorestore


v2.1.1 (2014-06-06)
-------------------

* fixed dfdb: should not start any other V8 threads

* signature for collection functions was modified

  The basic change was the substitution of the input parameter of the
  function by an generic options object which can contain multiple
  option parameter of the function.
  Following functions were modified
  remove
  removeBySample
  replace
  replaceBySample
  update
  updateBySample

  Old signature is yet supported but it will be removed in future versions

v2.1.0 (2014-05-29)
-------------------

* implemented upgrade procedure for clusters

* fixed communication issue with agency which prevented reconnect
  after an agent failure

* fixed cluster dashboard in the case that one but not all servers
  in the cluster are down

* fixed a bug with coordinators creating local database objects
  in the wrong order (_system needs to be done first)

* improved cluster dashboard


v2.1.0-rc2 (2014-05-25)
-----------------------

* fixed issue #864: Inconsistent behavior of AQL REVERSE(list) function


v2.1.0-rc1 (XXXX-XX-XX)
-----------------------

* added server-side periodic task management functions:

  - require("org/arangodb/tasks").register(): registers a periodic task
  - require("org/arangodb/tasks").unregister(): unregisters and removes a
    periodic task
  - require("org/arangodb/tasks").get(): retrieves a specific tasks or all
    existing tasks

  the previous undocumented function `internal.definePeriodic` is now
  deprecated and will be removed in a future release.

* decrease the size of some seldom used system collections on creation.

  This will make these collections use less disk space and mapped memory.

* added AQL date functions

* added AQL FLATTEN() list function

* added index memory statistics to `db.<collection>.figures()` function

  The `figures` function will now return a sub-document `indexes`, which lists
  the number of indexes in the `count` sub-attribute, and the total memory
  usage of the indexes in bytes in the `size` sub-attribute.

* added AQL CURRENT_DATABASE() function

  This function returns the current database's name.

* added AQL CURRENT_USER() function

  This function returns the current user from an AQL query. The current user is the
  username that was specified in the `Authorization` HTTP header of the request. If
  authentication is turned off or the query was executed outside a request context,
  the function will return `null`.

* fixed issue #796: Searching with newline chars broken?

  fixed slightly different handling of backslash escape characters in a few
  AQL functions. Now handling of escape sequences should be consistent, and
  searching for newline characters should work the same everywhere

* added OpenSSL version check for configure

  It will report all OpenSSL versions < 1.0.1g as being too old.
  `configure` will only complain about an outdated OpenSSL version but not stop.

* require C++ compiler support (requires g++ 4.8, clang++ 3.4 or Visual Studio 13)

* less string copying returning JSONified documents from ArangoDB, e.g. via
  HTTP GET `/_api/document/<collection>/<document>`

* issue #798: Lower case http headers from arango

  This change allows returning capitalized HTTP headers, e.g.
  `Content-Length` instead of `content-length`.
  The HTTP spec says that headers are case-insensitive, but
  in fact several clients rely on a specific case in response
  headers.
  This change will capitalize HTTP headers if the `X-Arango-Version`
  request header is sent by the client and contains a value of at
  least `20100` (for version 2.1). The default value for the
  compatibility can also be set at server start, using the
  `--server.default-api-compatibility` option.

* simplified usage of `db._createStatement()`

  Previously, the function could not be called with a query string parameter as
  follows:

      db._createStatement(queryString);

  Calling it as above resulted in an error because the function expected an
  object as its parameter. From now on, it's possible to call the function with
  just the query string.

* make ArangoDB not send back a `WWW-Authenticate` header to a client in case the
  client sends the `X-Omit-WWW-Authenticate` HTTP header.

  This is done to prevent browsers from showing their built-in HTTP authentication
  dialog for AJAX requests that require authentication.
  ArangoDB will still return an HTTP 401 (Unauthorized) if the request doesn't
  contain valid credentials, but it will omit the `WWW-Authenticate` header,
  allowing clients to bypass the browser's authentication dialog.

* added REST API method HTTP GET `/_api/job/job-id` to query the status of an
  async job without potentially fetching it from the list of done jobs

* fixed non-intuitive behavior in jobs API: previously, querying the status
  of an async job via the API HTTP PUT `/_api/job/job-id` removed a currently
  executing async job from the list of queryable jobs on the server.
  Now, when querying the result of an async job that is still executing,
  the job is kept in the list of queryable jobs so its result can be fetched
  by a subsequent request.

* use a new data structure for the edge index of an edge collection. This
  improves the performance for the creation of the edge index and in
  particular speeds up removal of edges in graphs. Note however that
  this change might change the order in which edges starting at
  or ending in a vertex are returned. However, this order was never
  guaranteed anyway and it is not sensible to guarantee any particular
  order.

* provide a size hint to edge and hash indexes when initially filling them
  this will lead to less re-allocations when populating these indexes

  this may speed up building indexes when opening an existing collection

* don't requeue identical context methods in V8 threads in case a method is
  already registered

* removed arangod command line option `--database.remove-on-compacted`

* export the sort attribute for graph traversals to the HTTP interface

* add support for arangodump/arangorestore for clusters


v2.0.8 (XXXX-XX-XX)
-------------------

* fixed too-busy iteration over skiplists

  Even when a skiplist query was restricted by a limit clause, the skiplist
  index was queried without the limit. this led to slower-than-necessary
  execution times.

* fixed timeout overflows on 32 bit systems

  this bug has led to problems when select was called with a high timeout
  value (2000+ seconds) on 32bit systems that don't have a forgiving select
  implementation. when the call was made on these systems, select failed
  so no data would be read or sent over the connection

  this might have affected some cluster-internal operations.

* fixed ETCD issues on 32 bit systems

  ETCD was non-functional on 32 bit systems at all. The first call to the
  watch API crashed it. This was because atomic operations worked on data
  structures that were not properly aligned on 32 bit systems.

* fixed issue #848: db.someEdgeCollection.inEdge does not return correct
  value when called the 2nd time after a .save to the edge collection


v2.0.7 (2014-05-05)
-------------------

* issue #839: Foxx Manager missing "unfetch"

* fixed a race condition at startup

  this fixes undefined behavior in case the logger was involved directly at
  startup, before the logger initialization code was called. This should have
  occurred only for code that was executed before the invocation of main(),
  e.g. during ctor calls of statically defined objects.


v2.0.6 (2014-04-22)
-------------------

* fixed issue #835: arangosh doesn't show correct database name



v2.0.5 (2014-04-21)
-------------------

* Fixed a caching problem in IE JS Shell

* added cancelation for async jobs

* upgraded to new gyp for V8

* new Windows installer


v2.0.4 (2014-04-14)
-------------------

* fixed cluster authentication front-end issues for Firefox and IE, there are
  still problems with Chrome


v2.0.3 (2014-04-14)
-------------------

* fixed AQL optimizer bug

* fixed front-end issues

* added password change dialog


v2.0.2 (2014-04-06)
-------------------

* during cluster startup, do not log (somewhat expected) connection errors with
  log level error, but with log level info

* fixed dashboard modals

* fixed connection check for cluster planning front end: firefox does
  not support async:false

* document how to persist a cluster plan in order to relaunch an existing
  cluster later


v2.0.1 (2014-03-31)
-------------------

* make ArangoDB not send back a `WWW-Authenticate` header to a client in case the
  client sends the `X-Omit-WWW-Authenticate` HTTP header.

  This is done to prevent browsers from showing their built-in HTTP authentication
  dialog for AJAX requests that require authentication.
  ArangoDB will still return an HTTP 401 (Unauthorized) if the request doesn't
  contain valid credentials, but it will omit the `WWW-Authenticate` header,
  allowing clients to bypass the browser's authentication dialog.

* fixed isses in arango-dfdb:

  the dfdb was not able to unload certain system collections, so these couldn't be
  inspected with the dfdb sometimes. Additionally, it did not truncate corrupt
  markers from datafiles under some circumstances

* added `changePassword` attribute for users

* fixed non-working "save" button in collection edit view of web interface
  clicking the save button did nothing. one had to press enter in one of the input
  fields to send modified form data

* fixed V8 compile error on MacOS X

* prevent `body length: -9223372036854775808` being logged in development mode for
  some Foxx HTTP responses

* fixed several bugs in web interface dashboard

* fixed issue #783: coffee script not working in manifest file

* fixed issue #783: coffee script not working in manifest file

* fixed issue #781: Cant save current query from AQL editor ui

* bumped version in `X-Arango-Version` compatibility header sent by arangosh and other
  client tools from `1.5` to `2.0`.

* fixed startup options for arango-dfdb, added details option for arango-dfdb

* fixed display of missing error messages and codes in arangosh

* when creating a collection via the web interface, the collection type was always
  "document", regardless of the user's choice


v2.0.0 (2014-03-10)
-------------------

* first 2.0 release


v2.0.0-rc2 (2014-03-07)
-----------------------

* fixed cluster authorization


v2.0.0-rc1 (2014-02-28)
-----------------------

* added sharding :-)

* added collection._dbName attribute to query the name of the database from a collection

  more detailed documentation on the sharding and cluster features can be found in the user
  manual, section **Sharding**

* INCOMPATIBLE CHANGE: using complex values in AQL filter conditions with operators other
  than equality (e.g. >=, >, <=, <) will disable usage of skiplist indexes for filter
  evaluation.

  For example, the following queries will be affected by change:

      FOR doc IN docs FILTER doc.value < { foo: "bar" } RETURN doc
      FOR doc IN docs FILTER doc.value >= [ 1, 2, 3 ] RETURN doc

  The following queries will not be affected by the change:

      FOR doc IN docs FILTER doc.value == 1 RETURN doc
      FOR doc IN docs FILTER doc.value == "foo" RETURN doc
      FOR doc IN docs FILTER doc.value == [ 1, 2, 3 ] RETURN doc
      FOR doc IN docs FILTER doc.value == { foo: "bar" } RETURN doc

* INCOMPATIBLE CHANGE: removed undocumented method `collection.saveOrReplace`

  this feature was never advertised nor documented nor tested.

* INCOMPATIBLE CHANGE: removed undocumented REST API method `/_api/simple/BY-EXAMPLE-HASH`

  this feature was never advertised nor documented nor tested.

* added explicit startup parameter `--server.reuse-address`

  This flag can be used to control whether sockets should be acquired with the SO_REUSEADDR
  flag.

  Regardless of this setting, sockets on Windows are always acquired using the
  SO_EXCLUSIVEADDRUSE flag.

* removed undocumented REST API method GET `/_admin/database-name`

* added user validation API at POST `/_api/user/<username>`

* slightly improved users management API in `/_api/user`:

  Previously, when creating a new user via HTTP POST, the username needed to be
  passed in an attribute `username`. When users were returned via this API,
  the usernames were returned in an attribute named `user`. This was slightly
  confusing and was changed in 2.0 as follows:

  - when adding a user via HTTP POST, the username can be specified in an attribute
  `user`. If this attribute is not used, the API will look into the attribute `username`
  as before and use that value.
  - when users are returned via HTTP GET, the usernames are still returned in an
    attribute `user`.

  This change should be fully downwards-compatible with the previous version of the API.

* added AQL SLICE function to extract slices from lists

* made module loader more node compatible

* the startup option `--javascript.package-path` for arangosh is now deprecated and does
  nothing. Using it will not cause an error, but the option is ignored.

* added coffee script support

* Several UI improvements.

* Exchanged icons in the graphviewer toolbar

* always start networking and HTTP listeners when starting the server (even in
  console mode)

* allow vertex and edge filtering with user-defined functions in TRAVERSAL,
  TRAVERSAL_TREE and SHORTEST_PATH AQL functions:

      // using user-defined AQL functions for edge and vertex filtering
      RETURN TRAVERSAL(friends, friendrelations, "friends/john", "outbound", {
        followEdges: "myfunctions::checkedge",
        filterVertices: "myfunctions::checkvertex"
      })

      // using the following custom filter functions
      var aqlfunctions = require("org/arangodb/aql/functions");
      aqlfunctions.register("myfunctions::checkedge", function (config, vertex, edge, path) {
        return (edge.type !== 'dislikes'); // don't follow these edges
      }, false);

      aqlfunctions.register("myfunctions::checkvertex", function (config, vertex, path) {
        if (vertex.isDeleted || ! vertex.isActive) {
          return [ "prune", "exclude" ]; // exclude these and don't follow them
        }
        return [ ]; // include everything else
      }, false);

* fail if invalid `strategy`, `order` or `itemOrder` attribute values
  are passed to the AQL TRAVERSAL function. Omitting these attributes
  is not considered an error, but specifying an invalid value for any
  of these attributes will make an AQL query fail.

* issue #751: Create database through API should return HTTP status code 201

  By default, the server now returns HTTP 201 (created) when creating a new
  database successfully. To keep compatibility with older ArangoDB versions, the
  startup parameter `--server.default-api-compatibility` can be set to a value
  of `10400` to indicate API compatibility with ArangoDB 1.4. The compatibility
  can also be enforced by setting the `X-Arango-Version` HTTP header in a
  client request to this API on a per-request basis.

* allow direct access from the `db` object to collections whose names start
  with an underscore (e.g. db._users).

  Previously, access to such collections via the `db` object was possible from
  arangosh, but not from arangod (and thus Foxx and actions). The only way
  to access such collections from these places was via the `db._collection(<name>)`
  workaround.

* allow `\n` (as well as `\r\n`) as line terminator in batch requests sent to
  `/_api/batch` HTTP API.

* use `--data-binary` instead of `--data` parameter in generated cURL examples

* issue #703: Also show path of logfile for fm.config()

* issue #675: Dropping a collection used in "graph" module breaks the graph

* added "static" Graph.drop() method for graphs API

* fixed issue #695: arangosh server.password error

* use pretty-printing in `--console` mode by default

* simplified ArangoDB startup options

  Some startup options are now superfluous or their usage is simplified. The
  following options have been changed:

  * `--javascript.modules-path`: this option has been removed. The modules paths
    are determined by arangod and arangosh automatically based on the value of
    `--javascript.startup-directory`.

    If the option is set on startup, it is ignored so startup will not abort with
    an error `unrecognized option`.

  * `--javascript.action-directory`: this option has been removed. The actions
    directory is determined by arangod automatically based on the value of
    `--javascript.startup-directory`.

    If the option is set on startup, it is ignored so startup will not abort with
    an error `unrecognized option`.

  * `--javascript.package-path`: this option is still available but it is not
    required anymore to set the standard package paths (e.g. `js/npm`). arangod
    will automatically use this standard package path regardless of whether it
    was specified via the options.

    It is possible to use this option to add additional package paths to the
    standard value.

  Configuration files included with arangod are adjusted accordingly.

* layout of the graphs tab adapted to better fit with the other tabs

* database selection is moved to the bottom right corner of the web interface

* removed priority queue index type

  this feature was never advertised nor documented nor tested.

* display internal attributes in document source view of web interface

* removed separate shape collections

  When upgrading to ArangoDB 2.0, existing collections will be converted to include
  shapes and attribute markers in the datafiles instead of using separate files for
  shapes.

  When a collection is converted, existing shapes from the SHAPES directory will
  be written to a new datafile in the collection directory, and the SHAPES directory
  will be removed afterwards.

  This saves up to 2 MB of memory and disk space for each collection
  (savings are higher, the less different shapes there are in a collection).
  Additionally, one less file descriptor per opened collection will be used.

  When creating a new collection, the amount of sync calls may be reduced. The same
  may be true for documents with yet-unknown shapes. This may help performance
  in these cases.

* added AQL functions `NTH` and `POSITION`

* added signal handler for arangosh to save last command in more cases

* added extra prompt placeholders for arangosh:
  - `%e`: current endpoint
  - `%u`: current user

* added arangosh option `--javascript.gc-interval` to control amount of
  garbage collection performed by arangosh

* fixed issue #651: Allow addEdge() to take vertex ids in the JS library

* removed command-line option `--log.format`

  In previous versions, this option did not have an effect for most log messages, so
  it got removed.

* removed C++ logger implementation

  Logging inside ArangoDB is now done using the LOG_XXX() macros. The LOGGER_XXX()
  macros are gone.

* added collection status "loading"


v1.4.16 (XXXX-XX-XX)
--------------------

* fixed too eager datafile deletion

  this issue could have caused a crash when the compaction had marked datafiles as obsolete
  and they were removed while "old" temporary query results still pointed to the old datafile
  positions

* fixed issue #826: Replication fails when a collection's configuration changes


v1.4.15 (2014-04-19)
--------------------

* bugfix for AQL query optimizer

  the following type of query was too eagerly optimized, leading to errors in code-generation:

      LET a = (FOR i IN [] RETURN i) LET b = (FOR i IN [] RETURN i) RETURN 1

  the problem occurred when both lists in the subqueries were empty. In this case invalid code
  was generated and the query couldn't be executed.


v1.4.14 (2014-04-05)
--------------------

* fixed race conditions during shape / attribute insertion

  A race condition could have led to spurious `cannot find attribute #xx` or
  `cannot find shape #xx` (where xx is a number) warning messages being logged
  by the server. This happened when a new attribute was inserted and at the same
  time was queried by another thread.

  Also fixed a race condition that may have occurred when a thread tried to
  access the shapes / attributes hash tables while they were resized. In this
  cases, the shape / attribute may have been hashed to a wrong slot.

* fixed a memory barrier / cpu synchronization problem with libev, affecting
  Windows with Visual Studio 2013 (probably earlier versions are affected, too)

  The issue is described in detail here:
  http://lists.schmorp.de/pipermail/libev/2014q1/002318.html


v1.4.13 (2014-03-14)
--------------------

* added diagnostic output for Foxx application upload

* allow dump & restore from ArangoDB 1.4 with an ArangoDB 2.0 server

* allow startup options `temp-path` and `default-language` to be specified from the arangod
  configuration file and not only from the command line

* fixed too eager compaction

  The compaction will now wait for several seconds before trying to re-compact the same
  collection. Additionally, some other limits have been introduced for the compaction.


v1.4.12 (2014-03-05)
--------------------

* fixed display bug in web interface which caused the following problems:
  - documents were displayed in web interface as being empty
  - document attributes view displayed many attributes with content "undefined"
  - document source view displayed many attributes with name "TYPEOF" and value "undefined"
  - an alert popping up in the browser with message "Datatables warning..."

* re-introduced old-style read-write locks to supports Windows versions older than
  Windows 2008R2 and Windows 7. This should re-enable support for Windows Vista and
  Windows 2008.


v1.4.11 (2014-02-27)
--------------------

* added SHORTEST_PATH AQL function

  this calculates the shortest paths between two vertices, using the Dijkstra
  algorithm, employing a min-heap

  By default, ArangoDB does not know the distance between any two vertices and
  will use a default distance of 1. A custom distance function can be registered
  as an AQL user function to make the distance calculation use any document
  attributes or custom logic:

      RETURN SHORTEST_PATH(cities, motorways, "cities/CGN", "cities/MUC", "outbound", {
        paths: true,
        distance: "myfunctions::citydistance"
      })

      // using the following custom distance function
      var aqlfunctions = require("org/arangodb/aql/functions");
      aqlfunctions.register("myfunctions::distance", function (config, vertex1, vertex2, edge) {
        return Math.sqrt(Math.pow(vertex1.x - vertex2.x) + Math.pow(vertex1.y - vertex2.y));
      }, false);

* fixed bug in Graph.pathTo function

* fixed small memleak in AQL optimizer

* fixed access to potentially uninitialized variable when collection had a cap constraint


v1.4.10 (2014-02-21)
--------------------

* fixed graph constructor to allow graph with some parameter to be used

* added node.js "events" and "stream"

* updated npm packages

* added loading of .json file

* Fixed http return code in graph api with waitForSync parameter.

* Fixed documentation in graph, simple and index api.

* removed 2 tests due to change in ruby library.

* issue #756: set access-control-expose-headers on CORS response

  the following headers are now whitelisted by ArangoDB in CORS responses:
  - etag
  - content-encoding
  - content-length
  - location
  - server
  - x-arango-errors
  - x-arango-async-id


v1.4.9 (2014-02-07)
-------------------

* return a document's current etag in response header for HTTP HEAD requests on
  documents that return an HTTP 412 (precondition failed) error. This allows
  retrieving the document's current revision easily.

* added AQL function `SKIPLIST` to directly access skiplist indexes from AQL

  This is a shortcut method to use a skiplist index for retrieving specific documents in
  indexed order. The function capability is rather limited, but it may be used
  for several cases to speed up queries. The documents are returned in index order if
  only one condition is used.

      /* return all documents with mycollection.created > 12345678 */
      FOR doc IN SKIPLIST(mycollection, { created: [[ '>', 12345678 ]] })
        RETURN doc

      /* return first document with mycollection.created > 12345678 */
      FOR doc IN SKIPLIST(mycollection, { created: [[ '>', 12345678 ]] }, 0, 1)
        RETURN doc

      /* return all documents with mycollection.created between 12345678 and 123456790 */
      FOR doc IN SKIPLIST(mycollection, { created: [[ '>', 12345678 ], [ '<=', 123456790 ]] })
        RETURN doc

      /* return all documents with mycollection.a equal 1 and .b equal 2 */
      FOR doc IN SKIPLIST(mycollection, { a: [[ '==', 1 ]], b: [[ '==', 2 ]] })
        RETURN doc

  The function requires a skiplist index with the exact same attributes to
  be present on the specified collection. All attributes present in the skiplist
  index must be specified in the conditions specified for the `SKIPLIST` function.
  Attribute declaration order is important, too: attributes must be specified in the
  same order in the condition as they have been declared in the skiplist index.

* added command-line option `--server.disable-authentication-unix-sockets`

  with this option, authentication can be disabled for all requests coming
  in via UNIX domain sockets, enabling clients located on the same host as
  the ArangoDB server to connect without authentication.
  Other connections (e.g. TCP/IP) are not affected by this option.

  The default value for this option is `false`.
  Note: this option is only supported on platforms that support Unix domain
  sockets.

* call global arangod instance destructor on shutdown

* issue #755: TRAVERSAL does not use strategy, order and itemOrder options

  these options were not honored when configuring a traversal via the AQL
  TRAVERSAL function. Now, these options are used if specified.

* allow vertex and edge filtering with user-defined functions in TRAVERSAL,
  TRAVERSAL_TREE and SHORTEST_PATH AQL functions:

      // using user-defined AQL functions for edge and vertex filtering
      RETURN TRAVERSAL(friends, friendrelations, "friends/john", "outbound", {
        followEdges: "myfunctions::checkedge",
        filterVertices: "myfunctions::checkvertex"
      })

      // using the following custom filter functions
      var aqlfunctions = require("org/arangodb/aql/functions");
      aqlfunctions.register("myfunctions::checkedge", function (config, vertex, edge, path) {
        return (edge.type !== 'dislikes'); // don't follow these edges
      }, false);

      aqlfunctions.register("myfunctions::checkvertex", function (config, vertex, path) {
        if (vertex.isDeleted || ! vertex.isActive) {
          return [ "prune", "exclude" ]; // exclude these and don't follow them
        }
        return [ ]; // include everything else
      }, false);

* issue #748: add vertex filtering to AQL's TRAVERSAL[_TREE]() function


v1.4.8 (2014-01-31)
-------------------

* install foxx apps in the web interface

* fixed a segfault in the import API


v1.4.7 (2014-01-23)
-------------------

* issue #744: Add usage example arangoimp from Command line

* issue #738: added __dirname, __filename pseudo-globals. Fixes #733. (@by pluma)

* mount all Foxx applications in system apps directory on startup


v1.4.6 (2014-01-20)
-------------------

* issue #736: AQL function to parse collection and key from document handle

* added fm.rescan() method for Foxx-Manager

* fixed issue #734: foxx cookie and route problem

* added method `fm.configJson` for arangosh

* include `startupPath` in result of API `/_api/foxx/config`


v1.4.5 (2014-01-15)
-------------------

* fixed issue #726: Alternate Windows Install Method

* fixed issue #716: dpkg -P doesn't remove everything

* fixed bugs in description of HTTP API `_api/index`

* fixed issue #732: Rest API GET revision number

* added missing documentation for several methods in HTTP API `/_api/edge/...`

* fixed typos in description of HTTP API `_api/document`

* defer evaluation of AQL subqueries and logical operators (lazy evaluation)

* Updated font in WebFrontend, it now contains a version that renders properly on Windows

* generally allow function return values as call parameters to AQL functions

* fixed potential deadlock in global context method execution

* added override file "arangod.conf.local" (and co)


v1.4.4 (2013-12-24)
-------------------

* uid and gid are now set in the scripts, there is no longer a separate config file for
  arangod when started from a script

* foxx-manager is now an alias for arangosh

* arango-dfdb is now an alias for arangod, moved from bin to sbin

* changed from readline to linenoise for Windows

* added --install-service and --uninstall-service for Windows

* removed --daemon and --supervisor for Windows

* arangosh and arangod now uses the config-file which maps the binary name, i. e. if you
  rename arangosh to foxx-manager it will use the config file foxx-manager.conf

* fixed lock file for Windows

* fixed issue #711, #687: foxx-manager throws internal errors

* added `--server.ssl-protocol` option for client tools
  this allows connecting from arangosh, arangoimp, arangoimp etc. to an ArangoDB
  server that uses a non-default value for `--server.ssl-protocol`. The default
  value for the SSL protocol is 4 (TLSv1). If the server is configured to use a
  different protocol, it was not possible to connect to it with the client tools.

* added more detailed request statistics

  This adds the number of async-executed HTTP requests plus the number of HTTP
  requests per individual HTTP method type.

* added `--force` option for arangorestore
  this option allows continuing a restore operation even if the server reports errors
  in the middle of the restore operation

* better error reporting for arangorestore
  in case the server returned an HTTP error, arangorestore previously reported this
  error as `internal error` without any details only. Now server-side errors are
  reported by arangorestore with the server's error message

* include more system collections in dumps produced by arangodump
  previously some system collections were intentionally excluded from dumps, even if the
  dump was run with `--include-system-collections`. for example, the collections `_aal`,
  `_modules`, `_routing`, and `_users` were excluded. This makes sense in a replication
  context but not always in a dump context.
  When specifying `--include-system-collections`, arangodump will now include the above-
  mentioned collections in the dump, too. Some other system collections are still excluded
  even when the dump is run with `--include-system-collections`, for example `_replication`
  and `_trx`.

* fixed issue #701: ArangoStatement undefined in arangosh

* fixed typos in configuration files


v1.4.3 (2013-11-25)
-------------------

* fixed a segfault in the AQL optimizer, occurring when a constant non-list value was
  used on the right-hand side of an IN operator that had a collection attribute on the
  left-hand side

* issue #662:

  Fixed access violation errors (crashes) in the Windows version, occurring under some
  circumstances when accessing databases with multiple clients in parallel

* fixed issue #681: Problem with ArchLinux PKGBUILD configuration


v1.4.2 (2013-11-20)
-------------------

* fixed issue #669: Tiny documentation update

* ported Windows version to use native Windows API SRWLocks (slim read-write locks)
  and condition variables instead of homemade versions

  MSDN states the following about the compatibility of SRWLocks and Condition Variables:

      Minimum supported client:
      Windows Server 2008 [desktop apps | Windows Store apps]

      Minimum supported server:
      Windows Vista [desktop apps | Windows Store apps]

* fixed issue #662: ArangoDB on Windows hanging

  This fixes a deadlock issue that occurred on Windows when documents were written to
  a collection at the same time when some other thread tried to drop the collection.

* fixed file-based logging in Windows

  the logger complained on startup if the specified log file already existed

* fixed startup of server in daemon mode (`--daemon` startup option)

* fixed a segfault in the AQL optimizer

* issue #671: Method graph.measurement does not exist

* changed Windows condition variable implementation to use Windows native
  condition variables

  This is an attempt to fix spurious Windows hangs as described in issue #662.

* added documentation for JavaScript traversals

* added --code-page command-line option for Windows version of arangosh

* fixed a problem when creating edges via the web interface.

  The problem only occurred if a collection was created with type "document
  collection" via the web interface, and afterwards was dropped and re-created
  with type "edge collection". If the web interface page was not reloaded,
  the old collection type (document) was cached, making the subsequent creation
  of edges into the (seeming-to-be-document) collection fail.

  The fix is to not cache the collection type in the web interface. Users of
  an older version of the web interface can reload the collections page if they
  are affected.

* fixed a caching problem in arangosh: if a collection was created using the web
  interface, and then removed via arangosh, arangosh did not actually drop the
  collection due to caching.

  Because the `drop` operation was not carried out, this caused misleading error
  messages when trying to re-create the collection (e.g. `cannot create collection:
  duplicate name`).

* fixed ALT-introduced characters for arangosh console input on Windows

  The Windows readline port was not able to handle characters that are built
  using CTRL or ALT keys. Regular characters entered using the CTRL or ALT keys
  were silently swallowed and not passed to the terminal input handler.

  This did not seem to cause problems for the US keyboard layout, but was a
  severe issue for keyboard layouts that require the ALT (or ALT-GR) key to
  construct characters. For example, entering the character `{` with a German
  keyboard layout requires pressing ALT-GR + 9.

* fixed issue #665: Hash/skiplist combo madness bit my ass

  this fixes a problem with missing/non-deterministic rollbacks of inserts in
  case of a unique constraint violation into a collection with multiple secondary
  indexes (with at least one of them unique)

* fixed issue #664: ArangoDB installer on Windows requires drive c:

* partly fixed issue #662: ArangoDB on Windows hanging

  This fixes dropping databases on Windows. In previous 1.4 versions on Windows,
  one shape collection file was not unloaded and removed when dropping a database,
  leaving one directory and one shape collection file in the otherwise-dropped
  database directory.

* fixed issue #660: updated documentation on indexes


v1.4.1 (2013-11-08)
-------------------

* performance improvements for skip-list deletes


v1.4.1-rc1 (2013-11-07)
-----------------------

* fixed issue #635: Web-Interface should have a "Databases" Menu for Management

* fixed issue #624: Web-Interface is missing a Database selector

* fixed segfault in bitarray query

* fixed issue #656: Cannot create unique index through web interface

* fixed issue #654: bitarray index makes server down

* fixed issue #653: Slow query

* fixed issue #650: Randomness of any() should be improved

* made AQL `DOCUMENT()` function polymorphic and work with just one parameter.

  This allows using the `DOCUMENT` function like this:

      DOCUMENT('users/john')
      DOCUMENT([ 'users/john', 'users/amy' ])

  in addition to the existing use cases:

      DOCUMENT(users, 'users/john')
      DOCUMENT(users, 'john')
      DOCUMENT(users, [ 'users/john' ])
      DOCUMENT(users, [ 'users/john', 'users/amy' ])
      DOCUMENT(users, [ 'john', 'amy' ])

* simplified usage of ArangoDB batch API

  It is not necessary anymore to send the batch boundary in the HTTP `Content-Type`
  header. Previously, the batch API expected the client to send a Content-Type header
  of`multipart/form-data; boundary=<some boundary value>`. This is still supported in
  ArangoDB 2.0, but clients can now also omit this header. If the header is not
  present in a client request, ArangoDB will ignore the request content type and
  read the MIME boundary from the beginning of the request body.

  This also allows using the batch API with the Swagger "Try it out" feature (which is
  not too good at sending a different or even dynamic content-type request header).

* added API method GET `/_api/database/user`

  This returns the list of databases a specific user can see without changing the
  username/passwd.

* issue #424: Documentation about IDs needs to be upgraded


v1.4.0 (2013-10-29)
-------------------

* fixed issue #648: /batch API is missing from Web Interface API Documentation (Swagger)

* fixed issue #647: Icon tooltips missing

* fixed issue #646: index creation in web interface

* fixed issue #645: Allow jumping from edge to linked vertices

* merged PR for issue #643: Some minor corrections and a link to "Downloads"

* fixed issue #642: Completion of error handling

* fixed issue #639: compiling v1.4 on maverick produces warnings on -Wstrict-null-sentinel

* fixed issue #634: Web interface bug: Escape does not always propagate

* fixed issue #620: added startup option `--server.default-api-compatibility`

  This adds the following changes to the ArangoDB server and clients:
  - the server provides a new startup option `--server.default-api-compatibility`.
    This option can be used to determine the compatibility of (some) server API
    return values. The value for this parameter is a server version number,
    calculated as follows: `10000 * major + 100 * minor` (e.g. `10400` for ArangoDB
    1.3). The default value is `10400` (1.4), the minimum allowed value is `10300`
    (1.3).

    When setting this option to a value lower than the current server version,
    the server might respond with old-style results to "old" clients, increasing
    compatibility with "old" (non-up-to-date) clients.

  - the server will on each incoming request check for an HTTP header
    `x-arango-version`. Clients can optionally set this header to the API
    version number they support. For example, if a client sends the HTTP header
    `x-arango-version: 10300`, the server will pick this up and might send ArangoDB
    1.3-style responses in some situations.

    Setting either the startup parameter or using the HTTP header (or both) allows
    running "old" clients with newer versions of ArangoDB, without having to adjust
    the clients too much.

  - the `location` headers returned by the server for the APIs `/_api/document/...`
    and `/_api/collection/...` will have different values depending on the used API
    version. If the API compatibility is `10300`, the `location` headers returned
    will look like this:

        location: /_api/document/....

    whereas when an API compatibility of `10400` or higher is used, the `location`
    headers will look like this:

        location: /_db/<database name>/_api/document/...

  Please note that even in the presence of this, old API versions still may not
  be supported forever by the server.

* fixed issue #643: Some minor corrections and a link to "Downloads" by @frankmayer

* started issue #642: Completion of error handling

* fixed issue #639: compiling v1.4 on maverick produces warnings on
  -Wstrict-null-sentinel

* fixed issue #621: Standard Config needs to be fixed

* added function to manage indexes (web interface)

* improved server shutdown time by signaling shutdown to applicationserver,
  logging, cleanup and compactor threads

* added foxx-manager `replace` command

* added foxx-manager `installed` command (a more intuitive alias for `list`)

* fixed issue #617: Swagger API is missing '/_api/version'

* fixed issue #615: Swagger API: Some commands have no parameter entry forms

* fixed issue #614: API : Typo in : Request URL /_api/database/current

* fixed issue #609: Graph viz tool - different background color

* fixed issue #608: arangosh config files - eventually missing in the manual

* fixed issue #607: Admin interface: no core documentation

* fixed issue #603: Aardvark Foxx App Manager

* fixed a bug in type-mapping between AQL user functions and the AQL layer

  The bug caused errors like the following when working with collection documents
  in an AQL user function:

      TypeError: Cannot assign to read only property '_id' of #<ShapedJson>

* create less system collections when creating a new database

  This is achieved by deferring collection creation until the collections are actually
  needed by ArangoDB. The following collections are affected by the change:
  - `_fishbowl`
  - `_structures`


v1.4.0-beta2 (2013-10-14)
-------------------------

* fixed compaction on Windows

  The compaction on Windows did not ftruncate the cleaned datafiles to a smaller size.
  This has been fixed so not only the content of the files is cleaned but also files
  are re-created with potentially smaller sizes.

* only the following system collections will be excluded from replication from now on:
  - `_replication`
  - `_trx`
  - `_users`
  - `_aal`
  - `_fishbowl`
  - `_modules`
  - `_routing`

  Especially the following system collections will now be included in replication:
  - `_aqlfunctions`
  - `_graphs`

  In previous versions of ArangoDB, all system collections were excluded from the
  replication.

  The change also caused a change in the replication logger and applier:
  in previous versions of ArangoDB, only a collection's id was logged for an operation.
  This has not caused problems for non-system collections but for system collections
  there ids might differ. In addition to a collection id ArangoDB will now also log the
  name of a collection for each replication event.

  The replication applier will now look for the collection name attribute in logged
  events preferably.

* added database selection to arango-dfdb

* provide foxx-manager, arangodump, and arangorestore in Windows build

* ArangoDB 1.4 will refuse to start if option `--javascript.app-path` is not set.

* added startup option `--server.allow-method-override`

  This option can be set to allow overriding the HTTP request method in a request using
  one of the following custom headers:

  - x-http-method-override
  - x-http-method
  - x-method-override

  This allows bypassing proxies and tools that would otherwise just let certain types of
  requests pass. Enabling this option may impose a security risk, so it should only be
  used in very controlled environments.

  The default value for this option is `false` (no method overriding allowed).

* added "details" URL parameter for bulk import API

  Setting the `details` URL parameter to `true` in a call to POST `/_api/import` will make
  the import return details about non-imported documents in the `details` attribute. If
  `details` is `false` or omitted, no `details` attribute will be present in the response.
  This is the same behavior that previous ArangoDB versions exposed.

* added "complete" option for bulk import API

  Setting the `complete` URL parameter to `true` in a call to POST `/_api/import` will make
  the import completely fail if at least one of documents cannot be imported successfully.

  It defaults to `false`, which will make ArangoDB continue importing the other documents
  from the import even if some documents cannot be imported. This is the same behavior that
  previous ArangoDB versions exposed.

* added missing swagger documentation for `/_api/log`

* calling `/_api/logs` (or `/_admin/logs`) is only permitted from the `_system` database now.

  Calling this API method for/from other database will result in an HTTP 400.

' ported fix from https://github.com/novus/nvd3/commit/0894152def263b8dee60192f75f66700cea532cc

  This prevents JavaScript errors from occurring in Chrome when in the admin interface,
  section "Dashboard".

* show current database name in web interface (bottom right corner)

* added missing documentation for /_api/import in swagger API docs

* allow specification of database name for replication sync command replication applier

  This allows syncing from a master database with a different name than the slave database.

* issue #601: Show DB in prompt

  arangosh now displays the database name as part of the prompt by default.

  Can change the prompt by using the `--prompt` option, e.g.

      > arangosh --prompt "my db is named \"%d\"> "


v1.4.0-beta1 (2013-10-01)
-------------------------

* make the Foxx manager use per-database app directories

  Each database now has its own subdirectory for Foxx applications. Each database
  can thus use different Foxx applications if required. A Foxx app for a specific
  database resides in `<app-path>/databases/<database-name>/<app-name>`.

  System apps are shared between all databases. They reside in `<app-path>/system/<app-name>`.

* only trigger an engine reset in development mode for URLs starting with `/dev/`

  This prevents ArangoDB from reloading all Foxx applications when it is not
  actually necessary.

* changed error code from 10 (bad parameter) to 1232 (invalid key generator) for
  errors that are due to an invalid key generator specification when creating a new
  collection

* automatic detection of content-type / mime-type for Foxx assets based on filenames,
  added possibility to override auto detection

* added endpoint management API at `/_api/endpoint`

* changed HTTP return code of PUT `/_api/cursor` from 400 to 404 in case a
  non-existing cursor is referred to

* issue #360: added support for asynchronous requests

  Incoming HTTP requests with the headers `x-arango-async: true` or
  `x-arango-async: store` will be answered by the server instantly with a generic
  HTTP 202 (Accepted) response.

  The actual requests will be queued and processed by the server asynchronously,
  allowing the client to continue sending other requests without waiting for the
  server to process the actually requested operation.

  The exact point in time when a queued request is executed is undefined. If an
  error occurs during execution of an asynchronous request, the client will not
  be notified by the server.

  The maximum size of the asynchronous task queue can be controlled using the new
  option `--scheduler.maximal-queue-size`. If the queue contains this many number of
  tasks and a new asynchronous request comes in, the server will reject it with an
  HTTP 500 (internal server error) response.

  Results of incoming requests marked with header `x-arango-async: true` will be
  discarded by the server immediately. Clients have no way of accessing the result
  of such asynchronously executed request. This is just _fire and forget_.

  To later retrieve the result of an asynchronously executed request, clients can
  mark a request with the header `x-arango-async: keep`. This makes the server
  store the result of the request in memory until explicitly fetched by a client
  via the `/_api/job` API. The `/_api/job` API also provides methods for basic
  inspection of which pending or already finished requests there are on the server,
  plus ways for garbage collecting unneeded results.

* Added new option `--scheduler.maximal-queue-size`.

* issue #590: Manifest Lint

* added data dump and restore tools, arangodump and arangorestore.

  arangodump can be used to create a logical dump of an ArangoDB database, or
  just dedicated collections. It can be used to dump both a collection's structure
  (properties and indexes) and data (documents).

  arangorestore can be used to restore data from a dump created with arangodump.
  arangorestore currently does not re-create any indexes, and doesn't yet handle
  referenced documents in edges properly when doing just partial restores.
  This will be fixed until 1.4 stable.

* introduced `--server.database` option for arangosh, arangoimp, and arangob.

  The option allows these client tools to use a certain database for their actions.
  In arangosh, the current database can be switched at any time using the command

      db._useDatabase(<name>);

  When no database is specified, all client tools will assume they should use the
  default database `_system`. This is done for downwards-compatibility reasons.

* added basic multi database support (alpha)

  New databases can be created using the REST API POST `/_api/database` and the
  shell command `db._createDatabase(<name>)`.

  The default database in ArangoDB is called `_system`. This database is always
  present and cannot be deleted by the user. When an older version of ArangoDB is
  upgraded to 1.4, the previously only database will automatically become the
  `_system` database.

  New databases can be created with the above commands, and can be deleted with the
  REST API DELETE `/_api/database/<name>` or the shell command `db._dropDatabase(<name>);`.

  Deleting databases is still unstable in ArangoDB 1.4 alpha and might crash the
  server. This will be fixed until 1.4 stable.

  To access a specific database via the HTTP REST API, the `/_db/<name>/` prefix
  can be used in all URLs. ArangoDB will check if an incoming request starts with
  this prefix, and will automatically pick the database name from it. If the prefix
  is not there, ArangoDB will assume the request is made for the default database
  (`_system`). This is done for downwards-compatibility reasons.

  That means, the following URL pathnames are logically identical:

      /_api/document/mycollection/1234
      /_db/_system/document/mycollection/1234

  To access a different database (e.g. `test`), the URL pathname would look like this:

      /_db/test/document/mycollection/1234

  New databases can also be created and existing databases can only be dropped from
  within the default database (`_system`). It is not possible to drop the `_system`
  database itself.

  Cross-database operations are unintended and unsupported. The intention of the
  multi-database feature is to have the possibility to have a few databases managed
  by ArangoDB in parallel, but to only access one database at a time from a connection
  or a request.

  When accessing the web interface via the URL pathname `/_admin/html/` or `/_admin/aardvark`,
  the web interface for the default database (`_system`) will be displayed.
  To access the web interface for a different database, the database name can be
  put into the URLs as a prefix, e.g. `/_db/test/_admin/html` or
  `/_db/test/_admin/aardvark`.

  All internal request handlers and also all user-defined request handlers and actions
  (including Foxx) will only get to see the unprefixed URL pathnames (i.e. excluding
  any database name prefix). This is to ensure downwards-compatibility.

  To access the name of the requested database from any action (including Foxx), use
  use `req.database`.

  For example, when calling the URL `/myapp/myaction`, the content of `req.database`
  will be `_system` (the default database because no database got specified) and the
  content of `req.url` will be `/myapp/myaction`.

  When calling the URL `/_db/test/myapp/myaction`, the content of `req.database` will be
  `test`, and the content of `req.url` will still be `/myapp/myaction`.

* Foxx now excludes files starting with . (dot) when bundling assets

  This mitigates problems with editor swap files etc.

* made the web interface a Foxx application

  This change caused the files for the web interface to be moved from `html/admin` to
  `js/apps/aardvark` in the file system.

  The base URL for the admin interface changed from `_admin/html/index.html` to
  `_admin/aardvark/index.html`.

  The "old" redirection to `_admin/html/index.html` will now produce a 404 error.

  When starting ArangoDB with the `--upgrade` option, this will automatically be remedied
  by putting in a redirection from `/` to `/_admin/aardvark/index.html`, and from
  `/_admin/html/index.html` to `/_admin/aardvark/index.html`.

  This also obsoletes the following configuration (command-line) options:
  - `--server.admin-directory`
  - `--server.disable-admin-interface`

  when using these now obsolete options when the server is started, no error is produced
  for downwards-compatibility.

* changed User-Agent value sent by arangoimp, arangosh, and arangod from "VOC-Agent" to
  "ArangoDB"

* changed journal file creation behavior as follows:

  Previously, a journal file for a collection was always created when a collection was
  created. When a journal filled up and became full, the current journal was made a
  datafile, and a new (empty) journal was created automatically. There weren't many
  intended situations when a collection did not have at least one journal.

  This is changed now as follows:
  - when a collection is created, no journal file will be created automatically
  - when there is a write into a collection without a journal, the journal will be
    created lazily
  - when there is a write into a collection with a full journal, a new journal will
    be created automatically

  From the end user perspective, nothing should have changed, except that there is now
  less disk usage for empty collections. Disk usage of infrequently updated collections
  might also be reduced significantly by running the `rotate()` method of a collection,
  and not writing into a collection subsequently.

* added method `collection.rotate()`

  This allows premature rotation of a collection's current journal file into a (read-only)
  datafile. The purpose of using `rotate()` is to prematurely allow compaction (which is
  performed on datafiles only) on data, even if the journal was not filled up completely.

  Using `rotate()` may make sense in the following scenario:

      c = db._create("test");
      for (i = 0; i < 1000; ++i) {
        c.save(...); // insert lots of data here
      }

      ...
      c.truncate(); // collection is now empty
      // only data in datafiles will be compacted by following compaction runs
      // all data in the current journal would not be compacted

      // calling rotate will make the current journal a datafile, and thus make it
      // eligible for compaction
      c.rotate();

  Using `rotate()` may also be useful when data in a collection is known to not change
  in the immediate future. After having completed all write operations on a collection,
  performing a `rotate()` will reduce the size of the current journal to the actually
  required size (remember that journals are pre-allocated with a specific size) before
  making the journal a datafile. Thus `rotate()` may cause disk space savings, even if
  the datafiles does not qualify for compaction after rotation.

  Note: rotating the journal is asynchronous, so that the actual rotation may be executed
  after `rotate()` returns to the caller.

* changed compaction to merge small datafiles together (up to 3 datafiles are merged in
  a compaction run)

  In the regular case, this should leave less small datafiles stay around on disk and allow
  using less file descriptors in total.

* added AQL MINUS function

* added AQL UNION_DISTINCT function (more efficient than combination of `UNIQUE(UNION())`)

* updated mruby to 2013-08-22

* issue #587: Add db._create() in help for startup arangosh

* issue #586: Share a link on installation instructions in the User Manual

* issue #585: Bison 2.4 missing on Mac for custom build

* issue #584: Web interface images broken in devel

* issue #583: Small documentation update

* issue #581: Parameter binding for attributes

* issue #580: Small improvements (by @guidoreina)

* issue #577: Missing documentation for collection figures in implementor manual

* issue #576: Get disk usage for collections and graphs

  This extends the result of the REST API for /_api/collection/figures with
  the attributes `compactors.count`, `compactors.fileSize`, `shapefiles.count`,
  and `shapefiles.fileSize`.

* issue #575: installing devel version on mac (low prio)

* issue #574: Documentation (POST /_admin/routing/reload)

* issue #558: HTTP cursors, allow count to ignore LIMIT


v1.4.0-alpha1 (2013-08-02)
--------------------------

* added replication. check online manual for details.

* added server startup options `--server.disable-replication-logger` and
  `--server.disable-replication-applier`

* removed action deployment tool, this now handled with Foxx and its manager or
  by kaerus node utility

* fixed a server crash when using byExample / firstExample inside a transaction
  and the collection contained a usable hash/skiplist index for the example

* defineHttp now only expects a single context

* added collection detail dialog (web interface)

  Shows collection properties, figures (datafiles, journals, attributes, etc.)
  and indexes.

* added documents filter (web interface)

  Allows searching for documents based on attribute values. One or many filter
  conditions can be defined, using comparison operators such as '==', '<=', etc.

* improved AQL editor (web interface)

  Editor supports keyboard shortcuts (Submit, Undo, Redo, Select).
  Editor allows saving and reusing of user-defined queries.
  Added example queries to AQL editor.
  Added comment button.

* added document import (web interface)

  Allows upload of JSON-data from files. Files must have an extension of .json.

* added dashboard (web interface)

  Shows the status of replication and multiple system charts, e.g.
  Virtual Memory Size, Request Time, HTTP Connections etc.

* added API method `/_api/graph` to query all graphs with all properties.

* added example queries in web interface AQL editor

* added arango.reconnect(<host>) method for arangosh to dynamically switch server or
  user name

* added AQL range operator `..`

  The `..` operator can be used to easily iterate over a sequence of numeric
  values. It will produce a list of values in the defined range, with both bounding
  values included.

  Example:

      2010..2013

  will produce the following result:

      [ 2010, 2011, 2012, 2013 ]

* added AQL RANGE function

* added collection.first(count) and collection.last(count) document access functions

  These functions allow accessing the first or last n documents in a collection. The order
  is determined by document insertion/update time.

* added AQL INTERSECTION function

* INCOMPATIBLE CHANGE: changed AQL user function namespace resolution operator from `:` to `::`

  AQL user-defined functions were introduced in ArangoDB 1.3, and the namespace resolution
  operator for them was the single colon (`:`). A function call looked like this:

      RETURN mygroup:myfunc()

  The single colon caused an ambiguity in the AQL grammar, making it indistinguishable from
  named attributes or the ternary operator in some cases, e.g.

      { mygroup:myfunc ? mygroup:myfunc }

  The change of the namespace resolution operator from `:` to `::` fixes this ambiguity.

  Existing user functions in the database will be automatically fixed when starting ArangoDB
  1.4 with the `--upgrade` option. However, queries using user-defined functions need to be
  adjusted on the client side to use the new operator.

* allow multiple AQL LET declarations separated by comma, e.g.
  LET a = 1, b = 2, c = 3

* more useful AQL error messages

  The error position (line/column) is more clearly indicated for parse errors.
  Additionally, if a query references a collection that cannot be found, the error
  message will give a hint on the collection name

* changed return value for AQL `DOCUMENT` function in case document is not found

  Previously, when the AQL `DOCUMENT` function was called with the id of a document and
  the document could not be found, it returned `undefined`. This value is not part of the
  JSON type system and this has caused some problems.
  Starting with ArangoDB 1.4, the `DOCUMENT` function will return `null` if the document
  looked for cannot be found.

  In case the function is called with a list of documents, it will continue to return all
  found documents, and will not return `null` for non-found documents. This has not changed.

* added single line comments for AQL

  Single line comments can be started with a double forward slash: `//`.
  They end at the end of the line, or the end of the query string, whichever is first.

* fixed documentation issues #567, #568, #571.

* added collection.checksum(<withData>) method to calculate CRC checksums for
  collections

  This can be used to
  - check if data in a collection has changed
  - compare the contents of two collections on different ArangoDB instances

* issue #565: add description line to aal.listAvailable()

* fixed several out-of-memory situations when double freeing or invalid memory
  accesses could happen

* less msyncing during the creation of collections

  This is achieved by not syncing the initial (standard) markers in shapes collections.
  After all standard markers are written, the shapes collection will get synced.

* renamed command-line option `--log.filter` to `--log.source-filter` to avoid
  misunderstandings

* introduced new command-line option `--log.content-filter` to optionally restrict
  logging to just specific log messages (containing the filter string, case-sensitive).

  For example, to filter on just log entries which contain `ArangoDB`, use:

      --log.content-filter "ArangoDB"

* added optional command-line option `--log.requests-file` to log incoming HTTP
  requests to a file.

  When used, all HTTP requests will be logged to the specified file, containing the
  client IP address, HTTP method, requests URL, HTTP response code, and size of the
  response body.

* added a signal handler for SIGUSR1 signal:

  when ArangoDB receives this signal, it will respond all further incoming requests
  with an HTTP 503 (Service Unavailable) error. This will be the case until another
  SIGUSR1 signal is caught. This will make ArangoDB start serving requests regularly
  again. Note: this is not implemented on Windows.

* limited maximum request URI length to 16384 bytes:

  Incoming requests with longer request URIs will be responded to with an HTTP
  414 (Request-URI Too Long) error.

* require version 1.0 or 1.1 in HTTP version signature of requests sent by clients:

  Clients sending requests with a non-HTTP 1.0 or non-HTTP 1.1 version number will
  be served with an HTTP 505 (HTTP Version Not Supported) error.

* updated manual on indexes:

  using system attributes such as `_id`, `_key`, `_from`, `_to`, `_rev` in indexes is
  disallowed and will be rejected by the server. This was the case since ArangoDB 1.3,
  but was not properly documented.

* issue #563: can aal become a default object?

  aal is now a prefab object in arangosh

* prevent certain system collections from being renamed, dropped, or even unloaded.

  Which restrictions there are for which system collections may vary from release to
  release, but users should in general not try to modify system collections directly
  anyway.

  Note: there are no such restrictions for user-created collections.

* issue #559: added Foxx documentation to user manual

* added server startup option `--server.authenticate-system-only`. This option can be
  used to restrict the need for HTTP authentication to internal functionality and APIs,
  such as `/_api/*` and `/_admin/*`.
  Setting this option to `true` will thus force authentication for the ArangoDB APIs
  and the web interface, but allow unauthenticated requests for other URLs (including
  user defined actions and Foxx applications).
  The default value of this option is `false`, meaning that if authentication is turned
  on, authentication is still required for *all* incoming requests. Only by setting the
  option to `true` this restriction is lifted and authentication becomes required for
  URLs starting with `/_` only.

  Please note that authentication still needs to be enabled regularly by setting the
  `--server.disable-authentication` parameter to `false`. Otherwise no authentication
  will be required for any URLs as before.

* protect collections against unloading when there are still document barriers around.

* extended cap constraints to optionally limit the active data size in a collection to
  a specific number of bytes.

  The arguments for creating a cap constraint are now:
  `collection.ensureCapConstraint(<count>, <byteSize>);`

  It is supported to specify just a count as in ArangoDB 1.3 and before, to specify
  just a fileSize, or both. The first met constraint will trigger the automated
  document removal.

* added `db._exists(doc)` and `collection.exists(doc)` for easy document existence checks

* added API `/_api/current-database` to retrieve information about the database the
  client is currently connected to (note: the API `/_api/current-database` has been
  removed in the meantime. The functionality is accessible via `/_api/database/current`
  now).

* ensure a proper order of tick values in datafiles/journals/compactors.
  any new files written will have the _tick values of their markers in order. for
  older files, there are edge cases at the beginning and end of the datafiles when
  _tick values are not properly in order.

* prevent caching of static pages in PathHandler.
  whenever a static page is requested that is served by the general PathHandler, the
  server will respond to HTTP GET requests with a "Cache-Control: max-age=86400" header.

* added "doCompact" attribute when creating collections and to collection.properties().
  The attribute controls whether collection datafiles are compacted.

* changed the HTTP return code from 400 to 404 for some cases when there is a referral
  to a non-existing collection or document.

* introduced error code 1909 `too many iterations` that is thrown when graph traversals
  hit the `maxIterations` threshold.

* optionally limit traversals to a certain number of iterations
  the limitation can be achieved via the traversal API by setting the `maxIterations`
  attribute, and also via the AQL `TRAVERSAL` and `TRAVERSAL_TREE` functions by setting
  the same attribute. If traversals are not limited by the end user, a server-defined
  limit for `maxIterations` may be used to prevent server-side traversals from running
  endlessly.

* added graph traversal API at `/_api/traversal`

* added "API" link in web interface, pointing to REST API generated with Swagger

* moved "About" link in web interface into "links" menu

* allow incremental access to the documents in a collection from out of AQL
  this allows reading documents from a collection chunks when a full collection scan
  is required. memory usage might be must lower in this case and queries might finish
  earlier if there is an additional LIMIT statement

* changed AQL COLLECT to use a stable sort, so any previous SORT order is preserved

* issue #547: Javascript error in the web interface

* issue #550: Make AQL graph functions support key in addition to id

* issue #526: Unable to escape when an errorneous command is entered into the js shell

* issue #523: Graph and vertex methods for the javascript api

* issue #517: Foxx: Route parameters with capital letters fail

* issue #512: Binded Parameters for LIMIT


v1.3.3 (2013-08-01)
-------------------

* issue #570: updateFishbowl() fails once

* updated and fixed generated examples

* issue #559: added Foxx documentation to user manual

* added missing error reporting for errors that happened during import of edges


v1.3.2 (2013-06-21)
-------------------

* fixed memleak in internal.download()

* made the shape-collection journal size adaptive:
  if too big shapes come in, a shape journal will be created with a big-enough size
  automatically. the maximum size of a shape journal is still restricted, but to a
  very big value that should never be reached in practice.

* fixed a segfault that occurred when inserting documents with a shape size bigger
  than the default shape journal size (2MB)

* fixed a locking issue in collection.truncate()

* fixed value overflow in accumulated filesizes reported by collection.figures()

* issue #545: AQL FILTER unnecessary (?) loop

* issue #549: wrong return code with --daemon


v1.3.1 (2013-05-24)
-------------------

* removed currently unused _ids collection

* fixed usage of --temp-path in aranogd and arangosh

* issue #540: suppress return of temporary internal variables in AQL

* issue #530: ReferenceError: ArangoError is not a constructor

* issue #535: Problem with AQL user functions javascript API

* set --javascript.app-path for test execution to prevent startup error

* issue #532: Graph _edgesCache returns invalid data?

* issue #531: Arangod errors

* issue #529: Really weird transaction issue

* fixed usage of --temp-path in aranogd and arangosh


v1.3.0 (2013-05-10)
-------------------

* fixed problem on restart ("datafile-xxx is not sealed") when server was killed
  during a compaction run

* fixed leak when using cursors with very small batchSize

* issue #508: `unregistergroup` function not mentioned in http interface docs

* issue #507: GET /_api/aqlfunction returns code inside parentheses

* fixed issue #489: Bug in aal.install

* fixed issue 505: statistics not populated on MacOS


v1.3.0-rc1 (2013-04-24)
-----------------------

* updated documentation for 1.3.0

* added node modules and npm packages

* changed compaction to only compact datafiles with more at least 10% of dead
  documents (byte size-wise)

* issue #498: fixed reload of authentication info when using
  `require("org/arangodb/users").reload()`

* issue #495: Passing an empty array to create a document results in a
  "phantom" document

* added more precision for requests statistics figures

* added "sum" attribute for individual statistics results in statistics API
  at /_admin/statistics

* made "limit" an optional parameter in AQL function NEAR().
  limit can now be either omitted completely, or set to 0. If so, an internal
  default value (currently 100) will be applied for the limit.

* issue #481

* added "attributes.count" to output of `collection.figures()`
  this also affects the REST API /_api/collection/<name>/figures

* added IndexedPropertyGetter for ShapedJson objects

* added API for user-defined AQL functions

* issue #475: A better error message for deleting a non-existent graph

* issue #474: Web interface problems with the JS Shell

* added missing documentation for AQL UNION function

* added transaction support.
  This provides ACID transactions for ArangoDB. Transactions can be invoked
  using the `db._executeTransaction()` function, or the `/_api/transaction`
  REST API.

* switched to semantic versioning (at least for alpha & alpha naming)

* added saveOrReplace() for server-side JS

v1.3.alpha1 (2013-04-05)
------------------------

* cleanup of Module, Package, ArangoApp and modules "internal", "fs", "console"

* use Error instead of string in throw to allow stack-trace

* issue #454: error while creation of Collection

* make `collection.count()` not recalculate the number of documents on the fly, but
  use some internal document counters.

* issue #457: invalid string value in web interface

* make datafile id (datafile->_fid) identical to the numeric part of the filename.
  E.g. the datafile `journal-123456.db` will now have a datafile marker with the same
  fid (i.e. `123456`) instead of a different value. This change will only affect
  datafiles that are created with 1.3 and not any older files.
  The intention behind this change is to make datafile debugging easier.

* consistently discard document attributes with reserved names (system attributes)
  but without any known meaning, for example `_test`, `_foo`, ...

  Previously, these attributes were saved with the document regularly in some cases,
  but were discarded in other cases.
  Now these attributes are discarded consistently. "Real" system attributes such as
  `_key`, `_from`, `_to` are not affected and will work as before.

  Additionally, attributes with an empty name (``) are discarded when documents are
  saved.

  Though using reserved or empty attribute names in documents was not really and
  consistently supported in previous versions of ArangoDB, this change might cause
  an incompatibility for clients that rely on this feature.

* added server startup flag `--database.force-sync-properties` to force syncing of
  collection properties on collection creation, deletion and on property update.
  The default value is true to mimic the behavior of previous versions of ArangoDB.
  If set to false, collection properties are written to disk but no call to sync()
  is made.

* added detailed output of server version and components for REST APIs
  `/_admin/version` and `/_api/version`. To retrieve this extended information,
  call the REST APIs with URL parameter `details=true`.

* issue #443: For git-based builds include commit hash in version

* adjust startup log output to be more compact, less verbose

* set the required minimum number of file descriptors to 256.
  On server start, this number is enforced on systems that have rlimit. If the limit
  cannot be enforced, starting the server will fail.
  Note: 256 is considered to be the absolute minimum value. Depending on the use case
  for ArangoDB, a much higher number of file descriptors should be used.

  To avoid checking & potentially changing the number of maximum open files, use the
  startup option `--server.descriptors-minimum 0`

* fixed shapedjson to json conversion for special numeric values (NaN, +inf, -inf).
  Before, "NaN", "inf", or "-inf" were written into the JSONified output, but these
  values are not allowed in JSON. Now, "null" is written to the JSONified output as
  required.

* added AQL functions VARIANCE_POPULATION(), VARIANCE_SAMPLE(), STDDEV_POPULATION(),
  STDDEV_SAMPLE(), AVERAGE(), MEDIAN() to calculate statistical values for lists

* added AQL SQRT() function

* added AQL TRIM(), LEFT() and RIGHT() string functions

* fixed issue #436: GET /_api/document on edge

* make AQL REVERSE() and LENGTH() functions work on strings, too

* disabled DOT generation in `make doxygen`. this speeds up docs generation

* renamed startup option `--dispatcher.report-intervall` to `--dispatcher.report-interval`

* renamed startup option `--scheduler.report-intervall` to `--scheduler.report-interval`

* slightly changed output of REST API method /_admin/log.
  Previously, the log messages returned also contained the date and log level, now
  they will only contain the log message, and no date and log level information.
  This information can be re-created by API users from the `timestamp` and `level`
  attributes of the result.

* removed configure option `--enable-zone-debug`
  memory zone debugging is now automatically turned on when compiling with ArangoDB
  `--enable-maintainer-mode`

* removed configure option `--enable-arangob`
  arangob is now always included in the build


v1.2.3 (XXXX-XX-XX)
-------------------

* added optional parameter `edgexamples` for AQL function EDGES() and NEIGHBORS()

* added AQL function NEIGHBORS()

* added freebsd support

* fixed firstExample() query with `_id` and `_key` attributes

* issue triAGENS/ArangoDB-PHP#55: AQL optimizer may have mis-optimized duplicate
  filter statements with limit


v1.2.2 (2013-03-26)
-------------------

* fixed save of objects with common sub-objects

* issue #459: fulltext internal memory allocation didn't scale well
  This fix improves loading times for collections with fulltext indexes that have
  lots of equal words indexed.

* issue #212: auto-increment support

  The feature can be used by creating a collection with the extra `keyOptions`
  attribute as follows:

      db._create("mycollection", { keyOptions: { type: "autoincrement", offset: 1, increment: 10, allowUserKeys: true } });

  The `type` attribute will make sure the keys will be auto-generated if no
  `_key` attribute is specified for a document.

  The `allowUserKeys` attribute determines whether users might still supply own
  `_key` values with documents or if this is considered an error.

  The `increment` value determines the actual increment value, whereas the `offset`
  value can be used to seed to value sequence with a specific starting value.
  This will be useful later in a multi-master setup, when multiple servers can use
  different auto-increment seed values and thus generate non-conflicting auto-increment values.

  The default values currently are:

  - `allowUserKeys`: `true`
  - `offset`: `0`
  - `increment`: `1`

  The only other available key generator type currently is `traditional`.
  The `traditional` key generator will auto-generate keys in a fashion as ArangoDB
  always did (some increasing integer value, with a more or less unpredictable
  increment value).

  Note that for the `traditional` key generator there is only the option to disallow
  user-supplied keys and give the server the sole responsibility for key generation.
  This can be achieved by setting the `allowUserKeys` property to `false`.

  This change also introduces the following errors that API implementors may want to check
  the return values for:

  - 1222: `document key unexpected`: will be raised when a document is created with
    a `_key` attribute, but the underlying collection was set up with the `keyOptions`
    attribute `allowUserKeys: false`.

  - 1225: `out of keys`: will be raised when the auto-increment key generator runs
    out of keys. This may happen when the next key to be generated is 2^64 or higher.
    In practice, this will only happen if the values for `increment` or `offset` are
    not set appropriately, or if users are allowed to supply own keys, those keys
    are near the 2^64 threshold, and later the auto-increment feature kicks in and
    generates keys that cross that threshold.

    In practice it should not occur with proper configuration and proper usage of the
    collections.

  This change may also affect the following REST APIs:
  - POST `/_api/collection`: the server does now accept the optional `keyOptions`
    attribute in the second parameter
  - GET `/_api/collection/properties`: will return the `keyOptions` attribute as part
    of the collection's properties. The previous optional attribute `createOptions`
    is now gone.

* fixed `ArangoStatement.explain()` method with bind variables

* fixed misleading "cursor not found" error message in arangosh that occurred when
  `count()` was called for client-side cursors

* fixed handling of empty attribute names, which may have crashed the server under
  certain circumstances before

* fixed usage of invalid pointer in error message output when index description could
  not be opened


v1.2.1 (2013-03-14)
-------------------

* issue #444: please darken light color in arangosh

* issue #442: pls update post install info on osx

* fixed conversion of special double values (NaN, -inf, +inf) when converting from
  shapedjson to JSON

* fixed compaction of markers (location of _key was not updated correctly in memory,
  leading to _keys pointing to undefined memory after datafile rotation)

* fixed edge index key pointers to use document master pointer plus offset instead
  of direct _key address

* fixed case when server could not create any more journal or compactor files.
  Previously a wrong status code may have been returned, and not being able to create
  a new compactor file may have led to an infinite loop with error message
  "could not create compactor".

* fixed value truncation for numeric filename parts when renaming datafiles/journals


v1.2.0 (2013-03-01)
-------------------

* by default statistics are now switch off; in order to enable comment out
  the "disable-statistics = yes" line in "arangod.conf"

* fixed issue #435: csv parser skips data at buffer border

* added server startup option `--server.disable-statistics` to turn off statistics
  gathering without recompilation of ArangoDB.
  This partly addresses issue #432.

* fixed dropping of indexes without collection name, e.g.
  `db.xxx.dropIndex("123456");`
  Dropping an index like this failed with an assertion error.

* fixed issue #426: arangoimp should be able to import edges into edge collections

* fixed issue #425: In case of conflict ArangoDB returns HTTP 400 Bad request
  (with 1207 Error) instead of HTTP 409 Conflict

* fixed too greedy token consumption in AQL for negative values:
  e.g. in the statement `RETURN { a: 1 -2 }` the minus token was consumed as part
  of the value `-2`, and not interpreted as the binary arithmetic operator


v1.2.beta3 (2013-02-22)
-----------------------

* issue #427: ArangoDB Importer Manual has no navigation links (previous|home|next)

* issue #319: Documentation missing for Emergency console and incomplete for datafile debugger.

* issue #370: add documentation for reloadRouting and flushServerModules

* issue #393: added REST API for user management at /_api/user

* issue #393, #128: added simple cryptographic functions for user actions in module "crypto":
  * require("org/arangodb/crypto").md5()
  * require("org/arangodb/crypto").sha256()
  * require("org/arangodb/crypto").rand()

* added replaceByExample() Javascript and REST API method

* added updateByExample() Javascript and REST API method

* added optional "limit" parameter for removeByExample() Javascript and REST API method

* fixed issue #413

* updated bundled V8 version from 3.9.4 to 3.16.14.1
  Note: the Windows version used a more recent version (3.14.0.1) and was not updated.

* fixed issue #404: keep original request url in request object


v1.2.beta2 (2013-02-15)
-----------------------

* fixed issue #405: 1.2 compile warnings

* fixed issue #333: [debian] Group "arangodb" is not used when starting vie init.d script

* added optional parameter 'excludeSystem' to GET /_api/collection
  This parameter can be used to disable returning system collections in the list
  of all collections.

* added AQL functions KEEP() and UNSET()

* fixed issue #348: "HTTP Interface for Administration and Monitoring"
  documentation errors.

* fix stringification of specific positive int64 values. Stringification of int64
  values with the upper 32 bits cleared and the 33rd bit set were broken.

* issue #395:  Collection properties() function should return 'isSystem' for
  Javascript and REST API

* make server stop after upgrade procedure when invoked with `--upgrade option`.
  When started with the `--upgrade` option, the server will perfom
  the upgrade, and then exit with a status code indicating the result of the
  upgrade (0 = success, 1 = failure). To start the server regularly in either
  daemon or console mode, the `--upgrade` option must not be specified.
  This change was introduced to allow init.d scripts check the result of
  the upgrade procedure, even in case an upgrade was successful.
  this was introduced as part of issue #391.

* added AQL function EDGES()

* added more crash-protection when reading corrupted collections at startup

* added documentation for AQL function CONTAINS()

* added AQL function LIKE()

* replaced redundant error return code 1520 (Unable to open collection) with error code
  1203 (Collection not found). These error codes have the same meanings, but one of
  them was returned from AQL queries only, the other got thrown by other parts of
  ArangoDB. Now, error 1203 (Collection not found) is used in AQL too in case a
  non-existing collection is used.

v1.2.beta1 (2013-02-01)
-----------------------

* fixed issue #382: [Documentation error] Maschine... should be Machine...

* unified history file locations for arangod, arangosh, and arangoirb.
  - The readline history for arangod (emergency console) is now stored in file
    $HOME/.arangod. It was stored in $HOME/.arango before.
  - The readline history for arangosh is still stored in $HOME/.arangosh.
  - The readline history for arangoirb is now stored in $HOME/.arangoirb. It was
    stored in $HOME/.arango-mrb before.

* fixed issue #381: _users user should have a unique constraint

* allow negative list indexes in AQL to access elements from the end of a list,
  e.g. ```RETURN values[-1]``` will return the last element of the `values` list.

* collection ids, index ids, cursor ids, and document revision ids created and
  returned by ArangoDB are now returned as strings with numeric content inside.
  This is done to prevent some value overrun/truncation in any part of the
  complete client/server workflow.
  In ArangoDB 1.1 and before, these values were previously returned as
  (potentially very big) integer values. This may cause problems (clipping, overrun,
  precision loss) for clients that do not support big integers natively and store
  such values in IEEE754 doubles internally. This type loses precision after about
  52 bits and is thus not safe to hold an id.
  Javascript and 32 bit-PHP are examples for clients that may cause such problems.
  Therefore, ids are now returned by ArangoDB as strings, with the string
  content being the integer value as before.

  Example for documents ("_rev" attribute):
  - Document returned by ArangoDB 1.1: { "_rev": 1234, ... }
  - Document returned by ArangoDB 1.2: { "_rev": "1234", ... }

  Example for collections ("id" attribute / "_id" property):
  - Collection returned by ArangoDB 1.1: { "id": 9327643, "name": "test", ... }
  - Collection returned by ArangoDB 1.2: { "id": "9327643", "name": "test", ... }

  Example for cursors ("id" attribute):
  - Collection returned by ArangoDB 1.1: { "id": 11734292, "hasMore": true, ... }
  - Collection returned by ArangoDB 1.2: { "id": "11734292", "hasMore": true, ... }

* global variables are not automatically available anymore when starting the
  arangod Javascript emergency console (i.e. ```arangod --console```).

  Especially, the variables `db`, `edges`, and `internal` are not available
  anymore. `db` and `internal` can be made available in 1.2 by
  ```var db = require("org/arangodb").db;``` and
  ```var internal = require("internal");```, respectively.
  The reason for this change is to get rid of global variables in the server
  because this will allow more specific inclusion of functionality.

  For convenience, the global variable `db` is still available by default in
  arangosh. The global variable `edges`, which since ArangoDB 1.1 was kind of
  a redundant wrapper of `db`, has been removed in 1.2 completely.
  Please use `db` instead, and if creating an edge collection, use the explicit
  ```db._createEdgeCollection()``` command.

* issue #374: prevent endless redirects when calling admin interface with
  unexpected URLs

* issue #373: TRAVERSAL() `trackPaths` option does not work. Instead `paths` does work

* issue #358: added support for CORS

* honor optional waitForSync property for document removal, replace, update, and
  save operations in arangosh. The waitForSync parameter for these operations
  was previously honored by the REST API and on the server-side, but not when
  the waitForSync parameter was specified for a document operation in arangosh.

* calls to db.collection.figures() and /_api/collection/<collection>/figures now
  additionally return the number of shapes used in the collection in the
  extra attribute "shapes.count"

* added AQL TRAVERSAL_TREE() function to return a hierarchical result from a traversal

* added AQL TRAVERSAL() function to return the results from a traversal

* added AQL function ATTRIBUTES() to return the attribute names of a document

* removed internal server-side AQL functions from global scope.

  Now the AQL internal functions can only be accessed via the exports of the
  ahuacatl module, which can be included via ```require("org/arangodb/ahuacatl")```.
  It shouldn't be necessary for clients to access this module at all, but
  internal code may use this module.

  The previously global AQL-related server-side functions were moved to the
  internal namespace. This produced the following function name changes on
  the server:

     old name              new name
     ------------------------------------------------------
     AHUACATL_RUN       => require("internal").AQL_QUERY
     AHUACATL_EXPLAIN   => require("internal").AQL_EXPLAIN
     AHUACATL_PARSE     => require("internal").AQL_PARSE

  Again, clients shouldn't have used these functions at all as there is the
  ArangoStatement object to execute AQL queries.

* fixed issue #366: Edges index returns strange description

* added AQL function MATCHES() to check a document against a list of examples

* added documentation and tests for db.collection.removeByExample

* added --progress option for arangoimp. This will show the percentage of the input
  file that has been processed by arangoimp while the import is still running. It can
  be used as a rough indicator of progress for the entire import.

* make the server log documents that cannot be imported via /_api/import into the
  logfile using the warning log level. This may help finding illegal documents in big
  import runs.

* check on server startup whether the database directory and all collection directories
  are writable. if not, the server startup will be aborted. this prevents serious
  problems with collections being non-writable and this being detected at some pointer
  after the server has been started

* allow the following AQL constructs: FUNC(...)[...], FUNC(...).attribute

* fixed issue #361: Bug in Admin Interface. Header disappears when clicking new collection

* Added in-memory only collections

  Added collection creation parameter "isVolatile":
  if set to true, the collection is created as an in-memory only collection,
  meaning that all document data of that collection will reside in memory only,
  and will not be stored permanently to disk.
  This means that all collection data will be lost when the collection is unloaded
  or the server is shut down.
  As this collection type does not have datafile disk overhead for the regular
  document operations, it may be faster than normal disk-backed collections. The
  actual performance gains strongly depend on the underlying OS, filesystem, and
  settings though.
  This collection type should be used for caches only and not for any sensible data
  that cannot be re-created otherwise.
  Some platforms, namely Windows, currently do not support this collection type.
  When creating an in-memory collection on such platform, an error message will be
  returned by ArangoDB telling the user the platform does not support it.

  Note: in-memory collections are an experimental feature. The feature might
  change drastically or even be removed altogether in a future version of ArangoDB.

* fixed issue #353: Please include "pretty print" in Emergency Console

* fixed issue #352: "pretty print" console.log
  This was achieved by adding the dump() function for the "internal" object

* reduced insertion time for edges index
  Inserting into the edges index now avoids costly comparisons in case of a hash
  collision, reducing the prefilling/loading timer for bigger edge collections

* added fulltext queries to AQL via FULLTEXT() function. This allows search
  fulltext indexes from an AQL query to find matching documents

* added fulltext index type. This index type allows indexing words and prefixes of
  words from a specific document attribute. The index can be queries using a
  SimpleQueryFull object, the HTTP REST API at /_api/simple/fulltext, or via AQL

* added collection.revision() method to determine whether a collection has changed.
  The revision method returns a revision string that can be used by client programs
  for equality/inequality comparisons. The value returned by the revision method
  should be treated by clients as an opaque string and clients should not try to
  figure out the sense of the revision id. This is still useful enough to check
  whether data in a collection has changed.

* issue #346: adaptively determine NUMBER_HEADERS_PER_BLOCK

* issue #338: arangosh cursor positioning problems

* issue #326: use limit optimization with filters

* issue #325: use index to avoid sorting

* issue #324: add limit optimization to AQL

* removed arango-password script and added Javascript functionality to add/delete
  users instead. The functionality is contained in module `users` and can be invoked
  as follows from arangosh and arangod:
  * require("users").save("name", "passwd");
  * require("users").replace("name", "newPasswd");
  * require("users").remove("name");
  * require("users").reload();
  These functions are intentionally not offered via the web interface.
  This also addresses issue #313

* changed print output in arangosh and the web interface for JSON objects.
  Previously, printing a JSON object in arangosh resulted in the attribute values
  being printed as proper JSON, but attribute names were printed unquoted and
  unescaped. This was fine for the purpose of arangosh, but lead to invalid
  JSON being produced. Now, arangosh will produce valid JSON that can be used
  to send it back to ArangoDB or use it with arangoimp etc.

* fixed issue #300: allow importing documents via the REST /_api/import API
  from a JSON list, too.
  So far, the API only supported importing from a format that had one JSON object
  on each line. This is sometimes inconvenient, e.g. when the result of an AQL
  query or any other list is to be imported. This list is a JSON list and does not
  necessary have a document per line if pretty-printed.
  arangoimp now supports the JSON list format, too. However, the format requires
  arangoimp and the server to read the entire dataset at once. If the dataset is
  too big (bigger than --max-upload-size) then the import will be rejected. Even if
  increased, the entire list must fit in memory on both the client and the server,
  and this may be more resource-intensive than importing individual lines in chunks.

* removed unused parameter --reuse-ids for arangoimp. This parameter did not have
  any effect in 1.2, was never publicly announced and did evil (TM) things.

* fixed issue #297 (partly): added whitespace between command line and
  command result in arangosh, added shell colors for better usability

* fixed issue #296: system collections not usable from AQL

* fixed issue #295: deadlock on shutdown

* fixed issue #293: AQL queries should exploit edges index

* fixed issue #292: use index when filtering on _key in AQL

* allow user-definable document keys
  users can now define their own document keys by using the _key attribute
  when creating new documents or edges. Once specified, the value of _key is
  immutable.
  The restrictions for user-defined key values are:
  * the key must be at most 254 bytes long
  * it must consist of the letters a-z (lower or upper case), the digits 0-9,
    the underscore (_) or dash (-) characters only
  * any other characters, especially multi-byte sequences, whitespace or
    punctuation characters cannot be used inside key values

  Specifying a document key is optional when creating new documents. If no
  document key is specified, ArangoDB will create a document key itself.
  There are no guarantees about the format and pattern of auto-generated document
  keys other than the above restrictions.
  Clients should therefore treat auto-generated document keys as opaque values.
  Keys can be used to look up and reference documents, e.g.:
  * saving a document: `db.users.save({ "_key": "fred", ... })`
  * looking up a document: `db.users.document("fred")`
  * referencing other documents: `edges.relations.save("users/fred", "users/john", ...)`

  This change is downwards-compatible to ArangoDB 1.1 because in ArangoDB 1.1
  users were not able to define their own keys. If the user does not supply a _key
  attribute when creating a document, ArangoDB 1.2 will still generate a key of
  its own as ArangoDB 1.1 did. However, all documents returned by ArangoDB 1.2 will
  include a _key attribute and clients should be able to handle that (e.g. by
  ignoring it if not needed). Documents returned will still include the _id attribute
  as in ArangoDB 1.1.

* require collection names everywhere where a collection id was allowed in
  ArangoDB 1.1 & 1.0
  This change requires clients to use a collection name in place of a collection id
  at all places the client deals with collections.
  Examples:
  * creating edges: the _from and _to attributes must now contain collection names instead
    of collection ids: `edges.relations.save("test/my-key1", "test/my-key2", ...)`
  * retrieving edges: the returned _from and _to attributes now will contain collection
    names instead of ids, too: _from: `test/fred` instead of `1234/3455`
  * looking up documents: db.users.document("fred") or db._document("users/fred")

  Collection names must be used in REST API calls instead of collection ids, too.
  This change is thus not completely downwards-compatible to ArangoDB 1.1. ArangoDB 1.1
  required users to use collection ids in many places instead of collection names.
  This was unintuitive and caused overhead in cases when just the collection name was
  known on client-side but not its id. This overhead can now be avoided so clients can
  work with the collection names directly. There is no need to work with collection ids
  on the client side anymore.
  This change will likely require adjustments to API calls issued by clients, and also
  requires a change in how clients handle the _id value of returned documents. Previously,
  the _id value of returned documents contained the collection id, a slash separator and
  the document number. Since 1.2, _id will contain the collection name, a slash separator
  and the document key. The same applies to the _from and _to attribute values of edges
  that are returned by ArangoDB.

  Also removed (now unnecessary) location header in responses of the collections REST API.
  The location header was previously returned because it was necessary for clients.
  When clients created a collection, they specified the collection name. The collection
  id was generated on the server, but the client needed to use the server-generated
  collection id for further API calls, e.g. when creating edges etc. Therefore, the
  full collection URL, also containing the collection id, was returned by the server in
  responses to the collection API, in the HTTP location header.
  Returning the location header has become unnecessary in ArangoDB 1.2 because users
  can access collections by name and do not need to care about collection ids.


v1.1.3 (2013-XX-XX)
-------------------

* fix case when an error message was looked up for an error code but no error
  message was found. In this case a NULL ptr was returned and not checked everywhere.
  The place this error popped up was when inserting into a non-unique hash index
  failed with a specific, invalid error code.

* fixed issue #381:  db._collection("_users").getIndexes();

* fixed issue #379: arango-password fatal issue javscript.startup-directory

* fixed issue #372: Command-Line Options for the Authentication and Authorization


v1.1.2 (2013-01-20)
-------------------

* upgraded to mruby 2013-01-20 583983385b81c21f82704b116eab52d606a609f4

* fixed issue #357: Some spelling and grammar errors

* fixed issue #355: fix quotes in pdf manual

* fixed issue #351: Strange arangosh error message for long running query

* fixed randomly hanging connections in arangosh on MacOS

* added "any" query method: this returns a random document from a collection. It
  is also available via REST HTTP at /_api/simple/any.

* added deployment tool

* added getPeerVertex

* small fix for logging of long messages: the last character of log messages longer
  than 256 bytes was not logged.

* fixed truncation of human-readable log messages for web interface: the trailing \0
  byte was not appended for messages longer than 256 bytes

* fixed issue #341: ArangoDB crashes when stressed with Batch jobs
  Contrary to the issue title, this did not have anything to do with batch jobs but
  with too high memory usage. The memory usage of ArangoDB is now reduced for cases
   when there are lots of small collections with few documents each

* started with issue #317: Feature Request (from Google Groups): DATE handling

* backported issue #300: Extend arangoImp to Allow importing resultset-like
  (list of documents) formatted files

* fixed issue #337: "WaitForSync" on new collection does not work on Win/X64

* fixed issue #336: Collections REST API docs

* fixed issue #335: mmap errors due to wrong memory address calculation

* fixed issue #332: arangoimp --use-ids parameter seems to have no impact

* added option '--server.disable-authentication' for arangosh as well. No more passwd
  prompts if not needed

* fixed issue #330: session logging for arangosh

* fixed issue #329: Allow passing script file(s) as parameters for arangosh to run

* fixed issue #328: 1.1 compile warnings

* fixed issue #327: Javascript parse errors in front end


v1.1.1 (2012-12-18)
-------------------

* fixed issue #339: DELETE /_api/cursor/cursor-identifier return incollect errorNum

  The fix for this has led to a signature change of the function actions.resultNotFound().
  The meaning of parameter #3 for This function has changed from the error message string
  to the error code. The error message string is now parameter #4.
  Any client code that uses this function in custom actions must be adjusted.

* fixed issue #321: Problem upgrading arangodb 1.0.4 to 1.1.0 with Homebrew (OSX 10.8.2)

* fixed issue #230: add navigation and search for online documentation

* fixed issue #315: Strange result in PATH

* fixed issue #323: Wrong function returned in error message of AQL CHAR_LENGTH()

* fixed some log errors on startup / shutdown due to pid file handling and changing
  of directories


v1.1.0 (2012-12-05)
-------------------

* WARNING:
  arangod now performs a database version check at startup. It will look for a file
  named "VERSION" in its database directory. If the file is not present, arangod will
  perform an automatic upgrade of the database directory. This should be the normal
  case when upgrading from ArangoDB 1.0 to ArangoDB 1.1.

  If the VERSION file is present but is from an older version of ArangoDB, arangod
  will refuse to start and ask the user to run a manual upgrade first. A manual upgrade
  can be performed by starting arangod with the option `--upgrade`.

  This upgrade procedure shall ensure that users have full control over when they
  perform any updates/upgrades of their data, and can plan backups accordingly. The
  procedure also guarantees that the server is not run without any required system
  collections or with in incompatible data state.

* added AQL function DOCUMENT() to retrieve a document by its _id value

* fixed issue #311: fixed segfault on unload

* fixed issue #309: renamed stub "import" button from web interface

* fixed issue #307: added WaitForSync column in collections list in in web interface

* fixed issue #306: naming in web interface

* fixed issue #304: do not clear AQL query text input when switching tabs in
  web interface

* fixed issue #303: added documentation about usage of var keyword in web interface

* fixed issue #301: PATCH does not work in web interface

# fixed issue #269: fix make distclean & clean

* fixed issue #296: system collections not usable from AQL

* fixed issue #295: deadlock on shutdown

* added collection type label to web interface

* fixed issue #290: the web interface now disallows creating non-edges in edge collections
  when creating collections via the web interface, the collection type must also be
  specified (default is document collection)

* fixed issue #289: tab-completion does not insert any spaces

* fixed issue #282: fix escaping in web interface

* made AQL function NOT_NULL take any number of arguments. Will now return its
  first argument that is not null, or null if all arguments are null. This is downwards
  compatible.

* changed misleading AQL function name NOT_LIST() to FIRST_LIST() and slightly changed
  the behavior. The function will now return its first argument that is a list, or null
  if none of the arguments are lists.
  This is mostly downwards-compatible. The only change to the previous implementation in
  1.1-beta will happen if two arguments were passed and the 1st and 2nd arguments were
  both no lists. In previous 1.1, the 2nd argument was returned as is, but now null
  will be returned.

* add AQL function FIRST_DOCUMENT(), with same behavior as FIRST_LIST(), but working
  with documents instead of lists.

* added UPGRADING help text

* fixed issue #284: fixed Javascript errors when adding edges/vertices without own
  attributes

* fixed issue #283: AQL LENGTH() now works on documents, too

* fixed issue #281: documentation for skip lists shows wrong example

* fixed AQL optimizer bug, related to OR-combined conditions that filtered on the
  same attribute but with different conditions

* fixed issue #277: allow usage of collection names when creating edges
  the fix of this issue also implies validation of collection names / ids passed to
  the REST edge create method. edges with invalid collection ids or names in the
  "from" or "to" values will be rejected and not saved


v1.1.beta2 (2012-11-13)
-----------------------

* fixed arangoirb compilation

* fixed doxygen


v1.1.beta1 (2012-10-24)
-----------------------

* fixed AQL optimizer bug

* WARNING:
  - the user has changed from "arango" to "arangodb", the start script has changed from
    "arangod" to "arangodb", the database directory has changed from "/var/arangodb" to
    "/var/lib/arangodb" to be compliant with various Linux policies

  - In 1.1, we have introduced types for collections: regular documents go into document
    collections, and edges go into edge collections. The prefixing (db.xxx vs. edges.xxx)
    works slightly different in 1.1: edges.xxx can still be used to access collections,
    however, it will not determine the type of existing collections anymore. To create an
    edge collection 1.1, you can use db._createEdgeCollection() or edges._create().
    And there's of course also db._createDocumentCollection().
    db._create() is also still there and will create a document collection by default,
    whereas edges._create() will create an edge collection.

  - the admin web interface that was previously available via the simple URL suffix /
    is now available via a dedicated URL suffix only: /_admin/html
    The reason for this is that routing and URLs are now subject to changes by the end user,
    and only URLs parts prefixed with underscores (e.g. /_admin or /_api) are reserved
    for ArangoDB's internal usage.

* the server now handles requests with invalid Content-Length header values as follows:
  - if Content-Length is negative, the server will respond instantly with HTTP 411
    (length required)

  - if Content-Length is positive but shorter than the supplied body, the server will
    respond with HTTP 400 (bad request)

  - if Content-Length is positive but longer than the supplied body, the server will
    wait for the client to send the missing bytes. The server allows 90 seconds for this
    and will close the connection if the client does not send the remaining data

  - if Content-Length is bigger than the maximum allowed size (512 MB), the server will
    fail with HTTP 413 (request entity too large).

  - if the length of the HTTP headers is greater than the maximum allowed size (1 MB),
    the server will fail with HTTP 431 (request header fields too large)

* issue #265: allow optional base64 encoding/decoding of action response data

* issue #252: create _modules collection using arango-upgrade (note: arango-upgrade was
  finally replaced by the `--upgrade` option for arangod)

* issue #251: allow passing arbitrary options to V8 engine using new command line option:
  --javascript.v8-options. Using this option, the Harmony features or other settings in
  v8 can be enabled if the end user requires them

* issue #248: allow AQL optimizer to pull out completely uncorrelated subqueries to the
  top level, resulting in less repeated evaluation of the subquery

* upgraded to Doxygen 1.8.0

* issue #247: added AQL function MERGE_RECURSIVE

* issue #246: added clear() function in arangosh

* issue #245: Documentation: Central place for naming rules/limits inside ArangoDB

* reduced size of hash index elements by 50 %, allowing more index elements to fit in
  memory

* issue #235: GUI Shell throws Error:ReferenceError: db is not defined

* issue #229: methods marked as "under construction"

* issue #228: remove unfinished APIs (/_admin/config/*)

* having the OpenSSL library installed is now a prerequisite to compiling ArangoDB
  Also removed the --enable-ssl configure option because ssl is always required.

* added AQL functions TO_LIST, NOT_LIST

* issue #224: add optional Content-Id for batch requests

* issue #221: more documentation on AQL explain functionality. Also added
  ArangoStatement.explain() client method

* added db._createStatement() method on server as well (was previously available
  on the client only)

* issue #219: continue in case of "document not found" error in PATHS() function

* issue #213: make waitForSync overridable on specific actions

* changed AQL optimizer to use indexes in more cases. Previously, indexes might
  not have been used when in a reference expression the inner collection was
  specified last. Example: FOR u1 IN users FOR u2 IN users FILTER u1._id == u2._id
  Previously, this only checked whether an index could be used for u2._id (not
  possible). It was not checked whether an index on u1._id could be used (possible).
  Now, for expressions that have references/attribute names on both sides of the
  above as above, indexes are checked for both sides.

* issue #204: extend the CSV import by TSV and by user configurable
  separator character(s)

* issue #180: added support for batch operations

* added startup option --server.backlog-size
  this allows setting the value of the backlog for the listen() system call.
  the default value is 10, the maximum value is platform-dependent

* introduced new configure option "--enable-maintainer-mode" for
  ArangoDB maintainers. this option replaces the previous compile switches
  --with-boost-test, --enable-bison, --enable-flex and --enable-errors-dependency
  the individual configure options have been removed. --enable-maintainer-mode
  turns them all on.

* removed potentially unused configure option --enable-memfail

* fixed issue #197: HTML web interface calls /_admin/user-manager/session

* fixed issue #195: VERSION file in database directory

* fixed issue #193: REST API HEAD request returns a message body on 404

* fixed issue #188: intermittent issues with 1.0.0
  (server-side cursors not cleaned up in all cases, pthreads deadlock issue)

* issue #189: key store should use ISO datetime format bug

* issue #187: run arango-upgrade on server start (note: arango-upgrade was finally
  replaced by the `--upgrade` option for arangod)n

* fixed issue #183: strange unittest error

* fixed issue #182: manual pages

* fixed issue #181: use getaddrinfo

* moved default database directory to "/var/lib/arangodb" in accordance with
  http://www.pathname.com/fhs/pub/fhs-2.3.html

* fixed issue #179: strange text in import manual

* fixed issue #178: test for aragoimp is missing

* fixed issue #177: a misleading error message was returned if unknown variables
  were used in certain positions in an AQL query.

* fixed issue #176: explain how to use AQL from the arangosh

* issue #175: re-added hidden (and deprecated) option --server.http-port. This
  option is only there to be downwards-compatible to Arango 1.0.

* fixed issue #174: missing Documentation for `within`

* fixed issue #170: add db.<coll_name>.all().toArray() to arangosh help screen

* fixed issue #169: missing argument in Simple Queries

* added program arango-upgrade. This program must be run after installing ArangoDB
  and after upgrading from a previous version of ArangoDB. The arango-upgrade script
  will ensure all system collections are created and present in the correct state.
  It will also perform any necessary data updates.
  Note: arango-upgrade was finally replaced by the `--upgrade` option for arangod.

* issue #153: edge collection should be a flag for a collection
  collections now have a type so that the distinction between document and edge
  collections can now be done at runtime using a collection's type value.
  A collection's type can be queried in Javascript using the <collection>.type() method.

  When new collections are created using db._create(), they will be document
  collections by default. When edge._create() is called, an edge collection will be created.
  To explicitly create a collection of a specific/different type, use the methods
  _createDocumentCollection() or _createEdgeCollection(), which are available for
  both the db and the edges object.
  The Javascript objects ArangoEdges and ArangoEdgesCollection have been removed
  completely.
  All internal and test code has been adjusted for this, and client code
  that uses edges.* should also still work because edges is still there and creates
  edge collections when _create() is called.

  INCOMPATIBLE CHANGE: Client code might still need to be changed in the following aspect:
  Previously, collections did not have a type so documents and edges could be inserted
  in the same collection. This is now disallowed. Edges can only be inserted into
  edge collections now. As there were no collection types in 1.0, ArangoDB will perform
  an automatic upgrade when migrating from 1.0 to 1.1.
  The automatic upgrade will check every collection and determine its type as follows:
  - if among the first 50 documents in the collection there are documents with
    attributes "_from" and "_to", the collection is typed as an edge collection
  - if among the first 50 documents in the collection there are no documents with
    attributes "_from" and "_to", the collection is made as a document collection

* issue #150: call V8 garbage collection on server periodically

* issue #110: added support for partial updates

  The REST API for documents now offers an HTTP PATCH method to partially update
  documents. Overwriting/replacing documents is still available via the HTTP PUT method
  as before. The Javascript API in the shell also offers a new update() method in extension to
  the previously existing replace() method.


v1.0.4 (2012-11-12)
-------------------

* issue #275: strange error message in arangosh 1.0.3 at startup


v1.0.3 (2012-11-08)
-------------------

* fixed AQL optimizer bug

* issue #273: fixed segfault in arangosh on HTTP 40x

* issue #265: allow optional base64 encoding/decoding of action response data

* issue #252: _modules collection not created automatically


v1.0.2 (2012-10-22)
-------------------

* repository CentOS-X.Y moved to CentOS-X, same for Debian

* bugfix for rollback from edges

* bugfix for hash indexes

* bugfix for StringBuffer::erase_front

* added autoload for modules

* added AQL function TO_LIST


v1.0.1 (2012-09-30)
-------------------

* draft for issue #165: front-end application howto

* updated mruby to cf8fdea4a6598aa470e698e8cbc9b9b492319d

* fix for issue #190: install doesn't create log directory

* fix for issue #194: potential race condition between creating and dropping collections

* fix for issue #193: REST API HEAD request returns a message body on 404

* fix for issue #188: intermittent issues with 1.0.0

* fix for issue #163: server cannot create collection because of abandoned files

* fix for issue #150: call V8 garbage collection on server periodically


v1.0.0 (2012-08-17)
-------------------

* fix for issue #157: check for readline and ncurses headers, not only libraries


v1.0.beta4 (2012-08-15)
-----------------------

* fix for issue #152: fix memleak for barriers


v1.0.beta3 (2012-08-10)
-----------------------

* fix for issue #151: Memleak, collection data not removed

* fix for issue #149: Inconsistent port for admin interface

* fix for issue #163: server cannot create collection because of abandoned files

* fix for issue #157: check for readline and ncurses headers, not only libraries

* fix for issue #108: db.<collection>.truncate() inefficient

* fix for issue #109: added startup note about cached collection names and how to
  refresh them

* fix for issue #156: fixed memleaks in /_api/import

* fix for issue #59: added tests for /_api/import

* modified return value for calls to /_api/import: now, the attribute "empty" is
  returned as well, stating the number of empty lines in the input. Also changed the
  return value of the error code attribute ("errorNum") from 1100 ("corrupted datafile")
  to 400 ("bad request") in case invalid/unexpected JSON data was sent to the server.
  This error code is more appropriate as no datafile is broken but just input data is
  incorrect.

* fix for issue #152: Memleak for barriers

* fix for issue #151: Memleak, collection data not removed

* value of --database.maximal-journal-size parameter is now validated on startup. If
  value is smaller than the minimum value (currently 1048576), an error is thrown and
  the server will not start. Before this change, the global value of maximal journal
  size was not validated at server start, but only on collection level

* increased sleep value in statistics creation loop from 10 to 500 microseconds. This
  reduces accuracy of statistics values somewhere after the decimal points but saves
  CPU time.

* avoid additional sync() calls when writing partial shape data (attribute name data)
  to disk. sync() will still be called when the shape marker (will be written after
  the attributes) is written to disk

* issue #147: added flag --database.force-sync-shapes to force synching of shape data
  to disk. The default value is true so it is the same behavior as in version 1.0.
  if set to false, shape data is synched to disk if waitForSync for the collection is
  set to true, otherwise, shape data is not synched.

* fix for issue #145: strange issue on Travis: added epsilon for numeric comparison in
  geo index

* fix for issue #136: adjusted message during indexing

* issue #131: added timeout for HTTP keep-alive connections. The default value is 300
  seconds. There is a startup parameter server.keep-alive-timeout to configure the value.
  Setting it to 0 will disable keep-alive entirely on the server.

* fix for issue #137: AQL optimizer should use indexes for ref accesses with
  2 named attributes


v1.0.beta2 (2012-08-03)
-----------------------

* fix for issue #134: improvements for centos RPM

* fixed problem with disable-admin-interface in config file


v1.0.beta1 (2012-07-29)
-----------------------

* fixed issue #118: We need a collection "debugger"

* fixed issue #126: Access-Shaper must be cached

* INCOMPATIBLE CHANGE: renamed parameters "connect-timeout" and "request-timeout"
  for arangosh and arangoimp to "--server.connect-timeout" and "--server.request-timeout"

* INCOMPATIBLE CHANGE: authorization is now required on the server side
  Clients sending requests without HTTP authorization will be rejected with HTTP 401
  To allow backwards compatibility, the server can be started with the option
  "--server.disable-authentication"

* added options "--server.username" and "--server.password" for arangosh and arangoimp
  These parameters must be used to specify the user and password to be used when
  connecting to the server. If no password is given on the command line, arangosh/
  arangoimp will interactively prompt for a password.
  If no user name is specified on the command line, the default user "root" will be
  used.

* added startup option "--server.ssl-cipher-list" to determine which ciphers to
  use in SSL context. also added SSL_OP_CIPHER_SERVER_PREFERENCE to SSL default
  options so ciphers are tried in server and not in client order

* changed default SSL protocol to TLSv1 instead of SSLv2

* changed log-level of SSL-related messages

* added SSL connections if server is compiled with OpenSSL support. Use --help-ssl

* INCOMPATIBLE CHANGE: removed startup option "--server.admin-port".
  The new endpoints feature (see --server.endpoint) allows opening multiple endpoints
  anyway, and the distinction between admin and "other" endpoints can be emulated
  later using privileges.

* INCOMPATIBLE CHANGE: removed startup options "--port", "--server.port", and
  "--server.http-port" for arangod.
  These options have been replaced by the new "--server.endpoint" parameter

* INCOMPATIBLE CHANGE: removed startup option "--server" for arangosh and arangoimp.
  These options have been replaced by the new "--server.endpoint" parameter

* Added "--server.endpoint" option to arangod, arangosh, and arangoimp.
  For arangod, this option allows specifying the bind endpoints for the server
  The server can be bound to one or multiple endpoints at once. For arangosh
  and arangoimp, the option specifies the server endpoint to connect to.
  The following endpoint syntax is currently supported:
  - tcp://host:port or http@tcp://host:port (HTTP over IPv4)
  - tcp://[host]:port or http@tcp://[host]:port (HTTP over IPv6)
  - ssl://host:port or http@tcp://host:port (HTTP over SSL-encrypted IPv4)
  - ssl://[host]:port or http@tcp://[host]:port (HTTP over SSL-encrypted IPv6)
  - unix:///path/to/socket or http@unix:///path/to/socket (HTTP over UNIX socket)

  If no port is specified, the default port of 8529 will be used.

* INCOMPATIBLE CHANGE: removed startup options "--server.require-keep-alive" and
  "--server.secure-require-keep-alive".
  The server will now behave as follows which should be more conforming to the
  HTTP standard:
  * if a client sends a "Connection: close" header, the server will close the
    connection
  * if a client sends a "Connection: keep-alive" header, the server will not
    close the connection
  * if a client does not send any "Connection" header, the server will assume
    "keep-alive" if the request was an HTTP/1.1 request, and "close" if the
    request was an HTTP/1.0 request

* (minimal) internal optimizations for HTTP request parsing and response header
  handling

* fixed Unicode unescaping bugs for \f and surrogate pairs in BasicsC/strings.c

* changed implementation of TRI_BlockCrc32 algorithm to use 8 bytes at a time

* fixed issue #122: arangod doesn't start if <log.file> cannot be created

* fixed issue #121: wrong collection size reported

* fixed issue #98: Unable to change journalSize

* fixed issue #88: fds not closed

* fixed escaping of document data in HTML admin front end

* added HTTP basic authentication, this is always turned on

* added server startup option --server.disable-admin-interface to turn off the
  HTML admin interface

* honor server startup option --database.maximal-journal-size when creating new
  collections without specific journalsize setting. Previously, these
  collections were always created with journal file sizes of 32 MB and the
  --database.maximal-journal-size setting was ignored

* added server startup option --database.wait-for-sync to control the default
  behavior

* renamed "--unit-tests" to "--javascript.unit-tests"


v1.0.alpha3 (2012-06-30)
------------------------

* fixed issue #116: createCollection=create option doesn't work

* fixed issue #115: Compilation issue under OSX 10.7 Lion & 10.8 Mountain Lion
  (homebrew)

* fixed issue #114: image not found

* fixed issue #111: crash during "make unittests"

* fixed issue #104: client.js -> ARANGO_QUIET is not defined


v1.0.alpha2 (2012-06-24)
------------------------

* fixed issue #112: do not accept document with duplicate attribute names

* fixed issue #103: Should we cleanup the directory structure

* fixed issue #100: "count" attribute exists in cursor response with "count:
  false"

* fixed issue #84 explain command

* added new MRuby version (2012-06-02)

* added --log.filter

* cleanup of command line options:
** --startup.directory => --javascript.startup-directory
** --quite => --quiet
** --gc.interval => --javascript.gc-interval
** --startup.modules-path => --javascript.modules-path
** --action.system-directory => --javascript.action-directory
** --javascript.action-threads => removed (is now the same pool as --server.threads)

* various bug-fixes

* support for import

* added option SKIP_RANGES=1 for make unittests

* fixed several range-related assertion failures in the AQL query optimizer

* fixed AQL query optimizations for some edge cases (e.g. nested subqueries with
  invalid constant filter expressions)


v1.0.alpha1 (2012-05-28)
------------------------

Alpha Release of ArangoDB 1.0<|MERGE_RESOLUTION|>--- conflicted
+++ resolved
@@ -16,39 +16,6 @@
 
 * added `query` and `aql.literal` helpers to `@arangodb` module.
 
-v3.3.8 (2018-04-24)
--------------------
-
-* added arangod startup option `--dump-options` to print all configuration parameters
-  as a JSON object
-
-* fixed: (Enterprise only) If you restore a SmartGraph where the collections
-  are still existing and are supposed to be dropped on restore we ended up in
-  duplicate name error. This is now gone and the SmartGraph is correctly restored.
-
-* fix lookups by `_id` in smart graph edge collections
-
-* improve startup resilience in case there are datafile errors (MMFiles)
-
-  also allow repairing broken VERSION files automatically on startup by
-  specifying the option `--database.ignore-datafile-errors true`
-
-* fix issue #4582: UI query editor now supports usage of empty string as bind parameter value
-
-* fixed internal issue #2148: Number of documents found by filter is misleading in web UI
-
-* added startup option `--database.required-directory-state`
-
-  using this option it is possible to require the database directory to be
-  in a specific state on startup. the options for this value are:
-
-  - non-existing: database directory must not exist
-  - existing: database directory must exist
-  - empty: database directory must exist but be empty
-  - populated: database directory must exist and contain specific files already
-  - any: any state allowed
-
-<<<<<<< HEAD
 * remove post-sort from GatherNode in cluster AQL queries that do use indexes
   for filtering but that do not require a sorted result
 
@@ -126,14 +93,46 @@
   `COLLECT ... OPTIONS { method: 'hash' }`   => use hash if this is technically possible
   `COLLECT ...` (no options)                 => create a plan using sorted, and another plan using hash method
 
-=======
+
+v3.3.8 (2018-04-24)
+-------------------
+
+* added arangod startup option `--dump-options` to print all configuration parameters
+  as a JSON object
+
+* fixed: (Enterprise only) If you restore a SmartGraph where the collections
+  are still existing and are supposed to be dropped on restore we ended up in
+  duplicate name error. This is now gone and the SmartGraph is correctly restored.
+
+* fix lookups by `_id` in smart graph edge collections
+
+* improve startup resilience in case there are datafile errors (MMFiles)
+
+  also allow repairing broken VERSION files automatically on startup by
+  specifying the option `--database.ignore-datafile-errors true`
+
+* fix issue #4582: UI query editor now supports usage of empty string as bind parameter value
+
+* fixed internal issue #2148: Number of documents found by filter is misleading in web UI
+
+* added startup option `--database.required-directory-state`
+
+  using this option it is possible to require the database directory to be
+  in a specific state on startup. the options for this value are:
+
+  - non-existing: database directory must not exist
+  - existing: database directory must exist
+  - empty: database directory must exist but be empty
+  - populated: database directory must exist and contain specific files already
+  - any: any state allowed
+
 * field "$schema" in Foxx manifest.json files no longer produce warnings
 
 * added `@arangodb/locals` module to expose the Foxx service context as an
   alternative to using `module.context` directly.
 
 * supervision can be put into maintenance mode
->>>>>>> fc7a2bec
+
 
 v3.3.7 (2018-04-11)
 -------------------
