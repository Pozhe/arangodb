devel
-----

<<<<<<< HEAD
* added `/_admin/repair/distributeShardsLike` that repairs collections with
  distributeShardsLike where the shards aren't actually distributed like in the
  prototype collection, as could happen due to internal issue #1770
=======

* fixed issue #3811: gharial api is now checking existence of _from and _to vertices
  during edge creation

* There is new method `_profileQuery` on the database object to execute a query and
  print an explain with annotated runtime information.

* Query cursors can now be created with option `profile`, with a value of 0, 1 or 2.
  This will cause queries to include more statistics in their results and will allow tracing of queries.
>>>>>>> bcd33b8e

* fixed internal issue #2147 - fixed database filter in UI

* fixed internal issue #2149: number of documents in the UI is not adjusted after moving them

* fixed internal issue #2150: UI - loading a saved query does not update the list of bind parameters

* removed option `--cluster.my-local-info` in favor of persisted server UUIDs

  The option `--cluster.my-local-info` was deprecated since ArangoDB 3.3.

* added new collection property `cacheEnabled` which enables in-memory caching for
  documents and primary index entries. Available only when using RocksDB

* arangodump now supports `--threads` option to dump collections in parallel

* Improvement: The AQL query planner in cluster is now a bit more clever and
  can prepare AQL queries with less network overhead.
  This should speed up simple queries in cluster mode, on complex queries it
  will most likely not show any performance effect.
  It will especially show effects on collections with a very high amount of Shards.

* removed remainders of dysfunctional `/_admin/cluster-test` and `/_admin/clusterCheckPort`
  API endpoints and removed them from documentation

* added new query option `stream` to enable streaming query execution via the `POST /_api/cursor` rest interface.

* fixed issue #4698: databases within the UI are now displayed in a sorted order.

* Behaviour of permissions for databases and collections changed:
  The new fallback rule for databases for which an access level is not explicitly specified:
  Choose the higher access level of::
    * A wildcard database grant
    * A database grant on the `_system` database
  The new fallback rule for collections for which an access level is not explicitly specified:
  Choose the higher access level of::
    * Any wildcard access grant in the same database, or on "*/*"
    * The access level for the current database
    * The access level for the `_system` database

* fixed issue #4583: add AQL ASSERT and AQL WARN

* remove _admin/echo handler

* renamed startup option `--replication.automatic-failover` to
  `--replication.active-failover`
  using the old option name will still work in ArangoDB 3.4, but the old option
  will be removed afterwards

* Index selectivity estimates for RocksDB engine are now eventually consistent.
  This change addresses a previous issue where some index updates could be
  "lost" from the view of the internal selectivity estimate, leading to
  inaccurate estimates. The issue is solved now, but there can be up to a second
  or so delay before updates are reflected in the estimates.

* support `returnOld` and `returnNew` attributes for in the following HTTP REST
  APIs:

  * /_api/gharial/<graph>/vertex/<collection>
  * /_api/gharial/<graph>/edge/<collection>

  The exception from this is that the HTTP DELETE verb for these APIs does not
  support `returnOld` because that would make the existing API incompatible

* fix internal issue #478: remove unused and undocumented REST API endpoints
  _admin/statistics/short and _admin/statistics/long

  These APIs were available in ArangoDB's REST API, but have not been called by
  ArangoDB itself nor have they been part of the documented API. They have been
  superseded by other REST APIs and were partially dysfunctional. Therefore
  these two endpoints have been removed entirely.

* fixed issue #1532: reload users on restore

* fixed internal issue #1475: when restoring a cluster dump to a single server
  ignore indexes of type primary and edge since we mustn't create them here.

* fixed internal issue #1439: improve performance of any-iterator for RocksDB

* issue #1190: added option `--create-database` for arangoimport

* UI: updated dygraph js library to version 2.1.0

* honor specified COLLECT method in AQL COLLECT options

  for example, when the user explicitly asks for the COLLECT method
  to be `sorted`, the optimizer will now not produce an alternative
  version of the plan using the hash method.

  additionally, if the user explcitly asks for the COLLECT method to
  be `hash`, the optimizer will now change the existing plan to use
  the hash method if possible instead of just creating an alternative
  plan.

  `COLLECT ... OPTIONS { method: 'sorted' }` => always use sorted method
  `COLLECT ... OPTIONS { method: 'hash' }`   => use hash if this is technically possible
  `COLLECT ...` (no options)                 => create a plan using sorted, and another plan using hash method

* added AQL function `IS_KEY`
  this function checks if the value passed to it can be used as a document key,
  i.e. as the value of the `_key` attribute

* added AQL functions `SORTED` and `SORTED_UNIQUE`

  `SORTED` will return a sorted version of the input array using AQL's internal
  comparison order
  `SORTED_UNIQUE` will do the same, but additionally removes duplicates.

* renamed arangoimp to arangoimport for consistency
  Release packages will still install arangoimp as a symlink so user scripts
  invoking arangoimp do not need to be changed

* UI: Shard distribution view now has an accordion view instead of displaying
  all shards of all collections at once.

* fixed issue #4393: broken handling of unix domain sockets in
  JS_Download

* added C++ implementation for AQL functions `DATE_NOW`, `DATE_ISO8601`,
  `DATE_TIMESTAMP`, `IS_DATESTRING`, `DATE_DAYOFWEEK`, `DATE_YEAR`,
  `DATE_MONTH`, `DATE_DAY`, `DATE_HOUR`, `DATE_MINUTE`, `DATE_SECOND`,
  `DATE_MILLISECOND`, `DATE_DAYOFYEAR`, `DATE_ISOWEEK`, `DATE_LEAPYEAR`,
  `DATE_QUARTER`, `DATE_DAYS_IN_MONTH`, `DATE_ADD`, `DATE_SUBTRACT`,
  `DATE_DIFF`, `DATE_COMPARE`, `TRANSLATE` and `SHA512`

* fixed a bug where clusterinfo missed changes to plan after agency
  callback is registred for create collection

* Foxx manifest.json files can now contain a $schema key with the value
  of "http://json.schemastore.org/foxx-manifest" to improve tooling support.


v3.3.8 (XXXX-XX-XX)
-------------------

* added arangod startup option `--dump-options` to print all configuration parameters
  as a JSON object

* fixed: (Enterprise only) If you restore a SmartGraph where the collections
  are still existing and are supposed to be dropped on restore we ended up in
  duplicate name error. This is now gone and the SmartGraph is correctly restored.

* fix lookups by `_id` in smart graph edge collections

* improve startup resilience in case there are datafile errors (MMFiles)

  also allow repairing broken VERSION files automatically on startup by
  specifying the option `--database.ignore-datafile-errors true`

* fix issue #4582: UI query editor now supports usage of empty string as bind parameter value

* fixed internal issue #2148: Number of documents found by filter is misleading in web UI

* added startup option `--database.required-directory-state`

  using this option it is possible to require the database directory to be
  in a specific state on startup. the options for this value are:

  - non-existing: database directory must not exist
  - existing: database directory must exist
  - empty: database directory must exist but be empty
  - populated: database directory must exist and contain specific files already
  - any: any state allowed

* field "$schema" in Foxx manifest.json files no longer produce warnings

* added `@arangodb/locals` module to expose the Foxx service context as an
  alternative to using `module.context` directly.

* supervision can be put into maintenance mode


v3.3.7 (2018-04-11)
-------------------

* added hidden option `--query.registry-ttl` to control the lifetime of cluster AQL
  query parts

* fixed internal issue #2237: AQL queries on collections with replicationFactor:
  "satellite" crashed arangod in single server mode

* fixed restore of satellite collections: replicationFactor was set to 1 during
  restore

* fixed dump and restore of smart graphs:
  a) The dump will not include the hidden shadow collections anymore, they were dumped
     accidentially and only contain duplicated data.
  b) Restore will now ignore hidden shadow collections as all data is contained
     in the smart-edge collection. You can manually include these collections from an
     old dump (3.3.5 or earlier) by using `--force`.
  c) Restore of a smart-graph will now create smart collections properly instead
     of getting into `TIMEOUT_IN_CLUSTER_OPERATION`

* fixed issue in AQL query optimizer rule "restrict-to-single-shard", which
  may have sent documents to a wrong shard in AQL INSERT queries that specified
  the value for `_key` using an expression (and not a constant value)
  Important: if you were affected by this bug in v3.3.5 it is required that you
  recreate your dataset in v3.3.6 (i.e. dumping and restoring) instead of doing
  a simple binary upgrade

* added /_admin/status HTTP API for debugging purposes

* added ArangoShell helper function for packaging all information about an
  AQL query so it can be run and analyzed elsewhere:

  query = "FOR doc IN mycollection FILTER doc.value > 42 RETURN doc";
  require("@arangodb/aql/explainer").debugDump("/tmp/query-debug-info", query);

  Entitled users can send the generated file to the ArangoDB support to facilitate 
  reproduction and debugging.

* added hidden option `--server.ask-jwt-secret`. This is an internal option
  for debugging and should not be exposed to end-users.

* fix for internal issue #2215. supervision will now wait for agent to
  fully prepare before adding 10 second grace period after leadership change

* fixed internal issue #2215's FailedLeader timeout bug


v3.3.5 (2018-03-28)
-------------------

* fixed issue #4934: Wrong used GeoIndex depending on FILTER order

* make build id appear in startup log message alongside with other version info

* make AQL data modification operations that are sent to all shards and that are
  supposed to return values (i.e. `RETURN OLD` or `RETURN NEW`) not return fake
  empty result rows if the document to be updated/replaced/removed was not present
  on the target shard

* added AQL optimizer rule `restrict-to-single-shard`

  This rule will kick in if a collection operation (index lookup or data
  modification operation) will only affect a single shard, and the operation can be
  restricted to the single shard and is not applied for all shards. This optimization
  can be applied for queries that access a collection only once in the query, and that
  do not use traversals, shortest path queries and that do not access collection data
  dynamically using the `DOCUMENT`, `FULLTEXT`, `NEAR` or `WITHIN` AQL functions.
  Additionally, the optimizer will only pull off this optimization if can safely 
  determine the values of all the collection's shard keys from the query, and when the
  shard keys are covered by a single index (this is always true if the shard key is
  the default `_key`)

* display missing attributes of GatherNodes in AQL explain output

* make AQL optimizer rule `undistribute-remove-after-enum-coll` fire in a few
  more cases in which it is possible

* slightly improve index selection for the RocksDB engine when there are multiple
  competing indexes with the same attribute prefixes, but different amount of
  attributes covered. In this case, the more specialized index will be preferred
  now

* fix issue #4924: removeFollower now prefers to remove the last follower(s)

* added "collect-in-cluster" optimizer rule to have COLLECT WITH COUNT queries
  without grouping being executed on the DB servers and the coordinator only summing
  up the counts from the individual shards

* fixed issue #4900: Nested FOR query uses index but ignores other filters 
 
* properly exit v8::Context in one place where it was missing before

* added hidden option `--cluster.index-create-timeout` for controlling the
  default value of the index creation timeout in cluster
  under normal circumstances, this option does not need to be adjusted

* increase default timeout for index creation in cluster to 3600s

* fixed issue #4843: Query-Result has more Docs than the Collection itself  

* fixed the behavior of ClusterInfo when waiting for current to catch
  up with plan in create collection.

* fixed issue #4827: COLLECT on edge _to field doesn't group distinct values as expected (MMFiles)


v3.3.4 (2018-03-01)
-------------------

* fix AQL `fullCount` result value in some cluster cases when it was off a bit

* fix issue #4651: Simple query taking forever until a request timeout error

* fix issue #4657: fixed incomplete content type header

* Vastly improved the Foxx Store UI

* fix issue #4677: AQL WITH with bind parameters results in "access after data-modification"
  for two independent UPSERTs

* remove unused startup option `--ldap.permissions-attribute-name`

* fix issue #4457: create /var/tmp/arangod with correct user in supervisor mode

* remove long disfunctional admin/long_echo handler

* fixed Foxx API:

  * PUT /_api/foxx/service: Respect force flag
  * PATCH /_api/foxx/service: Check whether a service under given mount exists

* internal issue #1726: supervision failed to remove multiple servers
  from health monitoring at once.

* more information from inception, why agent is activated

* fixed a bug where supervision tried to deal with shards of virtual collections

* fix internal issue #1770: collection creation using distributeShardsLike yields
  errors and did not distribute shards correctly in the following cases:
  1. If numberOfShards * replicationFactor % nrDBServers != 0
     (shards * replication is not divisible by DBServers).
  2. If there was failover / move shard case on the leading collection
     and creating the follower collection afterwards.

* fix timeout issues in replication client expiration

* added missing edge filter to neighbors-only traversals
  in case a filter condition was moved into the traverser and the traversal was
  executed in breadth-first mode and was returning each visited vertex exactly
  once, and there was a filter on the edges of the path and the resulting vertices
  and edges were not used later, the edge filter was not applied

* fixed issue #4160: Run arangod with "--database.auto-upgrade" option always crash silently without error log

* fix internal issue #1848: AQL optimizer was trying to resolve attribute accesses
  to attributes of constant object values at query compile time, but only did so far
  the very first attribute in each object

  this fixes https://stackoverflow.com/questions/48648737/beginner-bug-in-for-loops-from-objects

* fix inconvenience: If we want to start server with a non-existing
  --javascript.app-path it will now be created (if possible)

* fixed: REST API `POST _api/foxx` now returns HTTP code 201 on success, as documented.
         returned 200 before.

* fixed: REST API `PATCH _api/foxx/dependencies` now updates the existing dependencies
         instead of replacing them.

* fixed: Foxx upload of single javascript file. You now can upload via http-url pointing
         to a javascript file.

* fixed issue #4395: If your foxx app includes an `APP` folder it got
         accidently removed by selfhealing this is not the case anymore.

* fixed internal issue #1969 - command apt-get purge/remove arangodb3e was failing


v3.3.3 (2018-01-16)
-------------------

* fix issue #4272: VERSION file keeps disappearing

* fix internal issue #81: quotation marks disappeared when switching table/json
  editor in the query editor ui

* added option `--rocksdb.throttle` to control whether write-throttling is enabled
  Write-throttling is turned on by default, to reduce chances of compactions getting
  too far behind and blocking incoming writes.

* fixed issue #4308: Crash when getter for error.name throws an error (on Windows)

* UI: fixed a query editor caching and parsing issue

* Fixed internal issue #1683: fixes an UI issue where a collection name gets wrongly cached
  within the documents overview of a collection.

* Fixed an issue with the index estimates in RocksDB in the case a transaction is aborted.
  Former the index estimates were modified if the transaction commited or not.
  Now they will only be modified if the transaction commited successfully.

* UI: optimized login view for very small screen sizes

* Truncate in RocksDB will now do intermediate commits every 10.000 documents
  if truncate fails or the server crashes during this operation all deletes
  that have been commited so far are persisted.

* make the default value of `--rocksdb.block-cache-shard-bits` use the RocksDB
  default value. This will mostly mean the default number block cache shard
  bits is lower than before, allowing each shard to store more data and cause
  less evictions from block cache

* issue #4222: Permission error preventing AQL query import / export on webui

* UI: optimized error messages for invalid query bind parameter

* UI: upgraded swagger ui to version 3.9.0

* issue #3504: added option `--force-same-database` for arangorestore

  with this option set to true, it is possible to make any arangorestore attempt
  fail if the specified target database does not match the database name
  specified in the source dump's "dump.json" file. it can thus be used to
  prevent restoring data into the "wrong" database

  The option is set to `false` by default to ensure backwards-compatibility

* make the default value of `--rocksdb.block-cache-shard-bits` use the RocksDB
  default value. This will mostly mean the default number block cache shard
  bits is lower than before, allowing each shard to store more data and cause
  less evictions from block cache

* fixed issue #4255: AQL SORT consuming too much memory

* fixed incorrect persistence of RAFT vote and term


v3.3.2 (2018-01-04)
-------------------

* fixed issue #4199: Internal failure: JavaScript exception in file 'arangosh.js'
  at 98,7: ArangoError 4: Expecting type String

* fixed issue in agency supervision with a good server being left in
  failedServers

* distinguish isReady and allInSync in clusterInventory

* fixed issue #4197: AQL statement not working in 3.3.1 when upgraded from 3.2.10

* do not reuse collection ids when restoring collections from a dump, but assign new collection ids, this should prevent collection id conflicts


v3.3.1 (2017-12-28)
-------------------

* UI: displayed wrong wfs property for a collection when using RocksDB as
  storage engine

* added `--ignore-missing` option to arangoimp
  this option allows importing lines with less fields than specified in the CSV
  header line

* changed misleading error message from "no leader" to "not a leader"

* optimize usage of AQL FULLTEXT index function to a FOR loop with index
  usage in some cases
  When the optimization is applied, this especially speeds up fulltext index
  queries in the cluster

* UI: improved the behavior during collection creation in a cluster environment

* Agency lockup fixes for very small machines.

* Agency performance improvement by finer grained locking.

* Use steady_clock in agency whereever possible.

* Agency prevent Supervision thread crash.

* Fix agency integer overflow in timeout calculation.


v3.3.0 (2012-12-14)
-------------------

* release version

* added a missing try/catch block in the supervision thread


v3.3.rc8 (2017-12-12)
---------------------

* UI: fixed broken foxx configuration keys. Some valid configuration values
  could not be edited via the ui.

* UI: pressing the return key inside a select2 box no longer triggers the modal's
  success function

* UI: coordinators and db servers are now in sorted order (ascending)


v3.3.rc7 (2017-12-07)
---------------------

* fixed issue #3741: fix terminal color output in Windows

* UI: fixed issue #3822: disabled name input field for system collections

* fixed issue #3640: limit in subquery

* fixed issue #3745: Invalid result when using OLD object with array attribute in UPSERT statement

* UI: edge collections were wrongly added to from and to vertices select box during graph creation

* UI: added not found views for documents and collections

* UI: using default user database api during database creation now

* UI: the graph viewer backend now picks one random start vertex of the
  first 1000 documents instead of calling any(). The implementation of
  "any" is known to scale bad on huge collections with RocksDB.

* UI: fixed disappearing of the navigation label in some case special case

* UI: the graph viewer now displays updated label values correctly.
  Additionally the included node/edge editor now closes automatically
  after a successful node/edge update.

* fixed issue #3917: traversals with high maximal depth take extremely long
  in planning phase.


v3.3.rc4 (2017-11-28)
---------------------

* minor bug-fixes


v3.3.rc3 (2017-11-24)
---------------------

* bug-fixes


v3.3.rc2 (2017-11-22)
---------------------

* UI: document/edge editor now remembering their modes (e.g. code or tree)

* UI: optimized error messages for invalid graph definitions. Also fixed a
  graph renderer cleanup error.

* UI: added a delay within the graph viewer while changing the colors of the
  graph. Necessary due different browser behaviour.

* added options `--encryption.keyfile` and `--encryption.key-generator` to arangodump
  and arangorestore

* UI: the graph viewer now displays updated label values correctly.
  Additionally the included node/edge editor now closes automatically
	after a successful node/edge update.

* removed `--recycle-ids` option for arangorestore

  using that option could have led to problems on the restore, with potential
  id conflicts between the originating server (the source dump server) and the
  target server (the restore server)


v3.3.rc1 (2017-11-17)
---------------------

* add readonly mode REST API

* allow compilation of ArangoDB source code with g++ 7

* upgrade minimum required g++ compiler version to g++ 5.4
  That means ArangoDB source code will not compile with g++ 4.x or g++ < 5.4 anymore.

* AQL: during a traversal if a vertex is not found. It will not print an ERROR to the log and continue
  with a NULL value, but will register a warning at the query and continue with a NULL value.
  The situation is not desired as an ERROR as ArangoDB can store edges pointing to non-existing
  vertex which is perfectly valid, but it may be a n issue on the data model, so users
  can directly see it on the query now and do not "by accident" have to check the LOG output.

* introduce `enforceReplicationFactor` attribute for creating collections:
  this optional parameter controls if the coordinator should bail out during collection
  creation if there are not enough DBServers available for the desired `replicationFactor`.

* fixed issue #3516: Show execution time in arangosh

  this change adds more dynamic prompt components for arangosh
  The following components are now available for dynamic prompts,
  settable via the `--console.prompt` option in arangosh:

  - '%t': current time as timestamp
  - '%a': elpased time since ArangoShell start in seconds
  - '%p': duration of last command in seconds
  - '%d': name of current database
  - '%e': current endpoint
  - '%E': current endpoint without protocol
  - '%u': current user

  The time a command takes can be displayed easily by starting arangosh with `--console.prompt "%p> "`.

* make the ArangoShell refill its collection cache when a yet-unknown collection
  is first accessed. This fixes the following problem:

      arangosh1> db._collections();  // shell1 lists all collections
      arangosh2> db._create("test"); // shell2 now creates a new collection 'test'
      arangosh1> db.test.insert({}); // shell1 is not aware of the collection created
                                     // in shell2, so the insert will fail

* make AQL `DISTINCT` not change the order of the results it is applied on

* incremental transfer of initial collection data now can handle partial
  responses for a chunk, allowing the leader/master to send smaller chunks
  (in terms of HTTP response size) and limit memory usage

  this optimization is only active if client applications send the "offset" parameter
  in their requests to PUT `/_api/replication/keys/<id>?type=docs`

* initial creation of shards for cluster collections is now faster with
  `replicationFactor` values bigger than 1. this is achieved by an optimization
  for the case when the collection on the leader is still empty

* potential fix for issue #3517: several "filesystem full" errors in logs
  while there's a lot of disk space

* added C++ implementations for AQL function `SUBSTRING()`, `LEFT()`, `RIGHT()` and `TRIM()`

* show C++ function name of call site in ArangoDB log output

  this requires option `--log.line-number` to be set to *true*

* UI: added word wrapping to query editor

* UI: fixed wrong user attribute name validation, issue #3228

* make AQL return a proper error message in case of a unique key constraint
  violation. previously it only returned the generic "unique constraint violated"
  error message but omitted the details about which index caused the problem.

  This addresses https://stackoverflow.com/questions/46427126/arangodb-3-2-unique-constraint-violation-id-or-key

* added option `--server.local-authentication`

* UI: added user roles

* added config option `--log.color` to toggle colorful logging to terminal

* added config option `--log.thread-name` to additionally log thread names

* usernames must not start with `:role:`, added new options:
    --server.authentication-timeout
    --ldap.roles-attribute-name
    --ldap.roles-transformation
    --ldap.roles-search
    --ldap.superuser-role
    --ldap.roles-include
    --ldap.roles-exclude

* performance improvements for full collection scans and a few other operations
  in MMFiles engine

* added `--rocksdb.encryption-key-generator` for enterprise

* removed `--compat28` parameter from arangodump and replication API

  older ArangoDB versions will no longer be supported by these tools.

* increase the recommended value for `/proc/sys/vm/max_map_count` to a value
  eight times as high as the previous recommended value. Increasing the
  values helps to prevent an ArangoDB server from running out of memory mappings.

  The raised minimum recommended value may lead to ArangoDB showing some startup
  warnings as follows:

      WARNING {memory} maximum number of memory mappings per process is 65530, which seems too low. it is recommended to set it to at least 512000
      WARNING {memory} execute 'sudo sysctl -w "vm.max_map_count=512000"'

* Foxx now warns about malformed configuration/dependency names and aliases in the manifest.

v3.2.7 (2017-11-13)
-------------------

* Cluster customers, which have upgraded from 3.1 to 3.2 need to upgrade
  to 3.2.7. The cluster supervision is otherwise not operational.

* Fixed issue #3597: AQL with path filters returns unexpected results
  In some cases breadth first search in combination with vertex filters
  yields wrong result, the filter was not applied correctly.

* fixed some undefined behavior in some internal value caches for AQL GatherNodes
  and SortNodes, which could have led to sorted results being effectively not
  correctly sorted.

* make the replication applier for the RocksDB engine start automatically after a
  restart of the server if the applier was configured with its `autoStart` property
  set to `true`. previously the replication appliers were only automatically restarted
  at server start for the MMFiles engine.

* fixed arangodump batch size adaptivity in cluster mode and upped default batch size
  for arangodump

  these changes speed up arangodump in cluster context

* smart graphs now return a proper inventory in response to replication inventory
  requests

* fixed issue #3618: Inconsistent behavior of OR statement with object bind parameters

* only users with read/write rights on the "_system" database can now execute
  "_admin/shutdown" as well as modify properties of the write-ahead log (WAL)

* increase default maximum number of V8 contexts to at least 16 if not explicitly
  configured otherwise.
  the procedure for determining the actual maximum value of V8 contexts is unchanged
  apart from the value `16` and works as follows:
  - if explicitly set, the value of the configuration option `--javascript.v8-contexts`
    is used as the maximum number of V8 contexts
  - when the option is not set, the maximum number of V8 contexts is determined
    by the configuration option `--server.threads` if that option is set. if
    `--server.threads` is not set, then the maximum number of V8 contexts is the
    server's reported hardware concurrency (number of processors visible
    to the arangod process). if that would result in a maximum value of less than 16
    in any of these two cases, then the maximum value will be increased to 16.

* fixed issue #3447: ArangoError 1202: AQL: NotFound: (while executing) when
  updating collection

* potential fix for issue #3581: Unexpected "rocksdb unique constraint
  violated" with unique hash index

* fixed geo index optimizer rule for geo indexes with a single (array of coordinates)
  attribute.

* improved the speed of the shards overview in cluster (API endpoint /_api/cluster/shardDistribution API)
  It is now guaranteed to return after ~2 seconds even if the entire cluster is unresponsive.

* fix agency precondition check for complex objects
  this fixes issues with several CAS operations in the agency

* several fixes for agency restart and shutdown

* the cluster-internal representation of planned collection objects is now more
  lightweight than before, using less memory and not allocating any cache for indexes
  etc.

* fixed issue #3403: How to kill long running AQL queries with the browser console's
  AQL (display issue)

* fixed issue #3549: server reading ENGINE config file fails on common standard
  newline character

* UI: fixed error notifications for collection modifications

* several improvements for the truncate operation on collections:

  * the timeout for the truncate operation was increased in cluster mode in
    order to prevent too frequent "could not truncate collection" errors

  * after a truncate operation, collections in MMFiles still used disk space.
    to reclaim disk space used by truncated collection, the truncate actions
    in the web interface and from the ArangoShell now issue an extra WAL flush
    command (in cluster mode, this command is also propagated to all servers).
    the WAL flush allows all servers to write out any pending operations into the
    datafiles of the truncated collection. afterwards, a final journal rotate
    command is sent, which enables the compaction to entirely remove all datafiles
    and journals for the truncated collection, so that all disk space can be
    reclaimed

  * for MMFiles a special method will be called after a truncate operation so that
    all indexes of the collection can free most of their memory. previously some
    indexes (hash and skiplist indexes) partially kept already allocated memory
    in order to avoid future memory allocations

  * after a truncate operation in the RocksDB engine, an additional compaction
    will be triggered for the truncated collection. this compaction removes all
    deletions from the key space so that follow-up scans over the collection's key
    range do not have to filter out lots of already-removed values

  These changes make truncate operations potentially more time-consuming than before,
  but allow for memory/disk space savings afterwards.

* enable JEMalloc background threads for purging and returning unused memory
  back to the operating system (Linux only)

  JEMalloc will create its background threads on demand. The number of background
  threads is capped by the number of CPUs or active arenas. The background threads run
  periodically and purge unused memory pages, allowing memory to be returned to the
  operating system.

  This change will make the arangod process create several additional threads.
  It is accompanied by an increased `TasksMax` value in the systemd service configuration
  file for the arangodb3 service.

* upgraded bundled V8 engine to bugfix version v5.7.492.77

  this upgrade fixes a memory leak in upstream V8 described in
  https://bugs.chromium.org/p/v8/issues/detail?id=5945 that will result in memory
  chunks only getting uncommitted but not unmapped


v3.2.6 (2017-10-26)
-------------------

* UI: fixed event cleanup in cluster shards view

* UI: reduced cluster dashboard api calls

* fixed a permission problem that prevented collection contents to be displayed
  in the web interface

* removed posix_fadvise call from RocksDB's PosixSequentialFile::Read(). This is
  consistent with Facebook PR 2573 (#3505)

  this fix should improve the performance of the replication with the RocksDB
  storage engine

* allow changing of collection replication factor for existing collections

* UI: replicationFactor of a collection is now changeable in a cluster
  environment

* several fixes for the cluster agency

* fixed undefined behavior in the RocksDB-based geo index

* fixed Foxxmaster failover

* purging or removing the Debian/Ubuntu arangodb3 packages now properly stops
  the arangod instance before actuallying purging or removing


v3.2.5 (2017-10-16)
-------------------

* general-graph module and _api/gharial now accept cluster options
  for collection creation. It is now possible to set replicationFactor and
  numberOfShards for all collections created via this graph object.
  So adding a new collection will not result in a singleShard and
  no replication anymore.

* fixed issue #3408: Hard crash in query for pagination

* minimum number of V8 contexts in console mode must be 2, not 1. this is
  required to ensure the console gets one dedicated V8 context and all other
  operations have at least one extra context. This requirement was not enforced
  anymore.

* fixed issue #3395: AQL: cannot instantiate CollectBlock with undetermined
  aggregation method

* UI: fixed wrong user attribute name validation, issue #3228

* fix potential overflow in CRC marker check when a corrupted CRC marker
  is found at the very beginning of an MMFiles datafile

* UI: fixed unresponsive events in cluster shards view

* Add statistics about the V8 context counts and number of available/active/busy
  threads we expose through the server statistics interface.


v3.2.4 (2017-09-26)
-------------------

* UI: no default index selected during index creation

* UI: added replicationFactor option during SmartGraph creation

* make the MMFiles compactor perform less writes during normal compaction
  operation

  This partially fixes issue #3144

* make the MMFiles compactor configurable

  The following options have been added:

* `--compaction.db-sleep-time`: sleep interval between two compaction runs
    (in s)
  * `--compaction.min-interval"`: minimum sleep time between two compaction
     runs (in s)
  * `--compaction.min-small-data-file-size`: minimal filesize threshold
    original datafiles have to be below for a compaction
  * `--compaction.dead-documents-threshold`: minimum unused count of documents
    in a datafile
  * `--compaction.dead-size-threshold`: how many bytes of the source data file
    are allowed to be unused at most
  * `--compaction.dead-size-percent-threshold`: how many percent of the source
    datafile should be unused at least
  * `--compaction.max-files`: Maximum number of files to merge to one file
  * `--compaction.max-result-file-size`: how large may the compaction result
    file become (in bytes)
  * `--compaction.max-file-size-factor`: how large the resulting file may
    be in comparison to the collection's `--database.maximal-journal-size' setting`

* fix downwards-incompatibility in /_api/explain REST handler

* fix Windows implementation for fs.getTempPath() to also create a
  sub-directory as we do on linux

* fixed a multi-threading issue in cluster-internal communication

* performance improvements for traversals and edge lookups

* removed internal memory zone handling code. the memory zones were a leftover
  from the early ArangoDB days and did not provide any value in the current
  implementation.

* (Enterprise only) added `skipInaccessibleCollections` option for AQL queries:
  if set, AQL queries (especially graph traversals) will treat collections to
  which a user has no access rights to as if these collections were empty.

* adjusted scheduler thread handling to start and stop less threads in
  normal operations

* leader-follower replication catchup code has been rewritten in C++

* early stage AQL optimization now also uses the C++ implementations of
  AQL functions if present. Previously it always referred to the JavaScript
  implementations and ignored the C++ implementations. This change gives
  more flexibility to the AQL optimizer.

* ArangoDB tty log output is now colored for log messages with levels
  FATAL, ERR and WARN.

* changed the return values of AQL functions `REGEX_TEST` and `REGEX_REPLACE`
  to `null` when the input regex is invalid. Previous versions of ArangoDB
  partly returned `false` for invalid regexes and partly `null`.

* added `--log.role` option for arangod

  When set to `true`, this option will make the ArangoDB logger print a single
  character with the server's role into each logged message. The roles are:

  - U: undefined/unclear (used at startup)
  - S: single server
  - C: coordinator
  - P: primary
  - A: agent

  The default value for this option is `false`, so no roles will be logged.


v3.2.3 (2017-09-07)
-------------------

* fixed issue #3106: orphan collections could not be registered in general-graph module

* fixed wrong selection of the database inside the internal cluster js api

* added startup option `--server.check-max-memory-mappings` to make arangod check
  the number of memory mappings currently used by the process and compare it with
  the maximum number of allowed mappings as determined by /proc/sys/vm/max_map_count

  The default value is `true`, so the checks will be performed. When the current
  number of mappings exceeds 90% of the maximum number of mappings, the creation
  of further V8 contexts will be deferred.

  Note that this option is effective on Linux systems only.

* arangoimp now has a `--remove-attribute` option

* added V8 context lifetime control options
  `--javascript.v8-contexts-max-invocations` and `--javascript.v8-contexts-max-age`

  These options allow specifying after how many invocations a used V8 context is
  disposed, or after what time a V8 context is disposed automatically after its
  creation. If either of the two thresholds is reached, an idl V8 context will be
  disposed.

  The default value of `--javascript.v8-contexts-max-invocations` is 0, meaning that
  the maximum number of invocations per context is unlimited. The default value
  for `--javascript.v8-contexts-max-age` is 60 seconds.

* fixed wrong UI cluster health information

* fixed issue #3070: Add index in _jobs collection

* fixed issue #3125: HTTP Foxx API JSON parsing

* fixed issue #3120: Foxx queue: job isn't running when server.authentication = true

* fixed supervision failure detection and handling, which happened with simultaneous
  agency leadership change


v3.2.2 (2017-08-23)
-------------------

* make "Rebalance shards" button work in selected database only, and not make
  it rebalance the shards of all databases

* fixed issue #2847: adjust the response of the DELETE `/_api/users/database/*` calls

* fixed issue #3075: Error when upgrading arangoDB on linux ubuntu 16.04

* fixed a buffer overrun in linenoise console input library for long input strings

* increase size of the linenoise input buffer to 8 KB

* abort compilation if the detected GCC or CLANG isn't in the range of compilers
  we support

* fixed spurious cluster hangups by always sending AQL-query related requests
  to the correct servers, even after failover or when a follower drops

  The problem with the previous shard-based approach was that responsibilities
  for shards may change from one server to another at runtime, after the query
  was already instanciated. The coordinator and other parts of the query then
  sent further requests for the query to the servers now responsible for the
  shards.
  However, an AQL query must send all further requests to the same servers on
  which the query was originally instanciated, even in case of failover.
  Otherwise this would potentially send requests to servers that do not know
  about the query, and would also send query shutdown requests to the wrong
  servers, leading to abandoned queries piling up and using resources until
  they automatically time out.

* fixed issue with RocksDB engine acquiring the collection count values too
  early, leading to the collection count values potentially being slightly off
  even in exclusive transactions (for which the exclusive access should provide
  an always-correct count value)

* fixed some issues in leader-follower catch-up code, specifically for the
  RocksDB engine

* make V8 log fatal errors to syslog before it terminates the process.
  This change is effective on Linux only.

* fixed issue with MMFiles engine creating superfluous collection journals
  on shutdown

* fixed issue #3067: Upgrade from 3.2 to 3.2.1 reset autoincrement keys

* fixed issue #3044: ArangoDB server shutdown unexpectedly

* fixed issue #3039: Incorrect filter interpretation

* fixed issue #3037: Foxx, internal server error when I try to add a new service

* improved MMFiles fulltext index document removal performance
  and fulltext index query performance for bigger result sets

* ui: fixed a display bug within the slow and running queries view

* ui: fixed a bug when success event triggers twice in a modal

* ui: fixed the appearance of the documents filter

* ui: graph vertex collections not restricted to 10 anymore

* fixed issue #2835: UI detection of JWT token in case of server restart or upgrade

* upgrade jemalloc version to 5.0.1

  This fixes problems with the memory allocator returing "out of memory" when
  calling munmap to free memory in order to return it to the OS.

  It seems that calling munmap on Linux can increase the number of mappings, at least
  when a region is partially unmapped. This can lead to the process exceeding its
  maximum number of mappings, and munmap and future calls to mmap returning errors.

  jemalloc version 5.0.1 does not have the `--enable-munmap` configure option anymore,
  so the problem is avoided. To return memory to the OS eventually, jemalloc 5's
  background purge threads are used on Linux.

* fixed issue #2978: log something more obvious when you log a Buffer

* fixed issue #2982: AQL parse error?

* fixed issue #3125: HTTP Foxx API Json parsing

v3.2.1 (2017-08-09)
-------------------

* added C++ implementations for AQL functions `LEFT()`, `RIGHT()` and `TRIM()`

* fixed docs for issue #2968: Collection _key autoincrement value increases on error

* fixed issue #3011: Optimizer rule reduce-extraction-to-projection breaks queries

* Now allowing to restore users in a sharded environment as well
  It is still not possible to restore collections that are sharded
  differently than by _key.

* fixed an issue with restoring of system collections and user rights.
  It was not possible to restore users into an authenticated server.

* fixed issue #2977: Documentation for db._createDatabase is wrong

* ui: added bind parameters to slow query history view

* fixed issue #1751: Slow Query API should provide bind parameters, webui should display them

* ui: fixed a bug when moving multiple documents was not possible

* fixed docs for issue #2968: Collection _key autoincrement value increases on error

* AQL CHAR_LENGTH(null) returns now 0. Since AQL TO_STRING(null) is '' (string of length 0)

* ui: now supports single js file upload for Foxx services in addition to zip files

* fixed a multi-threading issue in the agency when callElection was called
  while the Supervision was calling updateSnapshot

* added startup option `--query.tracking-with-bindvars`

  This option controls whether the list of currently running queries
  and the list of slow queries should contain the bind variables used
  in the queries or not.

  The option can be changed at runtime using the commands

      // enables tracking of bind variables
      // set to false to turn tracking of bind variables off
      var value = true;
      require("@arangodb/aql/queries").properties({
        trackBindVars: value
      });

* index selectivity estimates are now available in the cluster as well

* fixed issue #2943: loadIndexesIntoMemory not returning the same structure
  as the rest of the collection APIs

* fixed issue #2949: ArangoError 1208: illegal name

* fixed issue #2874: Collection properties do not return `isVolatile`
  attribute

* potential fix for issue #2939: Segmentation fault when starting
  coordinator node

* fixed issue #2810: out of memory error when running UPDATE/REPLACE
  on medium-size collection

* fix potential deadlock errors in collector thread

* disallow the usage of volatile collections in the RocksDB engine
  by throwing an error when a collection is created with attribute
  `isVolatile` set to `true`.
  Volatile collections are unsupported by the RocksDB engine, so
  creating them should not succeed and silently create a non-volatile
  collection

* prevent V8 from issuing SIGILL instructions when it runs out of memory

  Now arangod will attempt to log a FATAL error into its logfile in case V8
  runs out of memory. In case V8 runs out of memory, it will still terminate the
  entire process. But at least there should be something in the ArangoDB logs
  indicating what the problem was. Apart from that, the arangod process should
  now be exited with SIGABRT rather than SIGILL as it shouldn't return into the
  V8 code that aborted the process with `__builtin_trap`.

  this potentially fixes issue #2920: DBServer crashing automatically post upgrade to 3.2

* Foxx queues and tasks now ensure that the scripts in them run with the same
  permissions as the Foxx code who started the task / queue

* fixed issue #2928: Offset problems

* fixed issue #2876: wrong skiplist index usage in edge collection

* fixed issue #2868: cname missing from logger-follow results in rocksdb

* fixed issue #2889: Traversal query using incorrect collection id

* fixed issue #2884: AQL traversal uniqueness constraints "propagating" to other traversals? Weird results

* arangoexport: added `--query` option for passing an AQL query to export the result

* fixed issue #2879: No result when querying for the last record of a query

* ui: allows now to edit default access level for collections in database
  _system for all users except the root user.

* The _users collection is no longer accessible outside the arngod process, _queues is always read-only

* added new option "--rocksdb.max-background-jobs"

* removed options "--rocksdb.max-background-compactions", "--rocksdb.base-background-compactions" and "--rocksdb.max-background-flushes"

* option "--rocksdb.compaction-read-ahead-size" now defaults to 2MB

* change Windows build so that RocksDB doesn't enforce AVX optimizations by default
  This fixes startup crashes on servers that do not have AVX CPU extensions

* speed up RocksDB secondary index creation and dropping

* removed RocksDB note in Geo index docs


v3.2.0 (2017-07-20)
-------------------

* fixed UI issues

* fixed multi-threading issues in Pregel

* fixed Foxx resilience

* added command-line option `--javascript.allow-admin-execute`

  This option can be used to control whether user-defined JavaScript code
  is allowed to be executed on server by sending via HTTP to the API endpoint
  `/_admin/execute`  with an authenticated user account.
  The default value is `false`, which disables the execution of user-defined
  code. This is also the recommended setting for production. In test environments,
  it may be convenient to turn the option on in order to send arbitrary setup
  or teardown commands for execution on the server.


v3.2.beta6 (2017-07-18)
-----------------------

* various bugfixes


v3.2.beta5 (2017-07-16)
-----------------------

* numerous bugfixes


v3.2.beta4 (2017-07-04)
-----------------------

* ui: fixed document view _from and _to linking issue for special characters

* added function `db._parse(query)` for parsing an AQL query and returning information about it

* fixed one medium priority and two low priority security user interface
  issues found by owasp zap.

* ui: added index deduplicate options

* ui: fixed renaming of collections for the rocksdb storage engine

* documentation and js fixes for secondaries

* RocksDB storage format was changed, users of the previous beta/alpha versions
  must delete the database directory and re-import their data

* enabled permissions on database and collection level

* added and changed some user related REST APIs
    * added `PUT /_api/user/{user}/database/{database}/{collection}` to change collection permission
    * added `GET /_api/user/{user}/database/{database}/{collection}`
    * added optional `full` parameter to the `GET /_api/user/{user}/database/` REST call

* added user functions in the arangoshell `@arangodb/users` module
    * added `grantCollection` and `revokeCollection` functions
    * added `permission(user, database, collection)` to retrieve collection specific rights

* added "deduplicate" attribute for array indexes, which controls whether inserting
  duplicate index values from the same document into a unique array index will lead to
  an error or not:

      // with deduplicate = true, which is the default value:
      db._create("test");
      db.test.ensureIndex({ type: "hash", fields: ["tags[*]"], deduplicate: true });
      db.test.insert({ tags: ["a", "b"] });
      db.test.insert({ tags: ["c", "d", "c"] }); // will work, because deduplicate = true
      db.test.insert({ tags: ["a"] }); // will fail

      // with deduplicate = false
      db._create("test");
      db.test.ensureIndex({ type: "hash", fields: ["tags[*]"], deduplicate: false });
      db.test.insert({ tags: ["a", "b"] });
      db.test.insert({ tags: ["c", "d", "c"] }); // will not work, because deduplicate = false
      db.test.insert({ tags: ["a"] }); // will fail

  The "deduplicate" attribute is now also accepted by the index creation HTTP
  API endpoint POST /_api/index and is returned by GET /_api/index.

* added optimizer rule "remove-filters-covered-by-traversal"

* Debian/Ubuntu installer: make messages about future package upgrades more clear

* fix a hangup in VST

  The problem happened when the two first chunks of a VST message arrived
  together on a connection that was newly switched to VST.

* fix deletion of outdated WAL files in RocksDB engine

* make use of selectivity estimates in hash, skiplist and persistent indexes
  in RocksDB engine

* changed VM overcommit recommendation for user-friendliness

* fix a shutdown bug in the cluster: a destroyed query could still be active

* do not terminate the entire server process if a temp file cannot be created
  (Windows only)

* fix log output in the front-end, it stopped in case of too many messages


v3.2.beta3 (2017-06-27)
-----------------------

* numerous bugfixes


v3.2.beta2 (2017-06-20)
-----------------------

* potentially fixed issue #2559: Duplicate _key generated on insertion

* fix invalid results (too many) when a skipping LIMIT was used for a
  traversal. `LIMIT x` or `LIMIT 0, x` were not affected, but `LIMIT s, x`
  may have returned too many results

* fix races in SSL communication code

* fix invalid locking in JWT authentication cache, which could have
  crashed the server

* fix invalid first group results for sorted AQL COLLECT when LIMIT
  was used

* fix potential race, which could make arangod hang on startup

* removed `exception` field from transaction error result; users should throw
  explicit `Error` instances to return custom exceptions (addresses issue #2561)

* fixed issue #2613: Reduce log level when Foxx manager tries to self heal missing database

* add a read only mode for users and collection level authorization

* removed `exception` field from transaction error result; users should throw
  explicit `Error` instances to return custom exceptions (addresses issue #2561)

* fixed issue #2677: Foxx disabling development mode creates non-deterministic service bundle

* fixed issue #2684: Legacy service UI not working


v3.2.beta1 (2017-06-12)
-----------------------

* provide more context for index errors (addresses issue #342)

* arangod now validates several OS/environment settings on startup and warns if
  the settings are non-ideal. Most of the checks are executed on Linux systems only.

* fixed issue #2515: The replace-or-with-in optimization rule might prevent use of indexes

* added `REGEX_REPLACE` AQL function

* the RocksDB storage format was changed, users of the previous alpha versions
  must delete the database directory and re-import their data

* added server startup option `--query.fail-on-warning`

  setting this option to `true` will abort any AQL query with an exception if
  it causes a warning at runtime. The value can be overridden per query by
  setting the `failOnWarning` attribute in a query's options.

* added --rocksdb.num-uncompressed-levels to adjust number of non-compressed levels

* added checks for memory managment and warn (i. e. if hugepages are enabled)

* set default SSL cipher suite string to "HIGH:!EXPORT:!aNULL@STRENGTH"

* fixed issue #2469: Authentication = true does not protect foxx-routes

* fixed issue #2459: compile success but can not run with rocksdb

* `--server.maximal-queue-size` is now an absolute maximum. If the queue is
  full, then 503 is returned. Setting it to 0 means "no limit".

* (Enterprise only) added authentication against an LDAP server

* fixed issue #2083: Foxx services aren't distributed to all coordinators

* fixed issue #2384: new coordinators don't pick up existing Foxx services

* fixed issue #2408: Foxx service validation causes unintended side-effects

* extended HTTP API with routes for managing Foxx services

* added distinction between hasUser and authorized within Foxx
  (cluster internal requests are authorized requests but don't have a user)

* arangoimp now has a `--threads` option to enable parallel imports of data

* PR #2514: Foxx services that can't be fixed by self-healing now serve a 503 error

* added `time` function to `@arangodb` module


v3.2.alpha4 (2017-04-25)
------------------------

* fixed issue #2450: Bad optimization plan on simple query

* fixed issue #2448: ArangoDB Web UI takes no action when Delete button is clicked

* fixed issue #2442: Frontend shows already deleted databases during login

* added 'x-content-type-options: nosniff' to avoid MSIE bug

* set default value for `--ssl.protocol` from TLSv1 to TLSv1.2.

* AQL breaking change in cluster:
  The SHORTEST_PATH statement using edge-collection names instead
  of a graph name now requires to explicitly name the vertex-collection names
  within the AQL query in the cluster. It can be done by adding `WITH <name>`
  at the beginning of the query.

  Example:
  ```
  FOR v,e IN OUTBOUND SHORTEST_PATH @start TO @target edges [...]
  ```

  Now has to be:

  ```
  WITH vertices
  FOR v,e IN OUTBOUND SHORTEST_PATH @start TO @target edges [...]
  ```

  This change is due to avoid dead-lock sitations in clustered case.
  An error stating the above is included.

* add implicit use of geo indexes when using SORT/FILTER in AQL, without
  the need to use the special-purpose geo AQL functions `NEAR` or `WITHIN`.

  the special purpose `NEAR` AQL function can now be substituted with the
  following AQL (provided there is a geo index present on the `doc.latitude`
  and `doc.longitude` attributes):

      FOR doc in geoSort
        SORT DISTANCE(doc.latitude, doc.longitude, 0, 0)
        LIMIT 5
        RETURN doc

  `WITHIN` can be substituted with the following AQL:

      FOR doc in geoFilter
        FILTER DISTANCE(doc.latitude, doc.longitude, 0, 0) < 2000
        RETURN doc

  Compared to using the special purpose AQL functions this approach has the
  advantage that it is more composable, and will also honor any `LIMIT` values
  used in the AQL query.

* potential fix for shutdown hangs on OSX

* added KB, MB, GB prefix for integer parameters, % for integer parameters
  with a base value

* added JEMALLOC 4.5.0

* added `--vm.resident-limit` and `--vm.path` for file-backed memory mapping
  after reaching a configurable maximum RAM size

* try recommended limit for file descriptors in case of unlimited
  hard limit

* issue #2413: improve logging in case of lock timeout and deadlocks

* added log topic attribute to /_admin/log api

* removed internal build option `USE_DEV_TIMERS`

  Enabling this option activated some proprietary timers for only selected
  events in arangod. Instead better use `perf` to gather timings.


v3.2.alpha3 (2017-03-22)
------------------------

* increase default collection lock timeout from 30 to 900 seconds

* added function `db._engine()` for retrieval of storage engine information at
  server runtime

  There is also an HTTP REST handler at GET /_api/engine that returns engine
  information.

* require at least cmake 3.2 for building ArangoDB

* make arangod start with less V8 JavaScript contexts

  This speeds up the server start (a little bit) and makes it use less memory.
  Whenever a V8 context is needed by a Foxx action or some other operation and
  there is no usable V8 context, a new one will be created dynamically now.

  Up to `--javascript.v8-contexts` V8 contexts will be created, so this option
  will change its meaning. Previously as many V8 contexts as specified by this
  option were created at server start, and the number of V8 contexts did not
  change at runtime. Now up to this number of V8 contexts will be in use at the
  same time, but the actual number of V8 contexts is dynamic.

  The garbage collector thread will automatically delete unused V8 contexts after
  a while. The number of spare contexts will go down to as few as configured in
  the new option `--javascript.v8-contexts-minimum`. Actually that many V8 contexts
  are also created at server start.

  The first few requests in new V8 contexts will take longer than in contexts
  that have been there already. Performance may therefore suffer a bit for the
  initial requests sent to ArangoDB or when there are only few but performance-
  critical situations in which new V8 contexts will be created. If this is a
  concern, it can easily be fixed by setting `--javascipt.v8-contexts-minimum`
  and `--javascript.v8-contexts` to a relatively high value, which will guarantee
  that many number of V8 contexts to be created at startup and kept around even
  when unused.

  Waiting for an unused V8 context will now also abort if no V8 context can be
  acquired/created after 120 seconds.

* improved diagnostic messages written to logfiles by supervisor process

* fixed issue #2367

* added "bindVars" to attributes of currently running and slow queries

* added "jsonl" as input file type for arangoimp

* upgraded version of bundled zlib library from 1.2.8 to 1.2.11

* added input file type `auto` for arangoimp so it can automatically detect the
  type of the input file from the filename extension

* fixed variables parsing in GraphQL

* added `--translate` option for arangoimp to translate attribute names from
  the input files to attriubte names expected by ArangoDB

  The `--translate` option can be specified multiple times (once per translation
  to be executed). The following example renames the "id" column from the input
  file to "_key", and the "from" column to "_from", and the "to" column to "_to":

      arangoimp --type csv --file data.csv --translate "id=_key" --translate "from=_from" --translate "to=_to"

  `--translate` works for CSV and TSV inputs only.

* changed default value for `--server.max-packet-size` from 128 MB to 256 MB

* fixed issue #2350

* fixed issue #2349

* fixed issue #2346

* fixed issue #2342

* change default string truncation length from 80 characters to 256 characters for
  `print`/`printShell` functions in ArangoShell and arangod. This will emit longer
  prefixes of string values before truncating them with `...`, which is helpful
  for debugging.

* always validate incoming JSON HTTP requests for duplicate attribute names

  Incoming JSON data with duplicate attribute names will now be rejected as
  invalid. Previous versions of ArangoDB only validated the uniqueness of
  attribute names inside incoming JSON for some API endpoints, but not
  consistently for all APIs.

* don't let read-only transactions block the WAL collector

* allow passing own `graphql-sync` module instance to Foxx GraphQL router

* arangoexport can now export to csv format

* arangoimp: fixed issue #2214

* Foxx: automatically add CORS response headers

* added "OPTIONS" to CORS `access-control-allow-methods` header

* Foxx: Fix arangoUser sometimes not being set correctly

* fixed issue #1974


v3.2.alpha2 (2017-02-20)
------------------------

* ui: fixed issue #2065

* ui: fixed a dashboard related memory issue

* Internal javascript rest actions will now hide their stack traces to the client
  unless maintainer mode is activated. Instead they will always log to the logfile

* Removed undocumented internal HTTP API:
  * PUT _api/edges

  The documented GET _api/edges and the undocumented POST _api/edges remains unmodified.

* updated V8 version to 5.7.0.0

* change undocumented behaviour in case of invalid revision ids in
  If-Match and If-None-Match headers from 400 (BAD) to 412 (PRECONDITION
  FAILED).

* change undocumented behaviour in case of invalid revision ids in
  JavaScript document operations from 1239 ("illegal document revision")
  to 1200 ("conflict").

* added data export tool, arangoexport.

  arangoexport can be used to export collections to json, jsonl or xml
  and export a graph or collections to xgmml.

* fixed a race condition when closing a connection

* raised default hard limit on threads for very small to 64

* fixed negative counting of http connection in UI


v3.2.alpha1 (2017-02-05)
------------------------

* added figure `httpRequests` to AQL query statistics

* removed revisions cache intermediate layer implementation

* obsoleted startup options `--database.revision-cache-chunk-size` and
  `--database.revision-cache-target-size`

* fix potential port number over-/underruns

* added startup option `--log.shorten-filenames` for controlling whether filenames
  in log messages should be shortened to just the filename with the absolute path

* removed IndexThreadFeature, made `--database.index-threads` option obsolete

* changed index filling to make it more parallel, dispatch tasks to boost::asio

* more detailed stacktraces in Foxx apps

* generated Foxx services now use swagger tags


v3.1.24 (XXXX-XX-XX)
--------------------

* fixed one more LIMIT issue in traversals


v3.1.23 (2017-06-19)
--------------------

* potentially fixed issue #2559: Duplicate _key generated on insertion

* fix races in SSL communication code

* fix invalid results (too many) when a skipping LIMIT was used for a
  traversal. `LIMIT x` or `LIMIT 0, x` were not affected, but `LIMIT s, x`
  may have returned too many results

* fix invalid first group results for sorted AQL COLLECT when LIMIT
  was used

* fix invalid locking in JWT authentication cache, which could have
  crashed the server

* fix undefined behavior in traverser when traversals were used inside
  a FOR loop


v3.1.22 (2017-06-07)
--------------------

* fixed issue #2505: Problem with export + report of a bug

* documented changed behavior of WITH

* fixed ui glitch in aardvark

* avoid agency compaction bug

* fixed issue #2283: disabled proxy communication internally


v3.1.21 (2017-05-22)
--------------------

* fixed issue #2488:  AQL operator IN error when data use base64 chars

* more randomness in seeding RNG

v3.1.20 (2016-05-16)
--------------------

* fixed incorrect sorting for distributeShardsLike

* improve reliability of AgencyComm communication with Agency

* fixed shard numbering bug, where ids were erouneously incremented by 1

* remove an unnecessary precondition in createCollectionCoordinator

* funny fail rotation fix

* fix in SimpleHttpClient for correct advancement of readBufferOffset

* forward SIG_HUP in supervisor process to the server process to fix logrotaion
  You need to stop the remaining arangod server process manually for the upgrade to work.


v3.1.19 (2017-04-28)
--------------------

* Fixed a StackOverflow issue in Traversal and ShortestPath. Occured if many (>1000) input
  values in a row do not return any result. Fixes issue: #2445

* fixed issue #2448

* fixed issue #2442

* added 'x-content-type-options: nosniff' to avoid MSIE bug

* fixed issue #2441

* fixed issue #2440

* Fixed a StackOverflow issue in Traversal and ShortestPath. Occured if many (>1000) input
  values in a row do not return any result. Fixes issue: #2445

* fix occasional hanging shutdowns on OS X


v3.1.18 (2017-04-18)
--------------------

* fixed error in continuous synchronization of collections

* fixed spurious hangs on server shutdown

* better error messages during restore collection

* completely overhaul supervision. More detailed tests

* Fixed a dead-lock situation in cluster traversers, it could happen in
  rare cases if the computation on one DBServer could be completed much earlier
  than the other server. It could also be restricted to SmartGraphs only.

* (Enterprise only) Fixed a bug in SmartGraph DepthFirstSearch. In some
  more complicated queries, the maxDepth limit of 1 was not considered strictly
  enough, causing the traverser to do unlimited depth searches.

* fixed issue #2415

* fixed issue #2422

* fixed issue #1974


v3.1.17 (2017-04-04)
--------------------

* (Enterprise only) fixed a bug where replicationFactor was not correctly
  forwarded in SmartGraph creation.

* fixed issue #2404

* fixed issue #2397

* ui - fixed smart graph option not appearing

* fixed issue #2389

* fixed issue #2400


v3.1.16 (2017-03-27)
--------------------

* fixed issue #2392

* try to raise file descriptors to at least 8192, warn otherwise

* ui - aql editor improvements + updated ace editor version (memory leak)

* fixed lost HTTP requests

* ui - fixed some event issues

* avoid name resolution when given connection string is a valid ip address

* helps with issue #1842, bug in COLLECT statement in connection with LIMIT.

* fix locking bug in cluster traversals

* increase lock timeout defaults

* increase various cluster timeouts

* limit default target size for revision cache to 1GB, which is better for
  tight RAM situations (used to be 40% of (totalRAM - 1GB), use
  --database.revision-cache-target-size <VALUEINBYTES> to get back the
  old behaviour

* fixed a bug with restarted servers indicating status as "STARTUP"
  rather that "SERVING" in Nodes UI.


v3.1.15 (2017-03-20)
--------------------

* add logrotate configuration as requested in #2355

* fixed issue #2376

* ui - changed document api due a chrome bug

* ui - fixed a submenu bug

* added endpoint /_api/cluster/endpoints in cluster case to get all
  coordinator endpoints

* fix documentation of /_api/endpoint, declaring this API obsolete.

* Foxx response objects now have a `type` method for manipulating the content-type header

* Foxx tests now support `xunit` and `tap` reporters


v3.1.14 (2017-03-13)
--------------------

* ui - added feature request (multiple start nodes within graph viewer) #2317

* added missing locks to authentication cache methods

* ui - added feature request (multiple start nodes within graph viewer) #2317

* ui - fixed wrong merge of statistics information from different coordinators

* ui - fixed issue #2316

* ui - fixed wrong protocol usage within encrypted environment

* fixed compile error on Mac Yosemite

* minor UI fixes


v3.1.13 (2017-03-06)
--------------------

* fixed variables parsing in GraphQL

* fixed issue #2214

* fixed issue #2342

* changed thread handling to queue only user requests on coordinator

* use exponential backoff when waiting for collection locks

* repair short name server lookup in cluster in the case of a removed
  server


v3.1.12 (2017-02-28)
--------------------

* disable shell color escape sequences on Windows

* fixed issue #2326

* fixed issue #2320

* fixed issue #2315

* fixed a race condition when closing a connection

* raised default hard limit on threads for very small to 64

* fixed negative counting of http connection in UI

* fixed a race when renaming collections

* fixed a race when dropping databases


v3.1.11 (2017-02-17)
--------------------

* fixed a race between connection closing and sending out last chunks of data to clients
  when the "Connection: close" HTTP header was set in requests

* ui: optimized smart graph creation usability

* ui: fixed #2308

* fixed a race in async task cancellation via `require("@arangodb/tasks").unregisterTask()`

* fixed spuriously hanging threads in cluster AQL that could sit idle for a few minutes

* fixed potential numeric overflow for big index ids in index deletion API

* fixed sort issue in cluster, occurring when one of the local sort buffers of a
  GatherNode was empty

* reduce number of HTTP requests made for certain kinds of join queries in cluster,
  leading to speedup of some join queries

* supervision deals with demised coordinators correctly again

* implement a timeout in TraverserEngineRegistry

* agent communication reduced in large batches of append entries RPCs

* inception no longer estimates RAFT timings

* compaction in agents has been moved to a separate thread

* replicated logs hold local timestamps

* supervision jobs failed leader and failed follower revisited for
  function in precarious stability situations

* fixed bug in random number generator for 64bit int


v3.1.10 (2017-02-02)
--------------------

* updated versions of bundled node modules:
  - joi: from 8.4.2 to 9.2.0
  - joi-to-json-schema: from 2.2.0 to 2.3.0
  - sinon: from 1.17.4 to 1.17.6
  - lodash: from 4.13.1 to 4.16.6

* added shortcut for AQL ternary operator
  instead of `condition ? true-part : false-part` it is now possible to also use a
  shortcut variant `condition ? : false-part`, e.g.

      FOR doc IN docs RETURN doc.value ?: 'not present'

  instead of

      FOR doc IN docs RETURN doc.value ? doc.value : 'not present'

* fixed wrong sorting order in cluster, if an index was used to sort with many
  shards.

* added --replication-factor, --number-of-shards and --wait-for-sync to arangobench

* turn on UTF-8 string validation for VelocyPack values received via VST connections

* fixed issue #2257

* upgraded Boost version to 1.62.0

* added optional detail flag for db.<collection>.count()
  setting the flag to `true` will make the count operation returned the per-shard
  counts for the collection:

      db._create("test", { numberOfShards: 10 });
      for (i = 0; i < 1000; ++i) {
        db.test.insert({value: i});
      }
      db.test.count(true);

      {
        "s100058" : 99,
        "s100057" : 103,
        "s100056" : 100,
        "s100050" : 94,
        "s100055" : 90,
        "s100054" : 122,
        "s100051" : 109,
        "s100059" : 99,
        "s100053" : 95,
        "s100052" : 89
      }

* added optional memory limit for AQL queries:

      db._query("FOR i IN 1..100000 SORT i RETURN i", {}, { options: { memoryLimit: 100000 } });

  This option limits the default maximum amount of memory (in bytes) that a single
  AQL query can use.
  When a single AQL query reaches the specified limit value, the query will be
  aborted with a *resource limit exceeded* exception. In a cluster, the memory
  accounting is done per shard, so the limit value is effectively a memory limit per
  query per shard.

  The global limit value can be overriden per query by setting the *memoryLimit*
  option value for individual queries when running an AQL query.

* added server startup option `--query.memory-limit`

* added convenience function to create vertex-centric indexes.

  Usage: `db.collection.ensureVertexCentricIndex("label", {type: "hash", direction: "outbound"})`
  That will create an index that can be used on OUTBOUND with filtering on the
  edge attribute `label`.

* change default log output for tools to stdout (instead of stderr)

* added option -D to define a configuration file environment key=value

* changed encoding behavior for URLs encoded in the C++ code of ArangoDB:
  previously the special characters `-`, `_`, `~` and `.` were returned as-is
  after URL-encoding, now `.` will be encoded to be `%2e`.
  This also changes the behavior of how incoming URIs are processed: previously
  occurrences of `..` in incoming request URIs were collapsed (e.g. `a/../b/` was
  collapsed to a plain `b/`). Now `..` in incoming request URIs are not collapsed.

* Foxx request URL suffix is no longer unescaped

* @arangodb/request option json now defaults to `true` if the response body is not empty and encoding is not explicitly set to `null` (binary).
  The option can still be set to `false` to avoid unnecessary attempts at parsing the response as JSON.

* Foxx configuration values for unknown options will be discarded when saving the configuration in production mode using the web interface

* module.context.dependencies is now immutable

* process.stdout.isTTY now returns `true` in arangosh and when running arangod with the `--console` flag

* add support for Swagger tags in Foxx


v3.1.9 (XXXX-XX-XX)
-------------------

* macos CLI package: store databases and apps in the users home directory

* ui: fixed re-login issue within a non system db, when tab was closed

* fixed a race in the VelocyStream Commtask implementation

* fixed issue #2256


v3.1.8 (2017-01-09)
-------------------

* add Windows silent installer

* add handling of debug symbols during Linux & windows release builds.

* fixed issue #2181

* fixed issue #2248: reduce V8 max old space size from 3 GB to 1 GB on 32 bit systems

* upgraded Boost version to 1.62.0

* fixed issue #2238

* fixed issue #2234

* agents announce new endpoints in inception phase to leader

* agency leadership accepts updatet endpoints to given uuid

* unified endpoints replace localhost with 127.0.0.1

* fix several problems within an authenticated cluster


v3.1.7 (2016-12-29)
-------------------

* fixed one too many elections in RAFT

* new agency comm backported from devel


v3.1.6 (2016-12-20)
-------------------

* fixed issue #2227

* fixed issue #2220

* agency constituent/agent bug fixes in race conditions picking up
  leadership

* supervision does not need waking up anymore as it is running
  regardless

* agents challenge their leadership more rigorously


v3.1.5 (2016-12-16)
-------------------

* lowered default value of `--database.revision-cache-target-size` from 75% of
  RAM to less than 40% of RAM

* fixed issue #2218

* fixed issue #2217

* Foxx router.get/post/etc handler argument can no longer accidentally omitted

* fixed issue #2223


v3.1.4 (2016-12-08)
-------------------

* fixed issue #2211

* fixed issue #2204

* at cluster start, coordinators wait until at least one DBserver is there,
  and either at least two DBservers are there or 15s have passed, before they
  initiate the bootstrap of system collections.

* more robust agency startup from devel

* supervision's AddFollower adds many followers at once

* supervision has new FailedFollower job

* agency's Node has new method getArray

* agency RAFT timing estimates more conservative in waitForSync
  scenario

* agency RAFT timing estimates capped at maximum 2.0/10.0 for low/high


v3.1.3 (2016-12-02)
-------------------

* fix a traversal bug when using skiplist indexes:
  if we have a skiplist of ["a", "unused", "_from"] and a traversal like:
  FOR v,e,p IN OUTBOUND @start @@edges
    FILTER p.edges[0].a == 'foo'
    RETURN v
  And the above index applied on "a" is considered better than EdgeIndex, than
  the executor got into undefined behaviour.

* fix endless loop when trying to create a collection with replicationFactor: -1


v3.1.2 (2016-11-24)
-------------------

* added support for descriptions field in Foxx dependencies

* (Enterprise only) fixed a bug in the statistic report for SmartGraph traversals.
Now they state correctly how many documents were fetched from the index and how many
have been filtered.

* Prevent uniform shard distribution when replicationFactor == numServers

v3.1.1 (2016-11-15)
-------------------

* fixed issue #2176

* fixed issue #2168

* display index usage of traversals in AQL explainer output (previously missing)

* fixed issue #2163

* preserve last-used HLC value across server starts

* allow more control over handling of pre-3.1 _rev values

  this changes the server startup option `--database.check-30-revisions` from a boolean (true/false)
  parameter to a string parameter with the following possible values:

  - "fail":
    will validate _rev values of 3.0 collections on collection loading and throw an exception when invalid _rev values are found.
    in this case collections with invalid _rev values are marked as corrupted and cannot be used in the ArangoDB 3.1 instance.
    the fix procedure for such collections is to export the collections from 3.0 database with arangodump and restore them in 3.1 with arangorestore.
    collections that do not contain invalid _rev values are marked as ok and will not be re-checked on following loads.
    collections that contain invalid _rev values will be re-checked on following loads.

  - "true":
    will validate _rev values of 3.0 collections on collection loading and print a warning when invalid _rev values are found.
    in this case collections with invalid _rev values can be used in the ArangoDB 3.1 instance.
    however, subsequent operations on documents with invalid _rev values may silently fail or fail with explicit errors.
    the fix procedure for such collections is to export the collections from 3.0 database with arangodump and restore them in 3.1 with arangorestore.
    collections that do not contain invalid _rev values are marked as ok and will not be re-checked on following loads.
    collections that contain invalid _rev values will be re-checked on following loads.

  - "false":
    will not validate _rev values on collection loading and not print warnings.
    no hint is given when invalid _rev values are found.
    subsequent operations on documents with invalid _rev values may silently fail or fail with explicit errors.
    this setting does not affect whether collections are re-checked later.
    collections will be re-checked on following loads if `--database.check-30-revisions` is later set to either `true` or `fail`.

  The change also suppresses warnings that were printed when collections were restored using arangorestore, and the restore
  data contained invalid _rev values. Now these warnings are suppressed, and new HLC _rev values are generated for these documents
  as before.

* added missing functions to AQL syntax highlighter in web interface

* fixed display of `ANY` direction in traversal explainer output (direction `ANY` was shown as either
  `INBOUND` or `OUTBOUND`)

* changed behavior of toJSON() function when serializing an object before saving it in the database

  if an object provides a toJSON() function, this function is still called for serializing it.
  the change is that the result of toJSON() is not stringified anymore, but saved as is. previous
  versions of ArangoDB called toJSON() and after that additionally stringified its result.

  This change will affect the saving of JS Buffer objects, which will now be saved as arrays of
  bytes instead of a comma-separated string of the Buffer's byte contents.

* allow creating unique indexes on more attributes than present in shardKeys

  The following combinations of shardKeys and indexKeys are allowed/not allowed:

  shardKeys     indexKeys
      a             a        ok
      a             b    not ok
      a           a b        ok
    a b             a    not ok
    a b             b    not ok
    a b           a b        ok
    a b         a b c        ok
  a b c           a b    not ok
  a b c         a b c        ok

* fixed wrong version in web interface login screen (EE only)

* make web interface not display an exclamation mark next to ArangoDB version number 3.1

* fixed search for arbitrary document attributes in web interface in case multiple
  search values were used on different attribute names. in this case, the search always
  produced an empty result

* disallow updating `_from` and `_to` values of edges in Smart Graphs. Updating these
  attributes would lead to potential redistribution of edges to other shards, which must be
  avoided.

* fixed issue #2148

* updated graphql-sync dependency to 0.6.2

* fixed issue #2156

* fixed CRC4 assembly linkage


v3.1.0 (2016-10-29)
-------------------

* AQL breaking change in cluster:

  from ArangoDB 3.1 onwards `WITH` is required for traversals in a
  clustered environment in order to avoid deadlocks.

  Note that for queries that access only a single collection or that have all
  collection names specified somewhere else in the query string, there is no
  need to use *WITH*. *WITH* is only useful when the AQL query parser cannot
  automatically figure out which collections are going to be used by the query.
  *WITH* is only useful for queries that dynamically access collections, e.g.
  via traversals, shortest path operations or the *DOCUMENT()* function.

  more info can be found [here](https://github.com/arangodb/arangodb/blob/devel/Documentation/Books/AQL/Operations/With.md)

* added AQL function `DISTANCE` to calculate the distance between two arbitrary
  coordinates (haversine formula)

* fixed issue #2110

* added Auto-aptation of RAFT timings as calculations only


v3.1.rc2 (2016-10-10)
---------------------

* second release candidate


v3.1.rc1 (2016-09-30)
---------------------

* first release candidate


v3.1.alpha2 (2016-09-01)
------------------------

* added module.context.createDocumentationRouter to replace module.context.apiDocumentation

* bug in RAFT implementation of reads. dethroned leader still answered requests in isolation

* ui: added new graph viewer

* ui: aql-editor added tabular & graph display

* ui: aql-editor improved usability

* ui: aql-editor: query profiling support

* fixed issue #2109

* fixed issue #2111

* fixed issue #2075

* added AQL function `DISTANCE` to calculate the distance between two arbitrary
  coordinates (haversine formula)

* rewrote scheduler and dispatcher based on boost::asio

  parameters changed:
    `--scheduler.threads` and `--server.threads` are now merged into a single one: `--server.threads`

    hidden `--server.extra-threads` has been removed

    hidden `--server.aql-threads` has been removed

    hidden `--server.backend` has been removed

    hidden `--server.show-backends` has been removed

    hidden `--server.thread-affinity` has been removed

* fixed issue #2086

* fixed issue #2079

* fixed issue #2071

  make the AQL query optimizer inject filter condition expressions referred to
  by variables during filter condition aggregation.
  For example, in the following query

      FOR doc IN collection
        LET cond1 = (doc.value == 1)
        LET cond2 = (doc.value == 2)
        FILTER cond1 || cond2
        RETURN { doc, cond1, cond2 }

  the optimizer will now inject the conditions for `cond1` and `cond2` into the filter
  condition `cond1 || cond2`, expanding it to `(doc.value == 1) || (doc.value == 2)`
  and making these conditions available for index searching.

  Note that the optimizer previously already injected some conditions into other
  conditions, but only if the variable that defined the condition was not used
  elsewhere. For example, the filter condition in the query

      FOR doc IN collection
        LET cond = (doc.value == 1)
        FILTER cond
        RETURN { doc }

  already got optimized before because `cond` was only used once in the query and
  the optimizer decided to inject it into the place where it was used.

  This only worked for variables that were referred to once in the query.
  When a variable was used multiple times, the condition was not injected as
  in the following query:

      FOR doc IN collection
        LET cond = (doc.value == 1)
        FILTER cond
        RETURN { doc, cond }

  The fix for #2070 now will enable this optimization so that the query can
  use an index on `doc.value` if available.

* changed behavior of AQL array comparison operators for empty arrays:
  * `ALL` and `ANY` now always return `false` when the left-hand operand is an
    empty array. The behavior for non-empty arrays does not change:
    * `[] ALL == 1` will return `false`
    * `[1] ALL == 1` will return `true`
    * `[1, 2] ALL == 1` will return `false`
    * `[2, 2] ALL == 1` will return `false`
    * `[] ANY == 1` will return `false`
    * `[1] ANY == 1` will return `true`
    * `[1, 2] ANY == 1` will return `true`
    * `[2, 2] ANY == 1` will return `false`
  * `NONE` now always returns `true` when the left-hand operand is an empty array.
    The behavior for non-empty arrays does not change:
    * `[] NONE == 1` will return `true`
    * `[1] NONE == 1` will return `false`
    * `[1, 2] NONE == 1` will return `false`
    * `[2, 2] NONE == 1` will return `true`

* added experimental AQL functions `JSON_STRINGIFY` and `JSON_PARSE`

* added experimental support for incoming gzip-compressed requests

* added HTTP REST APIs for online loglevel adjustments:

  - GET `/_admin/log/level` returns the current loglevel settings
  - PUT `/_admin/log/level` modifies the current loglevel settings

* PATCH /_api/gharial/{graph-name}/vertex/{collection-name}/{vertex-key}
  - changed default value for keepNull to true

* PATCH /_api/gharial/{graph-name}/edge/{collection-name}/{edge-key}
  - changed default value for keepNull to true

* renamed `maximalSize` attribute in parameter.json files to `journalSize`

  The `maximalSize` attribute will still be picked up from collections that
  have not been adjusted. Responses from the replication API will now also use
  `journalSize` instead of `maximalSize`.

* added `--cluster.system-replication-factor` in order to adjust the
  replication factor for new system collections

* fixed issue #2012

* added a memory expection in case V8 memory gets too low

* added Optimizer Rule for other indexes in Traversals
  this allows AQL traversals to use other indexes than the edge index.
  So traversals with filters on edges can now make use of more specific
  indexes, e.g.

      FOR v, e, p IN 2 OUTBOUND @start @@edge FILTER p.edges[0].foo == "bar"

  will prefer a Hash Index on [_from, foo] above the EdgeIndex.

* fixed epoch computation in hybrid logical clock

* fixed thread affinity

* replaced require("internal").db by require("@arangodb").db

* added option `--skip-lines` for arangoimp
  this allows skipping the first few lines from the import file in case the
  CSV or TSV import are used

* fixed periodic jobs: there should be only one instance running - even if it
  runs longer than the period

* improved performance of primary index and edge index lookups

* optimizations for AQL `[*]` operator in case no filter, no projection and
  no offset/limit are used

* added AQL function `OUTERSECTION` to return the symmetric difference of its
  input arguments

* Foxx manifests of installed services are now saved to disk with indentation

* Foxx tests and scripts in development mode should now always respect updated
  files instead of loading stale modules

* When disabling Foxx development mode the setup script is now re-run

* Foxx now provides an easy way to directly serve GraphQL requests using the
  `@arangodb/foxx/graphql` module and the bundled `graphql-sync` dependency

* Foxx OAuth2 module now correctly passes the `access_token` to the OAuth2 server

* added iconv-lite and timezone modules

* web interface now allows installing GitHub and zip services in legacy mode

* added module.context.createDocumentationRouter to replace module.context.apiDocumentation

* bug in RAFT implementation of reads. dethroned leader still answered
  requests in isolation

* all lambdas in ClusterInfo might have been left with dangling references.

* Agency bug fix for handling of empty json objects as values.

* Foxx tests no longer support the Mocha QUnit interface as this resulted in weird
  inconsistencies in the BDD and TDD interfaces. This fixes the TDD interface
  as well as out-of-sequence problems when using the BDD before/after functions.

* updated bundled JavaScript modules to latest versions; joi has been updated from 8.4 to 9.2
  (see [joi 9.0.0 release notes](https://github.com/hapijs/joi/issues/920) for information on
  breaking changes and new features)

* fixed issue #2139

* updated graphql-sync dependency to 0.6.2

* fixed issue #2156


v3.0.13 (XXXX-XX-XX)
--------------------

* fixed issue #2315

* fixed issue #2210


v3.0.12 (2016-11-23)
--------------------

* fixed issue #2176

* fixed issue #2168

* fixed issues #2149, #2159

* fixed error reporting for issue #2158

* fixed assembly linkage bug in CRC4 module

* added support for descriptions field in Foxx dependencies


v3.0.11 (2016-11-08)
--------------------

* fixed issue #2140: supervisor dies instead of respawning child

* fixed issue #2131: use shard key value entered by user in web interface

* fixed issue #2129: cannot kill a long-run query

* fixed issue #2110

* fixed issue #2081

* fixed issue #2038

* changes to Foxx service configuration or dependencies should now be
  stored correctly when options are cleared or omitted

* Foxx tests no longer support the Mocha QUnit interface as this resulted in weird
  inconsistencies in the BDD and TDD interfaces. This fixes the TDD interface
  as well as out-of-sequence problems when using the BDD before/after functions.

* fixed issue #2148


v3.0.10 (2016-09-26)
--------------------

* fixed issue #2072

* fixed issue #2070

* fixed slow cluster starup issues. supervision will demonstrate more
  patience with db servers


v3.0.9 (2016-09-21)
-------------------

* fixed issue #2064

* fixed issue #2060

* speed up `collection.any()` and skiplist index creation

* fixed multiple issues where ClusterInfo bug hung agency in limbo
  timeouting on multiple collection and database callbacks


v3.0.8 (2016-09-14)
-------------------

* fixed issue #2052

* fixed issue #2005

* fixed issue #2039

* fixed multiple issues where ClusterInfo bug hung agency in limbo
  timeouting on multiple collection and database callbacks


v3.0.7 (2016-09-05)
-------------------

* new supervision job handles db server failure during collection creation.


v3.0.6 (2016-09-02)
-------------------

* fixed issue #2026

* slightly better error diagnostics for AQL query compilation and replication

* fixed issue #2018

* fixed issue #2015

* fixed issue #2012

* fixed wrong default value for arangoimp's `--on-duplicate` value

* fix execution of AQL traversal expressions when there are multiple
  conditions that refer to variables set outside the traversal

* properly return HTTP 503 in JS actions when backend is gone

* supervision creates new key in agency for failed servers

* new shards will not be allocated on failed or cleaned servers


v3.0.5 (2016-08-18)
-------------------

* execute AQL ternary operator via C++ if possible

* fixed issue #1977

* fixed extraction of _id attribute in AQL traversal conditions

* fix SSL agency endpoint

* Minimum RAFT timeout was one order of magnitude to short.

* Optimized RAFT RPCs from leader to followers for efficiency.

* Optimized RAFT RPC handling on followers with respect to compaction.

* Fixed bug in handling of duplicates and overlapping logs

* Fixed bug in supervision take over after leadership change.

v3.0.4 (2016-08-01)
-------------------

* added missing lock for periodic jobs access

* fix multiple foxx related cluster issues

* fix handling of empty AQL query strings

* fixed issue in `INTERSECTION` AQL function with duplicate elements
  in the source arrays

* fixed issue #1970

* fixed issue #1968

* fixed issue #1967

* fixed issue #1962

* fixed issue #1959

* replaced require("internal").db by require("@arangodb").db

* fixed issue #1954

* fixed issue #1953

* fixed issue #1950

* fixed issue #1949

* fixed issue #1943

* fixed segfault in V8, by backporting https://bugs.chromium.org/p/v8/issues/detail?id=5033

* Foxx OAuth2 module now correctly passes the `access_token` to the OAuth2 server

* fixed credentialed CORS requests properly respecting --http.trusted-origin

* fixed a crash in V8Periodic task (forgotten lock)

* fixed two bugs in synchronous replication (syncCollectionFinalize)


v3.0.3 (2016-07-17)
-------------------

* fixed issue #1942

* fixed issue #1941

* fixed array index batch insertion issues for hash indexes that caused problems when
  no elements remained for insertion

* fixed AQL MERGE() function with External objects originating from traversals

* fixed some logfile recovery errors with error message "document not found"

* fixed issue #1937

* fixed issue #1936

* improved performance of arangorestore in clusters with synchronous
  replication

* Foxx tests and scripts in development mode should now always respect updated
  files instead of loading stale modules

* When disabling Foxx development mode the setup script is now re-run

* Foxx manifests of installed services are now saved to disk with indentation


v3.0.2 (2016-07-09)
-------------------

* fixed assertion failure in case multiple remove operations were used in the same query

* fixed upsert behavior in case upsert was used in a loop with the same document example

* fixed issue #1930

* don't expose local file paths in Foxx error messages.

* fixed issue #1929

* make arangodump dump the attribute `isSystem` when dumping the structure
  of a collection, additionally make arangorestore not fail when the attribute
  is missing

* fixed "Could not extract custom attribute" issue when using COLLECT with
  MIN/MAX functions in some contexts

* honor presence of persistent index for sorting

* make AQL query optimizer not skip "use-indexes-rule", even if enough
  plans have been created already

* make AQL optimizer not skip "use-indexes-rule", even if enough execution plans
  have been created already

* fix double precision value loss in VelocyPack JSON parser

* added missing SSL support for arangorestore

* improved cluster import performance

* fix Foxx thumbnails on DC/OS

* fix Foxx configuration not being saved

* fix Foxx app access from within the frontend on DC/OS

* add option --default-replication-factor to arangorestore and simplify
  the control over the number of shards when restoring

* fix a bug in the VPack -> V8 conversion if special attributes _key,
  _id, _rev, _from and _to had non-string values, which is allowed
  below the top level

* fix malloc_usable_size for darwin


v3.0.1 (2016-06-30)
-------------------

* fixed periodic jobs: there should be only one instance running - even if it
  runs longer than the period

* increase max. number of collections in AQL queries from 32 to 256

* fixed issue #1916: header "authorization" is required" when opening
  services page

* fixed issue #1915: Explain: member out of range

* fixed issue #1914: fix unterminated buffer

* don't remove lockfile if we are the same (now stale) pid
  fixes docker setups (our pid will always be 1)

* do not use revision id comparisons in compaction for determining whether a
  revision is obsolete, but marker memory addresses
  this ensures revision ids don't matter when compacting documents

* escape Unicode characters in JSON HTTP responses
  this converts UTF-8 characters in HTTP responses of arangod into `\uXXXX`
  escape sequences. This makes the HTTP responses fit into the 7 bit ASCII
  character range, which speeds up HTTP response parsing for some clients,
  namely node.js/v8

* add write before read collections when starting a user transaction
  this allows specifying the same collection in both read and write mode without
  unintended side effects

* fixed buffer overrun that occurred when building very large result sets

* index lookup optimizations for primary index and edge index

* fixed "collection is a nullptr" issue when starting a traversal from a transaction

* enable /_api/import on coordinator servers


v3.0.0 (2016-06-22)
-------------------

* minor GUI fixxes

* fix for replication and nonces


v3.0.0-rc3 (2016-06-19)
-----------------------

* renamed various Foxx errors to no longer refer to Foxx services as apps

* adjusted various error messages in Foxx to be more informative

* specifying "files" in a Foxx manifest to be mounted at the service root
  no longer results in 404s when trying to access non-file routes

* undeclared path parameters in Foxx no longer break the service

* trusted reverse proxy support is now handled more consistently

* ArangoDB request compatibility and user are now exposed in Foxx

* all bundled NPM modules have been upgraded to their latest versions


v3.0.0-rc2 (2016-06-12)
-----------------------

* added option `--server.max-packet-size` for client tools

* renamed option `--server.ssl-protocol` to `--ssl.protocol` in client tools
  (was already done for arangod, but overlooked for client tools)

* fix handling of `--ssl.protocol` value 5 (TLS v1.2) in client tools, which
  claimed to support it but didn't

* config file can use '@include' to include a different config file as base


v3.0.0-rc1 (2016-06-10)
-----------------------

* the user management has changed: it now has users that are independent of
  databases. A user can have one or more database assigned to the user.

* forward ported V8 Comparator bugfix for inline heuristics from
  https://github.com/v8/v8/commit/5ff7901e24c2c6029114567de5a08ed0f1494c81

* changed to-string conversion for AQL objects and arrays, used by the AQL
  function `TO_STRING()` and implicit to-string casts in AQL

  - arrays are now converted into their JSON-stringify equivalents, e.g.

    - `[ ]` is now converted to `[]`
    - `[ 1, 2, 3 ]` is now converted to `[1,2,3]`
    - `[ "test", 1, 2 ] is now converted to `["test",1,2]`

    Previous versions of ArangoDB converted arrays with no members into the
    empty string, and non-empty arrays into a comma-separated list of member
    values, without the surrounding angular brackets. Additionally, string
    array members were not enclosed in quotes in the result string:

    - `[ ]` was converted to ``
    - `[ 1, 2, 3 ]` was converted to `1,2,3`
    - `[ "test", 1, 2 ] was converted to `test,1,2`

  - objects are now converted to their JSON-stringify equivalents, e.g.

    - `{ }` is converted to `{}`
    - `{ a: 1, b: 2 }` is converted to `{"a":1,"b":2}`
    - `{ "test" : "foobar" }` is converted to `{"test":"foobar"}`

    Previous versions of ArangoDB always converted objects into the string
    `[object Object]`

  This change affects also the AQL functions `CONCAT()` and `CONCAT_SEPARATOR()`
  which treated array values differently in previous versions. Previous versions
  of ArangoDB automatically flattened array values on the first level of the array,
  e.g. `CONCAT([1, 2, 3, [ 4, 5, 6 ]])` produced `1,2,3,4,5,6`. Now this will produce
  `[1,2,3,[4,5,6]]`. To flatten array members on the top level, you can now use
  the more explicit `CONCAT(FLATTEN([1, 2, 3, [4, 5, 6]], 1))`.

* added C++ implementations for AQL functions `SLICE()`, `CONTAINS()` and
  `RANDOM_TOKEN()`

* as a consequence of the upgrade to V8 version 5, the implementation of the
  JavaScript `Buffer` object had to be changed. JavaScript `Buffer` objects in
  ArangoDB now always store their data on the heap. There is no shared pool
  for small Buffer values, and no pointing into existing Buffer data when
  extracting slices. This change may increase the cost of creating Buffers with
  short contents or when peeking into existing Buffers, but was required for
  safer memory management and to prevent leaks.

* the `db` object's function `_listDatabases()` was renamed to just `_databases()`
  in order to make it more consistent with the existing `_collections()` function.
  Additionally the `db` object's `_listEndpoints()` function was renamed to just
  `_endpoints()`.

* changed default value of `--server.authentication` from `false` to `true` in
  configuration files etc/relative/arangod.conf and etc/arangodb/arangod.conf.in.
  This means the server will be started with authentication enabled by default,
  requiring all client connections to provide authentication data when connecting
  to ArangoDB. Authentication can still be turned off via setting the value of
  `--server.authentication` to `false` in ArangoDB's configuration files or by
  specifying the option on the command-line.

* Changed result format for querying all collections via the API GET `/_api/collection`.

  Previous versions of ArangoDB returned an object with an attribute named `collections`
  and an attribute named `names`. Both contained all available collections, but
  `collections` contained the collections as an array, and `names` contained the
  collections again, contained in an object in which the attribute names were the
  collection names, e.g.

  ```
  {
    "collections": [
      {"id":"5874437","name":"test","isSystem":false,"status":3,"type":2},
      {"id":"17343237","name":"something","isSystem":false,"status":3,"type":2},
      ...
    ],
    "names": {
      "test": {"id":"5874437","name":"test","isSystem":false,"status":3,"type":2},
      "something": {"id":"17343237","name":"something","isSystem":false,"status":3,"type":2},
      ...
    }
  }
  ```
  This result structure was redundant, and therefore has been simplified to just

  ```
  {
    "result": [
      {"id":"5874437","name":"test","isSystem":false,"status":3,"type":2},
      {"id":"17343237","name":"something","isSystem":false,"status":3,"type":2},
      ...
    ]
  }
  ```

  in ArangoDB 3.0.

* added AQL functions `TYPENAME()` and `HASH()`

* renamed arangob tool to arangobench

* added AQL string comparison operator `LIKE`

  The operator can be used to compare strings like this:

      value LIKE search

  The operator is currently implemented by calling the already existing AQL
  function `LIKE`.

  This change also makes `LIKE` an AQL keyword. Using `LIKE` in either case as
  an attribute or collection name in AQL thus requires quoting.

* make AQL optimizer rule "remove-unnecessary-calculations" fire in more cases

  The rule will now remove calculations that are used exactly once in other
  expressions (e.g. `LET a = doc RETURN a.value`) and calculations,
  or calculations that are just references (e.g. `LET a = b`).

* renamed AQL optimizer rule "merge-traversal-filter" to "optimize-traversals"
  Additionally, the optimizer rule will remove unused edge and path result variables
  from the traversal in case they are specified in the `FOR` section of the traversal,
  but not referenced later in the query. This saves constructing edges and paths
  results.

* added AQL optimizer rule "inline-subqueries"

  This rule can pull out certain subqueries that are used as an operand to a `FOR`
  loop one level higher, eliminating the subquery completely. For example, the query

      FOR i IN (FOR j IN [1,2,3] RETURN j) RETURN i

  will be transformed by the rule to:

      FOR i IN [1,2,3] RETURN i

  The query

      FOR name IN (FOR doc IN _users FILTER doc.status == 1 RETURN doc.name) LIMIT 2 RETURN name

  will be transformed into

      FOR tmp IN _users FILTER tmp.status == 1 LIMIT 2 RETURN tmp.name

  The rule will only fire when the subquery is used as an operand to a `FOR` loop, and
  if the subquery does not contain a `COLLECT` with an `INTO` variable.

* added new endpoint "srv://" for DNS service records

* The result order of the AQL functions VALUES and ATTRIBUTES has never been
  guaranteed and it only had the "correct" ordering by accident when iterating
  over objects that were not loaded from the database. This accidental behavior
  is now changed by introduction of VelocyPack. No ordering is guaranteed unless
  you specify the sort parameter.

* removed configure option `--enable-logger`

* added AQL array comparison operators

  All AQL comparison operators now also exist in an array variant. In the
  array variant, the operator is preceded with one of the keywords *ALL*, *ANY*
  or *NONE*. Using one of these keywords changes the operator behavior to
  execute the comparison operation for all, any, or none of its left hand
  argument values. It is therefore expected that the left hand argument
  of an array operator is an array.

  Examples:

      [ 1, 2, 3 ] ALL IN [ 2, 3, 4 ]   // false
      [ 1, 2, 3 ] ALL IN [ 1, 2, 3 ]   // true
      [ 1, 2, 3 ] NONE IN [ 3 ]        // false
      [ 1, 2, 3 ] NONE IN [ 23, 42 ]   // true
      [ 1, 2, 3 ] ANY IN [ 4, 5, 6 ]   // false
      [ 1, 2, 3 ] ANY IN [ 1, 42 ]     // true
      [ 1, 2, 3 ] ANY == 2             // true
      [ 1, 2, 3 ] ANY == 4             // false
      [ 1, 2, 3 ] ANY > 0              // true
      [ 1, 2, 3 ] ANY <= 1             // true
      [ 1, 2, 3 ] NONE < 99            // false
      [ 1, 2, 3 ] NONE > 10            // true
      [ 1, 2, 3 ] ALL > 2              // false
      [ 1, 2, 3 ] ALL > 0              // true
      [ 1, 2, 3 ] ALL >= 3             // false
      ["foo", "bar"] ALL != "moo"      // true
      ["foo", "bar"] NONE == "bar"     // false
      ["foo", "bar"] ANY == "foo"      // true

* improved AQL optimizer to remove unnecessary sort operations in more cases

* allow enclosing AQL identifiers in forward ticks in addition to using
  backward ticks

  This allows for convenient writing of AQL queries in JavaScript template strings
  (which are delimited with backticks themselves), e.g.

      var q = `FOR doc IN ´collection´ RETURN doc.´name´`;

* allow to set `print.limitString` to configure the number of characters
  to output before truncating

* make logging configurable per log "topic"

  `--log.level <level>` sets the global log level to <level>, e.g. `info`,
  `debug`, `trace`.

  `--log.level topic=<level>` sets the log level for a specific topic.
  Currently, the following topics exist: `collector`, `compactor`, `mmap`,
  `performance`, `queries`, and `requests`. `performance` and `requests` are
  set to FATAL by default. `queries` is set to info. All others are
  set to the global level by default.

  The new log option `--log.output <definition>` allows directing the global
  or per-topic log output to different outputs. The output definition
  "<definition>" can be one of

    "-" for stdin
    "+" for stderr
    "syslog://<syslog-facility>"
    "syslog://<syslog-facility>/<application-name>"
    "file://<relative-path>"

  The option can be specified multiple times in order to configure the output
  for different log topics. To set up a per-topic output configuration, use
  `--log.output <topic>=<definition>`, e.g.

    queries=file://queries.txt

  logs all queries to the file "queries.txt".

* the option `--log.requests-file` is now deprecated. Instead use

    `--log.level requests=info`
    `--log.output requests=file://requests.txt`

* the option `--log.facility` is now deprecated. Instead use

    `--log.output requests=syslog://facility`

* the option `--log.performance` is now deprecated. Instead use

    `--log.level performance=trace`

* removed option `--log.source-filter`

* removed configure option `--enable-logger`

* change collection directory names to include a random id component at the end

  The new pattern is `collection-<id>-<random>`, where `<id>` is the collection
  id and `<random>` is a random number. Previous versions of ArangoDB used a
  pattern `collection-<id>` without the random number.

  ArangoDB 3.0 understands both the old and name directory name patterns.

* removed mostly unused internal spin-lock implementation

* removed support for pre-Windows 7-style locks. This removes compatibility for
  Windows versions older than Windows 7 (e.g. Windows Vista, Windows XP) and
  Windows 2008R2 (e.g. Windows 2008).

* changed names of sub-threads started by arangod

* added option `--default-number-of-shards` to arangorestore, allowing creating
  collections with a specifiable number of shards from a non-cluster dump

* removed support for CoffeeScript source files

* removed undocumented SleepAndRequeue

* added WorkMonitor to inspect server threads

* when downloading a Foxx service from the web interface the suggested filename
  is now based on the service's mount path instead of simply "app.zip"

* the `@arangodb/request` response object now stores the parsed JSON response
  body in a property `json` instead of `body` when the request was made using the
  `json` option. The `body` instead contains the response body as a string.

* the Foxx API has changed significantly, 2.8 services are still supported
  using a backwards-compatible "legacy mode"


v2.8.12 (XXXX-XX-XX)
--------------------

* issue #2091: decrease connect timeout to 5 seconds on startup

* fixed issue #2072

* slightly better error diagnostics for some replication errors

* fixed issue #1977

* fixed issue in `INTERSECTION` AQL function with duplicate elements
  in the source arrays

* fixed issue #1962

* fixed issue #1959

* export aqlQuery template handler as require('org/arangodb').aql for forwards-compatibility


v2.8.11 (2016-07-13)
--------------------

* fixed array index batch insertion issues for hash indexes that caused problems when
  no elements remained for insertion

* fixed issue #1937


v2.8.10 (2016-07-01)
--------------------

* make sure next local _rev value used for a document is at least as high as the
  _rev value supplied by external sources such as replication

* make adding a collection in both read- and write-mode to a transaction behave as
  expected (write includes read). This prevents the `unregister collection used in
  transaction` error

* fixed sometimes invalid result for `byExample(...).count()` when an index plus
  post-filtering was used

* fixed "collection is a nullptr" issue when starting a traversal from a transaction

* honor the value of startup option `--database.wait-for-sync` (that is used to control
  whether new collections are created with `waitForSync` set to `true` by default) also
  when creating collections via the HTTP API (and thus the ArangoShell). When creating
  a collection via these mechanisms, the option was ignored so far, which was inconsistent.

* fixed issue #1826: arangosh --javascript.execute: internal error (geo index issue)

* fixed issue #1823: Arango crashed hard executing very simple query on windows


v2.8.9 (2016-05-13)
-------------------

* fixed escaping and quoting of extra parameters for executables in Mac OS X App

* added "waiting for" status variable to web interface collection figures view

* fixed undefined behavior in query cache invaldation

* fixed access to /_admin/statistics API in case statistics are disable via option
  `--server.disable-statistics`

* Foxx manager will no longer fail hard when Foxx store is unreachable unless installing
  a service from the Foxx store (e.g. when behind a firewall or GitHub is unreachable).


v2.8.8 (2016-04-19)
-------------------

* fixed issue #1805: Query: internal error (location: arangod/Aql/AqlValue.cpp:182).
  Please report this error to arangodb.com (while executing)

* allow specifying collection name prefixes for `_from` and `_to` in arangoimp:

  To avoid specifying complete document ids (consisting of collection names and document
  keys) for *_from* and *_to* values when importing edges with arangoimp, there are now
  the options *--from-collection-prefix* and *--to-collection-prefix*.

  If specified, these values will be automatically prepended to each value in *_from*
  (or *_to* resp.). This allows specifying only document keys inside *_from* and/or *_to*.

  *Example*

      > arangoimp --from-collection-prefix users --to-collection-prefix products ...

  Importing the following document will then create an edge between *users/1234* and
  *products/4321*:

  ```js
  { "_from" : "1234", "_to" : "4321", "desc" : "users/1234 is connected to products/4321" }
  ```

* requests made with the interactive system API documentation in the web interface
  (Swagger) will now respect the active database instead of always using `_system`


v2.8.7 (2016-04-07)
-------------------

* optimized primary=>secondary failover

* fix to-boolean conversion for documents in AQL

* expose the User-Agent HTTP header from the ArangoShell since Github seems to
  require it now, and we use the ArangoShell for fetching Foxx repositories from Github

* work with http servers that only send

* fixed potential race condition between compactor and collector threads

* fix removal of temporary directories on arangosh exit

* javadoc-style comments in Foxx services are no longer interpreted as
  Foxx comments outside of controller/script/exports files (#1748)

* removed remaining references to class syntax for Foxx Model and Repository
  from the documentation

* added a safe-guard for corrupted master-pointer


v2.8.6 (2016-03-23)
-------------------

* arangosh can now execute JavaScript script files that contain a shebang
  in the first line of the file. This allows executing script files directly.

  Provided there is a script file `/path/to/script.js` with the shebang
  `#!arangosh --javascript.execute`:

      > cat /path/to/script.js
      #!arangosh --javascript.execute
      print("hello from script.js");

  If the script file is made executable

      > chmod a+x /path/to/script.js

  it can be invoked on the shell directly and use arangosh for its execution:

      > /path/to/script.js
      hello from script.js

  This did not work in previous versions of ArangoDB, as the whole script contents
  (including the shebang) were treated as JavaScript code.
  Now shebangs in script files will now be ignored for all files passed to arangosh's
  `--javascript.execute` parameter.

  The alternative way of executing a JavaScript file with arangosh still works:

      > arangosh --javascript.execute /path/to/script.js
      hello from script.js

* added missing reset of traversal state for nested traversals.
  The state of nested traversals (a traversal in an AQL query that was
  located in a repeatedly executed subquery or inside another FOR loop)
  was not reset properly, so that multiple invocations of the same nested
  traversal with different start vertices led to the nested traversal
  always using the start vertex provided on the first invocation.

* fixed issue #1781: ArangoDB startup time increased tremendously

* fixed issue #1783: SIGHUP should rotate the log


v2.8.5 (2016-03-11)
-------------------

* Add OpenSSL handler for TLS V1.2 as sugested by kurtkincaid in #1771

* fixed issue #1765 (The webinterface should display the correct query time)
  and #1770 (Display ACTUAL query time in aardvark's AQL editor)

* Windows: the unhandled exception handler now calls the windows logging
  facilities directly without locks.
  This fixes lockups on crashes from the logging framework.

* improve nullptr handling in logger.

* added new endpoint "srv://" for DNS service records

* `org/arangodb/request` no longer sets the content-type header to the
  string "undefined" when no content-type header should be sent (issue #1776)


v2.8.4 (2016-03-01)
-------------------

* global modules are no longer incorrectly resolved outside the ArangoDB
  JavaScript directory or the Foxx service's root directory (issue #1577)

* improved error messages from Foxx and JavaScript (issues #1564, #1565, #1744)


v2.8.3 (2016-02-22)
-------------------

* fixed AQL filter condition collapsing for deeply-nested cases, potentially
  enabling usage of indexes in some dedicated cases

* added parentheses in AQL explain command output to correctly display precedence
  of logical and arithmetic operators

* Foxx Model event listeners defined on the model are now correctly invoked by
  the Repository methods (issue #1665)

* Deleting a Foxx service in the frontend should now always succeed even if the
  files no longer exist on the file system (issue #1358)

* Routing actions loaded from the database no longer throw exceptions when
  trying to load other modules using "require"

* The `org/arangodb/request` response object now sets a property `json` to the
  parsed JSON response body in addition to overwriting the `body` property when
  the request was made using the `json` option.

* Improved Windows stability

* Fixed a bug in the interactive API documentation that would escape slashes
  in document-handle fields. Document handles are now provided as separate
  fields for collection name and document key.


v2.8.2 (2016-02-09)
-------------------

* the continuous replication applier will now prevent the master's WAL logfiles
  from being removed if they are still needed by the applier on the slave. This
  should help slaves that suffered from masters garbage collection WAL logfiles
  which would have been needed by the slave later.

  The initial synchronization will block removal of still needed WAL logfiles
  on the master for 10 minutes initially, and will extend this period when further
  requests are made to the master. Initial synchronization hands over its handle
  for blocking logfile removal to the continuous replication when started via
  the *setupReplication* function. In this case, continuous replication will
  extend the logfile removal blocking period for the required WAL logfiles when
  the slave makes additional requests.

  All handles that block logfile removal will time out automatically after at
  most 5 minutes should a master not be contacted by the slave anymore (e.g. in
  case the slave's replication is turned off, the slaves loses the connection
  to the master or the slave goes down).

* added all-in-one function *setupReplication* to synchronize data from master
  to slave and start the continuous replication:

      require("@arangodb/replication").setupReplication(configuration);

  The command will return when the initial synchronization is finished and the
  continuous replication has been started, or in case the initial synchronization
  has failed.

  If the initial synchronization is successful, the command will store the given
  configuration on the slave. It also configures the continuous replication to start
  automatically if the slave is restarted, i.e. *autoStart* is set to *true*.

  If the command is run while the slave's replication applier is already running,
  it will first stop the running applier, drop its configuration and do a
  resynchronization of data with the master. It will then use the provided configration,
  overwriting any previously existing replication configuration on the slave.

  The following example demonstrates how to use the command for setting up replication
  for the *_system* database. Note that it should be run on the slave and not the
  master:

      db._useDatabase("_system");
      require("@arangodb/replication").setupReplication({
        endpoint: "tcp://master.domain.org:8529",
        username: "myuser",
        password: "mypasswd",
        verbose: false,
        includeSystem: false,
        incremental: true,
        autoResync: true
      });

* the *sync* and *syncCollection* functions now always start the data synchronization
  as an asynchronous server job. The call to *sync* or *syncCollection* will block
  until synchronization is either complete or has failed with an error. The functions
  will automatically poll the slave periodically for status updates.

  The main benefit is that the connection to the slave does not need to stay open
  permanently and is thus not affected by timeout issues. Additionally the caller does
  not need to query the synchronization status from the slave manually as this is
  now performed automatically by these functions.

* fixed undefined behavior when explaining some types of AQL traversals, fixed
  display of some types of traversals in AQL explain output


v2.8.1 (2016-01-29)
-------------------

* Improved AQL Pattern matching by allowing to specify a different traversal
  direction for one or many of the edge collections.

      FOR v, e, p IN OUTBOUND @start @@ec1, INBOUND @@ec2, @@ec3

  will traverse *ec1* and *ec3* in the OUTBOUND direction and for *ec2* it will use
  the INBOUND direction. These directions can be combined in arbitrary ways, the
  direction defined after *IN [steps]* will we used as default direction and can
  be overriden for specific collections.
  This feature is only available for collection lists, it is not possible to
  combine it with graph names.

* detect more types of transaction deadlocks early

* fixed display of relational operators in traversal explain output

* fixed undefined behavior in AQL function `PARSE_IDENTIFIER`

* added "engines" field to Foxx services generated in the admin interface

* added AQL function `IS_SAME_COLLECTION`:

  *IS_SAME_COLLECTION(collection, document)*: Return true if *document* has the same
  collection id as the collection specified in *collection*. *document* can either be
  a [document handle](../Glossary/README.md#document-handle) string, or a document with
  an *_id* attribute. The function does not validate whether the collection actually
  contains the specified document, but only compares the name of the specified collection
  with the collection name part of the specified document.
  If *document* is neither an object with an *id* attribute nor a *string* value,
  the function will return *null* and raise a warning.

      /* true */
      IS_SAME_COLLECTION('_users', '_users/my-user')
      IS_SAME_COLLECTION('_users', { _id: '_users/my-user' })

      /* false */
      IS_SAME_COLLECTION('_users', 'foobar/baz')
      IS_SAME_COLLECTION('_users', { _id: 'something/else' })


v2.8.0 (2016-01-25)
-------------------

* avoid recursive locking


v2.8.0-beta8 (2016-01-19)
-------------------------

* improved internal datafile statistics for compaction and compaction triggering
  conditions, preventing excessive growth of collection datafiles under some
  workloads. This should also fix issue #1596.

* renamed AQL optimizer rule `remove-collect-into` to `remove-collect-variables`

* fixed primary and edge index lookups prematurely aborting searches when the
  specified id search value contained a different collection than the collection
  the index was created for


v2.8.0-beta7 (2016-01-06)
-------------------------

* added vm.runInThisContext

* added AQL keyword `AGGREGATE` for use in AQL `COLLECT` statement

  Using `AGGREGATE` allows more efficient aggregation (incrementally while building
  the groups) than previous versions of AQL, which built group aggregates afterwards
  from the total of all group values.

  `AGGREGATE` can be used inside a `COLLECT` statement only. If used, it must follow
  the declaration of grouping keys:

      FOR doc IN collection
        COLLECT gender = doc.gender AGGREGATE minAge = MIN(doc.age), maxAge = MAX(doc.age)
        RETURN { gender, minAge, maxAge }

  or, if no grouping keys are used, it can follow the `COLLECT` keyword:

      FOR doc IN collection
        COLLECT AGGREGATE minAge = MIN(doc.age), maxAge = MAX(doc.age)
        RETURN {
  minAge, maxAge
}

  Only specific expressions are allowed on the right-hand side of each `AGGREGATE`
  assignment:

  - on the top level the expression must be a call to one of the supported aggregation
    functions `LENGTH`, `MIN`, `MAX`, `SUM`, `AVERAGE`, `STDDEV_POPULATION`, `STDDEV_SAMPLE`,
    `VARIANCE_POPULATION`, or `VARIANCE_SAMPLE`

  - the expression must not refer to variables introduced in the `COLLECT` itself

* Foxx: mocha test paths with wildcard characters (asterisks) now work on Windows

* reserved AQL keyword `NONE` for future use

* web interface: fixed a graph display bug concerning dashboard view

* web interface: fixed several bugs during the dashboard initialize process

* web interface: included several bugfixes: #1597, #1611, #1623

* AQL query optimizer now converts `LENGTH(collection-name)` to an optimized
  expression that returns the number of documents in a collection

* adjusted the behavior of the expansion (`[*]`) operator in AQL for non-array values

  In ArangoDB 2.8, calling the expansion operator on a non-array value will always
  return an empty array. Previous versions of ArangoDB expanded non-array values by
  calling the `TO_ARRAY()` function for the value, which for example returned an
  array with a single value for boolean, numeric and string input values, and an array
  with the object's values for an object input value. This behavior was inconsistent
  with how the expansion operator works for the array indexes in 2.8, so the behavior
  is now unified:

  - if the left-hand side operand of `[*]` is an array, the array will be returned as
    is when calling `[*]` on it
  - if the left-hand side operand of `[*]` is not an array, an empty array will be
    returned by `[*]`

  AQL queries that rely on the old behavior can be changed by either calling `TO_ARRAY`
  explicitly or by using the `[*]` at the correct position.

  The following example query will change its result in 2.8 compared to 2.7:

      LET values = "foo" RETURN values[*]

  In 2.7 the query has returned the array `[ "foo" ]`, but in 2.8 it will return an
  empty array `[ ]`. To make it return the array `[ "foo" ]` again, an explicit
  `TO_ARRAY` function call is needed in 2.8 (which in this case allows the removal
  of the `[*]` operator altogether). This also works in 2.7:

      LET values = "foo" RETURN TO_ARRAY(values)

  Another example:

      LET values = [ { name: "foo" }, { name: "bar" } ]
      RETURN values[*].name[*]

  The above returned `[ [ "foo" ], [ "bar" ] ] in 2.7. In 2.8 it will return
  `[ [ ], [ ] ]`, because the value of `name` is not an array. To change the results
  to the 2.7 style, the query can be changed to

      LET values = [ { name: "foo" }, { name: "bar" } ]
      RETURN values[* RETURN TO_ARRAY(CURRENT.name)]

  The above also works in 2.7.
  The following types of queries won't change:

      LET values = [ 1, 2, 3 ] RETURN values[*]
      LET values = [ { name: "foo" }, { name: "bar" } ] RETURN values[*].name
      LET values = [ { names: [ "foo", "bar" ] }, { names: [ "baz" ] } ] RETURN values[*].names[*]
      LET values = [ { names: [ "foo", "bar" ] }, { names: [ "baz" ] } ] RETURN values[*].names[**]

* slightly adjusted V8 garbage collection strategy so that collection eventually
  happens in all contexts that hold V8 external references to documents and
  collections.

  also adjusted default value of `--javascript.gc-frequency` from 10 seconds to
  15 seconds, as less internal operations are carried out in JavaScript.

* fixes for AQL optimizer and traversal

* added `--create-collection-type` option to arangoimp

  This allows specifying the type of the collection to be created when
  `--create-collection` is set to `true`.

* Foxx export cache should no longer break if a broken app is loaded in the
  web admin interface.


v2.8.0-beta2 (2015-12-16)
-------------------------

* added AQL query optimizer rule "sort-in-values"

  This rule pre-sorts the right-hand side operand of the `IN` and `NOT IN`
  operators so the operation can use a binary search with logarithmic complexity
  instead of a linear search. The rule is applied when the right-hand side
  operand of an `IN` or `NOT IN` operator in a filter condition is a variable that
  is defined in a different loop/scope than the operator itself. Additionally,
  the filter condition must consist of solely the `IN` or `NOT IN` operation
  in order to avoid any side-effects.

* changed collection status terminology in web interface for collections for
  which an unload request has been issued from `in the process of being unloaded`
  to `will be unloaded`.

* unloading a collection via the web interface will now trigger garbage collection
  in all v8 contexts and force a WAL flush. This increases the chances of perfoming
  the unload faster.

* added the following attributes to the result of `collection.figures()` and the
  corresponding HTTP API at `PUT /_api/collection/<name>/figures`:

  - `documentReferences`: The number of references to documents in datafiles
    that JavaScript code currently holds. This information can be used for
    debugging compaction and unload issues.
  - `waitingFor`: An optional string value that contains information about
    which object type is at the head of the collection's cleanup queue. This
    information can be used for debugging compaction and unload issues.
  - `compactionStatus.time`: The point in time the compaction for the collection
    was last executed. This information can be used for debugging compaction
    issues.
  - `compactionStatus.message`: The action that was performed when the compaction
    was last run for the collection. This information can be used for debugging
    compaction issues.

  Note: `waitingFor` and `compactionStatus` may be empty when called on a coordinator
  in a cluster.

* the compaction will now provide queryable status info that can be used to track
  its progress. The compaction status is displayed in the web interface, too.

* better error reporting for arangodump and arangorestore

* arangodump will now fail by default when trying to dump edges that
  refer to already dropped collections. This can be circumvented by
  specifying the option `--force true` when invoking arangodump

* fixed cluster upgrade procedure

* the AQL functions `NEAR` and `WITHIN` now have stricter validations
  for their input parameters `limit`, `radius` and `distance`. They may now throw
  exceptions when invalid parameters are passed that may have not led
  to exceptions in previous versions.

* deprecation warnings now log stack traces

* Foxx: improved backwards compatibility with 2.5 and 2.6

  - reverted Model and Repository back to non-ES6 "classes" because of
    compatibility issues when using the extend method with a constructor

  - removed deprecation warnings for extend and controller.del

  - restored deprecated method Model.toJSONSchema

  - restored deprecated `type`, `jwt` and `sessionStorageApp` options
    in Controller#activateSessions

* Fixed a deadlock problem in the cluster


v2.8.0-beta1 (2015-12-06)
-------------------------

* added AQL function `IS_DATESTRING(value)`

  Returns true if *value* is a string that can be used in a date function.
  This includes partial dates such as *2015* or *2015-10* and strings containing
  invalid dates such as *2015-02-31*. The function will return false for all
  non-string values, even if some of them may be usable in date functions.


v2.8.0-alpha1 (2015-12-03)
--------------------------

* added AQL keywords `GRAPH`, `OUTBOUND`, `INBOUND` and `ANY` for use in graph
  traversals, reserved AQL keyword `ALL` for future use

  Usage of these keywords as collection names, variable names or attribute names
  in AQL queries will not be possible without quoting. For example, the following
  AQL query will still work as it uses a quoted collection name and a quoted
  attribute name:

      FOR doc IN `OUTBOUND`
        RETURN doc.`any`

* issue #1593: added AQL `POW` function for exponentation

* added cluster execution site info in explain output for AQL queries

* replication improvements:

  - added `autoResync` configuration parameter for continuous replication.

    When set to `true`, a replication slave will automatically trigger a full data
    re-synchronization with the master when the master cannot provide the log data
    the slave had asked for. Note that `autoResync` will only work when the option
    `requireFromPresent` is also set to `true` for the continuous replication, or
    when the continuous syncer is started and detects that no start tick is present.

    Automatic re-synchronization may transfer a lot of data from the master to the
    slave and may be expensive. It is therefore turned off by default.
    When turned off, the slave will never perform an automatic re-synchronization
    with the master.

  - added `idleMinWaitTime` and `idleMaxWaitTime` configuration parameters for
    continuous replication.

    These parameters can be used to control the minimum and maximum wait time the
    slave will (intentionally) idle and not poll for master log changes in case the
    master had sent the full logs already.
    The `idleMaxWaitTime` value will only be used when `adapativePolling` is set
    to `true`. When `adaptivePolling` is disable, only `idleMinWaitTime` will be
    used as a constant time span in which the slave will not poll the master for
    further changes. The default values are 0.5 seconds for `idleMinWaitTime` and
    2.5 seconds for `idleMaxWaitTime`, which correspond to the hard-coded values
    used in previous versions of ArangoDB.

  - added `initialSyncMaxWaitTime` configuration parameter for initial and continuous
    replication

    This option controls the maximum wait time (in seconds) that the initial
    synchronization will wait for a response from the master when fetching initial
    collection data. If no response is received within this time period, the initial
    synchronization will give up and fail. This option is also relevant for
    continuous replication in case *autoResync* is set to *true*, as then the
    continuous replication may trigger a full data re-synchronization in case
    the master cannot the log data the slave had asked for.

  - HTTP requests sent from the slave to the master during initial synchronization
    will now be retried if they fail with connection problems.

  - the initial synchronization now logs its progress so it can be queried using
    the regular replication status check APIs.

  - added `async` attribute for `sync` and `syncCollection` operations called from
    the ArangoShell. Setthing this attribute to `true` will make the synchronization
    job on the server go into the background, so that the shell does not block. The
    status of the started asynchronous synchronization job can be queried from the
    ArangoShell like this:

        /* starts initial synchronization */
        var replication = require("@arangodb/replication");
        var id = replication.sync({
          endpoint: "tcp://master.domain.org:8529",
          username: "myuser",
          password: "mypasswd",
          async: true
       });

       /* now query the id of the returned async job and print the status */
       print(replication.getSyncResult(id));

    The result of `getSyncResult()` will be `false` while the server-side job
    has not completed, and different to `false` if it has completed. When it has
    completed, all job result details will be returned by the call to `getSyncResult()`.


* fixed non-deterministic query results in some cluster queries

* fixed issue #1589

* return HTTP status code 410 (gone) instead of HTTP 408 (request timeout) for
  server-side operations that are canceled / killed. Sending 410 instead of 408
  prevents clients from re-starting the same (canceled) operation. Google Chrome
  for example sends the HTTP request again in case it is responded with an HTTP
  408, and this is exactly the opposite of the desired behavior when an operation
  is canceled / killed by the user.

* web interface: queries in AQL editor now cancelable

* web interface: dashboard - added replication information

* web interface: AQL editor now supports bind parameters

* added startup option `--server.hide-product-header` to make the server not send
  the HTTP response header `"Server: ArangoDB"` in its HTTP responses. By default,
  the option is turned off so the header is still sent as usual.

* added new AQL function `UNSET_RECURSIVE` to recursively unset attritutes from
  objects/documents

* switched command-line editor in ArangoShell and arangod to linenoise-ng

* added automatic deadlock detection for transactions

  In case a deadlock is detected, a multi-collection operation may be rolled back
  automatically and fail with error 29 (`deadlock detected`). Client code for
  operations containing more than one collection should be aware of this potential
  error and handle it accordingly, either by giving up or retrying the transaction.

* Added C++ implementations for the AQL arithmetic operations and the following
  AQL functions:
  - ABS
  - APPEND
  - COLLECTIONS
  - CURRENT_DATABASE
  - DOCUMENT
  - EDGES
  - FIRST
  - FIRST_DOCUMENT
  - FIRST_LIST
  - FLATTEN
  - FLOOR
  - FULLTEXT
  - LAST
  - MEDIAN
  - MERGE_RECURSIVE
  - MINUS
  - NEAR
  - NOT_NULL
  - NTH
  - PARSE_IDENTIFIER
  - PERCENTILE
  - POP
  - POSITION
  - PUSH
  - RAND
  - RANGE
  - REMOVE_NTH
  - REMOVE_VALUE
  - REMOVE_VALUES
  - ROUND
  - SHIFT
  - SQRT
  - STDDEV_POPULATION
  - STDDEV_SAMPLE
  - UNSHIFT
  - VARIANCE_POPULATION
  - VARIANCE_SAMPLE
  - WITHIN
  - ZIP

* improved performance of skipping over many documents in an AQL query when no
  indexes and no filters are used, e.g.

      FOR doc IN collection
        LIMIT 1000000, 10
        RETURN doc

* Added array indexes

  Hash indexes and skiplist indexes can now optionally be defined for array values
  so they index individual array members.

  To define an index for array values, the attribute name is extended with the
  expansion operator `[*]` in the index definition:

      arangosh> db.colName.ensureHashIndex("tags[*]");

  When given the following document

      { tags: [ "AQL", "ArangoDB", "Index" ] }

  the index will now contain the individual values `"AQL"`, `"ArangoDB"` and `"Index"`.

  Now the index can be used for finding all documents having `"ArangoDB"` somewhere in their
  tags array using the following AQL query:

      FOR doc IN colName
        FILTER "ArangoDB" IN doc.tags[*]
        RETURN doc

* rewrote AQL query optimizer rule `use-index-range` and renamed it to `use-indexes`.
  The name change affects rule names in the optimizer's output.

* rewrote AQL execution node `IndexRangeNode` and renamed it to `IndexNode`. The name
  change affects node names in the optimizer's explain output.

* added convenience function `db._explain(query)` for human-readable explanation
  of AQL queries

* module resolution as used by `require` now behaves more like in node.js

* the `org/arangodb/request` module now returns response bodies for error responses
  by default. The old behavior of not returning bodies for error responses can be
  re-enabled by explicitly setting the option `returnBodyOnError` to `false` (#1437)


v2.7.6 (2016-01-30)
-------------------

* detect more types of transaction deadlocks early


v2.7.5 (2016-01-22)
-------------------

* backported added automatic deadlock detection for transactions

  In case a deadlock is detected, a multi-collection operation may be rolled back
  automatically and fail with error 29 (`deadlock detected`). Client code for
  operations containing more than one collection should be aware of this potential
  error and handle it accordingly, either by giving up or retrying the transaction.

* improved internal datafile statistics for compaction and compaction triggering
  conditions, preventing excessive growth of collection datafiles under some
  workloads. This should also fix issue #1596.

* Foxx export cache should no longer break if a broken app is loaded in the
  web admin interface.

* Foxx: removed some incorrect deprecation warnings.

* Foxx: mocha test paths with wildcard characters (asterisks) now work on Windows


v2.7.4 (2015-12-21)
-------------------

* slightly adjusted V8 garbage collection strategy so that collection eventually
  happens in all contexts that hold V8 external references to documents and
  collections.

* added the following attributes to the result of `collection.figures()` and the
  corresponding HTTP API at `PUT /_api/collection/<name>/figures`:

  - `documentReferences`: The number of references to documents in datafiles
    that JavaScript code currently holds. This information can be used for
    debugging compaction and unload issues.
  - `waitingFor`: An optional string value that contains information about
    which object type is at the head of the collection's cleanup queue. This
    information can be used for debugging compaction and unload issues.
  - `compactionStatus.time`: The point in time the compaction for the collection
    was last executed. This information can be used for debugging compaction
    issues.
  - `compactionStatus.message`: The action that was performed when the compaction
    was last run for the collection. This information can be used for debugging
    compaction issues.

  Note: `waitingFor` and `compactionStatus` may be empty when called on a coordinator
  in a cluster.

* the compaction will now provide queryable status info that can be used to track
  its progress. The compaction status is displayed in the web interface, too.


v2.7.3 (2015-12-17)
-------------------

* fixed some replication value conversion issues when replication applier properties
  were set via ArangoShell

* fixed disappearing of documents for collections transferred via `sync` or
  `syncCollection` if the collection was dropped right before synchronization
  and drop and (re-)create collection markers were located in the same WAL file

* fixed an issue where overwriting the system sessions collection would break
  the web interface when authentication is enabled


v2.7.2 (2015-12-01)
-------------------

* replication improvements:

  - added `autoResync` configuration parameter for continuous replication.

    When set to `true`, a replication slave will automatically trigger a full data
    re-synchronization with the master when the master cannot provide the log data
    the slave had asked for. Note that `autoResync` will only work when the option
    `requireFromPresent` is also set to `true` for the continuous replication, or
    when the continuous syncer is started and detects that no start tick is present.

    Automatic re-synchronization may transfer a lot of data from the master to the
    slave and may be expensive. It is therefore turned off by default.
    When turned off, the slave will never perform an automatic re-synchronization
    with the master.

  - added `idleMinWaitTime` and `idleMaxWaitTime` configuration parameters for
    continuous replication.

    These parameters can be used to control the minimum and maximum wait time the
    slave will (intentionally) idle and not poll for master log changes in case the
    master had sent the full logs already.
    The `idleMaxWaitTime` value will only be used when `adapativePolling` is set
    to `true`. When `adaptivePolling` is disable, only `idleMinWaitTime` will be
    used as a constant time span in which the slave will not poll the master for
    further changes. The default values are 0.5 seconds for `idleMinWaitTime` and
    2.5 seconds for `idleMaxWaitTime`, which correspond to the hard-coded values
    used in previous versions of ArangoDB.

  - added `initialSyncMaxWaitTime` configuration parameter for initial and continuous
    replication

    This option controls the maximum wait time (in seconds) that the initial
    synchronization will wait for a response from the master when fetching initial
    collection data. If no response is received within this time period, the initial
    synchronization will give up and fail. This option is also relevant for
    continuous replication in case *autoResync* is set to *true*, as then the
    continuous replication may trigger a full data re-synchronization in case
    the master cannot the log data the slave had asked for.

  - HTTP requests sent from the slave to the master during initial synchronization
    will now be retried if they fail with connection problems.

  - the initial synchronization now logs its progress so it can be queried using
    the regular replication status check APIs.

* fixed non-deterministic query results in some cluster queries

* added missing lock instruction for primary index in compactor size calculation

* fixed issue #1589

* fixed issue #1583

* fixed undefined behavior when accessing the top level of a document with the `[*]`
  operator

* fixed potentially invalid pointer access in shaper when the currently accessed
  document got re-located by the WAL collector at the very same time

* Foxx: optional configuration options no longer log validation errors when assigned
  empty values (#1495)

* Foxx: constructors provided to Repository and Model sub-classes via extend are
  now correctly called (#1592)


v2.7.1 (2015-11-07)
-------------------

* switch to linenoise next generation

* exclude `_apps` collection from replication

  The slave has its own `_apps` collection which it populates on server start.
  When replicating data from the master to the slave, the data from the master may
  clash with the slave's own data in the `_apps` collection. Excluding the `_apps`
  collection from replication avoids this.

* disable replication appliers when starting in modes `--upgrade`, `--no-server`
  and `--check-upgrade`

* more detailed output in arango-dfdb

* fixed "no start tick" issue in replication applier

  This error could occur after restarting a slave server after a shutdown
  when no data was ever transferred from the master to the slave via the
  continuous replication

* fixed problem during SSL client connection abort that led to scheduler thread
  staying at 100% CPU saturation

* fixed potential segfault in AQL `NEIGHBORS` function implementation when C++ function
  variant was used and collection names were passed as strings

* removed duplicate target for some frontend JavaScript files from the Makefile

* make AQL function `MERGE()` work on a single array parameter, too.
  This allows combining the attributes of multiple objects from an array into
  a single object, e.g.

      RETURN MERGE([
        { foo: 'bar' },
        { quux: 'quetzalcoatl', ruled: true },
        { bar: 'baz', foo: 'done' }
      ])

  will now return:

      {
        "foo": "done",
        "quux": "quetzalcoatl",
        "ruled": true,
        "bar": "baz"
      }

* fixed potential deadlock in collection status changing on Windows

* fixed hard-coded `incremental` parameter in shell implementation of
  `syncCollection` function in replication module

* fix for GCC5: added check for '-stdlib' option


v2.7.0 (2015-10-09)
-------------------

* fixed request statistics aggregation
  When arangod was started in supervisor mode, the request statistics always showed
  0 requests, as the statistics aggregation thread did not run then.

* read server configuration files before dropping privileges. this ensures that
  the SSL keyfile specified in the configuration can be read with the server's start
  privileges (i.e. root when using a standard ArangoDB package).

* fixed replication with a 2.6 replication configuration and issues with a 2.6 master

* raised default value of `--server.descriptors-minimum` to 1024

* allow Foxx apps to be installed underneath URL path `/_open/`, so they can be
  (intentionally) accessed without authentication.

* added *allowImplicit* sub-attribute in collections declaration of transactions.
  The *allowImplicit* attributes allows making transactions fail should they
  read-access a collection that was not explicitly declared in the *collections*
  array of the transaction.

* added "special" password ARANGODB_DEFAULT_ROOT_PASSWORD. If you pass
  ARANGODB_DEFAULT_ROOT_PASSWORD as password, it will read the password
  from the environment variable ARANGODB_DEFAULT_ROOT_PASSWORD


v2.7.0-rc2 (2015-09-22)
-----------------------

* fix over-eager datafile compaction

  This should reduce the need to compact directly after loading a collection when a
  collection datafile contained many insertions and updates for the same documents. It
  should also prevent from re-compacting already merged datafiles in case not many
  changes were made. Compaction will also make fewer index lookups than before.

* added `syncCollection()` function in module `org/arangodb/replication`

  This allows synchronizing the data of a single collection from a master to a slave
  server. Synchronization can either restore the whole collection by transferring all
  documents from the master to the slave, or incrementally by only transferring documents
  that differ. This is done by partitioning the collection's entire key space into smaller
  chunks and comparing the data chunk-wise between master and slave. Only chunks that are
  different will be re-transferred.

  The `syncCollection()` function can be used as follows:

      require("org/arangodb/replication").syncCollection(collectionName, options);

  e.g.

      require("org/arangodb/replication").syncCollection("myCollection", {
        endpoint: "tcp://127.0.0.1:8529",  /* master */
        username: "root",                  /* username for master */
        password: "secret",                /* password for master */
        incremental: true                  /* use incremental mode */
      });


* additionally allow the following characters in document keys:

  `(` `)` `+` `,` `=` `;` `$` `!` `*` `'` `%`


v2.7.0-rc1 (2015-09-17)
-----------------------

* removed undocumented server-side-only collection functions:
  * collection.OFFSET()
  * collection.NTH()
  * collection.NTH2()
  * collection.NTH3()

* upgraded Swagger to version 2.0 for the Documentation

  This gives the user better prepared test request structures.
  More conversions will follow so finally client libraries can be auto-generated.

* added extra AQL functions for date and time calculation and manipulation.
  These functions were contributed by GitHub users @CoDEmanX and @friday.
  A big thanks for their work!

  The following extra date functions are available from 2.7 on:

  * `DATE_DAYOFYEAR(date)`: Returns the day of year number of *date*.
    The return values range from 1 to 365, or 366 in a leap year respectively.

  * `DATE_ISOWEEK(date)`: Returns the ISO week date of *date*.
    The return values range from 1 to 53. Monday is considered the first day of the week.
    There are no fractional weeks, thus the last days in December may belong to the first
    week of the next year, and the first days in January may be part of the previous year's
    last week.

  * `DATE_LEAPYEAR(date)`: Returns whether the year of *date* is a leap year.

  * `DATE_QUARTER(date)`: Returns the quarter of the given date (1-based):
    * 1: January, February, March
    * 2: April, May, June
    * 3: July, August, September
    * 4: October, November, December

  - *DATE_DAYS_IN_MONTH(date)*: Returns the number of days in *date*'s month (28..31).

  * `DATE_ADD(date, amount, unit)`: Adds *amount* given in *unit* to *date* and
    returns the calculated date.

    *unit* can be either of the following to specify the time unit to add or
    subtract (case-insensitive):
    - y, year, years
    - m, month, months
    - w, week, weeks
    - d, day, days
    - h, hour, hours
    - i, minute, minutes
    - s, second, seconds
    - f, millisecond, milliseconds

    *amount* is the number of *unit*s to add (positive value) or subtract
    (negative value).

  * `DATE_SUBTRACT(date, amount, unit)`: Subtracts *amount* given in *unit* from
    *date* and returns the calculated date.

    It works the same as `DATE_ADD()`, except that it subtracts. It is equivalent
    to calling `DATE_ADD()` with a negative amount, except that `DATE_SUBTRACT()`
    can also subtract ISO durations. Note that negative ISO durations are not
    supported (i.e. starting with `-P`, like `-P1Y`).

  * `DATE_DIFF(date1, date2, unit, asFloat)`: Calculate the difference
    between two dates in given time *unit*, optionally with decimal places.
    Returns a negative value if *date1* is greater than *date2*.

  * `DATE_COMPARE(date1, date2, unitRangeStart, unitRangeEnd)`: Compare two
    partial dates and return true if they match, false otherwise. The parts to
    compare are defined by a range of time units.

    The full range is: years, months, days, hours, minutes, seconds, milliseconds.
    Pass the unit to start from as *unitRangeStart*, and the unit to end with as
    *unitRangeEnd*. All units in between will be compared. Leave out *unitRangeEnd*
    to only compare *unitRangeStart*.

  * `DATE_FORMAT(date, format)`: Format a date according to the given format string.
    It supports the following placeholders (case-insensitive):
    - %t: timestamp, in milliseconds since midnight 1970-01-01
    - %z: ISO date (0000-00-00T00:00:00.000Z)
    - %w: day of week (0..6)
    - %y: year (0..9999)
    - %yy: year (00..99), abbreviated (last two digits)
    - %yyyy: year (0000..9999), padded to length of 4
    - %yyyyyy: year (-009999 .. +009999), with sign prefix and padded to length of 6
    - %m: month (1..12)
    - %mm: month (01..12), padded to length of 2
    - %d: day (1..31)
    - %dd: day (01..31), padded to length of 2
    - %h: hour (0..23)
    - %hh: hour (00..23), padded to length of 2
    - %i: minute (0..59)
    - %ii: minute (00..59), padded to length of 2
    - %s: second (0..59)
    - %ss: second (00..59), padded to length of 2
    - %f: millisecond (0..999)
    - %fff: millisecond (000..999), padded to length of 3
    - %x: day of year (1..366)
    - %xxx: day of year (001..366), padded to length of 3
    - %k: ISO week date (1..53)
    - %kk: ISO week date (01..53), padded to length of 2
    - %l: leap year (0 or 1)
    - %q: quarter (1..4)
    - %a: days in month (28..31)
    - %mmm: abbreviated English name of month (Jan..Dec)
    - %mmmm: English name of month (January..December)
    - %www: abbreviated English name of weekday (Sun..Sat)
    - %wwww: English name of weekday (Sunday..Saturday)
    - %&: special escape sequence for rare occasions
    - %%: literal %
    - %: ignored

* new WAL logfiles and datafiles are now created non-sparse

  This prevents SIGBUS signals being raised when memory of a sparse datafile is accessed
  and the disk is full and the accessed file part is not actually disk-backed. In
  this case the mapped memory region is not necessarily backed by physical memory, and
  accessing the memory may raise SIGBUS and crash arangod.

* the `internal.download()` function and the module `org/arangodb/request` used some
  internal library function that handled the sending of HTTP requests from inside of
  ArangoDB. This library unconditionally set an HTTP header `Accept-Encoding: gzip`
  in all outgoing HTTP requests.

  This has been fixed in 2.7, so `Accept-Encoding: gzip` is not set automatically anymore.
  Additionally, the header `User-Agent: ArangoDB` is not set automatically either. If
  client applications desire to send these headers, they are free to add it when
  constructing the requests using the `download` function or the request module.

* fixed issue #1436: org/arangodb/request advertises deflate without supporting it

* added template string generator function `aqlQuery` for generating AQL queries

  This can be used to generate safe AQL queries with JavaScript parameter
  variables or expressions easily:

      var name = 'test';
      var attributeName = '_key';
      var query = aqlQuery`FOR u IN users FILTER u.name == ${name} RETURN u.${attributeName}`;
      db._query(query);

* report memory usage for document header data (revision id, pointer to data etc.)
  in `db.collection.figures()`. The memory used for document headers will now
  show up in the already existing attribute `indexes.size`. Due to that, the index
  sizes reported by `figures()` in 2.7 will be higher than those reported by 2.6,
  but the 2.7 values are more accurate.

* IMPORTANT CHANGE: the filenames in dumps created by arangodump now contain
  not only the name of the dumped collection, but also an additional 32-digit hash
  value. This is done to prevent overwriting dump files in case-insensitive file
  systems when there exist multiple collections with the same name (but with
  different cases).

  For example, if a database has two collections: `test` and `Test`, previous
  versions of ArangoDB created the files

  * `test.structure.json` and `test.data.json` for collection `test`
  * `Test.structure.json` and `Test.data.json` for collection `Test`

  This did not work for case-insensitive filesystems, because the files for the
  second collection would have overwritten the files of the first. arangodump in
  2.7 will create the following filenames instead:

  * `test_098f6bcd4621d373cade4e832627b4f6.structure.json` and `test_098f6bcd4621d373cade4e832627b4f6.data.json`
  * `Test_0cbc6611f5540bd0809a388dc95a615b.structure.json` and `Test_0cbc6611f5540bd0809a388dc95a615b.data.json`

  These filenames will be unambiguous even in case-insensitive filesystems.

* IMPORTANT CHANGE: make arangod actually close lingering client connections
  when idle for at least the duration specified via `--server.keep-alive-timeout`.
  In previous versions of ArangoDB, connections were not closed by the server
  when the timeout was reached and the client was still connected. Now the
  connection is properly closed by the server in case of timeout. Client
  applications relying on the old behavior may now need to reconnect to the
  server when their idle connections time out and get closed (note: connections
  being idle for a long time may be closed by the OS or firewalls anyway -
  client applications should be aware of that and try to reconnect).

* IMPORTANT CHANGE: when starting arangod, the server will drop the process
  privileges to the specified values in options `--server.uid` and `--server.gid`
  instantly after parsing the startup options.

  That means when either `--server.uid` or `--server.gid` are set, the privilege
  change will happen earlier. This may prevent binding the server to an endpoint
  with a port number lower than 1024 if the arangodb user has no privileges
  for that. Previous versions of ArangoDB changed the privileges later, so some
  startup actions were still carried out under the invoking user (i.e. likely
  *root* when started via init.d or system scripts) and especially binding to
  low port numbers was still possible there.

  The default privileges for user *arangodb* will not be sufficient for binding
  to port numbers lower than 1024. To have an ArangoDB 2.7 bind to a port number
  lower than 1024, it needs to be started with either a different privileged user,
  or the privileges of the *arangodb* user have to raised manually beforehand.

* added AQL optimizer rule `patch-update-statements`

* Linux startup scripts and systemd configuration for arangod now try to
  adjust the NOFILE (number of open files) limits for the process. The limit
  value is set to 131072 (128k) when ArangoDB is started via start/stop
  commands

* When ArangoDB is started/stopped manually via the start/stop commands, the
  main process will wait for up to 10 seconds after it forks the supervisor
  and arangod child processes. If the startup fails within that period, the
  start/stop script will fail with an exit code other than zero. If the
  startup of the supervisor or arangod is still ongoing after 10 seconds,
  the main program will still return with exit code 0. The limit of 10 seconds
  is arbitrary because the time required for a startup is not known in advance.

* added startup option `--database.throw-collection-not-loaded-error`

  Accessing a not-yet loaded collection will automatically load a collection
  on first access. This flag controls what happens in case an operation
  would need to wait for another thread to finalize loading a collection. If
  set to *true*, then the first operation that accesses an unloaded collection
  will load it. Further threads that try to access the same collection while
  it is still loading immediately fail with an error (1238, *collection not loaded*).
  This is to prevent all server threads from being blocked while waiting on the
  same collection to finish loading. When the first thread has completed loading
  the collection, the collection becomes regularly available, and all operations
  from that point on can be carried out normally, and error 1238 will not be
  thrown anymore for that collection.

  If set to *false*, the first thread that accesses a not-yet loaded collection
  will still load it. Other threads that try to access the collection while
  loading will not fail with error 1238 but instead block until the collection
  is fully loaded. This configuration might lead to all server threads being
  blocked because they are all waiting for the same collection to complete
  loading. Setting the option to *true* will prevent this from happening, but
  requires clients to catch error 1238 and react on it (maybe by scheduling
  a retry for later).

  The default value is *false*.

* added better control-C support in arangosh

  When CTRL-C is pressed in arangosh, it will now print a `^C` first. Pressing
  CTRL-C again will reset the prompt if something was entered before, or quit
  arangosh if no command was entered directly before.

  This affects the arangosh version build with Readline-support only (Linux
  and MacOS).

  The MacOS version of ArangoDB for Homebrew now depends on Readline, too. The
  Homebrew formula has been changed accordingly.
  When self-compiling ArangoDB on MacOS without Homebrew, Readline now is a
  prerequisite.

* increased default value for collection-specific `indexBuckets` value from 1 to 8

  Collections created from 2.7 on will use the new default value of `8` if not
  overridden on collection creation or later using
  `collection.properties({ indexBuckets: ... })`.

  The `indexBuckets` value determines the number of buckets to use for indexes of
  type `primary`, `hash` and `edge`. Having multiple index buckets allows splitting
  an index into smaller components, which can be filled in parallel when a collection
  is loading. Additionally, resizing and reallocation of indexes are faster and
  less intrusive if the index uses multiple buckets, because resize and reallocation
  will affect only data in a single bucket instead of all index values.

  The index buckets will be filled in parallel when loading a collection if the collection
  has an `indexBuckets` value greater than 1 and the collection contains a significant
  amount of documents/edges (the current threshold is 256K documents but this value
  may change in future versions of ArangoDB).

* changed HTTP client to use poll instead of select on Linux and MacOS

  This affects the ArangoShell and user-defined JavaScript code running inside
  arangod that initiates its own HTTP calls.

  Using poll instead of select allows using arbitrary high file descriptors
  (bigger than the compiled in FD_SETSIZE). Server connections are still handled using
  epoll, which has never been affected by FD_SETSIZE.

* implemented AQL `LIKE` function using ICU regexes

* added `RETURN DISTINCT` for AQL queries to return unique results:

      FOR doc IN collection
        RETURN DISTINCT doc.status

  This change also introduces `DISTINCT` as an AQL keyword.

* removed `createNamedQueue()` and `addJob()` functions from org/arangodb/tasks

* use less locks and more atomic variables in the internal dispatcher
  and V8 context handling implementations. This leads to improved throughput in
  some ArangoDB internals and allows for higher HTTP request throughput for
  many operations.

  A short overview of the improvements can be found here:

  https://www.arangodb.com/2015/08/throughput-enhancements/

* added shorthand notation for attribute names in AQL object literals:

      LET name = "Peter"
      LET age = 42
      RETURN { name, age }

  The above is the shorthand equivalent of the generic form

      LET name = "Peter"
      LET age = 42
      RETURN { name : name, age : age }

* removed configure option `--enable-timings`

  This option did not have any effect.

* removed configure option `--enable-figures`

  This option previously controlled whether HTTP request statistics code was
  compiled into ArangoDB or not. The previous default value was `true` so
  statistics code was available in official packages. Setting the option to
  `false` led to compile errors so it is doubtful the default value was
  ever changed. By removing the option some internal statistics code was also
  simplified.

* removed run-time manipulation methods for server endpoints:

  * `db._removeEndpoint()`
  * `db._configureEndpoint()`
  * HTTP POST `/_api/endpoint`
  * HTTP DELETE `/_api/endpoint`

* AQL query result cache

  The query result cache can optionally cache the complete results of all or selected AQL queries.
  It can be operated in the following modes:

  * `off`: the cache is disabled. No query results will be stored
  * `on`: the cache will store the results of all AQL queries unless their `cache`
    attribute flag is set to `false`
  * `demand`: the cache will store the results of AQL queries that have their
    `cache` attribute set to `true`, but will ignore all others

  The mode can be set at server startup using the `--database.query-cache-mode` configuration
  option and later changed at runtime.

  The following HTTP REST APIs have been added for controlling the query cache:

  * HTTP GET `/_api/query-cache/properties`: returns the global query cache configuration
  * HTTP PUT `/_api/query-cache/properties`: modifies the global query cache configuration
  * HTTP DELETE `/_api/query-cache`: invalidates all results in the query cache

  The following JavaScript functions have been added for controlling the query cache:

  * `require("org/arangodb/aql/cache").properties()`: returns the global query cache configuration
  * `require("org/arangodb/aql/cache").properties(properties)`: modifies the global query cache configuration
  * `require("org/arangodb/aql/cache").clear()`: invalidates all results in the query cache

* do not link arangoimp against V8

* AQL function call arguments optimization

  This will lead to arguments in function calls inside AQL queries not being copied but passed
  by reference. This may speed up calls to functions with bigger argument values or queries that
  call functions a lot of times.

* upgraded V8 version to 4.3.61

* removed deprecated AQL `SKIPLIST` function.

  This function was introduced in older versions of ArangoDB with a less powerful query optimizer to
  retrieve data from a skiplist index using a `LIMIT` clause. It was marked as deprecated in ArangoDB
  2.6.

  Since ArangoDB 2.3 the behavior of the `SKIPLIST` function can be emulated using regular AQL
  constructs, e.g.

      FOR doc IN @@collection
        FILTER doc.value >= @value
        SORT doc.value DESC
        LIMIT 1
        RETURN doc

* the `skip()` function for simple queries does not accept negative input any longer.
  This feature was deprecated in 2.6.0.

* fix exception handling

  In some cases JavaScript exceptions would re-throw without information of the original problem.
  Now the original exception is logged for failure analysis.

* based REST API method PUT `/_api/simple/all` on the cursor API and make it use AQL internally.

  The change speeds up this REST API method and will lead to additional query information being
  returned by the REST API. Clients can use this extra information or ignore it.

* Foxx Queue job success/failure handlers arguments have changed from `(jobId, jobData, result, jobFailures)` to `(result, jobData, job)`.

* added Foxx Queue job options `repeatTimes`, `repeatUntil` and `repeatDelay` to automatically re-schedule jobs when they are completed.

* added Foxx manifest configuration type `password` to mask values in the web interface.

* fixed default values in Foxx manifest configurations sometimes not being used as defaults.

* fixed optional parameters in Foxx manifest configurations sometimes not being cleared correctly.

* Foxx dependencies can now be marked as optional using a slightly more verbose syntax in your manifest file.

* converted Foxx constructors to ES6 classes so you can extend them using class syntax.

* updated aqb to 2.0.

* updated chai to 3.0.

* Use more madvise calls to speed up things when memory is tight, in particular
  at load time but also for random accesses later.

* Overhauled web interface

  The web interface now has a new design.

  The API documentation for ArangoDB has been moved from "Tools" to "Links" in the web interface.

  The "Applications" tab in the web interfaces has been renamed to "Services".


v2.6.12 (2015-12-02)
--------------------

* fixed disappearing of documents for collections transferred via `sync` if the
  the collection was dropped right before synchronization and drop and (re-)create
  collection markers were located in the same WAL file

* added missing lock instruction for primary index in compactor size calculation

* fixed issue #1589

* fixed issue #1583

* Foxx: optional configuration options no longer log validation errors when assigned
  empty values (#1495)


v2.6.11 (2015-11-18)
--------------------

* fixed potentially invalid pointer access in shaper when the currently accessed
  document got re-located by the WAL collector at the very same time


v2.6.10 (2015-11-10)
--------------------

* disable replication appliers when starting in modes `--upgrade`, `--no-server`
  and `--check-upgrade`

* more detailed output in arango-dfdb

* fixed potential deadlock in collection status changing on Windows

* issue #1521: Can't dump/restore with user and password


v2.6.9 (2015-09-29)
-------------------

* added "special" password ARANGODB_DEFAULT_ROOT_PASSWORD. If you pass
  ARANGODB_DEFAULT_ROOT_PASSWORD as password, it will read the password
  from the environment variable ARANGODB_DEFAULT_ROOT_PASSWORD

* fixed failing AQL skiplist, sort and limit combination

  When using a Skiplist index on an attribute (say "a") and then using sort
  and skip on this attribute caused the result to be empty e.g.:

    require("internal").db.test.ensureSkiplist("a");
    require("internal").db._query("FOR x IN test SORT x.a LIMIT 10, 10");

  Was always empty no matter how many documents are stored in test.
  This is now fixed.

v2.6.8 (2015-09-09)
-------------------

* ARM only:

  The ArangoDB packages for ARM require the kernel to allow unaligned memory access.
  How the kernel handles unaligned memory access is configurable at runtime by
  checking and adjusting the contents `/proc/cpu/alignment`.

  In order to operate on ARM, ArangoDB requires the bit 1 to be set. This will
  make the kernel trap and adjust unaligned memory accesses. If this bit is not
  set, the kernel may send a SIGBUS signal to ArangoDB and terminate it.

  To set bit 1 in `/proc/cpu/alignment` use the following command as a privileged
  user (e.g. root):

      echo "2" > /proc/cpu/alignment

  Note that this setting affects all user processes and not just ArangoDB. Setting
  the alignment with the above command will also not make the setting permanent,
  so it will be lost after a restart of the system. In order to make the setting
  permanent, it should be executed during system startup or before starting arangod.

  The ArangoDB start/stop scripts do not adjust the alignment setting, but rely on
  the environment to have the correct alignment setting already. The reason for this
  is that the alignment settings also affect all other user processes (which ArangoDB
  is not aware of) and thus may have side-effects outside of ArangoDB. It is therefore
  more reasonable to have the system administrator carry out the change.


v2.6.7 (2015-08-25)
-------------------

* improved AssocMulti index performance when resizing.

  This makes the edge index perform less I/O when under memory pressure.


v2.6.6 (2015-08-23)
-------------------

* added startup option `--server.additional-threads` to create separate queues
  for slow requests.


v2.6.5 (2015-08-17)
-------------------

* added startup option `--database.throw-collection-not-loaded-error`

  Accessing a not-yet loaded collection will automatically load a collection
  on first access. This flag controls what happens in case an operation
  would need to wait for another thread to finalize loading a collection. If
  set to *true*, then the first operation that accesses an unloaded collection
  will load it. Further threads that try to access the same collection while
  it is still loading immediately fail with an error (1238, *collection not loaded*).
  This is to prevent all server threads from being blocked while waiting on the
  same collection to finish loading. When the first thread has completed loading
  the collection, the collection becomes regularly available, and all operations
  from that point on can be carried out normally, and error 1238 will not be
  thrown anymore for that collection.

  If set to *false*, the first thread that accesses a not-yet loaded collection
  will still load it. Other threads that try to access the collection while
  loading will not fail with error 1238 but instead block until the collection
  is fully loaded. This configuration might lead to all server threads being
  blocked because they are all waiting for the same collection to complete
  loading. Setting the option to *true* will prevent this from happening, but
  requires clients to catch error 1238 and react on it (maybe by scheduling
  a retry for later).

  The default value is *false*.

* fixed busy wait loop in scheduler threads that sometimes consumed 100% CPU while
  waiting for events on connections closed unexpectedly by the client side

* handle attribute `indexBuckets` when restoring collections via arangorestore.
  Previously the `indexBuckets` attribute value from the dump was ignored, and the
   server default value for `indexBuckets` was used when restoring a collection.

* fixed "EscapeValue already set error" crash in V8 actions that might have occurred when
  canceling V8-based operations.


v2.6.4 (2015-08-01)
-------------------

* V8: Upgrade to version 4.1.0.27 - this is intended to be the stable V8 version.

* fixed issue #1424: Arango shell should not processing arrows pushing on keyboard


v2.6.3 (2015-07-21)
-------------------

* issue #1409: Document values with null character truncated


v2.6.2 (2015-07-04)
-------------------

* fixed issue #1383: bindVars for HTTP API doesn't work with empty string

* fixed handling of default values in Foxx manifest configurations

* fixed handling of optional parameters in Foxx manifest configurations

* fixed a reference error being thrown in Foxx queues when a function-based job type is used that is not available and no options object is passed to queue.push


v2.6.1 (2015-06-24)
-------------------

* Add missing swagger files to cmake build. fixes #1368

* fixed documentation errors


v2.6.0 (2015-06-20)
-------------------

* using negative values for `SimpleQuery.skip()` is deprecated.
  This functionality will be removed in future versions of ArangoDB.

* The following simple query functions are now deprecated:

  * collection.near
  * collection.within
  * collection.geo
  * collection.fulltext
  * collection.range
  * collection.closedRange

  This also lead to the following REST API methods being deprecated from now on:

  * PUT /_api/simple/near
  * PUT /_api/simple/within
  * PUT /_api/simple/fulltext
  * PUT /_api/simple/range

  It is recommended to replace calls to these functions or APIs with equivalent AQL queries,
  which are more flexible because they can be combined with other operations:

      FOR doc IN NEAR(@@collection, @latitude, @longitude, @limit)
        RETURN doc

      FOR doc IN WITHIN(@@collection, @latitude, @longitude, @radius, @distanceAttributeName)
        RETURN doc

      FOR doc IN FULLTEXT(@@collection, @attributeName, @queryString, @limit)
        RETURN doc

      FOR doc IN @@collection
        FILTER doc.value >= @left && doc.value < @right
        LIMIT @skip, @limit
        RETURN doc`

  The above simple query functions and REST API methods may be removed in future versions
  of ArangoDB.

* deprecated now-obsolete AQL `SKIPLIST` function

  The function was introduced in older versions of ArangoDB with a less powerful query optimizer to
  retrieve data from a skiplist index using a `LIMIT` clause.

  Since 2.3 the same goal can be achieved by using regular AQL constructs, e.g.

      FOR doc IN collection FILTER doc.value >= @value SORT doc.value DESC LIMIT 1 RETURN doc

* fixed issues when switching the database inside tasks and during shutdown of database cursors

  These features were added during 2.6 alpha stage so the fixes affect devel/2.6-alpha builds only

* issue #1360: improved foxx-manager help

* added `--enable-tcmalloc` configure option.

  When this option is set, arangod and the client tools will be linked against tcmalloc, which replaces
  the system allocator. When the option is set, a tcmalloc library must be present on the system under
  one of the names `libtcmalloc`, `libtcmalloc_minimal` or `libtcmalloc_debug`.

  As this is a configure option, it is supported for manual builds on Linux-like systems only. tcmalloc
  support is currently experimental.

* issue #1353: Windows: HTTP API - incorrect path in errorMessage

* issue #1347: added option `--create-database` for arangorestore.

  Setting this option to `true` will now create the target database if it does not exist. When creating
  the target database, the username and passwords passed to arangorestore will be used to create an
  initial user for the new database.

* issue #1345: advanced debug information for User Functions

* issue #1341: Can't use bindvars in UPSERT

* fixed vulnerability in JWT implementation.

* changed default value of option `--database.ignore-datafile-errors` from `true` to `false`

  If the new default value of `false` is used, then arangod will refuse loading collections that contain
  datafiles with CRC mismatches or other errors. A collection with datafile errors will then become
  unavailable. This prevents follow up errors from happening.

  The only way to access such collection is to use the datafile debugger (arango-dfdb) and try to repair
  or truncate the datafile with it.

  If `--database.ignore-datafile-errors` is set to `true`, then collections will become available
  even if parts of their data cannot be loaded. This helps availability, but may cause (partial) data
  loss and follow up errors.

* added server startup option `--server.session-timeout` for controlling the timeout of user sessions
  in the web interface

* add sessions and cookie authentication for ArangoDB's web interface

  ArangoDB's built-in web interface now uses sessions. Session information ids are stored in cookies,
  so clients using the web interface must accept cookies in order to use it

* web interface: display query execution time in AQL editor

* web interface: renamed AQL query *submit* button to *execute*

* web interface: added query explain feature in AQL editor

* web interface: demo page added. only working if demo data is available, hidden otherwise

* web interface: added support for custom app scripts with optional arguments and results

* web interface: mounted apps that need to be configured are now indicated in the app overview

* web interface: added button for running tests to app details

* web interface: added button for configuring app dependencies to app details

* web interface: upgraded API documentation to use Swagger 2

* INCOMPATIBLE CHANGE

  removed startup option `--log.severity`

  The docs for `--log.severity` mentioned lots of severities (e.g. `exception`, `technical`, `functional`, `development`)
  but only a few severities (e.g. `all`, `human`) were actually used, with `human` being the default and `all` enabling the
  additional logging of requests. So the option pretended to control a lot of things which it actually didn't. Additionally,
  the option `--log.requests-file` was around for a long time already, also controlling request logging.

  Because the `--log.severity` option effectively did not control that much, it was removed. A side effect of removing the
  option is that 2.5 installations which used `--log.severity all` will not log requests after the upgrade to 2.6. This can
  be adjusted by setting the `--log.requests-file` option.

* add backtrace to fatal log events

* added optional `limit` parameter for AQL function `FULLTEXT`

* make fulltext index also index text values contained in direct sub-objects of the indexed
  attribute.

  Previous versions of ArangoDB only indexed the attribute value if it was a string. Sub-attributes
  of the index attribute were ignored when fulltext indexing.

  Now, if the index attribute value is an object, the object's values will each be included in the
  fulltext index if they are strings. If the index attribute value is an array, the array's values
  will each be included in the fulltext index if they are strings.

  For example, with a fulltext index present on the `translations` attribute, the following text
  values will now be indexed:

      var c = db._create("example");
      c.ensureFulltextIndex("translations");
      c.insert({ translations: { en: "fox", de: "Fuchs", fr: "renard", ru: "лиса" } });
      c.insert({ translations: "Fox is the English translation of the German word Fuchs" });
      c.insert({ translations: [ "ArangoDB", "document", "database", "Foxx" ] });

      c.fulltext("translations", "лиса").toArray();       // returns only first document
      c.fulltext("translations", "Fox").toArray();        // returns first and second documents
      c.fulltext("translations", "prefix:Fox").toArray(); // returns all three documents

* added batch document removal and lookup commands:

      collection.lookupByKeys(keys)
      collection.removeByKeys(keys)

  These commands can be used to perform multi-document lookup and removal operations efficiently
  from the ArangoShell. The argument to these operations is an array of document keys.

  Also added HTTP APIs for batch document commands:

  * PUT /_api/simple/lookup-by-keys
  * PUT /_api/simple/remove-by-keys

* properly prefix document address URLs with the current database name for calls to the REST
  API method GET `/_api/document?collection=...` (that method will return partial URLs to all
  documents in the collection).

  Previous versions of ArangoDB returned the URLs starting with `/_api/` but without the current
  database name, e.g. `/_api/document/mycollection/mykey`. Starting with 2.6, the response URLs
  will include the database name as well, e.g. `/_db/_system/_api/document/mycollection/mykey`.

* added dedicated collection export HTTP REST API

  ArangoDB now provides a dedicated collection export API, which can take snapshots of entire
  collections more efficiently than the general-purpose cursor API. The export API is useful
  to transfer the contents of an entire collection to a client application. It provides optional
  filtering on specific attributes.

  The export API is available at endpoint `POST /_api/export?collection=...`. The API has the
  same return value structure as the already established cursor API (`POST /_api/cursor`).

  An introduction to the export API is given in this blog post:
  http://jsteemann.github.io/blog/2015/04/04/more-efficient-data-exports/

* subquery optimizations for AQL queries

  This optimization avoids copying intermediate results into subqueries that are not required
  by the subquery.

  A brief description can be found here:
  http://jsteemann.github.io/blog/2015/05/04/subquery-optimizations/

* return value optimization for AQL queries

  This optimization avoids copying the final query result inside the query's main `ReturnNode`.

  A brief description can be found here:
  http://jsteemann.github.io/blog/2015/05/04/return-value-optimization-for-aql/

* speed up AQL queries containing big `IN` lists for index lookups

  `IN` lists used for index lookups had performance issues in previous versions of ArangoDB.
  These issues have been addressed in 2.6 so using bigger `IN` lists for filtering is much
  faster.

  A brief description can be found here:
  http://jsteemann.github.io/blog/2015/05/07/in-list-improvements/

* allow `@` and `.` characters in document keys, too

  This change also leads to document keys being URL-encoded when returned in HTTP `location`
  response headers.

* added alternative implementation for AQL COLLECT

  The alternative method uses a hash table for grouping and does not require its input elements
  to be sorted. It will be taken into account by the optimizer for `COLLECT` statements that do
  not use an `INTO` clause.

  In case a `COLLECT` statement can use the hash table variant, the optimizer will create an extra
  plan for it at the beginning of the planning phase. In this plan, no extra `SORT` node will be
  added in front of the `COLLECT` because the hash table variant of `COLLECT` does not require
  sorted input. Instead, a `SORT` node will be added after it to sort its output. This `SORT` node
  may be optimized away again in later stages. If the sort order of the result is irrelevant to
  the user, adding an extra `SORT null` after a hash `COLLECT` operation will allow the optimizer to
  remove the sorts altogether.

  In addition to the hash table variant of `COLLECT`, the optimizer will modify the original plan
  to use the regular `COLLECT` implementation. As this implementation requires sorted input, the
  optimizer will insert a `SORT` node in front of the `COLLECT`. This `SORT` node may be optimized
  away in later stages.

  The created plans will then be shipped through the regular optimization pipeline. In the end,
  the optimizer will pick the plan with the lowest estimated total cost as usual. The hash table
  variant does not require an up-front sort of the input, and will thus be preferred over the
  regular `COLLECT` if the optimizer estimates many input elements for the `COLLECT` node and
  cannot use an index to sort them.

  The optimizer can be explicitly told to use the regular *sorted* variant of `COLLECT` by
  suffixing a `COLLECT` statement with `OPTIONS { "method" : "sorted" }`. This will override the
  optimizer guesswork and only produce the *sorted* variant of `COLLECT`.

  A blog post on the new `COLLECT` implementation can be found here:
  http://jsteemann.github.io/blog/2015/04/22/collecting-with-a-hash-table/

* refactored HTTP REST API for cursors

  The HTTP REST API for cursors (`/_api/cursor`) has been refactored to improve its performance
  and use less memory.

  A post showing some of the performance improvements can be found here:
  http://jsteemann.github.io/blog/2015/04/01/improvements-for-the-cursor-api/

* simplified return value syntax for data-modification AQL queries

  ArangoDB 2.4 since version allows to return results from data-modification AQL queries. The
  syntax for this was quite limited and verbose:

      FOR i IN 1..10
        INSERT { value: i } IN test
        LET inserted = NEW
        RETURN inserted

  The `LET inserted = NEW RETURN inserted` was required literally to return the inserted
  documents. No calculations could be made using the inserted documents.

  This is now more flexible. After a data-modification clause (e.g. `INSERT`, `UPDATE`, `REPLACE`,
  `REMOVE`, `UPSERT`) there can follow any number of `LET` calculations. These calculations can
  refer to the pseudo-values `OLD` and `NEW` that are created by the data-modification statements.

  This allows returning projections of inserted or updated documents, e.g.:

      FOR i IN 1..10
        INSERT { value: i } IN test
        RETURN { _key: NEW._key, value: i }

  Still not every construct is allowed after a data-modification clause. For example, no functions
  can be called that may access documents.

  More information can be found here:
  http://jsteemann.github.io/blog/2015/03/27/improvements-for-data-modification-queries/

* added AQL `UPSERT` statement

  This adds an `UPSERT` statement to AQL that is a combination of both `INSERT` and `UPDATE` /
  `REPLACE`. The `UPSERT` will search for a matching document using a user-provided example.
  If no document matches the example, the *insert* part of the `UPSERT` statement will be
  executed. If there is a match, the *update* / *replace* part will be carried out:

      UPSERT { page: 'index.html' }                 /* search example */
        INSERT { page: 'index.html', pageViews: 1 } /* insert part */
        UPDATE { pageViews: OLD.pageViews + 1 }     /* update part */
        IN pageViews

  `UPSERT` can be used with an `UPDATE` or `REPLACE` clause. The `UPDATE` clause will perform
  a partial update of the found document, whereas the `REPLACE` clause will replace the found
  document entirely. The `UPDATE` or `REPLACE` parts can refer to the pseudo-value `OLD`, which
  contains all attributes of the found document.

  `UPSERT` statements can optionally return values. In the following query, the return
  attribute `found` will return the found document before the `UPDATE` was applied. If no
  document was found, `found` will contain a value of `null`. The `updated` result attribute will
  contain the inserted / updated document:

      UPSERT { page: 'index.html' }                 /* search example */
        INSERT { page: 'index.html', pageViews: 1 } /* insert part */
        UPDATE { pageViews: OLD.pageViews + 1 }     /* update part */
        IN pageViews
        RETURN { found: OLD, updated: NEW }

  A more detailed description of `UPSERT` can be found here:
  http://jsteemann.github.io/blog/2015/03/27/preview-of-the-upsert-command/

* adjusted default configuration value for `--server.backlog-size` from 10 to 64.

* issue #1231: bug xor feature in AQL: LENGTH(null) == 4

  This changes the behavior of the AQL `LENGTH` function as follows:

  - if the single argument to `LENGTH()` is `null`, then the result will now be `0`. In previous
    versions of ArangoDB, the result of `LENGTH(null)` was `4`.

  - if the single argument to `LENGTH()` is `true`, then the result will now be `1`. In previous
    versions of ArangoDB, the result of `LENGTH(true)` was `4`.

  - if the single argument to `LENGTH()` is `false`, then the result will now be `0`. In previous
    versions of ArangoDB, the result of `LENGTH(false)` was `5`.

  The results of `LENGTH()` with string, numeric, array object argument values do not change.

* issue #1298: Bulk import if data already exists (#1298)

  This change extends the HTTP REST API for bulk imports as follows:

  When documents are imported and the `_key` attribute is specified for them, the import can be
  used for inserting and updating/replacing documents. Previously, the import could be used for
  inserting new documents only, and re-inserting a document with an existing key would have failed
  with a *unique key constraint violated* error.

  The above behavior is still the default. However, the API now allows controlling the behavior
  in case of a unique key constraint error via the optional URL parameter `onDuplicate`.

  This parameter can have one of the following values:

  - `error`: when a unique key constraint error occurs, do not import or update the document but
    report an error. This is the default.

  - `update`: when a unique key constraint error occurs, try to (partially) update the existing
    document with the data specified in the import. This may still fail if the document would
    violate secondary unique indexes. Only the attributes present in the import data will be
    updated and other attributes already present will be preserved. The number of updated documents
    will be reported in the `updated` attribute of the HTTP API result.

  - `replace`: when a unique key constraint error occurs, try to fully replace the existing
    document with the data specified in the import. This may still fail if the document would
    violate secondary unique indexes. The number of replaced documents will be reported in the
    `updated` attribute of the HTTP API result.

  - `ignore`: when a unique key constraint error occurs, ignore this error. There will be no
    insert, update or replace for the particular document. Ignored documents will be reported
    separately in the `ignored` attribute of the HTTP API result.

  The result of the HTTP import API will now contain the attributes `ignored` and `updated`, which
  contain the number of ignored and updated documents respectively. These attributes will contain a
  value of zero unless the `onDuplicate` URL parameter is set to either `update` or `replace`
  (in this case the `updated` attribute may contain non-zero values) or `ignore` (in this case the
  `ignored` attribute may contain a non-zero value).

  To support the feature, arangoimp also has a new command line option `--on-duplicate` which can
  have one of the values `error`, `update`, `replace`, `ignore`. The default value is `error`.

  A few examples for using arangoimp with the `--on-duplicate` option can be found here:
  http://jsteemann.github.io/blog/2015/04/14/updating-documents-with-arangoimp/

* changed behavior of `db._query()` in the ArangoShell:

  if the command's result is printed in the shell, the first 10 results will be printed. Previously
  only a basic description of the underlying query result cursor was printed. Additionally, if the
  cursor result contains more than 10 results, the cursor is assigned to a global variable `more`,
  which can be used to iterate over the cursor result.

  Example:

      arangosh [_system]> db._query("FOR i IN 1..15 RETURN i")
      [object ArangoQueryCursor, count: 15, hasMore: true]

      [
        1,
        2,
        3,
        4,
        5,
        6,
        7,
        8,
        9,
        10
      ]

      type 'more' to show more documents


      arangosh [_system]> more
      [object ArangoQueryCursor, count: 15, hasMore: false]

      [
        11,
        12,
        13,
        14,
        15
      ]

* Disallow batchSize value 0 in HTTP `POST /_api/cursor`:

  The HTTP REST API `POST /_api/cursor` does not accept a `batchSize` parameter value of
  `0` any longer. A batch size of 0 never made much sense, but previous versions of ArangoDB
  did not check for this value. Now creating a cursor using a `batchSize` value 0 will
  result in an HTTP 400 error response

* REST Server: fix memory leaks when failing to add jobs

* 'EDGES' AQL Function

  The AQL function `EDGES` got a new fifth option parameter.
  Right now only one option is available: 'includeVertices'. This is a boolean parameter
  that allows to modify the result of the `EDGES` function.
  Default is 'includeVertices: false' which does not have any effect.
  'includeVertices: true' modifies the result, such that
  {vertex: <vertexDocument>, edge: <edgeDocument>} is returned.

* INCOMPATIBLE CHANGE:

  The result format of the AQL function `NEIGHBORS` has been changed.
  Before it has returned an array of objects containing 'vertex' and 'edge'.
  Now it will only contain the vertex directly.
  Also an additional option 'includeData' has been added.
  This is used to define if only the 'vertex._id' value should be returned (false, default),
  or if the vertex should be looked up in the collection and the complete JSON should be returned
  (true).
  Using only the id values can lead to significantly improved performance if this is the only information
  required.

  In order to get the old result format prior to ArangoDB 2.6, please use the function EDGES instead.
  Edges allows for a new option 'includeVertices' which, set to true, returns exactly the format of NEIGHBORS.
  Example:

      NEIGHBORS(<vertexCollection>, <edgeCollection>, <vertex>, <direction>, <example>)

  This can now be achieved by:

      EDGES(<edgeCollection>, <vertex>, <direction>, <example>, {includeVertices: true})

  If you are nesting several NEIGHBORS steps you can speed up their performance in the following way:

  Old Example:

  FOR va IN NEIGHBORS(Users, relations, 'Users/123', 'outbound') FOR vc IN NEIGHBORS(Products, relations, va.vertex._id, 'outbound') RETURN vc

  This can now be achieved by:

  FOR va IN NEIGHBORS(Users, relations, 'Users/123', 'outbound') FOR vc IN NEIGHBORS(Products, relations, va, 'outbound', null, {includeData: true}) RETURN vc
                                                                                                          ^^^^                  ^^^^^^^^^^^^^^^^^^^
                                                                                                  Use intermediate directly     include Data for final

* INCOMPATIBLE CHANGE:

  The AQL function `GRAPH_NEIGHBORS` now provides an additional option `includeData`.
  This option allows controlling whether the function should return the complete vertices
  or just their IDs. Returning only the IDs instead of the full vertices can lead to
  improved performance .

  If provided, `includeData` is set to `true`, all vertices in the result will be returned
  with all their attributes. The default value of `includeData` is `false`.
  This makes the default function results incompatible with previous versions of ArangoDB.

  To get the old result style in ArangoDB 2.6, please set the options as follows in calls
  to `GRAPH_NEIGHBORS`:

      GRAPH_NEIGHBORS(<graph>, <vertex>, { includeData: true })

* INCOMPATIBLE CHANGE:

  The AQL function `GRAPH_COMMON_NEIGHBORS` now provides an additional option `includeData`.
  This option allows controlling whether the function should return the complete vertices
  or just their IDs. Returning only the IDs instead of the full vertices can lead to
  improved performance .

  If provided, `includeData` is set to `true`, all vertices in the result will be returned
  with all their attributes. The default value of `includeData` is `false`.
  This makes the default function results incompatible with previous versions of ArangoDB.

  To get the old result style in ArangoDB 2.6, please set the options as follows in calls
  to `GRAPH_COMMON_NEIGHBORS`:

      GRAPH_COMMON_NEIGHBORS(<graph>, <vertexExamples1>, <vertexExamples2>, { includeData: true }, { includeData: true })

* INCOMPATIBLE CHANGE:

  The AQL function `GRAPH_SHORTEST_PATH` now provides an additional option `includeData`.
  This option allows controlling whether the function should return the complete vertices
  and edges or just their IDs. Returning only the IDs instead of full vertices and edges
  can lead to improved performance .

  If provided, `includeData` is set to `true`, all vertices and edges in the result will
  be returned with all their attributes. There is also an optional parameter `includePath` of
  type object.
  It has two optional sub-attributes `vertices` and `edges`, both of type boolean.
  Both can be set individually and the result will include all vertices on the path if
  `includePath.vertices == true` and all edges if `includePath.edges == true` respectively.

  The default value of `includeData` is `false`, and paths are now excluded by default.
  This makes the default function results incompatible with previous versions of ArangoDB.

  To get the old result style in ArangoDB 2.6, please set the options as follows in calls
  to `GRAPH_SHORTEST_PATH`:

      GRAPH_SHORTEST_PATH(<graph>, <source>, <target>, { includeData: true, includePath: { edges: true, vertices: true } })

  The attributes `startVertex` and `vertex` that were present in the results of `GRAPH_SHORTEST_PATH`
  in previous versions of ArangoDB will not be produced in 2.6. To calculate these attributes in 2.6,
  please extract the first and last elements from the `vertices` result attribute.

* INCOMPATIBLE CHANGE:

  The AQL function `GRAPH_DISTANCE_TO` will now return only the id the destination vertex
  in the `vertex` attribute, and not the full vertex data with all vertex attributes.

* INCOMPATIBLE CHANGE:

  All graph measurements functions in JavaScript module `general-graph` that calculated a
  single figure previously returned an array containing just the figure. Now these functions
  will return the figure directly and not put it inside an array.

  The affected functions are:

  * `graph._absoluteEccentricity`
  * `graph._eccentricity`
  * `graph._absoluteCloseness`
  * `graph._closeness`
  * `graph._absoluteBetweenness`
  * `graph._betweenness`
  * `graph._radius`
  * `graph._diameter`

* Create the `_graphs` collection in new databases with `waitForSync` attribute set to `false`

  The previous `waitForSync` value was `true`, so default the behavior when creating and dropping
  graphs via the HTTP REST API changes as follows if the new settings are in effect:

  * `POST /_api/graph` by default returns `HTTP 202` instead of `HTTP 201`
  * `DELETE /_api/graph/graph-name` by default returns `HTTP 202` instead of `HTTP 201`

  If the `_graphs` collection still has its `waitForSync` value set to `true`, then the HTTP status
  code will not change.

* Upgraded ICU to version 54; this increases performance in many places.
  based on https://code.google.com/p/chromium/issues/detail?id=428145

* added support for HTTP push aka chunked encoding

* issue #1051: add info whether server is running in service or user mode?

  This will add a "mode" attribute to the result of the result of HTTP GET `/_api/version?details=true`

  "mode" can have the following values:

  - `standalone`: server was started manually (e.g. on command-line)
  - `service`: service is running as Windows service, in daemon mode or under the supervisor

* improve system error messages in Windows port

* increased default value of `--server.request-timeout` from 300 to 1200 seconds for client tools
  (arangosh, arangoimp, arangodump, arangorestore)

* increased default value of `--server.connect-timeout` from 3 to 5 seconds for client tools
  (arangosh, arangoimp, arangodump, arangorestore)

* added startup option `--server.foxx-queues-poll-interval`

  This startup option controls the frequency with which the Foxx queues manager is checking
  the queue (or queues) for jobs to be executed.

  The default value is `1` second. Lowering this value will result in the queue manager waking
  up and checking the queues more frequently, which may increase CPU usage of the server.
  When not using Foxx queues, this value can be raised to save some CPU time.

* added startup option `--server.foxx-queues`

  This startup option controls whether the Foxx queue manager will check queue and job entries.
  Disabling this option can reduce server load but will prevent jobs added to Foxx queues from
  being processed at all.

  The default value is `true`, enabling the Foxx queues feature.

* make Foxx queues really database-specific.

  Foxx queues were and are stored in a database-specific collection `_queues`. However, a global
  cache variable for the queues led to the queue names being treated database-independently, which
  was wrong.

  Since 2.6, Foxx queues names are truly database-specific, so the same queue name can be used in
  two different databases for two different queues. Until then, it is advisable to think of queues
  as already being database-specific, and using the database name as a queue name prefix to be
  avoid name conflicts, e.g.:

      var queueName = "myQueue";
      var Foxx = require("org/arangodb/foxx");
      Foxx.queues.create(db._name() + ":" + queueName);

* added support for Foxx queue job types defined as app scripts.

  The old job types introduced in 2.4 are still supported but are known to cause issues in 2.5
  and later when the server is restarted or the job types are not defined in every thread.

  The new job types avoid this issue by storing an explicit mount path and script name rather
  than an assuming the job type is defined globally. It is strongly recommended to convert your
  job types to the new script-based system.

* renamed Foxx sessions option "sessionStorageApp" to "sessionStorage". The option now also accepts session storages directly.

* Added the following JavaScript methods for file access:
  * fs.copyFile() to copy single files
  * fs.copyRecursive() to copy directory trees
  * fs.chmod() to set the file permissions (non-Windows only)

* Added process.env for accessing the process environment from JavaScript code

* Cluster: kickstarter shutdown routines will more precisely follow the shutdown of its nodes.

* Cluster: don't delete agency connection objects that are currently in use.

* Cluster: improve passing along of HTTP errors

* fixed issue #1247: debian init script problems

* multi-threaded index creation on collection load

  When a collection contains more than one secondary index, they can be built in memory in
  parallel when the collection is loaded. How many threads are used for parallel index creation
  is determined by the new configuration parameter `--database.index-threads`. If this is set
  to 0, indexes are built by the opening thread only and sequentially. This is equivalent to
  the behavior in 2.5 and before.

* speed up building up primary index when loading collections

* added `count` attribute to `parameters.json` files of collections. This attribute indicates
  the number of live documents in the collection on unload. It is read when the collection is
  (re)loaded to determine the initial size for the collection's primary index

* removed remainders of MRuby integration, removed arangoirb

* simplified `controllers` property in Foxx manifests. You can now specify a filename directly
  if you only want to use a single file mounted at the base URL of your Foxx app.

* simplified `exports` property in Foxx manifests. You can now specify a filename directly if
  you only want to export variables from a single file in your Foxx app.

* added support for node.js-style exports in Foxx exports. Your Foxx exports file can now export
  arbitrary values using the `module.exports` property instead of adding properties to the
  `exports` object.

* added `scripts` property to Foxx manifests. You should now specify the `setup` and `teardown`
  files as properties of the `scripts` object in your manifests and can define custom,
  app-specific scripts that can be executed from the web interface or the CLI.

* added `tests` property to Foxx manifests. You can now define test cases using the `mocha`
  framework which can then be executed inside ArangoDB.

* updated `joi` package to 6.0.8.

* added `extendible` package.

* added Foxx model lifecycle events to repositories. See #1257.

* speed up resizing of edge index.

* allow to split an edge index into buckets which are resized individually.
  This is controlled by the `indexBuckets` attribute in the `properties`
  of the collection.

* fix a cluster deadlock bug in larger clusters by marking a thread waiting
  for a lock on a DBserver as blocked


v2.5.7 (2015-08-02)
-------------------

* V8: Upgrade to version 4.1.0.27 - this is intended to be the stable V8 version.


v2.5.6 (2015-07-21)
-------------------

* alter Windows build infrastructure so we can properly store pdb files.

* potentially fixed issue #1313: Wrong metric calculation at dashboard

  Escape whitespace in process name when scanning /proc/pid/stats

  This fixes statistics values read from that file

* Fixed variable naming in AQL `COLLECT INTO` results in case the COLLECT is placed
  in a subquery which itself is followed by other constructs that require variables


v2.5.5 (2015-05-29)
-------------------

* fixed vulnerability in JWT implementation.

* fixed format string for reading /proc/pid/stat

* take into account barriers used in different V8 contexts


v2.5.4 (2015-05-14)
-------------------

* added startup option `--log.performance`: specifying this option at startup will log
  performance-related info messages, mainly timings via the regular logging mechanisms

* cluster fixes

* fix for recursive copy under Windows


v2.5.3 (2015-04-29)
-------------------

* Fix fs.move to work across filesystem borders; Fixes Foxx app installation problems;
  issue #1292.

* Fix Foxx app install when installed on a different drive on Windows

* issue #1322: strange AQL result

* issue #1318: Inconsistent db._create() syntax

* issue #1315: queries to a collection fail with an empty response if the
  collection contains specific JSON data

* issue #1300: Make arangodump not fail if target directory exists but is empty

* allow specifying higher values than SOMAXCONN for `--server.backlog-size`

  Previously, arangod would not start when a `--server.backlog-size` value was
  specified that was higher than the platform's SOMAXCONN header value.

  Now, arangod will use the user-provided value for `--server.backlog-size` and
  pass it to the listen system call even if the value is higher than SOMAXCONN.
  If the user-provided value is higher than SOMAXCONN, arangod will log a warning
  on startup.

* Fixed a cluster deadlock bug. Mark a thread that is in a RemoteBlock as
  blocked to allow for additional dispatcher threads to be started.

* Fix locking in cluster by using another ReadWriteLock class for collections.

* Add a second DispatcherQueue for AQL in the cluster. This fixes a
  cluster-AQL thread explosion bug.


v2.5.2 (2015-04-11)
-------------------

* modules stored in _modules are automatically flushed when changed

* added missing query-id parameter in documentation of HTTP DELETE `/_api/query` endpoint

* added iterator for edge index in AQL queries

  this change may lead to less edges being read when used together with a LIMIT clause

* make graph viewer in web interface issue less expensive queries for determining
  a random vertex from the graph, and for determining vertex attributes

* issue #1285: syntax error, unexpected $undefined near '@_to RETURN obj

  this allows AQL bind parameter names to also start with underscores

* moved /_api/query to C++

* issue #1289: Foxx models created from database documents expose an internal method

* added `Foxx.Repository#exists`

* parallelize initialization of V8 context in multiple threads

* fixed a possible crash when the debug-level was TRACE

* cluster: do not initialize statistics collection on each
  coordinator, this fixes a race condition at startup

* cluster: fix a startup race w.r.t. the _configuration collection

* search for db:// JavaScript modules only after all local files have been
  considered, this speeds up the require command in a cluster considerably

* general cluster speedup in certain areas


v2.5.1 (2015-03-19)
-------------------

* fixed bug that caused undefined behavior when an AQL query was killed inside
  a calculation block

* fixed memleaks in AQL query cleanup in case out-of-memory errors are thrown

* by default, Debian and RedHat packages are built with debug symbols

* added option `--database.ignore-logfile-errors`

  This option controls how collection datafiles with a CRC mismatch are treated.

  If set to `false`, CRC mismatch errors in collection datafiles will lead
  to a collection not being loaded at all. If a collection needs to be loaded
  during WAL recovery, the WAL recovery will also abort (if not forced with
  `--wal.ignore-recovery-errors true`). Setting this flag to `false` protects
  users from unintentionally using a collection with corrupted datafiles, from
  which only a subset of the original data can be recovered.

  If set to `true`, CRC mismatch errors in collection datafiles will lead to
  the datafile being partially loaded. All data up to until the mismatch will
  be loaded. This will enable users to continue with collection datafiles
  that are corrupted, but will result in only a partial load of the data.
  The WAL recovery will still abort when encountering a collection with a
  corrupted datafile, at least if `--wal.ignore-recovery-errors` is not set to
  `true`.

  The default value is *true*, so for collections with corrupted datafiles
  there might be partial data loads once the WAL recovery has finished. If
  the WAL recovery will need to load a collection with a corrupted datafile,
  it will still stop when using the default values.

* INCOMPATIBLE CHANGE:

  make the arangod server refuse to start if during startup it finds a non-readable
  `parameter.json` file for a database or a collection.

  Stopping the startup process in this case requires manual intervention (fixing
  the unreadable files), but prevents follow-up errors due to ignored databases or
  collections from happening.

* datafiles and `parameter.json` files written by arangod are now created with read and write
  privileges for the arangod process user, and with read and write privileges for the arangod
  process group.

  Previously, these files were created with user read and write permissions only.

* INCOMPATIBLE CHANGE:

  abort WAL recovery if one of the collection's datafiles cannot be opened

* INCOMPATIBLE CHANGE:

  never try to raise the privileges after dropping them, this can lead to a race condition while
  running the recovery

  If you require to run ArangoDB on a port lower than 1024, you must run ArangoDB as root.

* fixed inefficiencies in `remove` methods of general-graph module

* added option `--database.slow-query-threshold` for controlling the default AQL slow query
  threshold value on server start

* add system error strings for Windows on many places

* rework service startup so we announce 'RUNNING' only when we're finished starting.

* use the Windows eventlog for FATAL and ERROR - log messages

* fix service handling in NSIS Windows installer, specify human readable name

* add the ICU_DATA environment variable to the fatal error messages

* fixed issue #1265: arangod crashed with SIGSEGV

* fixed issue #1241: Wildcards in examples


v2.5.0 (2015-03-09)
-------------------

* installer fixes for Windows

* fix for downloading Foxx

* fixed issue #1258: http pipelining not working?


v2.5.0-beta4 (2015-03-05)
-------------------------

* fixed issue #1247: debian init script problems


v2.5.0-beta3 (2015-02-27)
-------------------------

* fix Windows install path calculation in arango

* fix Windows logging of long strings

* fix possible undefinedness of const strings in Windows


v2.5.0-beta2 (2015-02-23)
-------------------------

* fixed issue #1256: agency binary not found #1256

* fixed issue #1230: API: document/col-name/_key and cursor return different floats

* front-end: dashboard tries not to (re)load statistics if user has no access

* V8: Upgrade to version 3.31.74.1

* etcd: Upgrade to version 2.0 - This requires go 1.3 to compile at least.

* refuse to startup if ICU wasn't initialized, this will i.e. prevent errors from being printed,
  and libraries from being loaded.

* front-end: unwanted removal of index table header after creating new index

* fixed issue #1248: chrome: applications filtering not working

* fixed issue #1198: queries remain in aql editor (front-end) if you navigate through different tabs

* Simplify usage of Foxx

  Thanks to our user feedback we learned that Foxx is a powerful, yet rather complicated concept.
  With this release we tried to make it less complicated while keeping all its strength.
  That includes a rewrite of the documentation as well as some code changes as listed below:

  * Moved Foxx applications to a different folder.

    The naming convention now is: <app-path>/_db/<dbname>/<mountpoint>/APP
    Before it was: <app-path>/databases/<dbname>/<appname>:<appversion>
    This caused some trouble as apps where cached based on name and version and updates did not apply.
    Hence the path on filesystem and the app's access URL had no relation to one another.
    Now the path on filesystem is identical to the URL (except for slashes and the appended APP)

  * Rewrite of Foxx routing

    The routing of Foxx has been exposed to major internal changes we adjusted because of user feedback.
    This allows us to set the development mode per mountpoint without having to change paths and hold
    apps at separate locations.

  * Foxx Development mode

    The development mode used until 2.4 is gone. It has been replaced by a much more mature version.
    This includes the deprecation of the javascript.dev-app-path parameter, which is useless since 2.5.
    Instead of having two separate app directories for production and development, apps now reside in
    one place, which is used for production as well as for development.
    Apps can still be put into development mode, changing their behavior compared to production mode.
    Development mode apps are still reread from disk at every request, and still they ship more debug
    output.

    This change has also made the startup options `--javascript.frontend-development-mode` and
    `--javascript.dev-app-path` obsolete. The former option will not have any effect when set, and the
    latter option is only read and used during the upgrade to 2.5 and does not have any effects later.

  * Foxx install process

    Installing Foxx apps has been a two step process: import them into ArangoDB and mount them at a
    specific mountpoint. These operations have been joined together. You can install an app at one
    mountpoint, that's it. No fetch, mount, unmount, purge cycle anymore. The commands have been
    simplified to just:

    * install: get your Foxx app up and running
    * uninstall: shut it down and erase it from disk

  * Foxx error output

    Until 2.4 the errors produced by Foxx were not optimal. Often, the error message was just
    `unable to parse manifest` and contained only an internal stack trace.
    In 2.5 we made major improvements there, including a much more fine-grained error output that
    helps you debug your Foxx apps. The error message printed is now much closer to its source and
    should help you track it down.

    Also we added the default handlers for unhandled errors in Foxx apps:

    * You will get a nice internal error page whenever your Foxx app is called but was not installed
      due to any error
    * You will get a proper error message when having an uncaught error appears in any app route

    In production mode the messages above will NOT contain any information about your Foxx internals
    and are safe to be exposed to third party users.
    In development mode the messages above will contain the stacktrace (if available), making it easier for
    your in-house devs to track down errors in the application.

* added `console` object to Foxx apps. All Foxx apps now have a console object implementing
  the familiar Console API in their global scope, which can be used to log diagnostic
  messages to the database.

* added `org/arangodb/request` module, which provides a simple API for making HTTP requests
  to external services.

* added optimizer rule `propagate-constant-attributes`

  This rule will look inside `FILTER` conditions for constant value equality comparisons,
  and insert the constant values in other places in `FILTER`s. For example, the rule will
  insert `42` instead of `i.value` in the second `FILTER` of the following query:

      FOR i IN c1 FOR j IN c2 FILTER i.value == 42 FILTER j.value == i.value RETURN 1

* added `filtered` value to AQL query execution statistics

  This value indicates how many documents were filtered by `FilterNode`s in the AQL query.
  Note that `IndexRangeNode`s can also filter documents by selecting only the required ranges
  from the index. The `filtered` value will not include the work done by `IndexRangeNode`s,
  but only the work performed by `FilterNode`s.

* added support for sparse hash and skiplist indexes

  Hash and skiplist indexes can optionally be made sparse. Sparse indexes exclude documents
  in which at least one of the index attributes is either not set or has a value of `null`.

  As such documents are excluded from sparse indexes, they may contain fewer documents than
  their non-sparse counterparts. This enables faster indexing and can lead to reduced memory
  usage in case the indexed attribute does occur only in some, but not all documents of the
  collection. Sparse indexes will also reduce the number of collisions in non-unique hash
  indexes in case non-existing or optional attributes are indexed.

  In order to create a sparse index, an object with the attribute `sparse` can be added to
  the index creation commands:

      db.collection.ensureHashIndex(attributeName, { sparse: true });
      db.collection.ensureHashIndex(attributeName1, attributeName2, { sparse: true });
      db.collection.ensureUniqueConstraint(attributeName, { sparse: true });
      db.collection.ensureUniqueConstraint(attributeName1, attributeName2, { sparse: true });

      db.collection.ensureSkiplist(attributeName, { sparse: true });
      db.collection.ensureSkiplist(attributeName1, attributeName2, { sparse: true });
      db.collection.ensureUniqueSkiplist(attributeName, { sparse: true });
      db.collection.ensureUniqueSkiplist(attributeName1, attributeName2, { sparse: true });

  Note that in place of the above specialized index creation commands, it is recommended to use
  the more general index creation command `ensureIndex`:

  ```js
  db.collection.ensureIndex({ type: "hash", sparse: true, unique: true, fields: [ attributeName ] });
  db.collection.ensureIndex({ type: "skiplist", sparse: false, unique: false, fields: [ "a", "b" ] });
  ```

  When not explicitly set, the `sparse` attribute defaults to `false` for new indexes.

  This causes a change in behavior when creating a unique hash index without specifying the
  sparse flag: in 2.4, unique hash indexes were implicitly sparse, always excluding `null` values.
  There was no option to control this behavior, and sparsity was neither supported for non-unique
  hash indexes nor skiplists in 2.4. This implicit sparsity of unique hash indexes was considered
  an inconsistency, and therefore the behavior was cleaned up in 2.5. As of 2.5, indexes will
  only be created sparse if sparsity is explicitly requested. Existing unique hash indexes from 2.4
  or before will automatically be migrated so they are still sparse after the upgrade to 2.5.

  Geo indexes are implicitly sparse, meaning documents without the indexed location attribute or
  containing invalid location coordinate values will be excluded from the index automatically. This
  is also a change when compared to pre-2.5 behavior, when documents with missing or invalid
  coordinate values may have caused errors on insertion when the geo index' `unique` flag was set
  and its `ignoreNull` flag was not.

  This was confusing and has been rectified in 2.5. The method `ensureGeoConstaint()` now does the
  same as `ensureGeoIndex()`. Furthermore, the attributes `constraint`, `unique`, `ignoreNull` and
  `sparse` flags are now completely ignored when creating geo indexes.

  The same is true for fulltext indexes. There is no need to specify non-uniqueness or sparsity for
  geo or fulltext indexes. They will always be non-unique and sparse.

  As sparse indexes may exclude some documents, they cannot be used for every type of query.
  Sparse hash indexes cannot be used to find documents for which at least one of the indexed
  attributes has a value of `null`. For example, the following AQL query cannot use a sparse
  index, even if one was created on attribute `attr`:

      FOR doc In collection
        FILTER doc.attr == null
        RETURN doc

  If the lookup value is non-constant, a sparse index may or may not be used, depending on
  the other types of conditions in the query. If the optimizer can safely determine that
  the lookup value cannot be `null`, a sparse index may be used. When uncertain, the optimizer
  will not make use of a sparse index in a query in order to produce correct results.

  For example, the following queries cannot use a sparse index on `attr` because the optimizer
  will not know beforehand whether the comparison values for `doc.attr` will include `null`:

      FOR doc In collection
        FILTER doc.attr == SOME_FUNCTION(...)
        RETURN doc

      FOR other IN otherCollection
        FOR doc In collection
          FILTER doc.attr == other.attr
          RETURN doc

  Sparse skiplist indexes can be used for sorting if the optimizer can safely detect that the
  index range does not include `null` for any of the index attributes.

* inspection of AQL data-modification queries will now detect if the data-modification part
  of the query can run in lockstep with the data retrieval part of the query, or if the data
  retrieval part must be executed before the data modification can start.

  Executing the two in lockstep allows using much smaller buffers for intermediate results
  and starts the actual data-modification operations much earlier than if the two phases
  were executed separately.

* Allow dynamic attribute names in AQL object literals

  This allows using arbitrary expressions to construct attribute names in object
  literals specified in AQL queries. To disambiguate expressions and other unquoted
  attribute names, dynamic attribute names need to be enclosed in brackets (`[` and `]`).
  Example:

      FOR i IN 1..100
        RETURN { [ CONCAT('value-of-', i) ] : i }

* make AQL optimizer rule "use-index-for-sort" remove sort also in case a non-sorted
  index (e.g. a hash index) is used for only equality lookups and all sort attributes
  are covered by the index.

  Example that does not require an extra sort (needs hash index on `value`):

      FOR doc IN collection FILTER doc.value == 1 SORT doc.value RETURN doc

  Another example that does not require an extra sort (with hash index on `value1`, `value2`):

      FOR doc IN collection FILTER doc.value1 == 1 && doc.value2 == 2 SORT doc.value1, doc.value2 RETURN doc

* make AQL optimizer rule "use-index-for-sort" remove sort also in case the sort criteria
  excludes the left-most index attributes, but the left-most index attributes are used
  by the index for equality-only lookups.

  Example that can use the index for sorting (needs skiplist index on `value1`, `value2`):

      FOR doc IN collection FILTER doc.value1 == 1 SORT doc.value2 RETURN doc

* added selectivity estimates for primary index, edge index, and hash index

  The selectivity estimates are returned by the `GET /_api/index` REST API method
  in a sub-attribute `selectivityEstimate` for each index that supports it. This
  attribute will be omitted for indexes that do not provide selectivity estimates.
  If provided, the selectivity estimate will be a numeric value between 0 and 1.

  Selectivity estimates will also be reported in the result of `collection.getIndexes()`
  for all indexes that support this. If no selectivity estimate can be determined for
  an index, the attribute `selectivityEstimate` will be omitted here, too.

  The web interface also shows selectivity estimates for each index that supports this.

  Currently the following index types can provide selectivity estimates:
  - primary index
  - edge index
  - hash index (unique and non-unique)

  No selectivity estimates will be provided when running in cluster mode.

* fixed issue #1226: arangod log issues

* added additional logger if arangod is started in foreground mode on a tty

* added AQL optimizer rule "move-calculations-down"

* use exclusive native SRWLocks on Windows instead of native mutexes

* added AQL functions `MD5`, `SHA1`, and `RANDOM_TOKEN`.

* reduced number of string allocations when parsing certain AQL queries

  parsing numbers (integers or doubles) does not require a string allocation
  per number anymore

* RequestContext#bodyParam now accepts arbitrary joi schemas and rejects invalid (but well-formed) request bodies.

* enforce that AQL user functions are wrapped inside JavaScript function () declarations

  AQL user functions were always expected to be wrapped inside a JavaScript function, but previously
  this was not enforced when registering a user function. Enforcing the AQL user functions to be contained
  inside functions prevents functions from doing some unexpected things that may have led to undefined
  behavior.

* Windows service uninstalling: only remove service if it points to the currently running binary,
  or --force was specified.

* Windows (debug only): print stacktraces on crash and run minidump

* Windows (cygwin): if you run arangosh in a cygwin shell or via ssh we will detect this and use
  the appropriate output functions.

* Windows: improve process management

* fix IPv6 reverse ip lookups - so far we only did IPv4 addresses.

* improve join documentation, add outer join example

* run jslint for unit tests too, to prevent "memory leaks" by global js objects with native code.

* fix error logging for exceptions - we wouldn't log the exception message itself so far.

* improve error reporting in the http client (Windows & *nix)

* improve error reports in cluster

* Standard errors can now contain custom messages.


v2.4.7 (XXXX-XX-XX)
-------------------

* fixed issue #1282: Geo WITHIN_RECTANGLE for nested lat/lng


v2.4.6 (2015-03-18)
-------------------

* added option `--database.ignore-logfile-errors`

  This option controls how collection datafiles with a CRC mismatch are treated.

  If set to `false`, CRC mismatch errors in collection datafiles will lead
  to a collection not being loaded at all. If a collection needs to be loaded
  during WAL recovery, the WAL recovery will also abort (if not forced with
  `--wal.ignore-recovery-errors true`). Setting this flag to `false` protects
  users from unintentionally using a collection with corrupted datafiles, from
  which only a subset of the original data can be recovered.

  If set to `true`, CRC mismatch errors in collection datafiles will lead to
  the datafile being partially loaded. All data up to until the mismatch will
  be loaded. This will enable users to continue with a collection datafiles
  that are corrupted, but will result in only a partial load of the data.
  The WAL recovery will still abort when encountering a collection with a
  corrupted datafile, at least if `--wal.ignore-recovery-errors` is not set to
  `true`.

  The default value is *true*, so for collections with corrupted datafiles
  there might be partial data loads once the WAL recovery has finished. If
  the WAL recovery will need to load a collection with a corrupted datafile,
  it will still stop when using the default values.

* INCOMPATIBLE CHANGE:

  make the arangod server refuse to start if during startup it finds a non-readable
  `parameter.json` file for a database or a collection.

  Stopping the startup process in this case requires manual intervention (fixing
  the unreadable files), but prevents follow-up errors due to ignored databases or
  collections from happening.

* datafiles and `parameter.json` files written by arangod are now created with read and write
  privileges for the arangod process user, and with read and write privileges for the arangod
  process group.

  Previously, these files were created with user read and write permissions only.

* INCOMPATIBLE CHANGE:

  abort WAL recovery if one of the collection's datafiles cannot be opened

* INCOMPATIBLE CHANGE:

  never try to raise the privileges after dropping them, this can lead to a race condition while
  running the recovery

  If you require to run ArangoDB on a port lower than 1024, you must run ArangoDB as root.

* fixed inefficiencies in `remove` methods of general-graph module

* added option `--database.slow-query-threshold` for controlling the default AQL slow query
  threshold value on server start


v2.4.5 (2015-03-16)
-------------------

* added elapsed time to HTTP request logging output (`--log.requests-file`)

* added AQL current and slow query tracking, killing of AQL queries

  This change enables retrieving the list of currently running AQL queries inside the selected database.
  AQL queries with an execution time beyond a certain threshold can be moved to a "slow query" facility
  and retrieved from there. Queries can also be killed by specifying the query id.

  This change adds the following HTTP REST APIs:

  - `GET /_api/query/current`: for retrieving the list of currently running queries
  - `GET /_api/query/slow`: for retrieving the list of slow queries
  - `DELETE /_api/query/slow`: for clearing the list of slow queries
  - `GET /_api/query/properties`: for retrieving the properties for query tracking
  - `PUT /_api/query/properties`: for adjusting the properties for query tracking
  - `DELETE /_api/query/<id>`: for killing an AQL query

  The following JavaScript APIs have been added:

  - require("org/arangodb/aql/queries").current();
  - require("org/arangodb/aql/queries").slow();
  - require("org/arangodb/aql/queries").clearSlow();
  - require("org/arangodb/aql/queries").properties();
  - require("org/arangodb/aql/queries").kill();

* fixed issue #1265: arangod crashed with SIGSEGV

* fixed issue #1241: Wildcards in examples

* fixed comment parsing in Foxx controllers


v2.4.4 (2015-02-24)
-------------------

* fixed the generation template for foxx apps. It now does not create deprecated functions anymore

* add custom visitor functionality for `GRAPH_NEIGHBORS` function, too

* increased default value of traversal option *maxIterations* to 100 times of its previous
  default value


v2.4.3 (2015-02-06)
-------------------

* fix multi-threading with openssl when running under Windows

* fix timeout on socket operations when running under Windows

* Fixed an error in Foxx routing which caused some apps that worked in 2.4.1 to fail with status 500: `undefined is not a function` errors in 2.4.2
  This error was occurring due to seldom internal rerouting introduced by the malformed application handler.


v2.4.2 (2015-01-30)
-------------------

* added custom visitor functionality for AQL traversals

  This allows more complex result processing in traversals triggered by AQL. A few examples
  are shown in [this article](http://jsteemann.github.io/blog/2015/01/28/using-custom-visitors-in-aql-graph-traversals/).

* improved number of results estimated for nodes of type EnumerateListNode and SubqueryNode
  in AQL explain output

* added AQL explain helper to explain arbitrary AQL queries

  The helper function prints the query execution plan and the indexes to be used in the
  query. It can be invoked from the ArangoShell or the web interface as follows:

      require("org/arangodb/aql/explainer").explain(query);

* enable use of indexes for certain AQL conditions with non-equality predicates, in
  case the condition(s) also refer to indexed attributes

  The following queries will now be able to use indexes:

      FILTER a.indexed == ... && a.indexed != ...
      FILTER a.indexed == ... && a.nonIndexed != ...
      FILTER a.indexed == ... && ! (a.indexed == ...)
      FILTER a.indexed == ... && ! (a.nonIndexed == ...)
      FILTER a.indexed == ... && ! (a.indexed != ...)
      FILTER a.indexed == ... && ! (a.nonIndexed != ...)
      FILTER (a.indexed == ... && a.nonIndexed == ...) || (a.indexed == ... && a.nonIndexed == ...)
      FILTER (a.indexed == ... && a.nonIndexed != ...) || (a.indexed == ... && a.nonIndexed != ...)

* Fixed spuriously occurring "collection not found" errors when running queries on local
  collections on a cluster DB server

* Fixed upload of Foxx applications to the server for apps exceeding approx. 1 MB zipped.

* Malformed Foxx applications will now return a more useful error when any route is requested.

  In Production a Foxx app mounted on /app will display an html page on /app/* stating a 503 Service temporarily not available.
  It will not state any information about your Application.
  Before it was a 404 Not Found without any information and not distinguishable from a correct not found on your route.

  In Development Mode the html page also contains information about the error occurred.

* Unhandled errors thrown in Foxx routes are now handled by the Foxx framework itself.

  In Production the route will return a status 500 with a body {error: "Error statement"}.
  In Development the route will return a status 500 with a body {error: "Error statement", stack: "..."}

  Before, it was status 500 with a plain text stack including ArangoDB internal routing information.

* The Applications tab in web interface will now request development apps more often.
  So if you have a fixed a syntax error in your app it should always be visible after reload.


v2.4.1 (2015-01-19)
-------------------

* improved WAL recovery output

* fixed certain OR optimizations in AQL optimizer

* better diagnostics for arangoimp

* fixed invalid result of HTTP REST API method `/_admin/foxx/rescan`

* fixed possible segmentation fault when passing a Buffer object into a V8 function
  as a parameter

* updated AQB module to 1.8.0.


v2.4.0 (2015-01-13)
-------------------

* updated AQB module to 1.7.0.

* fixed V8 integration-related crashes

* make `fs.move(src, dest)` also fail when both `src` and `dest` are
  existing directories. This ensures the same behavior of the move operation
  on different platforms.

* fixed AQL insert operation for multi-shard collections in cluster

* added optional return value for AQL data-modification queries.
  This allows returning the documents inserted, removed or updated with the query, e.g.

      FOR doc IN docs REMOVE doc._key IN docs LET removed = OLD RETURN removed
      FOR doc IN docs INSERT { } IN docs LET inserted = NEW RETURN inserted
      FOR doc IN docs UPDATE doc._key WITH { } IN docs LET previous = OLD RETURN previous
      FOR doc IN docs UPDATE doc._key WITH { } IN docs LET updated = NEW RETURN updated

  The variables `OLD` and `NEW` are automatically available when a `REMOVE`, `INSERT`,
  `UPDATE` or `REPLACE` statement is immediately followed by a `LET` statement.
  Note that the `LET` and `RETURN` statements in data-modification queries are not as
  flexible as the general versions of `LET` and `RETURN`. When returning documents from
  data-modification operations, only a single variable can be assigned using `LET`, and
  the assignment can only be either `OLD` or `NEW`, but not an arbitrary expression. The
  `RETURN` statement also allows using the just-created variable only, and no arbitrary
  expressions.


v2.4.0-beta1 (2014-12-26)
--------------------------

* fixed superstates in FoxxGenerator

* fixed issue #1065: Aardvark: added creation of documents and edges with _key property

* fixed issue #1198: Aardvark: current AQL editor query is now cached

* Upgraded V8 version from 3.16.14 to 3.29.59

  The built-in version of V8 has been upgraded from 3.16.14 to 3.29.59.
  This activates several ES6 (also dubbed *Harmony* or *ES.next*) features in
  ArangoDB, both in the ArangoShell and the ArangoDB server. They can be
  used for scripting and in server-side actions such as Foxx routes, traversals
  etc.

  The following ES6 features are available in ArangoDB 2.4 by default:

  * iterators
  * the `of` operator
  * symbols
  * predefined collections types (Map, Set etc.)
  * typed arrays

  Many other ES6 features are disabled by default, but can be made available by
  starting arangod or arangosh with the appropriate options:

  * arrow functions
  * proxies
  * generators
  * String, Array, and Number enhancements
  * constants
  * enhanced object and numeric literals

  To activate all these ES6 features in arangod or arangosh, start it with
  the following options:

      arangosh --javascript.v8-options="--harmony --harmony_generators"

  More details on the available ES6 features can be found in
  [this blog](https://jsteemann.github.io/blog/2014/12/19/using-es6-features-in-arangodb/).

* Added Foxx generator for building Hypermedia APIs

  A more detailed description is [here](https://www.arangodb.com/2014/12/08/building-hypermedia-apis-foxxgenerator)

* New `Applications` tab in web interface:

  The `applications` tab got a complete redesign.
  It will now only show applications that are currently running on ArangoDB.
  For a selected application, a new detailed view has been created.
  This view provides a better overview of the app:
  * author
  * license
  * version
  * contributors
  * download links
  * API documentation

  To install a new application, a new dialog is now available.
  It provides the features already available in the console application `foxx-manager` plus some more:
  * install an application from Github
  * install an application from a zip file
  * install an application from ArangoDB's application store
  * create a new application from scratch: this feature uses a generator to
    create a Foxx application with pre-defined CRUD methods for a given list
    of collections. The generated Foxx app can either be downloaded as a zip file or
    be installed on the server. Starting with a new Foxx app has never been easier.

* fixed issue #1102: Aardvark: Layout bug in documents overview

  The documents overview was entirely destroyed in some situations on Firefox.
  We replaced the plugin we used there.

* fixed issue #1168: Aardvark: pagination buttons jumping

* fixed issue #1161: Aardvark: Click on Import JSON imports previously uploaded file

* removed configure options `--enable-all-in-one-v8`, `--enable-all-in-one-icu`,
  and `--enable-all-in-one-libev`.

* global internal rename to fix naming incompatibilities with JSON:

  Internal functions with names containing `array` have been renamed to `object`,
  internal functions with names containing `list` have been renamed to `array`.
  The renaming was mainly done in the C++ parts. The documentation has also been
  adjusted so that the correct JSON type names are used in most places.

  The change also led to the addition of a few function aliases in AQL:

  * `TO_LIST` now is an alias of the new `TO_ARRAY`
  * `IS_LIST` now is an alias of the new `IS_ARRAY`
  * `IS_DOCUMENT` now is an alias of the new `IS_OBJECT`

  The changed also renamed the option `mergeArrays` to `mergeObjects` for AQL
  data-modification query options and HTTP document modification API

* AQL: added optimizer rule "remove-filter-covered-by-index"

  This rule removes FilterNodes and CalculationNodes from an execution plan if the
  filter is already covered by a previous IndexRangeNode. Removing the CalculationNode
  and the FilterNode will speed up query execution because the query requires less
  computation.

* AQL: added optimizer rule "remove-sort-rand"

  This rule removes a `SORT RAND()` expression from a query and moves the random
  iteration into the appropriate `EnumerateCollectionNode`. This is more efficient
  than individually enumerating and then sorting randomly.

* AQL: range optimizations for IN and OR

  This change enables usage of indexes for several additional cases. Filters containing
  the `IN` operator can now make use of indexes, and multiple OR- or AND-combined filter
  conditions can now also use indexes if the filters are accessing the same indexed
  attribute.

  Here are a few examples of queries that can now use indexes but couldn't before:

    FOR doc IN collection
      FILTER doc.indexedAttribute == 1 || doc.indexedAttribute > 99
      RETURN doc

    FOR doc IN collection
      FILTER doc.indexedAttribute IN [ 3, 42 ] || doc.indexedAttribute > 99
      RETURN doc

    FOR doc IN collection
      FILTER (doc.indexedAttribute > 2 && doc.indexedAttribute < 10) ||
             (doc.indexedAttribute > 23 && doc.indexedAttribute < 42)
      RETURN doc

* fixed issue #500: AQL parentheses issue

  This change allows passing subqueries as AQL function parameters without using
  duplicate brackets (e.g. `FUNC(query)` instead of `FUNC((query))`

* added optional `COUNT` clause to AQL `COLLECT`

  This allows more efficient group count calculation queries, e.g.

      FOR doc IN collection
        COLLECT age = doc.age WITH COUNT INTO length
        RETURN { age: age, count: length }

  A count-only query is also possible:

      FOR doc IN collection
        COLLECT WITH COUNT INTO length
        RETURN length

* fixed missing makeDirectory when fetching a Foxx application from a zip file

* fixed issue #1134: Change the default endpoint to localhost

  This change will modify the IP address ArangoDB listens on to 127.0.0.1 by default.
  This will make new ArangoDB installations unaccessible from clients other than
  localhost unless changed. This is a security feature.

  To make ArangoDB accessible from any client, change the server's configuration
  (`--server.endpoint`) to either `tcp://0.0.0.0:8529` or the server's publicly
  visible IP address.

* deprecated `Repository#modelPrototype`. Use `Repository#model` instead.

* IMPORTANT CHANGE: by default, system collections are included in replication and all
  replication API return values. This will lead to user accounts and credentials
  data being replicated from master to slave servers. This may overwrite
  slave-specific database users.

  If this is undesired, the `_users` collection can be excluded from replication
  easily by setting the `includeSystem` attribute to `false` in the following commands:

  * replication.sync({ includeSystem: false });
  * replication.applier.properties({ includeSystem: false });

  This will exclude all system collections (including `_aqlfunctions`, `_graphs` etc.)
  from the initial synchronization and the continuous replication.

  If this is also undesired, it is also possible to specify a list of collections to
  exclude from the initial synchronization and the continuous replication using the
  `restrictCollections` attribute, e.g.:

      replication.applier.properties({
        includeSystem: true,
        restrictType: "exclude",
        restrictCollections: [ "_users", "_graphs", "foo" ]
      });

  The HTTP API methods for fetching the replication inventory and for dumping collections
  also support the `includeSystem` control flag via a URL parameter.

* removed DEPRECATED replication methods:
  * `replication.logger.start()`
  * `replication.logger.stop()`
  * `replication.logger.properties()`
  * HTTP PUT `/_api/replication/logger-start`
  * HTTP PUT `/_api/replication/logger-stop`
  * HTTP GET `/_api/replication/logger-config`
  * HTTP PUT `/_api/replication/logger-config`

* fixed issue #1174, which was due to locking problems in distributed
  AQL execution

* improved cluster locking for AQL avoiding deadlocks

* use DistributeNode for modifying queries with REPLACE and UPDATE, if
  possible


v2.3.6 (2015-XX-XX)
-------------------

* fixed AQL subquery optimization that produced wrong result when multiple subqueries
  directly followed each other and and a directly following `LET` statement did refer
  to any but the first subquery.


v2.3.5 (2015-01-16)
-------------------

* fixed intermittent 404 errors in Foxx apps after mounting or unmounting apps

* fixed issue #1200: Expansion operator results in "Cannot call method 'forEach' of null"

* fixed issue #1199: Cannot unlink root node of plan


v2.3.4 (2014-12-23)
-------------------

* fixed cerberus path for MyArangoDB


v2.3.3 (2014-12-17)
-------------------

* fixed error handling in instantiation of distributed AQL queries, this
  also fixes a bug in cluster startup with many servers

* issue #1185: parse non-fractional JSON numbers with exponent (e.g. `4e-261`)

* issue #1159: allow --server.request-timeout and --server.connect-timeout of 0


v2.3.2 (2014-12-09)
-------------------

* fixed issue #1177: Fix bug in the user app's storage

* fixed issue #1173: AQL Editor "Save current query" resets user password

* fixed missing makeDirectory when fetching a Foxx application from a zip file

* put in warning about default changed: fixed issue #1134: Change the default endpoint to localhost

* fixed issue #1163: invalid fullCount value returned from AQL

* fixed range operator precedence

* limit default maximum number of plans created by AQL optimizer to 256 (from 1024)

* make AQL optimizer not generate an extra plan if an index can be used, but modify
  existing plans in place

* fixed AQL cursor ttl (time-to-live) issue

  Any user-specified cursor ttl value was not honored since 2.3.0.

* fixed segfault in AQL query hash index setup with unknown shapes

* fixed memleaks

* added AQL optimizer rule for removing `INTO` from a `COLLECT` statement if not needed

* fixed issue #1131

  This change provides the `KEEP` clause for `COLLECT ... INTO`. The `KEEP` clause
  allows controlling which variables will be kept in the variable created by `INTO`.

* fixed issue #1147, must protect dispatcher ID for etcd

v2.3.1 (2014-11-28)
-------------------

* recreate password if missing during upgrade

* fixed issue #1126

* fixed non-working subquery index optimizations

* do not restrict summary of Foxx applications to 60 characters

* fixed display of "required" path parameters in Foxx application documentation

* added more optimizations of constants values in AQL FILTER conditions

* fixed invalid or-to-in optimization for FILTERs containing comparisons
  with boolean values

* fixed replication of `_graphs` collection

* added AQL list functions `PUSH`, `POP`, `UNSHIFT`, `SHIFT`, `REMOVE_VALUES`,
  `REMOVE_VALUE`, `REMOVE_NTH` and `APPEND`

* added AQL functions `CALL` and `APPLY` to dynamically call other functions

* fixed AQL optimizer cost estimation for LIMIT node

* prevent Foxx queues from permanently writing to the journal even when
  server is idle

* fixed AQL COLLECT statement with INTO clause, which copied more variables
  than v2.2 and thus lead to too much memory consumption.
  This deals with #1107.

* fixed AQL COLLECT statement, this concerned every COLLECT statement,
  only the first group had access to the values of the variables before
  the COLLECT statement. This deals with #1127.

* fixed some AQL internals, where sometimes too many items were
  fetched from upstream in the presence of a LIMIT clause. This should
  generally improve performance.


v2.3.0 (2014-11-18)
-------------------

* fixed syslog flags. `--log.syslog` is deprecated and setting it has no effect,
  `--log.facility` now works as described. Application name has been changed from
  `triagens` to `arangod`. It can be changed using `--log.application`. The syslog
  will only contain the actual log message. The datetime prefix is omitted.

* fixed deflate in SimpleHttpClient

* fixed issue #1104: edgeExamples broken or changed

* fixed issue #1103: Error while importing user queries

* fixed issue #1100: AQL: HAS() fails on doc[attribute_name]

* fixed issue #1098: runtime error when creating graph vertex

* hide system applications in **Applications** tab by default

  Display of system applications can be toggled by using the *system applications*
  toggle in the UI.

* added HTTP REST API for managing tasks (`/_api/tasks`)

* allow passing character lists as optional parameter to AQL functions `TRIM`,
  `LTRIM` and `RTRIM`

  These functions now support trimming using custom character lists. If no character
  lists are specified, all whitespace characters will be removed as previously:

      TRIM("  foobar\t \r\n ")         // "foobar"
      TRIM(";foo;bar;baz, ", "; ")     // "foo;bar;baz"

* added AQL string functions `LTRIM`, `RTRIM`, `FIND_FIRST`, `FIND_LAST`, `SPLIT`,
  `SUBSTITUTE`

* added AQL functions `ZIP`, `VALUES` and `PERCENTILE`

* made AQL functions `CONCAT` and `CONCAT_SEPARATOR` work with list arguments

* dynamically create extra dispatcher threads if required

* fixed issue #1097: schemas in the API docs no longer show required properties as optional


v2.3.0-beta2 (2014-11-08)
-------------------------

* front-end: new icons for uploading and downloading JSON documents into a collection

* front-end: fixed documents pagination css display error

* front-end: fixed flickering of the progress view

* front-end: fixed missing event for documents filter function

* front-end: jsoneditor: added CMD+Return (Mac) CTRL+Return (Linux/Win) shortkey for
  saving a document

* front-end: added information tooltip for uploading json documents.

* front-end: added database management view to the collapsed navigation menu

* front-end: added collection truncation feature

* fixed issue #1086: arangoimp: Odd errors if arguments are not given properly

* performance improvements for AQL queries that use JavaScript-based expressions
  internally

* added AQL geo functions `WITHIN_RECTANGLE` and `IS_IN_POLYGON`

* fixed non-working query results download in AQL editor of web interface

* removed debug print message in AQL editor query export routine

* fixed issue #1075: Aardvark: user name required even if auth is off #1075

  The fix for this prefills the username input field with the current user's
  account name if any and `root` (the default username) otherwise. Additionally,
  the tooltip text has been slightly adjusted.

* fixed issue #1069: Add 'raw' link to swagger ui so that the raw swagger
  json can easily be retrieved

  This adds a link to the Swagger API docs to an application's detail view in
  the **Applications** tab of the web interface. The link produces the Swagger
  JSON directly. If authentication is turned on, the link requires authentication,
  too.

* documentation updates


v2.3.0-beta1 (2014-11-01)
-------------------------

* added dedicated `NOT IN` operator for AQL

  Previously, a `NOT IN` was only achievable by writing a negated `IN` condition:

      FOR i IN ... FILTER ! (i IN [ 23, 42 ]) ...

  This can now alternatively be expressed more intuitively as follows:

      FOR i IN ... FILTER i NOT IN [ 23, 42 ] ...

* added alternative logical operator syntax for AQL

  Previously, the logical operators in AQL could only be written as:
  - `&&`: logical and
  - `||`: logical or
  - `!`: negation

  ArangoDB 2.3 introduces the alternative variants for these operators:
  - `AND`: logical and
  - `OR`: logical or
  - `NOT`: negation

  The new syntax is just an alternative to the old syntax, allowing easier
  migration from SQL. The old syntax is still fully supported and will be.

* improved output of `ArangoStatement.parse()` and POST `/_api/query`

  If an AQL query can be parsed without problems, The return value of
  `ArangoStatement.parse()` now contains an attribute `ast` with the abstract
  syntax tree of the query (before optimizations). Though this is an internal
  representation of the query and is subject to change, it can be used to inspect
  how ArangoDB interprets a given query.

* improved `ArangoStatement.explain()` and POST `/_api/explain`

  The commands for explaining AQL queries have been improved.

* added command-line option `--javascript.v8-contexts` to control the number of
  V8 contexts created in arangod.

  Previously, the number of V8 contexts was equal to the number of server threads
  (as specified by option `--server.threads`).

  However, it may be sensible to create different amounts of threads and V8
  contexts. If the option is not specified, the number of V8 contexts created
  will be equal to the number of server threads. Thus no change in configuration
  is required to keep the old behavior.

  If you are using the default config files or merge them with your local config
  files, please review if the default number of server threads is okay in your
  environment. Additionally you should verify that the number of V8 contexts
  created (as specified in option `--javascript.v8-contexts`) is okay.

* the number of server.threads specified is now the minimum of threads
  started. There are situation in which threads are waiting for results of
  distributed database servers. In this case the number of threads is
  dynamically increased.

* removed index type "bitarray"

  Bitarray indexes were only half-way documented and integrated in previous versions
  of ArangoDB so their benefit was limited. The support for bitarray indexes has
  thus been removed in ArangoDB 2.3. It is not possible to create indexes of type
  "bitarray" with ArangoDB 2.3.

  When a collection is opened that contains a bitarray index definition created
  with a previous version of ArangoDB, ArangoDB will ignore it and log the following
  warning:

      index type 'bitarray' is not supported in this version of ArangoDB and is ignored

  Future versions of ArangoDB may automatically remove such index definitions so the
  warnings will eventually disappear.

* removed internal "_admin/modules/flush" in order to fix requireApp

* added basic support for handling binary data in Foxx

  Requests with binary payload can be processed in Foxx applications by
  using the new method `res.rawBodyBuffer()`. This will return the unparsed request
  body as a Buffer object.

  There is now also the method `req.requestParts()` available in Foxx to retrieve
  the individual components of a multipart HTTP request.

  Buffer objects can now be used when setting the response body of any Foxx action.
  Additionally, `res.send()` has been added as a convenience method for returning
  strings, JSON objects or buffers from a Foxx action:

      res.send("<p>some HTML</p>");
      res.send({ success: true });
      res.send(new Buffer("some binary data"));

  The convenience method `res.sendFile()` can now be used to easily return the
  contents of a file from a Foxx action:

      res.sendFile(applicationContext.foxxFilename("image.png"));

  `fs.write` now accepts not only strings but also Buffer objects as second parameter:

      fs.write(filename, "some data");
      fs.write(filename, new Buffer("some binary data"));

  `fs.readBuffer` can be used to return the contents of a file in a Buffer object.

* improved performance of insertion into non-unique hash indexes significantly in case
  many duplicate keys are used in the index

* issue #1042: set time zone in log output

  the command-line option `--log.use-local-time` was added to print dates and times in
  the server-local timezone instead of UTC

* command-line options that require a boolean value now validate the
  value given on the command-line

  This prevents issues if no value is specified for an option that
  requires a boolean value. For example, the following command-line would
  have caused trouble in 2.2, because `--server.endpoint` would have been
  used as the value for the `--server.disable-authentication` options
  (which requires a boolean value):

      arangod --server.disable-authentication --server.endpoint tcp://127.0.0.1:8529 data

  In 2.3, running this command will fail with an error and requires to
  be modified to:

      arangod --server.disable-authentication true --server.endpoint tcp://127.0.0.1:8529 data

* improved performance of CSV import in arangoimp

* fixed issue #1027: Stack traces are off-by-one

* fixed issue #1026: Modules loaded in different files within the same app
  should refer to the same module

* fixed issue #1025: Traversal not as expected in undirected graph

* added a _relation function in the general-graph module.

  This deprecated _directedRelation and _undirectedRelation.
  ArangoDB does not offer any constraints for undirected edges
  which caused some confusion of users how undirected relations
  have to be handled. Relation now only supports directed relations
  and the user can actively simulate undirected relations.

* changed return value of Foxx.applicationContext#collectionName:

  Previously, the function could return invalid collection names because
  invalid characters were not replaced in the application name prefix, only
  in the collection name passed.

  Now, the function replaces invalid characters also in the application name
  prefix, which might to slightly different results for application names that
  contained any characters outside the ranges [a-z], [A-Z] and [0-9].

* prevent XSS in AQL editor and logs view

* integrated tutorial into ArangoShell and web interface

* added option `--backslash-escape` for arangoimp when running CSV file imports

* front-end: added download feature for (filtered) documents

* front-end: added download feature for the results of a user query

* front-end: added function to move documents to another collection

* front-end: added sort-by attribute to the documents filter

* front-end: added sorting feature to database, graph management and user management view.

* issue #989: front-end: Databases view not refreshing after deleting a database

* issue #991: front-end: Database search broken

* front-end: added infobox which shows more information about a document (_id, _rev, _key) or
  an edge (_id, _rev, _key, _from, _to). The from and to attributes are clickable and redirect
  to their document location.

* front-end: added edit-mode for deleting multiple documents at the same time.

* front-end: added delete button to the detailed document/edge view.

* front-end: added visual feedback for saving documents/edges inside the editor (error/success).

* front-end: added auto-focusing for the first input field in a modal.

* front-end: added validation for user input in a modal.

* front-end: user defined queries are now stored inside the database and are bound to the current
  user, instead of using the local storage functionality of the browsers. The outcome of this is
  that user defined queries are now independently usable from any device. Also queries can now be
  edited through the standard document editor of the front-end through the _users collection.

* front-end: added import and export functionality for user defined queries.

* front-end: added new keywords and functions to the aql-editor theme

* front-end: applied tile-style to the graph view

* front-end: now using the new graph api including multi-collection support

* front-end: foxx apps are now deletable

* front-end: foxx apps are now installable and updateable through github, if github is their
  origin.

* front-end: added foxx app version control. Multiple versions of a single foxx app are now
  installable and easy to manage and are also arranged in groups.

* front-end: the user-set filter of a collection is now stored until the user navigates to
  another collection.

* front-end: fetching and filtering of documents, statistics, and query operations are now
  handled with asynchronous ajax calls.

* front-end: added progress indicator if the front-end is waiting for a server operation.

* front-end: fixed wrong count of documents in the documents view of a collection.

* front-end: fixed unexpected styling of the manage db view and navigation.

* front-end: fixed wrong handling of select fields in a modal view.

* front-end: fixed wrong positioning of some tooltips.

* automatically call `toJSON` function of JavaScript objects (if present)
  when serializing them into database documents. This change allows
  storing JavaScript date objects in the database in a sensible manner.


v2.2.7 (2014-11-19)
-------------------

* fixed issue #998: Incorrect application URL for non-system Foxx apps

* fixed issue #1079: AQL editor: keyword WITH in UPDATE query is not highlighted

* fix memory leak in cluster nodes

* fixed registration of AQL user-defined functions in Web UI (JS shell)

* fixed error display in Web UI for certain errors
  (now error message is printed instead of 'undefined')

* fixed issue #1059: bug in js module console

* fixed issue #1056: "fs": zip functions fail with passwords

* fixed issue #1063: Docs: measuring unit of --wal.logfile-size?

* fixed issue #1062: Docs: typo in 14.2 Example data


v2.2.6 (2014-10-20)
-------------------

* fixed issue #972: Compilation Issue

* fixed issue #743: temporary directories are now unique and one can read
  off the tool that created them, if empty, they are removed atexit

* Highly improved performance of all AQL GRAPH_* functions.

* Orphan collections in general graphs can now be found via GRAPH_VERTICES
  if either "any" or no direction is defined

* Fixed documentation for AQL function GRAPH_NEIGHBORS.
  The option "vertexCollectionRestriction" is meant to filter the target
  vertices only, and should not filter the path.

* Fixed a bug in GRAPH_NEIGHBORS which enforced only empty results
  under certain conditions


v2.2.5 (2014-10-09)
-------------------

* fixed issue #961: allow non-JSON values in undocument request bodies

* fixed issue 1028: libicu is now statically linked

* fixed cached lookups of collections on the server, which may have caused spurious
  problems after collection rename operations


v2.2.4 (2014-10-01)
-------------------

* fixed accessing `_from` and `_to` attributes in `collection.byExample` and
  `collection.firstExample`

  These internal attributes were not handled properly in the mentioned functions, so
  searching for them did not always produce documents

* fixed issue #1030: arangoimp 2.2.3 crashing, not logging on large Windows CSV file

* fixed issue #1025: Traversal not as expected in undirected graph

* fixed issue #1020

  This requires re-introducing the startup option `--database.force-sync-properties`.

  This option can again be used to force fsyncs of collection, index and database properties
  stored as JSON strings on disk in files named `parameter.json`. Syncing these files after
  a write may be necessary if the underlying storage does not sync file contents by itself
  in a "sensible" amount of time after a file has been written and closed.

  The default value is `true` so collection, index and database properties will always be
  synced to disk immediately. This affects creating, renaming and dropping collections as
  well as creating and dropping databases and indexes. Each of these operations will perform
  an additional fsync on the `parameter.json` file if the option is set to `true`.

  It might be sensible to set this option to `false` for workloads that create and drop a
  lot of collections (e.g. test runs).

  Document operations such as creating, updating and dropping documents are not affected
  by this option.

* fixed issue #1016: AQL editor bug

* fixed issue #1014: WITHIN function returns wrong distance

* fixed AQL shortest path calculation in function `GRAPH_SHORTEST_PATH` to return
  complete vertex objects instead of just vertex ids

* allow changing of attributes of documents stored in server-side JavaScript variables

  Previously, the following did not work:

      var doc = db.collection.document(key);
      doc._key = "abc"; // overwriting internal attributes not supported
      doc.value = 123;  // overwriting existing attributes not supported

  Now, modifying documents stored in server-side variables (e.g. `doc` in the above case)
  is supported. Modifying the variables will not update the documents in the database,
  but will modify the JavaScript object (which can be written back to the database using
  `db.collection.update` or `db.collection.replace`)

* fixed issue #997: arangoimp apparently doesn't support files >2gig on Windows

  large file support (requires using `_stat64` instead of `stat`) is now supported on
  Windows


v2.2.3 (2014-09-02)
-------------------

* added `around` for Foxx controller

* added `type` option for HTTP API `GET /_api/document?collection=...`

  This allows controlling the type of results to be returned. By default, paths to
  documents will be returned, e.g.

      [
        `/_api/document/test/mykey1`,
        `/_api/document/test/mykey2`,
        ...
      ]

  To return a list of document ids instead of paths, the `type` URL parameter can be
  set to `id`:

      [
        `test/mykey1`,
        `test/mykey2`,
        ...
      ]

  To return a list of document keys only, the `type` URL parameter can be set to `key`:

      [
        `mykey1`,
        `mykey2`,
        ...
      ]


* properly capitalize HTTP response header field names in case the `x-arango-async`
  HTTP header was used in a request.

* fixed several documentation issues

* speedup for several general-graph functions, AQL functions starting with `GRAPH_`
  and traversals


v2.2.2 (2014-08-08)
-------------------

* allow storing non-reserved attribute names starting with an underscore

  Previous versions of ArangoDB parsed away all attribute names that started with an
  underscore (e.g. `_test', '_foo', `_bar`) on all levels of a document (root level
  and sub-attribute levels). While this behavior was documented, it was unintuitive and
  prevented storing documents inside other documents, e.g.:

      {
        "_key" : "foo",
        "_type" : "mydoc",
        "references" : [
          {
            "_key" : "something",
            "_rev" : "...",
            "value" : 1
          },
          {
            "_key" : "something else",
            "_rev" : "...",
            "value" : 2
          }
        ]
      }

  In the above example, previous versions of ArangoDB removed all attributes and
  sub-attributes that started with underscores, meaning the embedded documents would lose
  some of their attributes. 2.2.2 should preserve such attributes, and will also allow
  storing user-defined attribute names on the top-level even if they start with underscores
  (such as `_type` in the above example).

* fix conversion of JavaScript String, Number and Boolean objects to JSON.

  Objects created in JavaScript using `new Number(...)`, `new String(...)`, or
  `new Boolean(...)` were not converted to JSON correctly.

* fixed a race condition on task registration (i.e. `require("org/arangodb/tasks").register()`)

  this race condition led to undefined behavior when a just-created task with no offset and
  no period was instantly executed and deleted by the task scheduler, before the `register`
  function returned to the caller.

* changed run-tests.sh to execute all suitable tests.

* switch to new version of gyp

* fixed upgrade button


v2.2.1 (2014-07-24)
-------------------

* fixed hanging write-ahead log recovery for certain cases that involved dropping
  databases

* fixed issue with --check-version: when creating a new database the check failed

* issue #947 Foxx applicationContext missing some properties

* fixed issue with --check-version: when creating a new database the check failed

* added startup option `--wal.suppress-shape-information`

  Setting this option to `true` will reduce memory and disk space usage and require
  less CPU time when modifying documents or edges. It should therefore be turned on
  for standalone ArangoDB servers. However, for servers that are used as replication
  masters, setting this option to `true` will effectively disable the usage of the
  write-ahead log for replication, so it should be set to `false` for any replication
  master servers.

  The default value for this option is `false`.

* added optional `ttl` attribute to specify result cursor expiration for HTTP API method
  `POST /_api/cursor`

  The `ttl` attribute can be used to prevent cursor results from timing out too early.

* issue #947: Foxx applicationContext missing some properties

* (reported by Christian Neubauer):

  The problem was that in Google's V8, signed and unsigned chars are not always declared cleanly.
  so we need to force v8 to compile with forced signed chars which is done by the Flag:
    -fsigned-char
  at least it is enough to follow the instructions of compiling arango on rasperry
  and add "CFLAGS='-fsigned-char'" to the make command of V8 and remove the armv7=0

* Fixed a bug with the replication client. In the case of single document
  transactions the collection was not write locked.


v2.2.0 (2014-07-10)
-------------------

* The replication methods `logger.start`, `logger.stop` and `logger.properties` are
  no-ops in ArangoDB 2.2 as there is no separate replication logger anymore. Data changes
  are logged into the write-ahead log in ArangoDB 2.2, and not separately by the
  replication logger. The replication logger object is still there in ArangoDB 2.2 to
  ensure backwards-compatibility, however, logging cannot be started, stopped or
  configured anymore. Using any of these methods will do nothing.

  This also affects the following HTTP API methods:
  - `PUT /_api/replication/logger-start`
  - `PUT /_api/replication/logger-stop`
  - `GET /_api/replication/logger-config`
  - `PUT /_api/replication/logger-config`

  Using any of these methods is discouraged from now on as they will be removed in
  future versions of ArangoDB.

* INCOMPATIBLE CHANGE: replication of transactions has changed. Previously, transactions
  were logged on a master in one big block and shipped to a slave in one block, too.
  Now transactions will be logged and replicated as separate entries, allowing transactions
  to be bigger and also ensure replication progress.

  This change also affects the behavior of the `stop` method of the replication applier.
  If the replication applier is now stopped manually using the `stop` method and later
  restarted using the `start` method, any transactions that were unfinished at the
  point of stopping will be aborted on a slave, even if they later commit on the master.

  In ArangoDB 2.2, stopping the replication applier manually should be avoided unless the
  goal is to stop replication permanently or to do a full resync with the master anyway.
  If the replication applier still must be stopped, it should be made sure that the
  slave has fetched and applied all pending operations from a master, and that no
  extra transactions are started on the master before the `stop` command on the slave
  is executed.

  Replication of transactions in ArangoDB 2.2 might also lock the involved collections on
  the slave while a transaction is either committed or aborted on the master and the
  change has been replicated to the slave. This change in behavior may be important for
  slave servers that are used for read-scaling. In order to avoid long lasting collection
  locks on the slave, transactions should be kept small.

  The `_replication` system collection is not used anymore in ArangoDB 2.2 and its usage is
  discouraged.

* INCOMPATIBLE CHANGE: the figures reported by the `collection.figures` method
  now only reflect documents and data contained in the journals and datafiles of
  collections. Documents or deletions contained only in the write-ahead log will
  not influence collection figures until the write-ahead log garbage collection
  kicks in. The figures for a collection might therefore underreport the total
  resource usage of a collection.

  Additionally, the attributes `lastTick` and `uncollectedLogfileEntries` have been
  added to the result of the `figures` operation and the HTTP API method
  `PUT /_api/collection/figures`

* added `insert` method as an alias for `save`. Documents can now be inserted into
  a collection using either method:

      db.test.save({ foo: "bar" });
      db.test.insert({ foo: "bar" });

* added support for data-modification AQL queries

* added AQL keywords `INSERT`, `UPDATE`, `REPLACE` and `REMOVE` (and `WITH`) to
  support data-modification AQL queries.

  Unquoted usage of these keywords for attribute names in AQL queries will likely
  fail in ArangoDB 2.2. If any such attribute name needs to be used in a query, it
  should be enclosed in backticks to indicate the usage of a literal attribute
  name.

  For example, the following query will fail in ArangoDB 2.2 with a parse error:

      FOR i IN foo RETURN i.remove

  and needs to be rewritten like this:

      FOR i IN foo RETURN i.`remove`

* disallow storing of JavaScript objects that contain JavaScript native objects
  of type `Date`, `Function`, `RegExp` or `External`, e.g.

      db.test.save({ foo: /bar/ });
      db.test.save({ foo: new Date() });

  will now print

      Error: <data> cannot be converted into JSON shape: could not shape document

  Previously, objects of these types were silently converted into an empty object
  (i.e. `{ }`).

  To store such objects in a collection, explicitly convert them into strings
  like this:

      db.test.save({ foo: String(/bar/) });
      db.test.save({ foo: String(new Date()) });

* The replication methods `logger.start`, `logger.stop` and `logger.properties` are
  no-ops in ArangoDB 2.2 as there is no separate replication logger anymore. Data changes
  are logged into the write-ahead log in ArangoDB 2.2, and not separately by the
  replication logger. The replication logger object is still there in ArangoDB 2.2 to
  ensure backwards-compatibility, however, logging cannot be started, stopped or
  configured anymore. Using any of these methods will do nothing.

  This also affects the following HTTP API methods:
  - `PUT /_api/replication/logger-start`
  - `PUT /_api/replication/logger-stop`
  - `GET /_api/replication/logger-config`
  - `PUT /_api/replication/logger-config`

  Using any of these methods is discouraged from now on as they will be removed in
  future versions of ArangoDB.

* INCOMPATIBLE CHANGE: replication of transactions has changed. Previously, transactions
  were logged on a master in one big block and shipped to a slave in one block, too.
  Now transactions will be logged and replicated as separate entries, allowing transactions
  to be bigger and also ensure replication progress.

  This change also affects the behavior of the `stop` method of the replication applier.
  If the replication applier is now stopped manually using the `stop` method and later
  restarted using the `start` method, any transactions that were unfinished at the
  point of stopping will be aborted on a slave, even if they later commit on the master.

  In ArangoDB 2.2, stopping the replication applier manually should be avoided unless the
  goal is to stop replication permanently or to do a full resync with the master anyway.
  If the replication applier still must be stopped, it should be made sure that the
  slave has fetched and applied all pending operations from a master, and that no
  extra transactions are started on the master before the `stop` command on the slave
  is executed.

  Replication of transactions in ArangoDB 2.2 might also lock the involved collections on
  the slave while a transaction is either committed or aborted on the master and the
  change has been replicated to the slave. This change in behavior may be important for
  slave servers that are used for read-scaling. In order to avoid long lasting collection
  locks on the slave, transactions should be kept small.

  The `_replication` system collection is not used anymore in ArangoDB 2.2 and its usage is
  discouraged.

* INCOMPATIBLE CHANGE: the figures reported by the `collection.figures` method
  now only reflect documents and data contained in the journals and datafiles of
  collections. Documents or deletions contained only in the write-ahead log will
  not influence collection figures until the write-ahead log garbage collection
  kicks in. The figures for a collection might therefore underreport the total
  resource usage of a collection.

  Additionally, the attributes `lastTick` and `uncollectedLogfileEntries` have been
  added to the result of the `figures` operation and the HTTP API method
  `PUT /_api/collection/figures`

* added `insert` method as an alias for `save`. Documents can now be inserted into
  a collection using either method:

      db.test.save({ foo: "bar" });
      db.test.insert({ foo: "bar" });

* added support for data-modification AQL queries

* added AQL keywords `INSERT`, `UPDATE`, `REPLACE` and `REMOVE` (and `WITH`) to
  support data-modification AQL queries.

  Unquoted usage of these keywords for attribute names in AQL queries will likely
  fail in ArangoDB 2.2. If any such attribute name needs to be used in a query, it
  should be enclosed in backticks to indicate the usage of a literal attribute
  name.

  For example, the following query will fail in ArangoDB 2.2 with a parse error:

      FOR i IN foo RETURN i.remove

  and needs to be rewritten like this:

      FOR i IN foo RETURN i.`remove`

* disallow storing of JavaScript objects that contain JavaScript native objects
  of type `Date`, `Function`, `RegExp` or `External`, e.g.

      db.test.save({ foo: /bar/ });
      db.test.save({ foo: new Date() });

  will now print

      Error: <data> cannot be converted into JSON shape: could not shape document

  Previously, objects of these types were silently converted into an empty object
  (i.e. `{ }`).

  To store such objects in a collection, explicitly convert them into strings
  like this:

      db.test.save({ foo: String(/bar/) });
      db.test.save({ foo: String(new Date()) });

* honor startup option `--server.disable-statistics` when deciding whether or not
  to start periodic statistics collection jobs

  Previously, the statistics collection jobs were started even if the server was
  started with the `--server.disable-statistics` flag being set to `true`

* removed startup option `--random.no-seed`

  This option had no effect in previous versions of ArangoDB and was thus removed.

* removed startup option `--database.remove-on-drop`

  This option was used for debugging only.

* removed startup option `--database.force-sync-properties`

  This option is now superfluous as collection properties are now stored in the
  write-ahead log.

* introduced write-ahead log

  All write operations in an ArangoDB server instance are automatically logged
  to the server's write-ahead log. The write-ahead log is a set of append-only
  logfiles, and it is used in case of a crash recovery and for replication.
  Data from the write-ahead log will eventually be moved into the journals or
  datafiles of collections, allowing the server to remove older write-ahead log
  logfiles. Figures of collections will be updated when data are moved from the
  write-ahead log into the journals or datafiles of collections.

  Cross-collection transactions in ArangoDB should benefit considerably by this
  change, as less writes than in previous versions are required to ensure the data
  of multiple collections are atomically and durably committed. All data-modifying
  operations inside transactions (insert, update, remove) will write their
  operations into the write-ahead log directly, making transactions with multiple
  operations also require less physical memory than in previous versions of ArangoDB,
  that required all transaction data to fit into RAM.

  The `_trx` system collection is not used anymore in ArangoDB 2.2 and its usage is
  discouraged.

  The data in the write-ahead log can also be used in the replication context.
  The `_replication` collection that was used in previous versions of ArangoDB to
  store all changes on the server is not used anymore in ArangoDB 2.2. Instead,
  slaves can read from a master's write-ahead log to get informed about most
  recent changes. This removes the need to store data-modifying operations in
  both the actual place and the `_replication` collection.

* removed startup option `--server.disable-replication-logger`

  This option is superfluous in ArangoDB 2.2. There is no dedicated replication
  logger in ArangoDB 2.2. There is now always the write-ahead log, and it is also
  used as the server's replication log. Specifying the startup option
  `--server.disable-replication-logger` will do nothing in ArangoDB 2.2, but the
  option should not be used anymore as it might be removed in a future version.

* changed behavior of replication logger

  There is no dedicated replication logger in ArangoDB 2.2 as there is the
  write-ahead log now. The existing APIs for starting and stopping the replication
  logger still exist in ArangoDB 2.2 for downwards-compatibility, but calling
  the start or stop operations are no-ops in ArangoDB 2.2. When querying the
  replication logger status via the API, the server will always report that the
  replication logger is running. Configuring the replication logger is a no-op
  in ArangoDB 2.2, too. Changing the replication logger configuration has no
  effect. Instead, the write-ahead log configuration can be changed.

* removed MRuby integration for arangod

  ArangoDB had an experimental MRuby integration in some of the publish builds.
  This wasn't continuously developed, and so it has been removed in ArangoDB 2.2.

  This change has led to the following startup options being superfluous:

  - `--ruby.gc-interval`
  - `--ruby.action-directory`
  - `--ruby.modules-path`
  - `--ruby.startup-directory`

  Specifying these startup options will do nothing in ArangoDB 2.2, but the
  options should be avoided from now on as they might be removed in future versions.

* reclaim index memory when last document in collection is deleted

  Previously, deleting documents from a collection did not lead to index sizes being
  reduced. Instead, the already allocated index memory was re-used when a collection
  was refilled.

  Now, index memory for primary indexes and hash indexes is reclaimed instantly when
  the last document from a collection is removed.

* inlined and optimized functions in hash indexes

* added AQL TRANSLATE function

  This function can be used to perform lookups from static lists, e.g.

      LET countryNames = { US: "United States", UK: "United Kingdom", FR: "France" }
      RETURN TRANSLATE("FR", countryNames)

* fixed datafile debugger

* fixed check-version for empty directory

* moved try/catch block to the top of routing chain

* added mountedApp function for foxx-manager

* fixed issue #883: arango 2.1 - when starting multi-machine cluster, UI web
  does not change to cluster overview

* fixed dfdb: should not start any other V8 threads

* cleanup of version-check, added module org/arangodb/database-version,
  added --check-version option

* fixed issue #881: [2.1.0] Bombarded (every 10 sec or so) with
  "WARNING format string is corrupt" when in non-system DB Dashboard

* specialized primary index implementation to allow faster hash table
  rebuilding and reduce lookups in datafiles for the actual value of `_key`.

* issue #862: added `--overwrite` option to arangoimp

* removed number of property lookups for documents during AQL queries that
  access documents

* prevent buffering of long print results in arangosh's and arangod's print
  command

  this change will emit buffered intermediate print results and discard the
  output buffer to quickly deliver print results to the user, and to prevent
  constructing very large buffers for large results

* removed sorting of attribute names for use in a collection's shaper

  sorting attribute names was done on document insert to keep attributes
  of a collection in sorted order for faster comparisons. The sort order
  of attributes was only used in one particular and unlikely case, so it
  was removed. Collections with many different attribute names should
  benefit from this change by faster inserts and slightly less memory usage.

* fixed a bug in arangodump which got the collection name in _from and _to
  attributes of edges wrong (all were "_unknown")

* fixed a bug in arangorestore which did not recognize wrong _from and _to
  attributes of edges

* improved error detection and reporting in arangorestore


v2.1.1 (2014-06-06)
-------------------

* fixed dfdb: should not start any other V8 threads

* signature for collection functions was modified

  The basic change was the substitution of the input parameter of the
  function by an generic options object which can contain multiple
  option parameter of the function.
  Following functions were modified
  remove
  removeBySample
  replace
  replaceBySample
  update
  updateBySample

  Old signature is yet supported but it will be removed in future versions

v2.1.0 (2014-05-29)
-------------------

* implemented upgrade procedure for clusters

* fixed communication issue with agency which prevented reconnect
  after an agent failure

* fixed cluster dashboard in the case that one but not all servers
  in the cluster are down

* fixed a bug with coordinators creating local database objects
  in the wrong order (_system needs to be done first)

* improved cluster dashboard


v2.1.0-rc2 (2014-05-25)
-----------------------

* fixed issue #864: Inconsistent behavior of AQL REVERSE(list) function


v2.1.0-rc1 (XXXX-XX-XX)
-----------------------

* added server-side periodic task management functions:

  - require("org/arangodb/tasks").register(): registers a periodic task
  - require("org/arangodb/tasks").unregister(): unregisters and removes a
    periodic task
  - require("org/arangodb/tasks").get(): retrieves a specific tasks or all
    existing tasks

  the previous undocumented function `internal.definePeriodic` is now
  deprecated and will be removed in a future release.

* decrease the size of some seldom used system collections on creation.

  This will make these collections use less disk space and mapped memory.

* added AQL date functions

* added AQL FLATTEN() list function

* added index memory statistics to `db.<collection>.figures()` function

  The `figures` function will now return a sub-document `indexes`, which lists
  the number of indexes in the `count` sub-attribute, and the total memory
  usage of the indexes in bytes in the `size` sub-attribute.

* added AQL CURRENT_DATABASE() function

  This function returns the current database's name.

* added AQL CURRENT_USER() function

  This function returns the current user from an AQL query. The current user is the
  username that was specified in the `Authorization` HTTP header of the request. If
  authentication is turned off or the query was executed outside a request context,
  the function will return `null`.

* fixed issue #796: Searching with newline chars broken?

  fixed slightly different handling of backslash escape characters in a few
  AQL functions. Now handling of escape sequences should be consistent, and
  searching for newline characters should work the same everywhere

* added OpenSSL version check for configure

  It will report all OpenSSL versions < 1.0.1g as being too old.
  `configure` will only complain about an outdated OpenSSL version but not stop.

* require C++ compiler support (requires g++ 4.8, clang++ 3.4 or Visual Studio 13)

* less string copying returning JSONified documents from ArangoDB, e.g. via
  HTTP GET `/_api/document/<collection>/<document>`

* issue #798: Lower case http headers from arango

  This change allows returning capitalized HTTP headers, e.g.
  `Content-Length` instead of `content-length`.
  The HTTP spec says that headers are case-insensitive, but
  in fact several clients rely on a specific case in response
  headers.
  This change will capitalize HTTP headers if the `X-Arango-Version`
  request header is sent by the client and contains a value of at
  least `20100` (for version 2.1). The default value for the
  compatibility can also be set at server start, using the
  `--server.default-api-compatibility` option.

* simplified usage of `db._createStatement()`

  Previously, the function could not be called with a query string parameter as
  follows:

      db._createStatement(queryString);

  Calling it as above resulted in an error because the function expected an
  object as its parameter. From now on, it's possible to call the function with
  just the query string.

* make ArangoDB not send back a `WWW-Authenticate` header to a client in case the
  client sends the `X-Omit-WWW-Authenticate` HTTP header.

  This is done to prevent browsers from showing their built-in HTTP authentication
  dialog for AJAX requests that require authentication.
  ArangoDB will still return an HTTP 401 (Unauthorized) if the request doesn't
  contain valid credentials, but it will omit the `WWW-Authenticate` header,
  allowing clients to bypass the browser's authentication dialog.

* added REST API method HTTP GET `/_api/job/job-id` to query the status of an
  async job without potentially fetching it from the list of done jobs

* fixed non-intuitive behavior in jobs API: previously, querying the status
  of an async job via the API HTTP PUT `/_api/job/job-id` removed a currently
  executing async job from the list of queryable jobs on the server.
  Now, when querying the result of an async job that is still executing,
  the job is kept in the list of queryable jobs so its result can be fetched
  by a subsequent request.

* use a new data structure for the edge index of an edge collection. This
  improves the performance for the creation of the edge index and in
  particular speeds up removal of edges in graphs. Note however that
  this change might change the order in which edges starting at
  or ending in a vertex are returned. However, this order was never
  guaranteed anyway and it is not sensible to guarantee any particular
  order.

* provide a size hint to edge and hash indexes when initially filling them
  this will lead to less re-allocations when populating these indexes

  this may speed up building indexes when opening an existing collection

* don't requeue identical context methods in V8 threads in case a method is
  already registered

* removed arangod command line option `--database.remove-on-compacted`

* export the sort attribute for graph traversals to the HTTP interface

* add support for arangodump/arangorestore for clusters


v2.0.8 (XXXX-XX-XX)
-------------------

* fixed too-busy iteration over skiplists

  Even when a skiplist query was restricted by a limit clause, the skiplist
  index was queried without the limit. this led to slower-than-necessary
  execution times.

* fixed timeout overflows on 32 bit systems

  this bug has led to problems when select was called with a high timeout
  value (2000+ seconds) on 32bit systems that don't have a forgiving select
  implementation. when the call was made on these systems, select failed
  so no data would be read or sent over the connection

  this might have affected some cluster-internal operations.

* fixed ETCD issues on 32 bit systems

  ETCD was non-functional on 32 bit systems at all. The first call to the
  watch API crashed it. This was because atomic operations worked on data
  structures that were not properly aligned on 32 bit systems.

* fixed issue #848: db.someEdgeCollection.inEdge does not return correct
  value when called the 2nd time after a .save to the edge collection


v2.0.7 (2014-05-05)
-------------------

* issue #839: Foxx Manager missing "unfetch"

* fixed a race condition at startup

  this fixes undefined behavior in case the logger was involved directly at
  startup, before the logger initialization code was called. This should have
  occurred only for code that was executed before the invocation of main(),
  e.g. during ctor calls of statically defined objects.


v2.0.6 (2014-04-22)
-------------------

* fixed issue #835: arangosh doesn't show correct database name



v2.0.5 (2014-04-21)
-------------------

* Fixed a caching problem in IE JS Shell

* added cancelation for async jobs

* upgraded to new gyp for V8

* new Windows installer


v2.0.4 (2014-04-14)
-------------------

* fixed cluster authentication front-end issues for Firefox and IE, there are
  still problems with Chrome


v2.0.3 (2014-04-14)
-------------------

* fixed AQL optimizer bug

* fixed front-end issues

* added password change dialog


v2.0.2 (2014-04-06)
-------------------

* during cluster startup, do not log (somewhat expected) connection errors with
  log level error, but with log level info

* fixed dashboard modals

* fixed connection check for cluster planning front end: firefox does
  not support async:false

* document how to persist a cluster plan in order to relaunch an existing
  cluster later


v2.0.1 (2014-03-31)
-------------------

* make ArangoDB not send back a `WWW-Authenticate` header to a client in case the
  client sends the `X-Omit-WWW-Authenticate` HTTP header.

  This is done to prevent browsers from showing their built-in HTTP authentication
  dialog for AJAX requests that require authentication.
  ArangoDB will still return an HTTP 401 (Unauthorized) if the request doesn't
  contain valid credentials, but it will omit the `WWW-Authenticate` header,
  allowing clients to bypass the browser's authentication dialog.

* fixed isses in arango-dfdb:

  the dfdb was not able to unload certain system collections, so these couldn't be
  inspected with the dfdb sometimes. Additionally, it did not truncate corrupt
  markers from datafiles under some circumstances

* added `changePassword` attribute for users

* fixed non-working "save" button in collection edit view of web interface
  clicking the save button did nothing. one had to press enter in one of the input
  fields to send modified form data

* fixed V8 compile error on MacOS X

* prevent `body length: -9223372036854775808` being logged in development mode for
  some Foxx HTTP responses

* fixed several bugs in web interface dashboard

* fixed issue #783: coffee script not working in manifest file

* fixed issue #783: coffee script not working in manifest file

* fixed issue #781: Cant save current query from AQL editor ui

* bumped version in `X-Arango-Version` compatibility header sent by arangosh and other
  client tools from `1.5` to `2.0`.

* fixed startup options for arango-dfdb, added details option for arango-dfdb

* fixed display of missing error messages and codes in arangosh

* when creating a collection via the web interface, the collection type was always
  "document", regardless of the user's choice


v2.0.0 (2014-03-10)
-------------------

* first 2.0 release


v2.0.0-rc2 (2014-03-07)
-----------------------

* fixed cluster authorization


v2.0.0-rc1 (2014-02-28)
-----------------------

* added sharding :-)

* added collection._dbName attribute to query the name of the database from a collection

  more detailed documentation on the sharding and cluster features can be found in the user
  manual, section **Sharding**

* INCOMPATIBLE CHANGE: using complex values in AQL filter conditions with operators other
  than equality (e.g. >=, >, <=, <) will disable usage of skiplist indexes for filter
  evaluation.

  For example, the following queries will be affected by change:

      FOR doc IN docs FILTER doc.value < { foo: "bar" } RETURN doc
      FOR doc IN docs FILTER doc.value >= [ 1, 2, 3 ] RETURN doc

  The following queries will not be affected by the change:

      FOR doc IN docs FILTER doc.value == 1 RETURN doc
      FOR doc IN docs FILTER doc.value == "foo" RETURN doc
      FOR doc IN docs FILTER doc.value == [ 1, 2, 3 ] RETURN doc
      FOR doc IN docs FILTER doc.value == { foo: "bar" } RETURN doc

* INCOMPATIBLE CHANGE: removed undocumented method `collection.saveOrReplace`

  this feature was never advertised nor documented nor tested.

* INCOMPATIBLE CHANGE: removed undocumented REST API method `/_api/simple/BY-EXAMPLE-HASH`

  this feature was never advertised nor documented nor tested.

* added explicit startup parameter `--server.reuse-address`

  This flag can be used to control whether sockets should be acquired with the SO_REUSEADDR
  flag.

  Regardless of this setting, sockets on Windows are always acquired using the
  SO_EXCLUSIVEADDRUSE flag.

* removed undocumented REST API method GET `/_admin/database-name`

* added user validation API at POST `/_api/user/<username>`

* slightly improved users management API in `/_api/user`:

  Previously, when creating a new user via HTTP POST, the username needed to be
  passed in an attribute `username`. When users were returned via this API,
  the usernames were returned in an attribute named `user`. This was slightly
  confusing and was changed in 2.0 as follows:

  - when adding a user via HTTP POST, the username can be specified in an attribute
  `user`. If this attribute is not used, the API will look into the attribute `username`
  as before and use that value.
  - when users are returned via HTTP GET, the usernames are still returned in an
    attribute `user`.

  This change should be fully downwards-compatible with the previous version of the API.

* added AQL SLICE function to extract slices from lists

* made module loader more node compatible

* the startup option `--javascript.package-path` for arangosh is now deprecated and does
  nothing. Using it will not cause an error, but the option is ignored.

* added coffee script support

* Several UI improvements.

* Exchanged icons in the graphviewer toolbar

* always start networking and HTTP listeners when starting the server (even in
  console mode)

* allow vertex and edge filtering with user-defined functions in TRAVERSAL,
  TRAVERSAL_TREE and SHORTEST_PATH AQL functions:

      // using user-defined AQL functions for edge and vertex filtering
      RETURN TRAVERSAL(friends, friendrelations, "friends/john", "outbound", {
        followEdges: "myfunctions::checkedge",
        filterVertices: "myfunctions::checkvertex"
      })

      // using the following custom filter functions
      var aqlfunctions = require("org/arangodb/aql/functions");
      aqlfunctions.register("myfunctions::checkedge", function (config, vertex, edge, path) {
        return (edge.type !== 'dislikes'); // don't follow these edges
      }, false);

      aqlfunctions.register("myfunctions::checkvertex", function (config, vertex, path) {
        if (vertex.isDeleted || ! vertex.isActive) {
          return [ "prune", "exclude" ]; // exclude these and don't follow them
        }
        return [ ]; // include everything else
      }, false);

* fail if invalid `strategy`, `order` or `itemOrder` attribute values
  are passed to the AQL TRAVERSAL function. Omitting these attributes
  is not considered an error, but specifying an invalid value for any
  of these attributes will make an AQL query fail.

* issue #751: Create database through API should return HTTP status code 201

  By default, the server now returns HTTP 201 (created) when creating a new
  database successfully. To keep compatibility with older ArangoDB versions, the
  startup parameter `--server.default-api-compatibility` can be set to a value
  of `10400` to indicate API compatibility with ArangoDB 1.4. The compatibility
  can also be enforced by setting the `X-Arango-Version` HTTP header in a
  client request to this API on a per-request basis.

* allow direct access from the `db` object to collections whose names start
  with an underscore (e.g. db._users).

  Previously, access to such collections via the `db` object was possible from
  arangosh, but not from arangod (and thus Foxx and actions). The only way
  to access such collections from these places was via the `db._collection(<name>)`
  workaround.

* allow `\n` (as well as `\r\n`) as line terminator in batch requests sent to
  `/_api/batch` HTTP API.

* use `--data-binary` instead of `--data` parameter in generated cURL examples

* issue #703: Also show path of logfile for fm.config()

* issue #675: Dropping a collection used in "graph" module breaks the graph

* added "static" Graph.drop() method for graphs API

* fixed issue #695: arangosh server.password error

* use pretty-printing in `--console` mode by default

* simplified ArangoDB startup options

  Some startup options are now superfluous or their usage is simplified. The
  following options have been changed:

  * `--javascript.modules-path`: this option has been removed. The modules paths
    are determined by arangod and arangosh automatically based on the value of
    `--javascript.startup-directory`.

    If the option is set on startup, it is ignored so startup will not abort with
    an error `unrecognized option`.

  * `--javascript.action-directory`: this option has been removed. The actions
    directory is determined by arangod automatically based on the value of
    `--javascript.startup-directory`.

    If the option is set on startup, it is ignored so startup will not abort with
    an error `unrecognized option`.

  * `--javascript.package-path`: this option is still available but it is not
    required anymore to set the standard package paths (e.g. `js/npm`). arangod
    will automatically use this standard package path regardless of whether it
    was specified via the options.

    It is possible to use this option to add additional package paths to the
    standard value.

  Configuration files included with arangod are adjusted accordingly.

* layout of the graphs tab adapted to better fit with the other tabs

* database selection is moved to the bottom right corner of the web interface

* removed priority queue index type

  this feature was never advertised nor documented nor tested.

* display internal attributes in document source view of web interface

* removed separate shape collections

  When upgrading to ArangoDB 2.0, existing collections will be converted to include
  shapes and attribute markers in the datafiles instead of using separate files for
  shapes.

  When a collection is converted, existing shapes from the SHAPES directory will
  be written to a new datafile in the collection directory, and the SHAPES directory
  will be removed afterwards.

  This saves up to 2 MB of memory and disk space for each collection
  (savings are higher, the less different shapes there are in a collection).
  Additionally, one less file descriptor per opened collection will be used.

  When creating a new collection, the amount of sync calls may be reduced. The same
  may be true for documents with yet-unknown shapes. This may help performance
  in these cases.

* added AQL functions `NTH` and `POSITION`

* added signal handler for arangosh to save last command in more cases

* added extra prompt placeholders for arangosh:
  - `%e`: current endpoint
  - `%u`: current user

* added arangosh option `--javascript.gc-interval` to control amount of
  garbage collection performed by arangosh

* fixed issue #651: Allow addEdge() to take vertex ids in the JS library

* removed command-line option `--log.format`

  In previous versions, this option did not have an effect for most log messages, so
  it got removed.

* removed C++ logger implementation

  Logging inside ArangoDB is now done using the LOG_XXX() macros. The LOGGER_XXX()
  macros are gone.

* added collection status "loading"


v1.4.16 (XXXX-XX-XX)
--------------------

* fixed too eager datafile deletion

  this issue could have caused a crash when the compaction had marked datafiles as obsolete
  and they were removed while "old" temporary query results still pointed to the old datafile
  positions

* fixed issue #826: Replication fails when a collection's configuration changes


v1.4.15 (2014-04-19)
--------------------

* bugfix for AQL query optimizer

  the following type of query was too eagerly optimized, leading to errors in code-generation:

      LET a = (FOR i IN [] RETURN i) LET b = (FOR i IN [] RETURN i) RETURN 1

  the problem occurred when both lists in the subqueries were empty. In this case invalid code
  was generated and the query couldn't be executed.


v1.4.14 (2014-04-05)
--------------------

* fixed race conditions during shape / attribute insertion

  A race condition could have led to spurious `cannot find attribute #xx` or
  `cannot find shape #xx` (where xx is a number) warning messages being logged
  by the server. This happened when a new attribute was inserted and at the same
  time was queried by another thread.

  Also fixed a race condition that may have occurred when a thread tried to
  access the shapes / attributes hash tables while they were resized. In this
  cases, the shape / attribute may have been hashed to a wrong slot.

* fixed a memory barrier / cpu synchronization problem with libev, affecting
  Windows with Visual Studio 2013 (probably earlier versions are affected, too)

  The issue is described in detail here:
  http://lists.schmorp.de/pipermail/libev/2014q1/002318.html


v1.4.13 (2014-03-14)
--------------------

* added diagnostic output for Foxx application upload

* allow dump & restore from ArangoDB 1.4 with an ArangoDB 2.0 server

* allow startup options `temp-path` and `default-language` to be specified from the arangod
  configuration file and not only from the command line

* fixed too eager compaction

  The compaction will now wait for several seconds before trying to re-compact the same
  collection. Additionally, some other limits have been introduced for the compaction.


v1.4.12 (2014-03-05)
--------------------

* fixed display bug in web interface which caused the following problems:
  - documents were displayed in web interface as being empty
  - document attributes view displayed many attributes with content "undefined"
  - document source view displayed many attributes with name "TYPEOF" and value "undefined"
  - an alert popping up in the browser with message "Datatables warning..."

* re-introduced old-style read-write locks to supports Windows versions older than
  Windows 2008R2 and Windows 7. This should re-enable support for Windows Vista and
  Windows 2008.


v1.4.11 (2014-02-27)
--------------------

* added SHORTEST_PATH AQL function

  this calculates the shortest paths between two vertices, using the Dijkstra
  algorithm, employing a min-heap

  By default, ArangoDB does not know the distance between any two vertices and
  will use a default distance of 1. A custom distance function can be registered
  as an AQL user function to make the distance calculation use any document
  attributes or custom logic:

      RETURN SHORTEST_PATH(cities, motorways, "cities/CGN", "cities/MUC", "outbound", {
        paths: true,
        distance: "myfunctions::citydistance"
      })

      // using the following custom distance function
      var aqlfunctions = require("org/arangodb/aql/functions");
      aqlfunctions.register("myfunctions::distance", function (config, vertex1, vertex2, edge) {
        return Math.sqrt(Math.pow(vertex1.x - vertex2.x) + Math.pow(vertex1.y - vertex2.y));
      }, false);

* fixed bug in Graph.pathTo function

* fixed small memleak in AQL optimizer

* fixed access to potentially uninitialized variable when collection had a cap constraint


v1.4.10 (2014-02-21)
--------------------

* fixed graph constructor to allow graph with some parameter to be used

* added node.js "events" and "stream"

* updated npm packages

* added loading of .json file

* Fixed http return code in graph api with waitForSync parameter.

* Fixed documentation in graph, simple and index api.

* removed 2 tests due to change in ruby library.

* issue #756: set access-control-expose-headers on CORS response

  the following headers are now whitelisted by ArangoDB in CORS responses:
  - etag
  - content-encoding
  - content-length
  - location
  - server
  - x-arango-errors
  - x-arango-async-id


v1.4.9 (2014-02-07)
-------------------

* return a document's current etag in response header for HTTP HEAD requests on
  documents that return an HTTP 412 (precondition failed) error. This allows
  retrieving the document's current revision easily.

* added AQL function `SKIPLIST` to directly access skiplist indexes from AQL

  This is a shortcut method to use a skiplist index for retrieving specific documents in
  indexed order. The function capability is rather limited, but it may be used
  for several cases to speed up queries. The documents are returned in index order if
  only one condition is used.

      /* return all documents with mycollection.created > 12345678 */
      FOR doc IN SKIPLIST(mycollection, { created: [[ '>', 12345678 ]] })
        RETURN doc

      /* return first document with mycollection.created > 12345678 */
      FOR doc IN SKIPLIST(mycollection, { created: [[ '>', 12345678 ]] }, 0, 1)
        RETURN doc

      /* return all documents with mycollection.created between 12345678 and 123456790 */
      FOR doc IN SKIPLIST(mycollection, { created: [[ '>', 12345678 ], [ '<=', 123456790 ]] })
        RETURN doc

      /* return all documents with mycollection.a equal 1 and .b equal 2 */
      FOR doc IN SKIPLIST(mycollection, { a: [[ '==', 1 ]], b: [[ '==', 2 ]] })
        RETURN doc

  The function requires a skiplist index with the exact same attributes to
  be present on the specified collection. All attributes present in the skiplist
  index must be specified in the conditions specified for the `SKIPLIST` function.
  Attribute declaration order is important, too: attributes must be specified in the
  same order in the condition as they have been declared in the skiplist index.

* added command-line option `--server.disable-authentication-unix-sockets`

  with this option, authentication can be disabled for all requests coming
  in via UNIX domain sockets, enabling clients located on the same host as
  the ArangoDB server to connect without authentication.
  Other connections (e.g. TCP/IP) are not affected by this option.

  The default value for this option is `false`.
  Note: this option is only supported on platforms that support Unix domain
  sockets.

* call global arangod instance destructor on shutdown

* issue #755: TRAVERSAL does not use strategy, order and itemOrder options

  these options were not honored when configuring a traversal via the AQL
  TRAVERSAL function. Now, these options are used if specified.

* allow vertex and edge filtering with user-defined functions in TRAVERSAL,
  TRAVERSAL_TREE and SHORTEST_PATH AQL functions:

      // using user-defined AQL functions for edge and vertex filtering
      RETURN TRAVERSAL(friends, friendrelations, "friends/john", "outbound", {
        followEdges: "myfunctions::checkedge",
        filterVertices: "myfunctions::checkvertex"
      })

      // using the following custom filter functions
      var aqlfunctions = require("org/arangodb/aql/functions");
      aqlfunctions.register("myfunctions::checkedge", function (config, vertex, edge, path) {
        return (edge.type !== 'dislikes'); // don't follow these edges
      }, false);

      aqlfunctions.register("myfunctions::checkvertex", function (config, vertex, path) {
        if (vertex.isDeleted || ! vertex.isActive) {
          return [ "prune", "exclude" ]; // exclude these and don't follow them
        }
        return [ ]; // include everything else
      }, false);

* issue #748: add vertex filtering to AQL's TRAVERSAL[_TREE]() function


v1.4.8 (2014-01-31)
-------------------

* install foxx apps in the web interface

* fixed a segfault in the import API


v1.4.7 (2014-01-23)
-------------------

* issue #744: Add usage example arangoimp from Command line

* issue #738: added __dirname, __filename pseudo-globals. Fixes #733. (@by pluma)

* mount all Foxx applications in system apps directory on startup


v1.4.6 (2014-01-20)
-------------------

* issue #736: AQL function to parse collection and key from document handle

* added fm.rescan() method for Foxx-Manager

* fixed issue #734: foxx cookie and route problem

* added method `fm.configJson` for arangosh

* include `startupPath` in result of API `/_api/foxx/config`


v1.4.5 (2014-01-15)
-------------------

* fixed issue #726: Alternate Windows Install Method

* fixed issue #716: dpkg -P doesn't remove everything

* fixed bugs in description of HTTP API `_api/index`

* fixed issue #732: Rest API GET revision number

* added missing documentation for several methods in HTTP API `/_api/edge/...`

* fixed typos in description of HTTP API `_api/document`

* defer evaluation of AQL subqueries and logical operators (lazy evaluation)

* Updated font in WebFrontend, it now contains a version that renders properly on Windows

* generally allow function return values as call parameters to AQL functions

* fixed potential deadlock in global context method execution

* added override file "arangod.conf.local" (and co)


v1.4.4 (2013-12-24)
-------------------

* uid and gid are now set in the scripts, there is no longer a separate config file for
  arangod when started from a script

* foxx-manager is now an alias for arangosh

* arango-dfdb is now an alias for arangod, moved from bin to sbin

* changed from readline to linenoise for Windows

* added --install-service and --uninstall-service for Windows

* removed --daemon and --supervisor for Windows

* arangosh and arangod now uses the config-file which maps the binary name, i. e. if you
  rename arangosh to foxx-manager it will use the config file foxx-manager.conf

* fixed lock file for Windows

* fixed issue #711, #687: foxx-manager throws internal errors

* added `--server.ssl-protocol` option for client tools
  this allows connecting from arangosh, arangoimp, arangoimp etc. to an ArangoDB
  server that uses a non-default value for `--server.ssl-protocol`. The default
  value for the SSL protocol is 4 (TLSv1). If the server is configured to use a
  different protocol, it was not possible to connect to it with the client tools.

* added more detailed request statistics

  This adds the number of async-executed HTTP requests plus the number of HTTP
  requests per individual HTTP method type.

* added `--force` option for arangorestore
  this option allows continuing a restore operation even if the server reports errors
  in the middle of the restore operation

* better error reporting for arangorestore
  in case the server returned an HTTP error, arangorestore previously reported this
  error as `internal error` without any details only. Now server-side errors are
  reported by arangorestore with the server's error message

* include more system collections in dumps produced by arangodump
  previously some system collections were intentionally excluded from dumps, even if the
  dump was run with `--include-system-collections`. for example, the collections `_aal`,
  `_modules`, `_routing`, and `_users` were excluded. This makes sense in a replication
  context but not always in a dump context.
  When specifying `--include-system-collections`, arangodump will now include the above-
  mentioned collections in the dump, too. Some other system collections are still excluded
  even when the dump is run with `--include-system-collections`, for example `_replication`
  and `_trx`.

* fixed issue #701: ArangoStatement undefined in arangosh

* fixed typos in configuration files


v1.4.3 (2013-11-25)
-------------------

* fixed a segfault in the AQL optimizer, occurring when a constant non-list value was
  used on the right-hand side of an IN operator that had a collection attribute on the
  left-hand side

* issue #662:

  Fixed access violation errors (crashes) in the Windows version, occurring under some
  circumstances when accessing databases with multiple clients in parallel

* fixed issue #681: Problem with ArchLinux PKGBUILD configuration


v1.4.2 (2013-11-20)
-------------------

* fixed issue #669: Tiny documentation update

* ported Windows version to use native Windows API SRWLocks (slim read-write locks)
  and condition variables instead of homemade versions

  MSDN states the following about the compatibility of SRWLocks and Condition Variables:

      Minimum supported client:
      Windows Server 2008 [desktop apps | Windows Store apps]

      Minimum supported server:
      Windows Vista [desktop apps | Windows Store apps]

* fixed issue #662: ArangoDB on Windows hanging

  This fixes a deadlock issue that occurred on Windows when documents were written to
  a collection at the same time when some other thread tried to drop the collection.

* fixed file-based logging in Windows

  the logger complained on startup if the specified log file already existed

* fixed startup of server in daemon mode (`--daemon` startup option)

* fixed a segfault in the AQL optimizer

* issue #671: Method graph.measurement does not exist

* changed Windows condition variable implementation to use Windows native
  condition variables

  This is an attempt to fix spurious Windows hangs as described in issue #662.

* added documentation for JavaScript traversals

* added --code-page command-line option for Windows version of arangosh

* fixed a problem when creating edges via the web interface.

  The problem only occurred if a collection was created with type "document
  collection" via the web interface, and afterwards was dropped and re-created
  with type "edge collection". If the web interface page was not reloaded,
  the old collection type (document) was cached, making the subsequent creation
  of edges into the (seeming-to-be-document) collection fail.

  The fix is to not cache the collection type in the web interface. Users of
  an older version of the web interface can reload the collections page if they
  are affected.

* fixed a caching problem in arangosh: if a collection was created using the web
  interface, and then removed via arangosh, arangosh did not actually drop the
  collection due to caching.

  Because the `drop` operation was not carried out, this caused misleading error
  messages when trying to re-create the collection (e.g. `cannot create collection:
  duplicate name`).

* fixed ALT-introduced characters for arangosh console input on Windows

  The Windows readline port was not able to handle characters that are built
  using CTRL or ALT keys. Regular characters entered using the CTRL or ALT keys
  were silently swallowed and not passed to the terminal input handler.

  This did not seem to cause problems for the US keyboard layout, but was a
  severe issue for keyboard layouts that require the ALT (or ALT-GR) key to
  construct characters. For example, entering the character `{` with a German
  keyboard layout requires pressing ALT-GR + 9.

* fixed issue #665: Hash/skiplist combo madness bit my ass

  this fixes a problem with missing/non-deterministic rollbacks of inserts in
  case of a unique constraint violation into a collection with multiple secondary
  indexes (with at least one of them unique)

* fixed issue #664: ArangoDB installer on Windows requires drive c:

* partly fixed issue #662: ArangoDB on Windows hanging

  This fixes dropping databases on Windows. In previous 1.4 versions on Windows,
  one shape collection file was not unloaded and removed when dropping a database,
  leaving one directory and one shape collection file in the otherwise-dropped
  database directory.

* fixed issue #660: updated documentation on indexes


v1.4.1 (2013-11-08)
-------------------

* performance improvements for skip-list deletes


v1.4.1-rc1 (2013-11-07)
-----------------------

* fixed issue #635: Web-Interface should have a "Databases" Menu for Management

* fixed issue #624: Web-Interface is missing a Database selector

* fixed segfault in bitarray query

* fixed issue #656: Cannot create unique index through web interface

* fixed issue #654: bitarray index makes server down

* fixed issue #653: Slow query

* fixed issue #650: Randomness of any() should be improved

* made AQL `DOCUMENT()` function polymorphic and work with just one parameter.

  This allows using the `DOCUMENT` function like this:

      DOCUMENT('users/john')
      DOCUMENT([ 'users/john', 'users/amy' ])

  in addition to the existing use cases:

      DOCUMENT(users, 'users/john')
      DOCUMENT(users, 'john')
      DOCUMENT(users, [ 'users/john' ])
      DOCUMENT(users, [ 'users/john', 'users/amy' ])
      DOCUMENT(users, [ 'john', 'amy' ])

* simplified usage of ArangoDB batch API

  It is not necessary anymore to send the batch boundary in the HTTP `Content-Type`
  header. Previously, the batch API expected the client to send a Content-Type header
  of`multipart/form-data; boundary=<some boundary value>`. This is still supported in
  ArangoDB 2.0, but clients can now also omit this header. If the header is not
  present in a client request, ArangoDB will ignore the request content type and
  read the MIME boundary from the beginning of the request body.

  This also allows using the batch API with the Swagger "Try it out" feature (which is
  not too good at sending a different or even dynamic content-type request header).

* added API method GET `/_api/database/user`

  This returns the list of databases a specific user can see without changing the
  username/passwd.

* issue #424: Documentation about IDs needs to be upgraded


v1.4.0 (2013-10-29)
-------------------

* fixed issue #648: /batch API is missing from Web Interface API Documentation (Swagger)

* fixed issue #647: Icon tooltips missing

* fixed issue #646: index creation in web interface

* fixed issue #645: Allow jumping from edge to linked vertices

* merged PR for issue #643: Some minor corrections and a link to "Downloads"

* fixed issue #642: Completion of error handling

* fixed issue #639: compiling v1.4 on maverick produces warnings on -Wstrict-null-sentinel

* fixed issue #634: Web interface bug: Escape does not always propagate

* fixed issue #620: added startup option `--server.default-api-compatibility`

  This adds the following changes to the ArangoDB server and clients:
  - the server provides a new startup option `--server.default-api-compatibility`.
    This option can be used to determine the compatibility of (some) server API
    return values. The value for this parameter is a server version number,
    calculated as follows: `10000 * major + 100 * minor` (e.g. `10400` for ArangoDB
    1.3). The default value is `10400` (1.4), the minimum allowed value is `10300`
    (1.3).

    When setting this option to a value lower than the current server version,
    the server might respond with old-style results to "old" clients, increasing
    compatibility with "old" (non-up-to-date) clients.

  - the server will on each incoming request check for an HTTP header
    `x-arango-version`. Clients can optionally set this header to the API
    version number they support. For example, if a client sends the HTTP header
    `x-arango-version: 10300`, the server will pick this up and might send ArangoDB
    1.3-style responses in some situations.

    Setting either the startup parameter or using the HTTP header (or both) allows
    running "old" clients with newer versions of ArangoDB, without having to adjust
    the clients too much.

  - the `location` headers returned by the server for the APIs `/_api/document/...`
    and `/_api/collection/...` will have different values depending on the used API
    version. If the API compatibility is `10300`, the `location` headers returned
    will look like this:

        location: /_api/document/....

    whereas when an API compatibility of `10400` or higher is used, the `location`
    headers will look like this:

        location: /_db/<database name>/_api/document/...

  Please note that even in the presence of this, old API versions still may not
  be supported forever by the server.

* fixed issue #643: Some minor corrections and a link to "Downloads" by @frankmayer

* started issue #642: Completion of error handling

* fixed issue #639: compiling v1.4 on maverick produces warnings on
  -Wstrict-null-sentinel

* fixed issue #621: Standard Config needs to be fixed

* added function to manage indexes (web interface)

* improved server shutdown time by signaling shutdown to applicationserver,
  logging, cleanup and compactor threads

* added foxx-manager `replace` command

* added foxx-manager `installed` command (a more intuitive alias for `list`)

* fixed issue #617: Swagger API is missing '/_api/version'

* fixed issue #615: Swagger API: Some commands have no parameter entry forms

* fixed issue #614: API : Typo in : Request URL /_api/database/current

* fixed issue #609: Graph viz tool - different background color

* fixed issue #608: arangosh config files - eventually missing in the manual

* fixed issue #607: Admin interface: no core documentation

* fixed issue #603: Aardvark Foxx App Manager

* fixed a bug in type-mapping between AQL user functions and the AQL layer

  The bug caused errors like the following when working with collection documents
  in an AQL user function:

      TypeError: Cannot assign to read only property '_id' of #<ShapedJson>

* create less system collections when creating a new database

  This is achieved by deferring collection creation until the collections are actually
  needed by ArangoDB. The following collections are affected by the change:
  - `_fishbowl`
  - `_structures`


v1.4.0-beta2 (2013-10-14)
-------------------------

* fixed compaction on Windows

  The compaction on Windows did not ftruncate the cleaned datafiles to a smaller size.
  This has been fixed so not only the content of the files is cleaned but also files
  are re-created with potentially smaller sizes.

* only the following system collections will be excluded from replication from now on:
  - `_replication`
  - `_trx`
  - `_users`
  - `_aal`
  - `_fishbowl`
  - `_modules`
  - `_routing`

  Especially the following system collections will now be included in replication:
  - `_aqlfunctions`
  - `_graphs`

  In previous versions of ArangoDB, all system collections were excluded from the
  replication.

  The change also caused a change in the replication logger and applier:
  in previous versions of ArangoDB, only a collection's id was logged for an operation.
  This has not caused problems for non-system collections but for system collections
  there ids might differ. In addition to a collection id ArangoDB will now also log the
  name of a collection for each replication event.

  The replication applier will now look for the collection name attribute in logged
  events preferably.

* added database selection to arango-dfdb

* provide foxx-manager, arangodump, and arangorestore in Windows build

* ArangoDB 1.4 will refuse to start if option `--javascript.app-path` is not set.

* added startup option `--server.allow-method-override`

  This option can be set to allow overriding the HTTP request method in a request using
  one of the following custom headers:

  - x-http-method-override
  - x-http-method
  - x-method-override

  This allows bypassing proxies and tools that would otherwise just let certain types of
  requests pass. Enabling this option may impose a security risk, so it should only be
  used in very controlled environments.

  The default value for this option is `false` (no method overriding allowed).

* added "details" URL parameter for bulk import API

  Setting the `details` URL parameter to `true` in a call to POST `/_api/import` will make
  the import return details about non-imported documents in the `details` attribute. If
  `details` is `false` or omitted, no `details` attribute will be present in the response.
  This is the same behavior that previous ArangoDB versions exposed.

* added "complete" option for bulk import API

  Setting the `complete` URL parameter to `true` in a call to POST `/_api/import` will make
  the import completely fail if at least one of documents cannot be imported successfully.

  It defaults to `false`, which will make ArangoDB continue importing the other documents
  from the import even if some documents cannot be imported. This is the same behavior that
  previous ArangoDB versions exposed.

* added missing swagger documentation for `/_api/log`

* calling `/_api/logs` (or `/_admin/logs`) is only permitted from the `_system` database now.

  Calling this API method for/from other database will result in an HTTP 400.

' ported fix from https://github.com/novus/nvd3/commit/0894152def263b8dee60192f75f66700cea532cc

  This prevents JavaScript errors from occurring in Chrome when in the admin interface,
  section "Dashboard".

* show current database name in web interface (bottom right corner)

* added missing documentation for /_api/import in swagger API docs

* allow specification of database name for replication sync command replication applier

  This allows syncing from a master database with a different name than the slave database.

* issue #601: Show DB in prompt

  arangosh now displays the database name as part of the prompt by default.

  Can change the prompt by using the `--prompt` option, e.g.

      > arangosh --prompt "my db is named \"%d\"> "


v1.4.0-beta1 (2013-10-01)
-------------------------

* make the Foxx manager use per-database app directories

  Each database now has its own subdirectory for Foxx applications. Each database
  can thus use different Foxx applications if required. A Foxx app for a specific
  database resides in `<app-path>/databases/<database-name>/<app-name>`.

  System apps are shared between all databases. They reside in `<app-path>/system/<app-name>`.

* only trigger an engine reset in development mode for URLs starting with `/dev/`

  This prevents ArangoDB from reloading all Foxx applications when it is not
  actually necessary.

* changed error code from 10 (bad parameter) to 1232 (invalid key generator) for
  errors that are due to an invalid key generator specification when creating a new
  collection

* automatic detection of content-type / mime-type for Foxx assets based on filenames,
  added possibility to override auto detection

* added endpoint management API at `/_api/endpoint`

* changed HTTP return code of PUT `/_api/cursor` from 400 to 404 in case a
  non-existing cursor is referred to

* issue #360: added support for asynchronous requests

  Incoming HTTP requests with the headers `x-arango-async: true` or
  `x-arango-async: store` will be answered by the server instantly with a generic
  HTTP 202 (Accepted) response.

  The actual requests will be queued and processed by the server asynchronously,
  allowing the client to continue sending other requests without waiting for the
  server to process the actually requested operation.

  The exact point in time when a queued request is executed is undefined. If an
  error occurs during execution of an asynchronous request, the client will not
  be notified by the server.

  The maximum size of the asynchronous task queue can be controlled using the new
  option `--scheduler.maximal-queue-size`. If the queue contains this many number of
  tasks and a new asynchronous request comes in, the server will reject it with an
  HTTP 500 (internal server error) response.

  Results of incoming requests marked with header `x-arango-async: true` will be
  discarded by the server immediately. Clients have no way of accessing the result
  of such asynchronously executed request. This is just _fire and forget_.

  To later retrieve the result of an asynchronously executed request, clients can
  mark a request with the header `x-arango-async: keep`. This makes the server
  store the result of the request in memory until explicitly fetched by a client
  via the `/_api/job` API. The `/_api/job` API also provides methods for basic
  inspection of which pending or already finished requests there are on the server,
  plus ways for garbage collecting unneeded results.

* Added new option `--scheduler.maximal-queue-size`.

* issue #590: Manifest Lint

* added data dump and restore tools, arangodump and arangorestore.

  arangodump can be used to create a logical dump of an ArangoDB database, or
  just dedicated collections. It can be used to dump both a collection's structure
  (properties and indexes) and data (documents).

  arangorestore can be used to restore data from a dump created with arangodump.
  arangorestore currently does not re-create any indexes, and doesn't yet handle
  referenced documents in edges properly when doing just partial restores.
  This will be fixed until 1.4 stable.

* introduced `--server.database` option for arangosh, arangoimp, and arangob.

  The option allows these client tools to use a certain database for their actions.
  In arangosh, the current database can be switched at any time using the command

      db._useDatabase(<name>);

  When no database is specified, all client tools will assume they should use the
  default database `_system`. This is done for downwards-compatibility reasons.

* added basic multi database support (alpha)

  New databases can be created using the REST API POST `/_api/database` and the
  shell command `db._createDatabase(<name>)`.

  The default database in ArangoDB is called `_system`. This database is always
  present and cannot be deleted by the user. When an older version of ArangoDB is
  upgraded to 1.4, the previously only database will automatically become the
  `_system` database.

  New databases can be created with the above commands, and can be deleted with the
  REST API DELETE `/_api/database/<name>` or the shell command `db._dropDatabase(<name>);`.

  Deleting databases is still unstable in ArangoDB 1.4 alpha and might crash the
  server. This will be fixed until 1.4 stable.

  To access a specific database via the HTTP REST API, the `/_db/<name>/` prefix
  can be used in all URLs. ArangoDB will check if an incoming request starts with
  this prefix, and will automatically pick the database name from it. If the prefix
  is not there, ArangoDB will assume the request is made for the default database
  (`_system`). This is done for downwards-compatibility reasons.

  That means, the following URL pathnames are logically identical:

      /_api/document/mycollection/1234
      /_db/_system/document/mycollection/1234

  To access a different database (e.g. `test`), the URL pathname would look like this:

      /_db/test/document/mycollection/1234

  New databases can also be created and existing databases can only be dropped from
  within the default database (`_system`). It is not possible to drop the `_system`
  database itself.

  Cross-database operations are unintended and unsupported. The intention of the
  multi-database feature is to have the possibility to have a few databases managed
  by ArangoDB in parallel, but to only access one database at a time from a connection
  or a request.

  When accessing the web interface via the URL pathname `/_admin/html/` or `/_admin/aardvark`,
  the web interface for the default database (`_system`) will be displayed.
  To access the web interface for a different database, the database name can be
  put into the URLs as a prefix, e.g. `/_db/test/_admin/html` or
  `/_db/test/_admin/aardvark`.

  All internal request handlers and also all user-defined request handlers and actions
  (including Foxx) will only get to see the unprefixed URL pathnames (i.e. excluding
  any database name prefix). This is to ensure downwards-compatibility.

  To access the name of the requested database from any action (including Foxx), use
  use `req.database`.

  For example, when calling the URL `/myapp/myaction`, the content of `req.database`
  will be `_system` (the default database because no database got specified) and the
  content of `req.url` will be `/myapp/myaction`.

  When calling the URL `/_db/test/myapp/myaction`, the content of `req.database` will be
  `test`, and the content of `req.url` will still be `/myapp/myaction`.

* Foxx now excludes files starting with . (dot) when bundling assets

  This mitigates problems with editor swap files etc.

* made the web interface a Foxx application

  This change caused the files for the web interface to be moved from `html/admin` to
  `js/apps/aardvark` in the file system.

  The base URL for the admin interface changed from `_admin/html/index.html` to
  `_admin/aardvark/index.html`.

  The "old" redirection to `_admin/html/index.html` will now produce a 404 error.

  When starting ArangoDB with the `--upgrade` option, this will automatically be remedied
  by putting in a redirection from `/` to `/_admin/aardvark/index.html`, and from
  `/_admin/html/index.html` to `/_admin/aardvark/index.html`.

  This also obsoletes the following configuration (command-line) options:
  - `--server.admin-directory`
  - `--server.disable-admin-interface`

  when using these now obsolete options when the server is started, no error is produced
  for downwards-compatibility.

* changed User-Agent value sent by arangoimp, arangosh, and arangod from "VOC-Agent" to
  "ArangoDB"

* changed journal file creation behavior as follows:

  Previously, a journal file for a collection was always created when a collection was
  created. When a journal filled up and became full, the current journal was made a
  datafile, and a new (empty) journal was created automatically. There weren't many
  intended situations when a collection did not have at least one journal.

  This is changed now as follows:
  - when a collection is created, no journal file will be created automatically
  - when there is a write into a collection without a journal, the journal will be
    created lazily
  - when there is a write into a collection with a full journal, a new journal will
    be created automatically

  From the end user perspective, nothing should have changed, except that there is now
  less disk usage for empty collections. Disk usage of infrequently updated collections
  might also be reduced significantly by running the `rotate()` method of a collection,
  and not writing into a collection subsequently.

* added method `collection.rotate()`

  This allows premature rotation of a collection's current journal file into a (read-only)
  datafile. The purpose of using `rotate()` is to prematurely allow compaction (which is
  performed on datafiles only) on data, even if the journal was not filled up completely.

  Using `rotate()` may make sense in the following scenario:

      c = db._create("test");
      for (i = 0; i < 1000; ++i) {
        c.save(...); // insert lots of data here
      }

      ...
      c.truncate(); // collection is now empty
      // only data in datafiles will be compacted by following compaction runs
      // all data in the current journal would not be compacted

      // calling rotate will make the current journal a datafile, and thus make it
      // eligible for compaction
      c.rotate();

  Using `rotate()` may also be useful when data in a collection is known to not change
  in the immediate future. After having completed all write operations on a collection,
  performing a `rotate()` will reduce the size of the current journal to the actually
  required size (remember that journals are pre-allocated with a specific size) before
  making the journal a datafile. Thus `rotate()` may cause disk space savings, even if
  the datafiles does not qualify for compaction after rotation.

  Note: rotating the journal is asynchronous, so that the actual rotation may be executed
  after `rotate()` returns to the caller.

* changed compaction to merge small datafiles together (up to 3 datafiles are merged in
  a compaction run)

  In the regular case, this should leave less small datafiles stay around on disk and allow
  using less file descriptors in total.

* added AQL MINUS function

* added AQL UNION_DISTINCT function (more efficient than combination of `UNIQUE(UNION())`)

* updated mruby to 2013-08-22

* issue #587: Add db._create() in help for startup arangosh

* issue #586: Share a link on installation instructions in the User Manual

* issue #585: Bison 2.4 missing on Mac for custom build

* issue #584: Web interface images broken in devel

* issue #583: Small documentation update

* issue #581: Parameter binding for attributes

* issue #580: Small improvements (by @guidoreina)

* issue #577: Missing documentation for collection figures in implementor manual

* issue #576: Get disk usage for collections and graphs

  This extends the result of the REST API for /_api/collection/figures with
  the attributes `compactors.count`, `compactors.fileSize`, `shapefiles.count`,
  and `shapefiles.fileSize`.

* issue #575: installing devel version on mac (low prio)

* issue #574: Documentation (POST /_admin/routing/reload)

* issue #558: HTTP cursors, allow count to ignore LIMIT


v1.4.0-alpha1 (2013-08-02)
--------------------------

* added replication. check online manual for details.

* added server startup options `--server.disable-replication-logger` and
  `--server.disable-replication-applier`

* removed action deployment tool, this now handled with Foxx and its manager or
  by kaerus node utility

* fixed a server crash when using byExample / firstExample inside a transaction
  and the collection contained a usable hash/skiplist index for the example

* defineHttp now only expects a single context

* added collection detail dialog (web interface)

  Shows collection properties, figures (datafiles, journals, attributes, etc.)
  and indexes.

* added documents filter (web interface)

  Allows searching for documents based on attribute values. One or many filter
  conditions can be defined, using comparison operators such as '==', '<=', etc.

* improved AQL editor (web interface)

  Editor supports keyboard shortcuts (Submit, Undo, Redo, Select).
  Editor allows saving and reusing of user-defined queries.
  Added example queries to AQL editor.
  Added comment button.

* added document import (web interface)

  Allows upload of JSON-data from files. Files must have an extension of .json.

* added dashboard (web interface)

  Shows the status of replication and multiple system charts, e.g.
  Virtual Memory Size, Request Time, HTTP Connections etc.

* added API method `/_api/graph` to query all graphs with all properties.

* added example queries in web interface AQL editor

* added arango.reconnect(<host>) method for arangosh to dynamically switch server or
  user name

* added AQL range operator `..`

  The `..` operator can be used to easily iterate over a sequence of numeric
  values. It will produce a list of values in the defined range, with both bounding
  values included.

  Example:

      2010..2013

  will produce the following result:

      [ 2010, 2011, 2012, 2013 ]

* added AQL RANGE function

* added collection.first(count) and collection.last(count) document access functions

  These functions allow accessing the first or last n documents in a collection. The order
  is determined by document insertion/update time.

* added AQL INTERSECTION function

* INCOMPATIBLE CHANGE: changed AQL user function namespace resolution operator from `:` to `::`

  AQL user-defined functions were introduced in ArangoDB 1.3, and the namespace resolution
  operator for them was the single colon (`:`). A function call looked like this:

      RETURN mygroup:myfunc()

  The single colon caused an ambiguity in the AQL grammar, making it indistinguishable from
  named attributes or the ternary operator in some cases, e.g.

      { mygroup:myfunc ? mygroup:myfunc }

  The change of the namespace resolution operator from `:` to `::` fixes this ambiguity.

  Existing user functions in the database will be automatically fixed when starting ArangoDB
  1.4 with the `--upgrade` option. However, queries using user-defined functions need to be
  adjusted on the client side to use the new operator.

* allow multiple AQL LET declarations separated by comma, e.g.
  LET a = 1, b = 2, c = 3

* more useful AQL error messages

  The error position (line/column) is more clearly indicated for parse errors.
  Additionally, if a query references a collection that cannot be found, the error
  message will give a hint on the collection name

* changed return value for AQL `DOCUMENT` function in case document is not found

  Previously, when the AQL `DOCUMENT` function was called with the id of a document and
  the document could not be found, it returned `undefined`. This value is not part of the
  JSON type system and this has caused some problems.
  Starting with ArangoDB 1.4, the `DOCUMENT` function will return `null` if the document
  looked for cannot be found.

  In case the function is called with a list of documents, it will continue to return all
  found documents, and will not return `null` for non-found documents. This has not changed.

* added single line comments for AQL

  Single line comments can be started with a double forward slash: `//`.
  They end at the end of the line, or the end of the query string, whichever is first.

* fixed documentation issues #567, #568, #571.

* added collection.checksum(<withData>) method to calculate CRC checksums for
  collections

  This can be used to
  - check if data in a collection has changed
  - compare the contents of two collections on different ArangoDB instances

* issue #565: add description line to aal.listAvailable()

* fixed several out-of-memory situations when double freeing or invalid memory
  accesses could happen

* less msyncing during the creation of collections

  This is achieved by not syncing the initial (standard) markers in shapes collections.
  After all standard markers are written, the shapes collection will get synced.

* renamed command-line option `--log.filter` to `--log.source-filter` to avoid
  misunderstandings

* introduced new command-line option `--log.content-filter` to optionally restrict
  logging to just specific log messages (containing the filter string, case-sensitive).

  For example, to filter on just log entries which contain `ArangoDB`, use:

      --log.content-filter "ArangoDB"

* added optional command-line option `--log.requests-file` to log incoming HTTP
  requests to a file.

  When used, all HTTP requests will be logged to the specified file, containing the
  client IP address, HTTP method, requests URL, HTTP response code, and size of the
  response body.

* added a signal handler for SIGUSR1 signal:

  when ArangoDB receives this signal, it will respond all further incoming requests
  with an HTTP 503 (Service Unavailable) error. This will be the case until another
  SIGUSR1 signal is caught. This will make ArangoDB start serving requests regularly
  again. Note: this is not implemented on Windows.

* limited maximum request URI length to 16384 bytes:

  Incoming requests with longer request URIs will be responded to with an HTTP
  414 (Request-URI Too Long) error.

* require version 1.0 or 1.1 in HTTP version signature of requests sent by clients:

  Clients sending requests with a non-HTTP 1.0 or non-HTTP 1.1 version number will
  be served with an HTTP 505 (HTTP Version Not Supported) error.

* updated manual on indexes:

  using system attributes such as `_id`, `_key`, `_from`, `_to`, `_rev` in indexes is
  disallowed and will be rejected by the server. This was the case since ArangoDB 1.3,
  but was not properly documented.

* issue #563: can aal become a default object?

  aal is now a prefab object in arangosh

* prevent certain system collections from being renamed, dropped, or even unloaded.

  Which restrictions there are for which system collections may vary from release to
  release, but users should in general not try to modify system collections directly
  anyway.

  Note: there are no such restrictions for user-created collections.

* issue #559: added Foxx documentation to user manual

* added server startup option `--server.authenticate-system-only`. This option can be
  used to restrict the need for HTTP authentication to internal functionality and APIs,
  such as `/_api/*` and `/_admin/*`.
  Setting this option to `true` will thus force authentication for the ArangoDB APIs
  and the web interface, but allow unauthenticated requests for other URLs (including
  user defined actions and Foxx applications).
  The default value of this option is `false`, meaning that if authentication is turned
  on, authentication is still required for *all* incoming requests. Only by setting the
  option to `true` this restriction is lifted and authentication becomes required for
  URLs starting with `/_` only.

  Please note that authentication still needs to be enabled regularly by setting the
  `--server.disable-authentication` parameter to `false`. Otherwise no authentication
  will be required for any URLs as before.

* protect collections against unloading when there are still document barriers around.

* extended cap constraints to optionally limit the active data size in a collection to
  a specific number of bytes.

  The arguments for creating a cap constraint are now:
  `collection.ensureCapConstraint(<count>, <byteSize>);`

  It is supported to specify just a count as in ArangoDB 1.3 and before, to specify
  just a fileSize, or both. The first met constraint will trigger the automated
  document removal.

* added `db._exists(doc)` and `collection.exists(doc)` for easy document existence checks

* added API `/_api/current-database` to retrieve information about the database the
  client is currently connected to (note: the API `/_api/current-database` has been
  removed in the meantime. The functionality is accessible via `/_api/database/current`
  now).

* ensure a proper order of tick values in datafiles/journals/compactors.
  any new files written will have the _tick values of their markers in order. for
  older files, there are edge cases at the beginning and end of the datafiles when
  _tick values are not properly in order.

* prevent caching of static pages in PathHandler.
  whenever a static page is requested that is served by the general PathHandler, the
  server will respond to HTTP GET requests with a "Cache-Control: max-age=86400" header.

* added "doCompact" attribute when creating collections and to collection.properties().
  The attribute controls whether collection datafiles are compacted.

* changed the HTTP return code from 400 to 404 for some cases when there is a referral
  to a non-existing collection or document.

* introduced error code 1909 `too many iterations` that is thrown when graph traversals
  hit the `maxIterations` threshold.

* optionally limit traversals to a certain number of iterations
  the limitation can be achieved via the traversal API by setting the `maxIterations`
  attribute, and also via the AQL `TRAVERSAL` and `TRAVERSAL_TREE` functions by setting
  the same attribute. If traversals are not limited by the end user, a server-defined
  limit for `maxIterations` may be used to prevent server-side traversals from running
  endlessly.

* added graph traversal API at `/_api/traversal`

* added "API" link in web interface, pointing to REST API generated with Swagger

* moved "About" link in web interface into "links" menu

* allow incremental access to the documents in a collection from out of AQL
  this allows reading documents from a collection chunks when a full collection scan
  is required. memory usage might be must lower in this case and queries might finish
  earlier if there is an additional LIMIT statement

* changed AQL COLLECT to use a stable sort, so any previous SORT order is preserved

* issue #547: Javascript error in the web interface

* issue #550: Make AQL graph functions support key in addition to id

* issue #526: Unable to escape when an errorneous command is entered into the js shell

* issue #523: Graph and vertex methods for the javascript api

* issue #517: Foxx: Route parameters with capital letters fail

* issue #512: Binded Parameters for LIMIT


v1.3.3 (2013-08-01)
-------------------

* issue #570: updateFishbowl() fails once

* updated and fixed generated examples

* issue #559: added Foxx documentation to user manual

* added missing error reporting for errors that happened during import of edges


v1.3.2 (2013-06-21)
-------------------

* fixed memleak in internal.download()

* made the shape-collection journal size adaptive:
  if too big shapes come in, a shape journal will be created with a big-enough size
  automatically. the maximum size of a shape journal is still restricted, but to a
  very big value that should never be reached in practice.

* fixed a segfault that occurred when inserting documents with a shape size bigger
  than the default shape journal size (2MB)

* fixed a locking issue in collection.truncate()

* fixed value overflow in accumulated filesizes reported by collection.figures()

* issue #545: AQL FILTER unnecessary (?) loop

* issue #549: wrong return code with --daemon


v1.3.1 (2013-05-24)
-------------------

* removed currently unused _ids collection

* fixed usage of --temp-path in aranogd and arangosh

* issue #540: suppress return of temporary internal variables in AQL

* issue #530: ReferenceError: ArangoError is not a constructor

* issue #535: Problem with AQL user functions javascript API

* set --javascript.app-path for test execution to prevent startup error

* issue #532: Graph _edgesCache returns invalid data?

* issue #531: Arangod errors

* issue #529: Really weird transaction issue

* fixed usage of --temp-path in aranogd and arangosh


v1.3.0 (2013-05-10)
-------------------

* fixed problem on restart ("datafile-xxx is not sealed") when server was killed
  during a compaction run

* fixed leak when using cursors with very small batchSize

* issue #508: `unregistergroup` function not mentioned in http interface docs

* issue #507: GET /_api/aqlfunction returns code inside parentheses

* fixed issue #489: Bug in aal.install

* fixed issue 505: statistics not populated on MacOS


v1.3.0-rc1 (2013-04-24)
-----------------------

* updated documentation for 1.3.0

* added node modules and npm packages

* changed compaction to only compact datafiles with more at least 10% of dead
  documents (byte size-wise)

* issue #498: fixed reload of authentication info when using
  `require("org/arangodb/users").reload()`

* issue #495: Passing an empty array to create a document results in a
  "phantom" document

* added more precision for requests statistics figures

* added "sum" attribute for individual statistics results in statistics API
  at /_admin/statistics

* made "limit" an optional parameter in AQL function NEAR().
  limit can now be either omitted completely, or set to 0. If so, an internal
  default value (currently 100) will be applied for the limit.

* issue #481

* added "attributes.count" to output of `collection.figures()`
  this also affects the REST API /_api/collection/<name>/figures

* added IndexedPropertyGetter for ShapedJson objects

* added API for user-defined AQL functions

* issue #475: A better error message for deleting a non-existent graph

* issue #474: Web interface problems with the JS Shell

* added missing documentation for AQL UNION function

* added transaction support.
  This provides ACID transactions for ArangoDB. Transactions can be invoked
  using the `db._executeTransaction()` function, or the `/_api/transaction`
  REST API.

* switched to semantic versioning (at least for alpha & alpha naming)

* added saveOrReplace() for server-side JS

v1.3.alpha1 (2013-04-05)
------------------------

* cleanup of Module, Package, ArangoApp and modules "internal", "fs", "console"

* use Error instead of string in throw to allow stack-trace

* issue #454: error while creation of Collection

* make `collection.count()` not recalculate the number of documents on the fly, but
  use some internal document counters.

* issue #457: invalid string value in web interface

* make datafile id (datafile->_fid) identical to the numeric part of the filename.
  E.g. the datafile `journal-123456.db` will now have a datafile marker with the same
  fid (i.e. `123456`) instead of a different value. This change will only affect
  datafiles that are created with 1.3 and not any older files.
  The intention behind this change is to make datafile debugging easier.

* consistently discard document attributes with reserved names (system attributes)
  but without any known meaning, for example `_test`, `_foo`, ...

  Previously, these attributes were saved with the document regularly in some cases,
  but were discarded in other cases.
  Now these attributes are discarded consistently. "Real" system attributes such as
  `_key`, `_from`, `_to` are not affected and will work as before.

  Additionally, attributes with an empty name (``) are discarded when documents are
  saved.

  Though using reserved or empty attribute names in documents was not really and
  consistently supported in previous versions of ArangoDB, this change might cause
  an incompatibility for clients that rely on this feature.

* added server startup flag `--database.force-sync-properties` to force syncing of
  collection properties on collection creation, deletion and on property update.
  The default value is true to mimic the behavior of previous versions of ArangoDB.
  If set to false, collection properties are written to disk but no call to sync()
  is made.

* added detailed output of server version and components for REST APIs
  `/_admin/version` and `/_api/version`. To retrieve this extended information,
  call the REST APIs with URL parameter `details=true`.

* issue #443: For git-based builds include commit hash in version

* adjust startup log output to be more compact, less verbose

* set the required minimum number of file descriptors to 256.
  On server start, this number is enforced on systems that have rlimit. If the limit
  cannot be enforced, starting the server will fail.
  Note: 256 is considered to be the absolute minimum value. Depending on the use case
  for ArangoDB, a much higher number of file descriptors should be used.

  To avoid checking & potentially changing the number of maximum open files, use the
  startup option `--server.descriptors-minimum 0`

* fixed shapedjson to json conversion for special numeric values (NaN, +inf, -inf).
  Before, "NaN", "inf", or "-inf" were written into the JSONified output, but these
  values are not allowed in JSON. Now, "null" is written to the JSONified output as
  required.

* added AQL functions VARIANCE_POPULATION(), VARIANCE_SAMPLE(), STDDEV_POPULATION(),
  STDDEV_SAMPLE(), AVERAGE(), MEDIAN() to calculate statistical values for lists

* added AQL SQRT() function

* added AQL TRIM(), LEFT() and RIGHT() string functions

* fixed issue #436: GET /_api/document on edge

* make AQL REVERSE() and LENGTH() functions work on strings, too

* disabled DOT generation in `make doxygen`. this speeds up docs generation

* renamed startup option `--dispatcher.report-intervall` to `--dispatcher.report-interval`

* renamed startup option `--scheduler.report-intervall` to `--scheduler.report-interval`

* slightly changed output of REST API method /_admin/log.
  Previously, the log messages returned also contained the date and log level, now
  they will only contain the log message, and no date and log level information.
  This information can be re-created by API users from the `timestamp` and `level`
  attributes of the result.

* removed configure option `--enable-zone-debug`
  memory zone debugging is now automatically turned on when compiling with ArangoDB
  `--enable-maintainer-mode`

* removed configure option `--enable-arangob`
  arangob is now always included in the build


v1.2.3 (XXXX-XX-XX)
-------------------

* added optional parameter `edgexamples` for AQL function EDGES() and NEIGHBORS()

* added AQL function NEIGHBORS()

* added freebsd support

* fixed firstExample() query with `_id` and `_key` attributes

* issue triAGENS/ArangoDB-PHP#55: AQL optimizer may have mis-optimized duplicate
  filter statements with limit


v1.2.2 (2013-03-26)
-------------------

* fixed save of objects with common sub-objects

* issue #459: fulltext internal memory allocation didn't scale well
  This fix improves loading times for collections with fulltext indexes that have
  lots of equal words indexed.

* issue #212: auto-increment support

  The feature can be used by creating a collection with the extra `keyOptions`
  attribute as follows:

      db._create("mycollection", { keyOptions: { type: "autoincrement", offset: 1, increment: 10, allowUserKeys: true } });

  The `type` attribute will make sure the keys will be auto-generated if no
  `_key` attribute is specified for a document.

  The `allowUserKeys` attribute determines whether users might still supply own
  `_key` values with documents or if this is considered an error.

  The `increment` value determines the actual increment value, whereas the `offset`
  value can be used to seed to value sequence with a specific starting value.
  This will be useful later in a multi-master setup, when multiple servers can use
  different auto-increment seed values and thus generate non-conflicting auto-increment values.

  The default values currently are:

  - `allowUserKeys`: `true`
  - `offset`: `0`
  - `increment`: `1`

  The only other available key generator type currently is `traditional`.
  The `traditional` key generator will auto-generate keys in a fashion as ArangoDB
  always did (some increasing integer value, with a more or less unpredictable
  increment value).

  Note that for the `traditional` key generator there is only the option to disallow
  user-supplied keys and give the server the sole responsibility for key generation.
  This can be achieved by setting the `allowUserKeys` property to `false`.

  This change also introduces the following errors that API implementors may want to check
  the return values for:

  - 1222: `document key unexpected`: will be raised when a document is created with
    a `_key` attribute, but the underlying collection was set up with the `keyOptions`
    attribute `allowUserKeys: false`.

  - 1225: `out of keys`: will be raised when the auto-increment key generator runs
    out of keys. This may happen when the next key to be generated is 2^64 or higher.
    In practice, this will only happen if the values for `increment` or `offset` are
    not set appropriately, or if users are allowed to supply own keys, those keys
    are near the 2^64 threshold, and later the auto-increment feature kicks in and
    generates keys that cross that threshold.

    In practice it should not occur with proper configuration and proper usage of the
    collections.

  This change may also affect the following REST APIs:
  - POST `/_api/collection`: the server does now accept the optional `keyOptions`
    attribute in the second parameter
  - GET `/_api/collection/properties`: will return the `keyOptions` attribute as part
    of the collection's properties. The previous optional attribute `createOptions`
    is now gone.

* fixed `ArangoStatement.explain()` method with bind variables

* fixed misleading "cursor not found" error message in arangosh that occurred when
  `count()` was called for client-side cursors

* fixed handling of empty attribute names, which may have crashed the server under
  certain circumstances before

* fixed usage of invalid pointer in error message output when index description could
  not be opened


v1.2.1 (2013-03-14)
-------------------

* issue #444: please darken light color in arangosh

* issue #442: pls update post install info on osx

* fixed conversion of special double values (NaN, -inf, +inf) when converting from
  shapedjson to JSON

* fixed compaction of markers (location of _key was not updated correctly in memory,
  leading to _keys pointing to undefined memory after datafile rotation)

* fixed edge index key pointers to use document master pointer plus offset instead
  of direct _key address

* fixed case when server could not create any more journal or compactor files.
  Previously a wrong status code may have been returned, and not being able to create
  a new compactor file may have led to an infinite loop with error message
  "could not create compactor".

* fixed value truncation for numeric filename parts when renaming datafiles/journals


v1.2.0 (2013-03-01)
-------------------

* by default statistics are now switch off; in order to enable comment out
  the "disable-statistics = yes" line in "arangod.conf"

* fixed issue #435: csv parser skips data at buffer border

* added server startup option `--server.disable-statistics` to turn off statistics
  gathering without recompilation of ArangoDB.
  This partly addresses issue #432.

* fixed dropping of indexes without collection name, e.g.
  `db.xxx.dropIndex("123456");`
  Dropping an index like this failed with an assertion error.

* fixed issue #426: arangoimp should be able to import edges into edge collections

* fixed issue #425: In case of conflict ArangoDB returns HTTP 400 Bad request
  (with 1207 Error) instead of HTTP 409 Conflict

* fixed too greedy token consumption in AQL for negative values:
  e.g. in the statement `RETURN { a: 1 -2 }` the minus token was consumed as part
  of the value `-2`, and not interpreted as the binary arithmetic operator


v1.2.beta3 (2013-02-22)
-----------------------

* issue #427: ArangoDB Importer Manual has no navigation links (previous|home|next)

* issue #319: Documentation missing for Emergency console and incomplete for datafile debugger.

* issue #370: add documentation for reloadRouting and flushServerModules

* issue #393: added REST API for user management at /_api/user

* issue #393, #128: added simple cryptographic functions for user actions in module "crypto":
  * require("org/arangodb/crypto").md5()
  * require("org/arangodb/crypto").sha256()
  * require("org/arangodb/crypto").rand()

* added replaceByExample() Javascript and REST API method

* added updateByExample() Javascript and REST API method

* added optional "limit" parameter for removeByExample() Javascript and REST API method

* fixed issue #413

* updated bundled V8 version from 3.9.4 to 3.16.14.1
  Note: the Windows version used a more recent version (3.14.0.1) and was not updated.

* fixed issue #404: keep original request url in request object


v1.2.beta2 (2013-02-15)
-----------------------

* fixed issue #405: 1.2 compile warnings

* fixed issue #333: [debian] Group "arangodb" is not used when starting vie init.d script

* added optional parameter 'excludeSystem' to GET /_api/collection
  This parameter can be used to disable returning system collections in the list
  of all collections.

* added AQL functions KEEP() and UNSET()

* fixed issue #348: "HTTP Interface for Administration and Monitoring"
  documentation errors.

* fix stringification of specific positive int64 values. Stringification of int64
  values with the upper 32 bits cleared and the 33rd bit set were broken.

* issue #395:  Collection properties() function should return 'isSystem' for
  Javascript and REST API

* make server stop after upgrade procedure when invoked with `--upgrade option`.
  When started with the `--upgrade` option, the server will perfom
  the upgrade, and then exit with a status code indicating the result of the
  upgrade (0 = success, 1 = failure). To start the server regularly in either
  daemon or console mode, the `--upgrade` option must not be specified.
  This change was introduced to allow init.d scripts check the result of
  the upgrade procedure, even in case an upgrade was successful.
  this was introduced as part of issue #391.

* added AQL function EDGES()

* added more crash-protection when reading corrupted collections at startup

* added documentation for AQL function CONTAINS()

* added AQL function LIKE()

* replaced redundant error return code 1520 (Unable to open collection) with error code
  1203 (Collection not found). These error codes have the same meanings, but one of
  them was returned from AQL queries only, the other got thrown by other parts of
  ArangoDB. Now, error 1203 (Collection not found) is used in AQL too in case a
  non-existing collection is used.

v1.2.beta1 (2013-02-01)
-----------------------

* fixed issue #382: [Documentation error] Maschine... should be Machine...

* unified history file locations for arangod, arangosh, and arangoirb.
  - The readline history for arangod (emergency console) is now stored in file
    $HOME/.arangod. It was stored in $HOME/.arango before.
  - The readline history for arangosh is still stored in $HOME/.arangosh.
  - The readline history for arangoirb is now stored in $HOME/.arangoirb. It was
    stored in $HOME/.arango-mrb before.

* fixed issue #381: _users user should have a unique constraint

* allow negative list indexes in AQL to access elements from the end of a list,
  e.g. ```RETURN values[-1]``` will return the last element of the `values` list.

* collection ids, index ids, cursor ids, and document revision ids created and
  returned by ArangoDB are now returned as strings with numeric content inside.
  This is done to prevent some value overrun/truncation in any part of the
  complete client/server workflow.
  In ArangoDB 1.1 and before, these values were previously returned as
  (potentially very big) integer values. This may cause problems (clipping, overrun,
  precision loss) for clients that do not support big integers natively and store
  such values in IEEE754 doubles internally. This type loses precision after about
  52 bits and is thus not safe to hold an id.
  Javascript and 32 bit-PHP are examples for clients that may cause such problems.
  Therefore, ids are now returned by ArangoDB as strings, with the string
  content being the integer value as before.

  Example for documents ("_rev" attribute):
  - Document returned by ArangoDB 1.1: { "_rev": 1234, ... }
  - Document returned by ArangoDB 1.2: { "_rev": "1234", ... }

  Example for collections ("id" attribute / "_id" property):
  - Collection returned by ArangoDB 1.1: { "id": 9327643, "name": "test", ... }
  - Collection returned by ArangoDB 1.2: { "id": "9327643", "name": "test", ... }

  Example for cursors ("id" attribute):
  - Collection returned by ArangoDB 1.1: { "id": 11734292, "hasMore": true, ... }
  - Collection returned by ArangoDB 1.2: { "id": "11734292", "hasMore": true, ... }

* global variables are not automatically available anymore when starting the
  arangod Javascript emergency console (i.e. ```arangod --console```).

  Especially, the variables `db`, `edges`, and `internal` are not available
  anymore. `db` and `internal` can be made available in 1.2 by
  ```var db = require("org/arangodb").db;``` and
  ```var internal = require("internal");```, respectively.
  The reason for this change is to get rid of global variables in the server
  because this will allow more specific inclusion of functionality.

  For convenience, the global variable `db` is still available by default in
  arangosh. The global variable `edges`, which since ArangoDB 1.1 was kind of
  a redundant wrapper of `db`, has been removed in 1.2 completely.
  Please use `db` instead, and if creating an edge collection, use the explicit
  ```db._createEdgeCollection()``` command.

* issue #374: prevent endless redirects when calling admin interface with
  unexpected URLs

* issue #373: TRAVERSAL() `trackPaths` option does not work. Instead `paths` does work

* issue #358: added support for CORS

* honor optional waitForSync property for document removal, replace, update, and
  save operations in arangosh. The waitForSync parameter for these operations
  was previously honored by the REST API and on the server-side, but not when
  the waitForSync parameter was specified for a document operation in arangosh.

* calls to db.collection.figures() and /_api/collection/<collection>/figures now
  additionally return the number of shapes used in the collection in the
  extra attribute "shapes.count"

* added AQL TRAVERSAL_TREE() function to return a hierarchical result from a traversal

* added AQL TRAVERSAL() function to return the results from a traversal

* added AQL function ATTRIBUTES() to return the attribute names of a document

* removed internal server-side AQL functions from global scope.

  Now the AQL internal functions can only be accessed via the exports of the
  ahuacatl module, which can be included via ```require("org/arangodb/ahuacatl")```.
  It shouldn't be necessary for clients to access this module at all, but
  internal code may use this module.

  The previously global AQL-related server-side functions were moved to the
  internal namespace. This produced the following function name changes on
  the server:

     old name              new name
     ------------------------------------------------------
     AHUACATL_RUN       => require("internal").AQL_QUERY
     AHUACATL_EXPLAIN   => require("internal").AQL_EXPLAIN
     AHUACATL_PARSE     => require("internal").AQL_PARSE

  Again, clients shouldn't have used these functions at all as there is the
  ArangoStatement object to execute AQL queries.

* fixed issue #366: Edges index returns strange description

* added AQL function MATCHES() to check a document against a list of examples

* added documentation and tests for db.collection.removeByExample

* added --progress option for arangoimp. This will show the percentage of the input
  file that has been processed by arangoimp while the import is still running. It can
  be used as a rough indicator of progress for the entire import.

* make the server log documents that cannot be imported via /_api/import into the
  logfile using the warning log level. This may help finding illegal documents in big
  import runs.

* check on server startup whether the database directory and all collection directories
  are writable. if not, the server startup will be aborted. this prevents serious
  problems with collections being non-writable and this being detected at some pointer
  after the server has been started

* allow the following AQL constructs: FUNC(...)[...], FUNC(...).attribute

* fixed issue #361: Bug in Admin Interface. Header disappears when clicking new collection

* Added in-memory only collections

  Added collection creation parameter "isVolatile":
  if set to true, the collection is created as an in-memory only collection,
  meaning that all document data of that collection will reside in memory only,
  and will not be stored permanently to disk.
  This means that all collection data will be lost when the collection is unloaded
  or the server is shut down.
  As this collection type does not have datafile disk overhead for the regular
  document operations, it may be faster than normal disk-backed collections. The
  actual performance gains strongly depend on the underlying OS, filesystem, and
  settings though.
  This collection type should be used for caches only and not for any sensible data
  that cannot be re-created otherwise.
  Some platforms, namely Windows, currently do not support this collection type.
  When creating an in-memory collection on such platform, an error message will be
  returned by ArangoDB telling the user the platform does not support it.

  Note: in-memory collections are an experimental feature. The feature might
  change drastically or even be removed altogether in a future version of ArangoDB.

* fixed issue #353: Please include "pretty print" in Emergency Console

* fixed issue #352: "pretty print" console.log
  This was achieved by adding the dump() function for the "internal" object

* reduced insertion time for edges index
  Inserting into the edges index now avoids costly comparisons in case of a hash
  collision, reducing the prefilling/loading timer for bigger edge collections

* added fulltext queries to AQL via FULLTEXT() function. This allows search
  fulltext indexes from an AQL query to find matching documents

* added fulltext index type. This index type allows indexing words and prefixes of
  words from a specific document attribute. The index can be queries using a
  SimpleQueryFull object, the HTTP REST API at /_api/simple/fulltext, or via AQL

* added collection.revision() method to determine whether a collection has changed.
  The revision method returns a revision string that can be used by client programs
  for equality/inequality comparisons. The value returned by the revision method
  should be treated by clients as an opaque string and clients should not try to
  figure out the sense of the revision id. This is still useful enough to check
  whether data in a collection has changed.

* issue #346: adaptively determine NUMBER_HEADERS_PER_BLOCK

* issue #338: arangosh cursor positioning problems

* issue #326: use limit optimization with filters

* issue #325: use index to avoid sorting

* issue #324: add limit optimization to AQL

* removed arango-password script and added Javascript functionality to add/delete
  users instead. The functionality is contained in module `users` and can be invoked
  as follows from arangosh and arangod:
  * require("users").save("name", "passwd");
  * require("users").replace("name", "newPasswd");
  * require("users").remove("name");
  * require("users").reload();
  These functions are intentionally not offered via the web interface.
  This also addresses issue #313

* changed print output in arangosh and the web interface for JSON objects.
  Previously, printing a JSON object in arangosh resulted in the attribute values
  being printed as proper JSON, but attribute names were printed unquoted and
  unescaped. This was fine for the purpose of arangosh, but lead to invalid
  JSON being produced. Now, arangosh will produce valid JSON that can be used
  to send it back to ArangoDB or use it with arangoimp etc.

* fixed issue #300: allow importing documents via the REST /_api/import API
  from a JSON list, too.
  So far, the API only supported importing from a format that had one JSON object
  on each line. This is sometimes inconvenient, e.g. when the result of an AQL
  query or any other list is to be imported. This list is a JSON list and does not
  necessary have a document per line if pretty-printed.
  arangoimp now supports the JSON list format, too. However, the format requires
  arangoimp and the server to read the entire dataset at once. If the dataset is
  too big (bigger than --max-upload-size) then the import will be rejected. Even if
  increased, the entire list must fit in memory on both the client and the server,
  and this may be more resource-intensive than importing individual lines in chunks.

* removed unused parameter --reuse-ids for arangoimp. This parameter did not have
  any effect in 1.2, was never publicly announced and did evil (TM) things.

* fixed issue #297 (partly): added whitespace between command line and
  command result in arangosh, added shell colors for better usability

* fixed issue #296: system collections not usable from AQL

* fixed issue #295: deadlock on shutdown

* fixed issue #293: AQL queries should exploit edges index

* fixed issue #292: use index when filtering on _key in AQL

* allow user-definable document keys
  users can now define their own document keys by using the _key attribute
  when creating new documents or edges. Once specified, the value of _key is
  immutable.
  The restrictions for user-defined key values are:
  * the key must be at most 254 bytes long
  * it must consist of the letters a-z (lower or upper case), the digits 0-9,
    the underscore (_) or dash (-) characters only
  * any other characters, especially multi-byte sequences, whitespace or
    punctuation characters cannot be used inside key values

  Specifying a document key is optional when creating new documents. If no
  document key is specified, ArangoDB will create a document key itself.
  There are no guarantees about the format and pattern of auto-generated document
  keys other than the above restrictions.
  Clients should therefore treat auto-generated document keys as opaque values.
  Keys can be used to look up and reference documents, e.g.:
  * saving a document: `db.users.save({ "_key": "fred", ... })`
  * looking up a document: `db.users.document("fred")`
  * referencing other documents: `edges.relations.save("users/fred", "users/john", ...)`

  This change is downwards-compatible to ArangoDB 1.1 because in ArangoDB 1.1
  users were not able to define their own keys. If the user does not supply a _key
  attribute when creating a document, ArangoDB 1.2 will still generate a key of
  its own as ArangoDB 1.1 did. However, all documents returned by ArangoDB 1.2 will
  include a _key attribute and clients should be able to handle that (e.g. by
  ignoring it if not needed). Documents returned will still include the _id attribute
  as in ArangoDB 1.1.

* require collection names everywhere where a collection id was allowed in
  ArangoDB 1.1 & 1.0
  This change requires clients to use a collection name in place of a collection id
  at all places the client deals with collections.
  Examples:
  * creating edges: the _from and _to attributes must now contain collection names instead
    of collection ids: `edges.relations.save("test/my-key1", "test/my-key2", ...)`
  * retrieving edges: the returned _from and _to attributes now will contain collection
    names instead of ids, too: _from: `test/fred` instead of `1234/3455`
  * looking up documents: db.users.document("fred") or db._document("users/fred")

  Collection names must be used in REST API calls instead of collection ids, too.
  This change is thus not completely downwards-compatible to ArangoDB 1.1. ArangoDB 1.1
  required users to use collection ids in many places instead of collection names.
  This was unintuitive and caused overhead in cases when just the collection name was
  known on client-side but not its id. This overhead can now be avoided so clients can
  work with the collection names directly. There is no need to work with collection ids
  on the client side anymore.
  This change will likely require adjustments to API calls issued by clients, and also
  requires a change in how clients handle the _id value of returned documents. Previously,
  the _id value of returned documents contained the collection id, a slash separator and
  the document number. Since 1.2, _id will contain the collection name, a slash separator
  and the document key. The same applies to the _from and _to attribute values of edges
  that are returned by ArangoDB.

  Also removed (now unnecessary) location header in responses of the collections REST API.
  The location header was previously returned because it was necessary for clients.
  When clients created a collection, they specified the collection name. The collection
  id was generated on the server, but the client needed to use the server-generated
  collection id for further API calls, e.g. when creating edges etc. Therefore, the
  full collection URL, also containing the collection id, was returned by the server in
  responses to the collection API, in the HTTP location header.
  Returning the location header has become unnecessary in ArangoDB 1.2 because users
  can access collections by name and do not need to care about collection ids.


v1.1.3 (2013-XX-XX)
-------------------

* fix case when an error message was looked up for an error code but no error
  message was found. In this case a NULL ptr was returned and not checked everywhere.
  The place this error popped up was when inserting into a non-unique hash index
  failed with a specific, invalid error code.

* fixed issue #381:  db._collection("_users").getIndexes();

* fixed issue #379: arango-password fatal issue javscript.startup-directory

* fixed issue #372: Command-Line Options for the Authentication and Authorization


v1.1.2 (2013-01-20)
-------------------

* upgraded to mruby 2013-01-20 583983385b81c21f82704b116eab52d606a609f4

* fixed issue #357: Some spelling and grammar errors

* fixed issue #355: fix quotes in pdf manual

* fixed issue #351: Strange arangosh error message for long running query

* fixed randomly hanging connections in arangosh on MacOS

* added "any" query method: this returns a random document from a collection. It
  is also available via REST HTTP at /_api/simple/any.

* added deployment tool

* added getPeerVertex

* small fix for logging of long messages: the last character of log messages longer
  than 256 bytes was not logged.

* fixed truncation of human-readable log messages for web interface: the trailing \0
  byte was not appended for messages longer than 256 bytes

* fixed issue #341: ArangoDB crashes when stressed with Batch jobs
  Contrary to the issue title, this did not have anything to do with batch jobs but
  with too high memory usage. The memory usage of ArangoDB is now reduced for cases
   when there are lots of small collections with few documents each

* started with issue #317: Feature Request (from Google Groups): DATE handling

* backported issue #300: Extend arangoImp to Allow importing resultset-like
  (list of documents) formatted files

* fixed issue #337: "WaitForSync" on new collection does not work on Win/X64

* fixed issue #336: Collections REST API docs

* fixed issue #335: mmap errors due to wrong memory address calculation

* fixed issue #332: arangoimp --use-ids parameter seems to have no impact

* added option '--server.disable-authentication' for arangosh as well. No more passwd
  prompts if not needed

* fixed issue #330: session logging for arangosh

* fixed issue #329: Allow passing script file(s) as parameters for arangosh to run

* fixed issue #328: 1.1 compile warnings

* fixed issue #327: Javascript parse errors in front end


v1.1.1 (2012-12-18)
-------------------

* fixed issue #339: DELETE /_api/cursor/cursor-identifier return incollect errorNum

  The fix for this has led to a signature change of the function actions.resultNotFound().
  The meaning of parameter #3 for This function has changed from the error message string
  to the error code. The error message string is now parameter #4.
  Any client code that uses this function in custom actions must be adjusted.

* fixed issue #321: Problem upgrading arangodb 1.0.4 to 1.1.0 with Homebrew (OSX 10.8.2)

* fixed issue #230: add navigation and search for online documentation

* fixed issue #315: Strange result in PATH

* fixed issue #323: Wrong function returned in error message of AQL CHAR_LENGTH()

* fixed some log errors on startup / shutdown due to pid file handling and changing
  of directories


v1.1.0 (2012-12-05)
-------------------

* WARNING:
  arangod now performs a database version check at startup. It will look for a file
  named "VERSION" in its database directory. If the file is not present, arangod will
  perform an automatic upgrade of the database directory. This should be the normal
  case when upgrading from ArangoDB 1.0 to ArangoDB 1.1.

  If the VERSION file is present but is from an older version of ArangoDB, arangod
  will refuse to start and ask the user to run a manual upgrade first. A manual upgrade
  can be performed by starting arangod with the option `--upgrade`.

  This upgrade procedure shall ensure that users have full control over when they
  perform any updates/upgrades of their data, and can plan backups accordingly. The
  procedure also guarantees that the server is not run without any required system
  collections or with in incompatible data state.

* added AQL function DOCUMENT() to retrieve a document by its _id value

* fixed issue #311: fixed segfault on unload

* fixed issue #309: renamed stub "import" button from web interface

* fixed issue #307: added WaitForSync column in collections list in in web interface

* fixed issue #306: naming in web interface

* fixed issue #304: do not clear AQL query text input when switching tabs in
  web interface

* fixed issue #303: added documentation about usage of var keyword in web interface

* fixed issue #301: PATCH does not work in web interface

# fixed issue #269: fix make distclean & clean

* fixed issue #296: system collections not usable from AQL

* fixed issue #295: deadlock on shutdown

* added collection type label to web interface

* fixed issue #290: the web interface now disallows creating non-edges in edge collections
  when creating collections via the web interface, the collection type must also be
  specified (default is document collection)

* fixed issue #289: tab-completion does not insert any spaces

* fixed issue #282: fix escaping in web interface

* made AQL function NOT_NULL take any number of arguments. Will now return its
  first argument that is not null, or null if all arguments are null. This is downwards
  compatible.

* changed misleading AQL function name NOT_LIST() to FIRST_LIST() and slightly changed
  the behavior. The function will now return its first argument that is a list, or null
  if none of the arguments are lists.
  This is mostly downwards-compatible. The only change to the previous implementation in
  1.1-beta will happen if two arguments were passed and the 1st and 2nd arguments were
  both no lists. In previous 1.1, the 2nd argument was returned as is, but now null
  will be returned.

* add AQL function FIRST_DOCUMENT(), with same behavior as FIRST_LIST(), but working
  with documents instead of lists.

* added UPGRADING help text

* fixed issue #284: fixed Javascript errors when adding edges/vertices without own
  attributes

* fixed issue #283: AQL LENGTH() now works on documents, too

* fixed issue #281: documentation for skip lists shows wrong example

* fixed AQL optimizer bug, related to OR-combined conditions that filtered on the
  same attribute but with different conditions

* fixed issue #277: allow usage of collection names when creating edges
  the fix of this issue also implies validation of collection names / ids passed to
  the REST edge create method. edges with invalid collection ids or names in the
  "from" or "to" values will be rejected and not saved


v1.1.beta2 (2012-11-13)
-----------------------

* fixed arangoirb compilation

* fixed doxygen


v1.1.beta1 (2012-10-24)
-----------------------

* fixed AQL optimizer bug

* WARNING:
  - the user has changed from "arango" to "arangodb", the start script has changed from
    "arangod" to "arangodb", the database directory has changed from "/var/arangodb" to
    "/var/lib/arangodb" to be compliant with various Linux policies

  - In 1.1, we have introduced types for collections: regular documents go into document
    collections, and edges go into edge collections. The prefixing (db.xxx vs. edges.xxx)
    works slightly different in 1.1: edges.xxx can still be used to access collections,
    however, it will not determine the type of existing collections anymore. To create an
    edge collection 1.1, you can use db._createEdgeCollection() or edges._create().
    And there's of course also db._createDocumentCollection().
    db._create() is also still there and will create a document collection by default,
    whereas edges._create() will create an edge collection.

  - the admin web interface that was previously available via the simple URL suffix /
    is now available via a dedicated URL suffix only: /_admin/html
    The reason for this is that routing and URLs are now subject to changes by the end user,
    and only URLs parts prefixed with underscores (e.g. /_admin or /_api) are reserved
    for ArangoDB's internal usage.

* the server now handles requests with invalid Content-Length header values as follows:
  - if Content-Length is negative, the server will respond instantly with HTTP 411
    (length required)

  - if Content-Length is positive but shorter than the supplied body, the server will
    respond with HTTP 400 (bad request)

  - if Content-Length is positive but longer than the supplied body, the server will
    wait for the client to send the missing bytes. The server allows 90 seconds for this
    and will close the connection if the client does not send the remaining data

  - if Content-Length is bigger than the maximum allowed size (512 MB), the server will
    fail with HTTP 413 (request entity too large).

  - if the length of the HTTP headers is greater than the maximum allowed size (1 MB),
    the server will fail with HTTP 431 (request header fields too large)

* issue #265: allow optional base64 encoding/decoding of action response data

* issue #252: create _modules collection using arango-upgrade (note: arango-upgrade was
  finally replaced by the `--upgrade` option for arangod)

* issue #251: allow passing arbitrary options to V8 engine using new command line option:
  --javascript.v8-options. Using this option, the Harmony features or other settings in
  v8 can be enabled if the end user requires them

* issue #248: allow AQL optimizer to pull out completely uncorrelated subqueries to the
  top level, resulting in less repeated evaluation of the subquery

* upgraded to Doxygen 1.8.0

* issue #247: added AQL function MERGE_RECURSIVE

* issue #246: added clear() function in arangosh

* issue #245: Documentation: Central place for naming rules/limits inside ArangoDB

* reduced size of hash index elements by 50 %, allowing more index elements to fit in
  memory

* issue #235: GUI Shell throws Error:ReferenceError: db is not defined

* issue #229: methods marked as "under construction"

* issue #228: remove unfinished APIs (/_admin/config/*)

* having the OpenSSL library installed is now a prerequisite to compiling ArangoDB
  Also removed the --enable-ssl configure option because ssl is always required.

* added AQL functions TO_LIST, NOT_LIST

* issue #224: add optional Content-Id for batch requests

* issue #221: more documentation on AQL explain functionality. Also added
  ArangoStatement.explain() client method

* added db._createStatement() method on server as well (was previously available
  on the client only)

* issue #219: continue in case of "document not found" error in PATHS() function

* issue #213: make waitForSync overridable on specific actions

* changed AQL optimizer to use indexes in more cases. Previously, indexes might
  not have been used when in a reference expression the inner collection was
  specified last. Example: FOR u1 IN users FOR u2 IN users FILTER u1._id == u2._id
  Previously, this only checked whether an index could be used for u2._id (not
  possible). It was not checked whether an index on u1._id could be used (possible).
  Now, for expressions that have references/attribute names on both sides of the
  above as above, indexes are checked for both sides.

* issue #204: extend the CSV import by TSV and by user configurable
  separator character(s)

* issue #180: added support for batch operations

* added startup option --server.backlog-size
  this allows setting the value of the backlog for the listen() system call.
  the default value is 10, the maximum value is platform-dependent

* introduced new configure option "--enable-maintainer-mode" for
  ArangoDB maintainers. this option replaces the previous compile switches
  --with-boost-test, --enable-bison, --enable-flex and --enable-errors-dependency
  the individual configure options have been removed. --enable-maintainer-mode
  turns them all on.

* removed potentially unused configure option --enable-memfail

* fixed issue #197: HTML web interface calls /_admin/user-manager/session

* fixed issue #195: VERSION file in database directory

* fixed issue #193: REST API HEAD request returns a message body on 404

* fixed issue #188: intermittent issues with 1.0.0
  (server-side cursors not cleaned up in all cases, pthreads deadlock issue)

* issue #189: key store should use ISO datetime format bug

* issue #187: run arango-upgrade on server start (note: arango-upgrade was finally
  replaced by the `--upgrade` option for arangod)n

* fixed issue #183: strange unittest error

* fixed issue #182: manual pages

* fixed issue #181: use getaddrinfo

* moved default database directory to "/var/lib/arangodb" in accordance with
  http://www.pathname.com/fhs/pub/fhs-2.3.html

* fixed issue #179: strange text in import manual

* fixed issue #178: test for aragoimp is missing

* fixed issue #177: a misleading error message was returned if unknown variables
  were used in certain positions in an AQL query.

* fixed issue #176: explain how to use AQL from the arangosh

* issue #175: re-added hidden (and deprecated) option --server.http-port. This
  option is only there to be downwards-compatible to Arango 1.0.

* fixed issue #174: missing Documentation for `within`

* fixed issue #170: add db.<coll_name>.all().toArray() to arangosh help screen

* fixed issue #169: missing argument in Simple Queries

* added program arango-upgrade. This program must be run after installing ArangoDB
  and after upgrading from a previous version of ArangoDB. The arango-upgrade script
  will ensure all system collections are created and present in the correct state.
  It will also perform any necessary data updates.
  Note: arango-upgrade was finally replaced by the `--upgrade` option for arangod.

* issue #153: edge collection should be a flag for a collection
  collections now have a type so that the distinction between document and edge
  collections can now be done at runtime using a collection's type value.
  A collection's type can be queried in Javascript using the <collection>.type() method.

  When new collections are created using db._create(), they will be document
  collections by default. When edge._create() is called, an edge collection will be created.
  To explicitly create a collection of a specific/different type, use the methods
  _createDocumentCollection() or _createEdgeCollection(), which are available for
  both the db and the edges object.
  The Javascript objects ArangoEdges and ArangoEdgesCollection have been removed
  completely.
  All internal and test code has been adjusted for this, and client code
  that uses edges.* should also still work because edges is still there and creates
  edge collections when _create() is called.

  INCOMPATIBLE CHANGE: Client code might still need to be changed in the following aspect:
  Previously, collections did not have a type so documents and edges could be inserted
  in the same collection. This is now disallowed. Edges can only be inserted into
  edge collections now. As there were no collection types in 1.0, ArangoDB will perform
  an automatic upgrade when migrating from 1.0 to 1.1.
  The automatic upgrade will check every collection and determine its type as follows:
  - if among the first 50 documents in the collection there are documents with
    attributes "_from" and "_to", the collection is typed as an edge collection
  - if among the first 50 documents in the collection there are no documents with
    attributes "_from" and "_to", the collection is made as a document collection

* issue #150: call V8 garbage collection on server periodically

* issue #110: added support for partial updates

  The REST API for documents now offers an HTTP PATCH method to partially update
  documents. Overwriting/replacing documents is still available via the HTTP PUT method
  as before. The Javascript API in the shell also offers a new update() method in extension to
  the previously existing replace() method.


v1.0.4 (2012-11-12)
-------------------

* issue #275: strange error message in arangosh 1.0.3 at startup


v1.0.3 (2012-11-08)
-------------------

* fixed AQL optimizer bug

* issue #273: fixed segfault in arangosh on HTTP 40x

* issue #265: allow optional base64 encoding/decoding of action response data

* issue #252: _modules collection not created automatically


v1.0.2 (2012-10-22)
-------------------

* repository CentOS-X.Y moved to CentOS-X, same for Debian

* bugfix for rollback from edges

* bugfix for hash indexes

* bugfix for StringBuffer::erase_front

* added autoload for modules

* added AQL function TO_LIST


v1.0.1 (2012-09-30)
-------------------

* draft for issue #165: front-end application howto

* updated mruby to cf8fdea4a6598aa470e698e8cbc9b9b492319d

* fix for issue #190: install doesn't create log directory

* fix for issue #194: potential race condition between creating and dropping collections

* fix for issue #193: REST API HEAD request returns a message body on 404

* fix for issue #188: intermittent issues with 1.0.0

* fix for issue #163: server cannot create collection because of abandoned files

* fix for issue #150: call V8 garbage collection on server periodically


v1.0.0 (2012-08-17)
-------------------

* fix for issue #157: check for readline and ncurses headers, not only libraries


v1.0.beta4 (2012-08-15)
-----------------------

* fix for issue #152: fix memleak for barriers


v1.0.beta3 (2012-08-10)
-----------------------

* fix for issue #151: Memleak, collection data not removed

* fix for issue #149: Inconsistent port for admin interface

* fix for issue #163: server cannot create collection because of abandoned files

* fix for issue #157: check for readline and ncurses headers, not only libraries

* fix for issue #108: db.<collection>.truncate() inefficient

* fix for issue #109: added startup note about cached collection names and how to
  refresh them

* fix for issue #156: fixed memleaks in /_api/import

* fix for issue #59: added tests for /_api/import

* modified return value for calls to /_api/import: now, the attribute "empty" is
  returned as well, stating the number of empty lines in the input. Also changed the
  return value of the error code attribute ("errorNum") from 1100 ("corrupted datafile")
  to 400 ("bad request") in case invalid/unexpected JSON data was sent to the server.
  This error code is more appropriate as no datafile is broken but just input data is
  incorrect.

* fix for issue #152: Memleak for barriers

* fix for issue #151: Memleak, collection data not removed

* value of --database.maximal-journal-size parameter is now validated on startup. If
  value is smaller than the minimum value (currently 1048576), an error is thrown and
  the server will not start. Before this change, the global value of maximal journal
  size was not validated at server start, but only on collection level

* increased sleep value in statistics creation loop from 10 to 500 microseconds. This
  reduces accuracy of statistics values somewhere after the decimal points but saves
  CPU time.

* avoid additional sync() calls when writing partial shape data (attribute name data)
  to disk. sync() will still be called when the shape marker (will be written after
  the attributes) is written to disk

* issue #147: added flag --database.force-sync-shapes to force synching of shape data
  to disk. The default value is true so it is the same behavior as in version 1.0.
  if set to false, shape data is synched to disk if waitForSync for the collection is
  set to true, otherwise, shape data is not synched.

* fix for issue #145: strange issue on Travis: added epsilon for numeric comparison in
  geo index

* fix for issue #136: adjusted message during indexing

* issue #131: added timeout for HTTP keep-alive connections. The default value is 300
  seconds. There is a startup parameter server.keep-alive-timeout to configure the value.
  Setting it to 0 will disable keep-alive entirely on the server.

* fix for issue #137: AQL optimizer should use indexes for ref accesses with
  2 named attributes


v1.0.beta2 (2012-08-03)
-----------------------

* fix for issue #134: improvements for centos RPM

* fixed problem with disable-admin-interface in config file


v1.0.beta1 (2012-07-29)
-----------------------

* fixed issue #118: We need a collection "debugger"

* fixed issue #126: Access-Shaper must be cached

* INCOMPATIBLE CHANGE: renamed parameters "connect-timeout" and "request-timeout"
  for arangosh and arangoimp to "--server.connect-timeout" and "--server.request-timeout"

* INCOMPATIBLE CHANGE: authorization is now required on the server side
  Clients sending requests without HTTP authorization will be rejected with HTTP 401
  To allow backwards compatibility, the server can be started with the option
  "--server.disable-authentication"

* added options "--server.username" and "--server.password" for arangosh and arangoimp
  These parameters must be used to specify the user and password to be used when
  connecting to the server. If no password is given on the command line, arangosh/
  arangoimp will interactively prompt for a password.
  If no user name is specified on the command line, the default user "root" will be
  used.

* added startup option "--server.ssl-cipher-list" to determine which ciphers to
  use in SSL context. also added SSL_OP_CIPHER_SERVER_PREFERENCE to SSL default
  options so ciphers are tried in server and not in client order

* changed default SSL protocol to TLSv1 instead of SSLv2

* changed log-level of SSL-related messages

* added SSL connections if server is compiled with OpenSSL support. Use --help-ssl

* INCOMPATIBLE CHANGE: removed startup option "--server.admin-port".
  The new endpoints feature (see --server.endpoint) allows opening multiple endpoints
  anyway, and the distinction between admin and "other" endpoints can be emulated
  later using privileges.

* INCOMPATIBLE CHANGE: removed startup options "--port", "--server.port", and
  "--server.http-port" for arangod.
  These options have been replaced by the new "--server.endpoint" parameter

* INCOMPATIBLE CHANGE: removed startup option "--server" for arangosh and arangoimp.
  These options have been replaced by the new "--server.endpoint" parameter

* Added "--server.endpoint" option to arangod, arangosh, and arangoimp.
  For arangod, this option allows specifying the bind endpoints for the server
  The server can be bound to one or multiple endpoints at once. For arangosh
  and arangoimp, the option specifies the server endpoint to connect to.
  The following endpoint syntax is currently supported:
  - tcp://host:port or http@tcp://host:port (HTTP over IPv4)
  - tcp://[host]:port or http@tcp://[host]:port (HTTP over IPv6)
  - ssl://host:port or http@tcp://host:port (HTTP over SSL-encrypted IPv4)
  - ssl://[host]:port or http@tcp://[host]:port (HTTP over SSL-encrypted IPv6)
  - unix:///path/to/socket or http@unix:///path/to/socket (HTTP over UNIX socket)

  If no port is specified, the default port of 8529 will be used.

* INCOMPATIBLE CHANGE: removed startup options "--server.require-keep-alive" and
  "--server.secure-require-keep-alive".
  The server will now behave as follows which should be more conforming to the
  HTTP standard:
  * if a client sends a "Connection: close" header, the server will close the
    connection
  * if a client sends a "Connection: keep-alive" header, the server will not
    close the connection
  * if a client does not send any "Connection" header, the server will assume
    "keep-alive" if the request was an HTTP/1.1 request, and "close" if the
    request was an HTTP/1.0 request

* (minimal) internal optimizations for HTTP request parsing and response header
  handling

* fixed Unicode unescaping bugs for \f and surrogate pairs in BasicsC/strings.c

* changed implementation of TRI_BlockCrc32 algorithm to use 8 bytes at a time

* fixed issue #122: arangod doesn't start if <log.file> cannot be created

* fixed issue #121: wrong collection size reported

* fixed issue #98: Unable to change journalSize

* fixed issue #88: fds not closed

* fixed escaping of document data in HTML admin front end

* added HTTP basic authentication, this is always turned on

* added server startup option --server.disable-admin-interface to turn off the
  HTML admin interface

* honor server startup option --database.maximal-journal-size when creating new
  collections without specific journalsize setting. Previously, these
  collections were always created with journal file sizes of 32 MB and the
  --database.maximal-journal-size setting was ignored

* added server startup option --database.wait-for-sync to control the default
  behavior

* renamed "--unit-tests" to "--javascript.unit-tests"


v1.0.alpha3 (2012-06-30)
------------------------

* fixed issue #116: createCollection=create option doesn't work

* fixed issue #115: Compilation issue under OSX 10.7 Lion & 10.8 Mountain Lion
  (homebrew)

* fixed issue #114: image not found

* fixed issue #111: crash during "make unittests"

* fixed issue #104: client.js -> ARANGO_QUIET is not defined


v1.0.alpha2 (2012-06-24)
------------------------

* fixed issue #112: do not accept document with duplicate attribute names

* fixed issue #103: Should we cleanup the directory structure

* fixed issue #100: "count" attribute exists in cursor response with "count:
  false"

* fixed issue #84 explain command

* added new MRuby version (2012-06-02)

* added --log.filter

* cleanup of command line options:
** --startup.directory => --javascript.startup-directory
** --quite => --quiet
** --gc.interval => --javascript.gc-interval
** --startup.modules-path => --javascript.modules-path
** --action.system-directory => --javascript.action-directory
** --javascript.action-threads => removed (is now the same pool as --server.threads)

* various bug-fixes

* support for import

* added option SKIP_RANGES=1 for make unittests

* fixed several range-related assertion failures in the AQL query optimizer

* fixed AQL query optimizations for some edge cases (e.g. nested subqueries with
  invalid constant filter expressions)


v1.0.alpha1 (2012-05-28)
------------------------

Alpha Release of ArangoDB 1.0<|MERGE_RESOLUTION|>--- conflicted
+++ resolved
@@ -1,11 +1,9 @@
 devel
 -----
 
-<<<<<<< HEAD
 * added `/_admin/repair/distributeShardsLike` that repairs collections with
   distributeShardsLike where the shards aren't actually distributed like in the
   prototype collection, as could happen due to internal issue #1770
-=======
 
 * fixed issue #3811: gharial api is now checking existence of _from and _to vertices
   during edge creation
@@ -15,7 +13,6 @@
 
 * Query cursors can now be created with option `profile`, with a value of 0, 1 or 2.
   This will cause queries to include more statistics in their results and will allow tracing of queries.
->>>>>>> bcd33b8e
 
 * fixed internal issue #2147 - fixed database filter in UI
 
