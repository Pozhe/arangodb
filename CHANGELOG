devel
-----
* pull request 5201: eliminate race scenario where handlePlanChange could run infinite times
  after an execution exceeded 7.4 second time span

<<<<<<< HEAD
* UI: fixed an unreasonable event bug within the modal view engine
=======
* pull request 5114: detect shutdown more quickly on heartbeat thread of coordinator and dbserver
>>>>>>> 0ba82969

* fixed issue #3811: gharial api is now checking existence of _from and _to vertices
  during edge creation

* There is new method `_profileQuery` on the database object to execute a query and
  print an explain with annotated runtime information.

* Query cursors can now be created with option `profile`, with a value of 0, 1 or 2.
  This will cause queries to include more statistics in their results and will allow tracing of queries.

* fixed internal issue #2147 - fixed database filter in UI

* fixed internal issue #2149: number of documents in the UI is not adjusted after moving them

* fixed internal issue #2150: UI - loading a saved query does not update the list of bind parameters

* removed option `--cluster.my-local-info` in favor of persisted server UUIDs

  The option `--cluster.my-local-info` was deprecated since ArangoDB 3.3.

* added new collection property `cacheEnabled` which enables in-memory caching for
  documents and primary index entries. Available only when using RocksDB

* arangodump now supports `--threads` option to dump collections in parallel

* Improvement: The AQL query planner in cluster is now a bit more clever and
  can prepare AQL queries with less network overhead.
  This should speed up simple queries in cluster mode, on complex queries it
  will most likely not show any performance effect.
  It will especially show effects on collections with a very high amount of Shards.

* removed remainders of dysfunctional `/_admin/cluster-test` and `/_admin/clusterCheckPort`
  API endpoints and removed them from documentation

* added new query option `stream` to enable streaming query execution via the `POST /_api/cursor` rest interface.

* fixed issue #4698: databases within the UI are now displayed in a sorted order.

* Behaviour of permissions for databases and collections changed:
  The new fallback rule for databases for which an access level is not explicitly specified:
  Choose the higher access level of::
    * A wildcard database grant
    * A database grant on the `_system` database
  The new fallback rule for collections for which an access level is not explicitly specified:
  Choose the higher access level of::
    * Any wildcard access grant in the same database, or on "*/*"
    * The access level for the current database
    * The access level for the `_system` database

* fixed issue #4583: add AQL ASSERT and AQL WARN

* remove _admin/echo handler

* renamed startup option `--replication.automatic-failover` to
  `--replication.active-failover`
  using the old option name will still work in ArangoDB 3.4, but the old option
  will be removed afterwards

* Index selectivity estimates for RocksDB engine are now eventually consistent.
  This change addresses a previous issue where some index updates could be
  "lost" from the view of the internal selectivity estimate, leading to
  inaccurate estimates. The issue is solved now, but there can be up to a second
  or so delay before updates are reflected in the estimates.

* support `returnOld` and `returnNew` attributes for in the following HTTP REST
  APIs:

  * /_api/gharial/<graph>/vertex/<collection>
  * /_api/gharial/<graph>/edge/<collection>

  The exception from this is that the HTTP DELETE verb for these APIs does not
  support `returnOld` because that would make the existing API incompatible

* fix internal issue #478: remove unused and undocumented REST API endpoints
  _admin/statistics/short and _admin/statistics/long

  These APIs were available in ArangoDB's REST API, but have not been called by
  ArangoDB itself nor have they been part of the documented API. They have been
  superseded by other REST APIs and were partially dysfunctional. Therefore
  these two endpoints have been removed entirely.

* fixed issue #1532: reload users on restore

* fixed internal issue #1475: when restoring a cluster dump to a single server
  ignore indexes of type primary and edge since we mustn't create them here.

* fixed internal issue #1439: improve performance of any-iterator for RocksDB

* issue #1190: added option `--create-database` for arangoimport

* UI: updated dygraph js library to version 2.1.0

* honor specified COLLECT method in AQL COLLECT options

  for example, when the user explicitly asks for the COLLECT method
  to be `sorted`, the optimizer will now not produce an alternative
  version of the plan using the hash method.

  additionally, if the user explcitly asks for the COLLECT method to
  be `hash`, the optimizer will now change the existing plan to use
  the hash method if possible instead of just creating an alternative
  plan.

  `COLLECT ... OPTIONS { method: 'sorted' }` => always use sorted method
  `COLLECT ... OPTIONS { method: 'hash' }`   => use hash if this is technically possible
  `COLLECT ...` (no options)                 => create a plan using sorted, and another plan using hash method

* added AQL function `IS_KEY`
  this function checks if the value passed to it can be used as a document key,
  i.e. as the value of the `_key` attribute

* added AQL functions `SORTED` and `SORTED_UNIQUE`

  `SORTED` will return a sorted version of the input array using AQL's internal
  comparison order
  `SORTED_UNIQUE` will do the same, but additionally removes duplicates.

* renamed arangoimp to arangoimport for consistency
  Release packages will still install arangoimp as a symlink so user scripts
  invoking arangoimp do not need to be changed

* UI: Shard distribution view now has an accordion view instead of displaying
  all shards of all collections at once.

* fixed issue #4393: broken handling of unix domain sockets in
  JS_Download

* added C++ implementation for AQL functions `DATE_NOW`, `DATE_ISO8601`,
  `DATE_TIMESTAMP`, `IS_DATESTRING`, `DATE_DAYOFWEEK`, `DATE_YEAR`,
  `DATE_MONTH`, `DATE_DAY`, `DATE_HOUR`, `DATE_MINUTE`, `DATE_SECOND`,
  `DATE_MILLISECOND`, `DATE_DAYOFYEAR`, `DATE_ISOWEEK`, `DATE_LEAPYEAR`,
  `DATE_QUARTER`, `DATE_DAYS_IN_MONTH`, `DATE_ADD`, `DATE_SUBTRACT`,
  `DATE_DIFF`, `DATE_COMPARE`, `TRANSLATE` and `SHA512`

* fixed a bug where clusterinfo missed changes to plan after agency
  callback is registred for create collection

* Foxx manifest.json files can now contain a $schema key with the value
  of "http://json.schemastore.org/foxx-manifest" to improve tooling support.


v3.3.8 (XXXX-XX-XX)
-------------------

* added arangod startup option `--dump-options` to print all configuration parameters
  as a JSON object

* fixed: (Enterprise only) If you restore a SmartGraph where the collections
  are still existing and are supposed to be dropped on restore we ended up in
  duplicate name error. This is now gone and the SmartGraph is correctly restored.

* fix lookups by `_id` in smart graph edge collections

* improve startup resilience in case there are datafile errors (MMFiles)

  also allow repairing broken VERSION files automatically on startup by
  specifying the option `--database.ignore-datafile-errors true`

* fix issue #4582: UI query editor now supports usage of empty string as bind parameter value

* fixed internal issue #2148: Number of documents found by filter is misleading in web UI

* added startup option `--database.required-directory-state`

  using this option it is possible to require the database directory to be
  in a specific state on startup. the options for this value are:

  - non-existing: database directory must not exist
  - existing: database directory must exist
  - empty: database directory must exist but be empty
  - populated: database directory must exist and contain specific files already
  - any: any state allowed

* field "$schema" in Foxx manifest.json files no longer produce warnings

* added `@arangodb/locals` module to expose the Foxx service context as an
  alternative to using `module.context` directly.

* supervision can be put into maintenance mode


v3.3.7 (2018-04-11)
-------------------

* added hidden option `--query.registry-ttl` to control the lifetime of cluster AQL
  query parts

* fixed internal issue #2237: AQL queries on collections with replicationFactor:
  "satellite" crashed arangod in single server mode

* fixed restore of satellite collections: replicationFactor was set to 1 during
  restore

* fixed dump and restore of smart graphs:
  a) The dump will not include the hidden shadow collections anymore, they were dumped
     accidentially and only contain duplicated data.
  b) Restore will now ignore hidden shadow collections as all data is contained
     in the smart-edge collection. You can manually include these collections from an
     old dump (3.3.5 or earlier) by using `--force`.
  c) Restore of a smart-graph will now create smart collections properly instead
     of getting into `TIMEOUT_IN_CLUSTER_OPERATION`

* fixed issue in AQL query optimizer rule "restrict-to-single-shard", which
  may have sent documents to a wrong shard in AQL INSERT queries that specified
  the value for `_key` using an expression (and not a constant value)
  Important: if you were affected by this bug in v3.3.5 it is required that you
  recreate your dataset in v3.3.6 (i.e. dumping and restoring) instead of doing
  a simple binary upgrade

* added /_admin/status HTTP API for debugging purposes

* added ArangoShell helper function for packaging all information about an
  AQL query so it can be run and analyzed elsewhere:

  query = "FOR doc IN mycollection FILTER doc.value > 42 RETURN doc";
  require("@arangodb/aql/explainer").debugDump("/tmp/query-debug-info", query);

  Entitled users can send the generated file to the ArangoDB support to facilitate
  reproduction and debugging.

* added hidden option `--server.ask-jwt-secret`. This is an internal option
  for debugging and should not be exposed to end-users.

* fix for internal issue #2215. supervision will now wait for agent to
  fully prepare before adding 10 second grace period after leadership change

* fixed internal issue #2215's FailedLeader timeout bug


v3.3.5 (2018-03-28)
-------------------

* fixed issue #4934: Wrong used GeoIndex depending on FILTER order

* make build id appear in startup log message alongside with other version info

* make AQL data modification operations that are sent to all shards and that are
  supposed to return values (i.e. `RETURN OLD` or `RETURN NEW`) not return fake
  empty result rows if the document to be updated/replaced/removed was not present
  on the target shard

* added AQL optimizer rule `restrict-to-single-shard`

  This rule will kick in if a collection operation (index lookup or data
  modification operation) will only affect a single shard, and the operation can be
  restricted to the single shard and is not applied for all shards. This optimization
  can be applied for queries that access a collection only once in the query, and that
  do not use traversals, shortest path queries and that do not access collection data
  dynamically using the `DOCUMENT`, `FULLTEXT`, `NEAR` or `WITHIN` AQL functions.
  Additionally, the optimizer will only pull off this optimization if can safely
  determine the values of all the collection's shard keys from the query, and when the
  shard keys are covered by a single index (this is always true if the shard key is
  the default `_key`)

* display missing attributes of GatherNodes in AQL explain output

* make AQL optimizer rule `undistribute-remove-after-enum-coll` fire in a few
  more cases in which it is possible

* slightly improve index selection for the RocksDB engine when there are multiple
  competing indexes with the same attribute prefixes, but different amount of
  attributes covered. In this case, the more specialized index will be preferred
  now

* fix issue #4924: removeFollower now prefers to remove the last follower(s)

* added "collect-in-cluster" optimizer rule to have COLLECT WITH COUNT queries
  without grouping being executed on the DB servers and the coordinator only summing
  up the counts from the individual shards

* fixed issue #4900: Nested FOR query uses index but ignores other filters

* properly exit v8::Context in one place where it was missing before

* added hidden option `--cluster.index-create-timeout` for controlling the
  default value of the index creation timeout in cluster
  under normal circumstances, this option does not need to be adjusted

* increase default timeout for index creation in cluster to 3600s

* fixed issue #4843: Query-Result has more Docs than the Collection itself

* fixed the behavior of ClusterInfo when waiting for current to catch
  up with plan in create collection.

* fixed issue #4827: COLLECT on edge _to field doesn't group distinct values as expected (MMFiles)


v3.3.4 (2018-03-01)
-------------------

* fix AQL `fullCount` result value in some cluster cases when it was off a bit

* fix issue #4651: Simple query taking forever until a request timeout error

* fix issue #4657: fixed incomplete content type header

* Vastly improved the Foxx Store UI

* fix issue #4677: AQL WITH with bind parameters results in "access after data-modification"
  for two independent UPSERTs

* remove unused startup option `--ldap.permissions-attribute-name`

* fix issue #4457: create /var/tmp/arangod with correct user in supervisor mode

* remove long disfunctional admin/long_echo handler

* fixed Foxx API:

  * PUT /_api/foxx/service: Respect force flag
  * PATCH /_api/foxx/service: Check whether a service under given mount exists

* internal issue #1726: supervision failed to remove multiple servers
  from health monitoring at once.

* more information from inception, why agent is activated

* fixed a bug where supervision tried to deal with shards of virtual collections

* fix internal issue #1770: collection creation using distributeShardsLike yields
  errors and did not distribute shards correctly in the following cases:
  1. If numberOfShards * replicationFactor % nrDBServers != 0
     (shards * replication is not divisible by DBServers).
  2. If there was failover / move shard case on the leading collection
     and creating the follower collection afterwards.

* fix timeout issues in replication client expiration

* added missing edge filter to neighbors-only traversals
  in case a filter condition was moved into the traverser and the traversal was
  executed in breadth-first mode and was returning each visited vertex exactly
  once, and there was a filter on the edges of the path and the resulting vertices
  and edges were not used later, the edge filter was not applied

* fixed issue #4160: Run arangod with "--database.auto-upgrade" option always crash silently without error log

* fix internal issue #1848: AQL optimizer was trying to resolve attribute accesses
  to attributes of constant object values at query compile time, but only did so far
  the very first attribute in each object

  this fixes https://stackoverflow.com/questions/48648737/beginner-bug-in-for-loops-from-objects

* fix inconvenience: If we want to start server with a non-existing
  --javascript.app-path it will now be created (if possible)

* fixed: REST API `POST _api/foxx` now returns HTTP code 201 on success, as documented.
         returned 200 before.

* fixed: REST API `PATCH _api/foxx/dependencies` now updates the existing dependencies
         instead of replacing them.

* fixed: Foxx upload of single javascript file. You now can upload via http-url pointing
         to a javascript file.

* fixed issue #4395: If your foxx app includes an `APP` folder it got
         accidently removed by selfhealing this is not the case anymore.

* fixed internal issue #1969 - command apt-get purge/remove arangodb3e was failing


v3.3.3 (2018-01-16)
-------------------

* fix issue #4272: VERSION file keeps disappearing

* fix internal issue #81: quotation marks disappeared when switching table/json
  editor in the query editor ui

* added option `--rocksdb.throttle` to control whether write-throttling is enabled
  Write-throttling is turned on by default, to reduce chances of compactions getting
  too far behind and blocking incoming writes.

* fixed issue #4308: Crash when getter for error.name throws an error (on Windows)

* UI: fixed a query editor caching and parsing issue

* Fixed internal issue #1683: fixes an UI issue where a collection name gets wrongly cached
  within the documents overview of a collection.

* Fixed an issue with the index estimates in RocksDB in the case a transaction is aborted.
  Former the index estimates were modified if the transaction commited or not.
  Now they will only be modified if the transaction commited successfully.

* UI: optimized login view for very small screen sizes

* Truncate in RocksDB will now do intermediate commits every 10.000 documents
  if truncate fails or the server crashes during this operation all deletes
  that have been commited so far are persisted.

* make the default value of `--rocksdb.block-cache-shard-bits` use the RocksDB
  default value. This will mostly mean the default number block cache shard
  bits is lower than before, allowing each shard to store more data and cause
  less evictions from block cache

* issue #4222: Permission error preventing AQL query import / export on webui

* UI: optimized error messages for invalid query bind parameter

* UI: upgraded swagger ui to version 3.9.0

* issue #3504: added option `--force-same-database` for arangorestore

  with this option set to true, it is possible to make any arangorestore attempt
  fail if the specified target database does not match the database name
  specified in the source dump's "dump.json" file. it can thus be used to
  prevent restoring data into the "wrong" database

  The option is set to `false` by default to ensure backwards-compatibility

* make the default value of `--rocksdb.block-cache-shard-bits` use the RocksDB
  default value. This will mostly mean the default number block cache shard
  bits is lower than before, allowing each shard to store more data and cause
  less evictions from block cache

* fixed issue #4255: AQL SORT consuming too much memory

* fixed incorrect persistence of RAFT vote and term


v3.3.2 (2018-01-04)
-------------------

* fixed issue #4199: Internal failure: JavaScript exception in file 'arangosh.js'
  at 98,7: ArangoError 4: Expecting type String

* fixed issue in agency supervision with a good server being left in
  failedServers

* distinguish isReady and allInSync in clusterInventory

* fixed issue #4197: AQL statement not working in 3.3.1 when upgraded from 3.2.10

* do not reuse collection ids when restoring collections from a dump, but assign new collection ids, this should prevent collection id conflicts


v3.3.1 (2017-12-28)
-------------------

* UI: displayed wrong wfs property for a collection when using RocksDB as
  storage engine

* added `--ignore-missing` option to arangoimp
  this option allows importing lines with less fields than specified in the CSV
  header line

* changed misleading error message from "no leader" to "not a leader"

* optimize usage of AQL FULLTEXT index function to a FOR loop with index
  usage in some cases
  When the optimization is applied, this especially speeds up fulltext index
  queries in the cluster

* UI: improved the behavior during collection creation in a cluster environment

* Agency lockup fixes for very small machines.

* Agency performance improvement by finer grained locking.

* Use steady_clock in agency whereever possible.

* Agency prevent Supervision thread crash.

* Fix agency integer overflow in timeout calculation.


v3.3.0 (2012-12-14)
-------------------

* release version

* added a missing try/catch block in the supervision thread


v3.3.rc8 (2017-12-12)
---------------------

* UI: fixed broken foxx configuration keys. Some valid configuration values
  could not be edited via the ui.

* UI: pressing the return key inside a select2 box no longer triggers the modal's
  success function

* UI: coordinators and db servers are now in sorted order (ascending)


v3.3.rc7 (2017-12-07)
---------------------

* fixed issue #3741: fix terminal color output in Windows

* UI: fixed issue #3822: disabled name input field for system collections

* fixed issue #3640: limit in subquery

* fixed issue #3745: Invalid result when using OLD object with array attribute in UPSERT statement

* UI: edge collections were wrongly added to from and to vertices select box during graph creation

* UI: added not found views for documents and collections

* UI: using default user database api during database creation now

* UI: the graph viewer backend now picks one random start vertex of the
  first 1000 documents instead of calling any(). The implementation of
  "any" is known to scale bad on huge collections with RocksDB.

* UI: fixed disappearing of the navigation label in some case special case

* UI: the graph viewer now displays updated label values correctly.
  Additionally the included node/edge editor now closes automatically
  after a successful node/edge update.

* fixed issue #3917: traversals with high maximal depth take extremely long
  in planning phase.


v3.3.rc4 (2017-11-28)
---------------------

* minor bug-fixes


v3.3.rc3 (2017-11-24)
---------------------

* bug-fixes


v3.3.rc2 (2017-11-22)
---------------------

* UI: document/edge editor now remembering their modes (e.g. code or tree)

* UI: optimized error messages for invalid graph definitions. Also fixed a
  graph renderer cleanup error.

* UI: added a delay within the graph viewer while changing the colors of the
  graph. Necessary due different browser behaviour.

* added options `--encryption.keyfile` and `--encryption.key-generator` to arangodump
  and arangorestore

* UI: the graph viewer now displays updated label values correctly.
  Additionally the included node/edge editor now closes automatically
	after a successful node/edge update.

* removed `--recycle-ids` option for arangorestore

  using that option could have led to problems on the restore, with potential
  id conflicts between the originating server (the source dump server) and the
  target server (the restore server)


v3.3.rc1 (2017-11-17)
---------------------

* add readonly mode REST API

* allow compilation of ArangoDB source code with g++ 7

* upgrade minimum required g++ compiler version to g++ 5.4
  That means ArangoDB source code will not compile with g++ 4.x or g++ < 5.4 anymore.

* AQL: during a traversal if a vertex is not found. It will not print an ERROR to the log and continue
  with a NULL value, but will register a warning at the query and continue with a NULL value.
  The situation is not desired as an ERROR as ArangoDB can store edges pointing to non-existing
  vertex which is perfectly valid, but it may be a n issue on the data model, so users
  can directly see it on the query now and do not "by accident" have to check the LOG output.

* introduce `enforceReplicationFactor` attribute for creating collections:
  this optional parameter controls if the coordinator should bail out during collection
  creation if there are not enough DBServers available for the desired `replicationFactor`.

* fixed issue #3516: Show execution time in arangosh

  this change adds more dynamic prompt components for arangosh
  The following components are now available for dynamic prompts,
  settable via the `--console.prompt` option in arangosh:

  - '%t': current time as timestamp
  - '%a': elpased time since ArangoShell start in seconds
  - '%p': duration of last command in seconds
  - '%d': name of current database
  - '%e': current endpoint
  - '%E': current endpoint without protocol
  - '%u': current user

  The time a command takes can be displayed easily by starting arangosh with `--console.prompt "%p> "`.

* make the ArangoShell refill its collection cache when a yet-unknown collection
  is first accessed. This fixes the following problem:

      arangosh1> db._collections();  // shell1 lists all collections
      arangosh2> db._create("test"); // shell2 now creates a new collection 'test'
      arangosh1> db.test.insert({}); // shell1 is not aware of the collection created
                                     // in shell2, so the insert will fail

* make AQL `DISTINCT` not change the order of the results it is applied on

* incremental transfer of initial collection data now can handle partial
  responses for a chunk, allowing the leader/master to send smaller chunks
  (in terms of HTTP response size) and limit memory usage

  this optimization is only active if client applications send the "offset" parameter
  in their requests to PUT `/_api/replication/keys/<id>?type=docs`

* initial creation of shards for cluster collections is now faster with
  `replicationFactor` values bigger than 1. this is achieved by an optimization
  for the case when the collection on the leader is still empty

* potential fix for issue #3517: several "filesystem full" errors in logs
  while there's a lot of disk space

* added C++ implementations for AQL function `SUBSTRING()`, `LEFT()`, `RIGHT()` and `TRIM()`

* show C++ function name of call site in ArangoDB log output

  this requires option `--log.line-number` to be set to *true*

* UI: added word wrapping to query editor

* UI: fixed wrong user attribute name validation, issue #3228

* make AQL return a proper error message in case of a unique key constraint
  violation. previously it only returned the generic "unique constraint violated"
  error message but omitted the details about which index caused the problem.

  This addresses https://stackoverflow.com/questions/46427126/arangodb-3-2-unique-constraint-violation-id-or-key

* added option `--server.local-authentication`

* UI: added user roles

* added config option `--log.color` to toggle colorful logging to terminal

* added config option `--log.thread-name` to additionally log thread names

* usernames must not start with `:role:`, added new options:
    --server.authentication-timeout
    --ldap.roles-attribute-name
    --ldap.roles-transformation
    --ldap.roles-search
    --ldap.superuser-role
    --ldap.roles-include
    --ldap.roles-exclude

* performance improvements for full collection scans and a few other operations
  in MMFiles engine

* added `--rocksdb.encryption-key-generator` for enterprise

* removed `--compat28` parameter from arangodump and replication API

  older ArangoDB versions will no longer be supported by these tools.

* increase the recommended value for `/proc/sys/vm/max_map_count` to a value
  eight times as high as the previous recommended value. Increasing the
  values helps to prevent an ArangoDB server from running out of memory mappings.

  The raised minimum recommended value may lead to ArangoDB showing some startup
  warnings as follows:

      WARNING {memory} maximum number of memory mappings per process is 65530, which seems too low. it is recommended to set it to at least 512000
      WARNING {memory} execute 'sudo sysctl -w "vm.max_map_count=512000"'

* Foxx now warns about malformed configuration/dependency names and aliases in the manifest.

v3.2.7 (2017-11-13)
-------------------

* Cluster customers, which have upgraded from 3.1 to 3.2 need to upgrade
  to 3.2.7. The cluster supervision is otherwise not operational.

* Fixed issue #3597: AQL with path filters returns unexpected results
  In some cases breadth first search in combination with vertex filters
  yields wrong result, the filter was not applied correctly.

* fixed some undefined behavior in some internal value caches for AQL GatherNodes
  and SortNodes, which could have led to sorted results being effectively not
  correctly sorted.

* make the replication applier for the RocksDB engine start automatically after a
  restart of the server if the applier was configured with its `autoStart` property
  set to `true`. previously the replication appliers were only automatically restarted
  at server start for the MMFiles engine.

* fixed arangodump batch size adaptivity in cluster mode and upped default batch size
  for arangodump

  these changes speed up arangodump in cluster context

* smart graphs now return a proper inventory in response to replication inventory
  requests

* fixed issue #3618: Inconsistent behavior of OR statement with object bind parameters

* only users with read/write rights on the "_system" database can now execute
  "_admin/shutdown" as well as modify properties of the write-ahead log (WAL)

* increase default maximum number of V8 contexts to at least 16 if not explicitly
  configured otherwise.
  the procedure for determining the actual maximum value of V8 contexts is unchanged
  apart from the value `16` and works as follows:
  - if explicitly set, the value of the configuration option `--javascript.v8-contexts`
    is used as the maximum number of V8 contexts
  - when the option is not set, the maximum number of V8 contexts is determined
    by the configuration option `--server.threads` if that option is set. if
    `--server.threads` is not set, then the maximum number of V8 contexts is the
    server's reported hardware concurrency (number of processors visible
    to the arangod process). if that would result in a maximum value of less than 16
    in any of these two cases, then the maximum value will be increased to 16.

* fixed issue #3447: ArangoError 1202: AQL: NotFound: (while executing) when
  updating collection

* potential fix for issue #3581: Unexpected "rocksdb unique constraint
  violated" with unique hash index

* fixed geo index optimizer rule for geo indexes with a single (array of coordinates)
  attribute.

* improved the speed of the shards overview in cluster (API endpoint /_api/cluster/shardDistribution API)
  It is now guaranteed to return after ~2 seconds even if the entire cluster is unresponsive.

* fix agency precondition check for complex objects
  this fixes issues with several CAS operations in the agency

* several fixes for agency restart and shutdown

* the cluster-internal representation of planned collection objects is now more
  lightweight than before, using less memory and not allocating any cache for indexes
  etc.

* fixed issue #3403: How to kill long running AQL queries with the browser console's
  AQL (display issue)

* fixed issue #3549: server reading ENGINE config file fails on common standard
  newline character

* UI: fixed error notifications for collection modifications

* several improvements for the truncate operation on collections:

  * the timeout for the truncate operation was increased in cluster mode in
    order to prevent too frequent "could not truncate collection" errors

  * after a truncate operation, collections in MMFiles still used disk space.
    to reclaim disk space used by truncated collection, the truncate actions
    in the web interface and from the ArangoShell now issue an extra WAL flush
    command (in cluster mode, this command is also propagated to all servers).
    the WAL flush allows all servers to write out any pending operations into the
    datafiles of the truncated collection. afterwards, a final journal rotate
    command is sent, which enables the compaction to entirely remove all datafiles
    and journals for the truncated collection, so that all disk space can be
    reclaimed

  * for MMFiles a special method will be called after a truncate operation so that
    all indexes of the collection can free most of their memory. previously some
    indexes (hash and skiplist indexes) partially kept already allocated memory
    in order to avoid future memory allocations

  * after a truncate operation in the RocksDB engine, an additional compaction
    will be triggered for the truncated collection. this compaction removes all
    deletions from the key space so that follow-up scans over the collection's key
    range do not have to filter out lots of already-removed values

  These changes make truncate operations potentially more time-consuming than before,
  but allow for memory/disk space savings afterwards.

* enable JEMalloc background threads for purging and returning unused memory
  back to the operating system (Linux only)

  JEMalloc will create its background threads on demand. The number of background
  threads is capped by the number of CPUs or active arenas. The background threads run
  periodically and purge unused memory pages, allowing memory to be returned to the
  operating system.

  This change will make the arangod process create several additional threads.
  It is accompanied by an increased `TasksMax` value in the systemd service configuration
  file for the arangodb3 service.

* upgraded bundled V8 engine to bugfix version v5.7.492.77

  this upgrade fixes a memory leak in upstream V8 described in
  https://bugs.chromium.org/p/v8/issues/detail?id=5945 that will result in memory
  chunks only getting uncommitted but not unmapped


v3.2.6 (2017-10-26)
-------------------

* UI: fixed event cleanup in cluster shards view

* UI: reduced cluster dashboard api calls

* fixed a permission problem that prevented collection contents to be displayed
  in the web interface

* removed posix_fadvise call from RocksDB's PosixSequentialFile::Read(). This is
  consistent with Facebook PR 2573 (#3505)

  this fix should improve the performance of the replication with the RocksDB
  storage engine

* allow changing of collection replication factor for existing collections

* UI: replicationFactor of a collection is now changeable in a cluster
  environment

* several fixes for the cluster agency

* fixed undefined behavior in the RocksDB-based geo index

* fixed Foxxmaster failover

* purging or removing the Debian/Ubuntu arangodb3 packages now properly stops
  the arangod instance before actuallying purging or removing


v3.2.5 (2017-10-16)
-------------------

* general-graph module and _api/gharial now accept cluster options
  for collection creation. It is now possible to set replicationFactor and
  numberOfShards for all collections created via this graph object.
  So adding a new collection will not result in a singleShard and
  no replication anymore.

* fixed issue #3408: Hard crash in query for pagination

* minimum number of V8 contexts in console mode must be 2, not 1. this is
  required to ensure the console gets one dedicated V8 context and all other
  operations have at least one extra context. This requirement was not enforced
  anymore.

* fixed issue #3395: AQL: cannot instantiate CollectBlock with undetermined
  aggregation method

* UI: fixed wrong user attribute name validation, issue #3228

* fix potential overflow in CRC marker check when a corrupted CRC marker
  is found at the very beginning of an MMFiles datafile

* UI: fixed unresponsive events in cluster shards view

* Add statistics about the V8 context counts and number of available/active/busy
  threads we expose through the server statistics interface.


v3.2.4 (2017-09-26)
-------------------

* UI: no default index selected during index creation

* UI: added replicationFactor option during SmartGraph creation

* make the MMFiles compactor perform less writes during normal compaction
  operation

  This partially fixes issue #3144

* make the MMFiles compactor configurable

  The following options have been added:

* `--compaction.db-sleep-time`: sleep interval between two compaction runs
    (in s)
  * `--compaction.min-interval"`: minimum sleep time between two compaction
     runs (in s)
  * `--compaction.min-small-data-file-size`: minimal filesize threshold
    original datafiles have to be below for a compaction
  * `--compaction.dead-documents-threshold`: minimum unused count of documents
    in a datafile
  * `--compaction.dead-size-threshold`: how many bytes of the source data file
    are allowed to be unused at most
  * `--compaction.dead-size-percent-threshold`: how many percent of the source
    datafile should be unused at least
  * `--compaction.max-files`: Maximum number of files to merge to one file
  * `--compaction.max-result-file-size`: how large may the compaction result
    file become (in bytes)
  * `--compaction.max-file-size-factor`: how large the resulting file may
    be in comparison to the collection's `--database.maximal-journal-size' setting`

* fix downwards-incompatibility in /_api/explain REST handler

* fix Windows implementation for fs.getTempPath() to also create a
  sub-directory as we do on linux

* fixed a multi-threading issue in cluster-internal communication

* performance improvements for traversals and edge lookups

* removed internal memory zone handling code. the memory zones were a leftover
  from the early ArangoDB days and did not provide any value in the current
  implementation.

* (Enterprise only) added `skipInaccessibleCollections` option for AQL queries:
  if set, AQL queries (especially graph traversals) will treat collections to
  which a user has no access rights to as if these collections were empty.

* adjusted scheduler thread handling to start and stop less threads in
  normal operations

* leader-follower replication catchup code has been rewritten in C++

* early stage AQL optimization now also uses the C++ implementations of
  AQL functions if present. Previously it always referred to the JavaScript
  implementations and ignored the C++ implementations. This change gives
  more flexibility to the AQL optimizer.

* ArangoDB tty log output is now colored for log messages with levels
  FATAL, ERR and WARN.

* changed the return values of AQL functions `REGEX_TEST` and `REGEX_REPLACE`
  to `null` when the input regex is invalid. Previous versions of ArangoDB
  partly returned `false` for invalid regexes and partly `null`.

* added `--log.role` option for arangod

  When set to `true`, this option will make the ArangoDB logger print a single
  character with the server's role into each logged message. The roles are:

  - U: undefined/unclear (used at startup)
  - S: single server
  - C: coordinator
  - P: primary
  - A: agent

  The default value for this option is `false`, so no roles will be logged.


v3.2.3 (2017-09-07)
-------------------

* fixed issue #3106: orphan collections could not be registered in general-graph module

* fixed wrong selection of the database inside the internal cluster js api

* added startup option `--server.check-max-memory-mappings` to make arangod check
  the number of memory mappings currently used by the process and compare it with
  the maximum number of allowed mappings as determined by /proc/sys/vm/max_map_count

  The default value is `true`, so the checks will be performed. When the current
  number of mappings exceeds 90% of the maximum number of mappings, the creation
  of further V8 contexts will be deferred.

  Note that this option is effective on Linux systems only.

* arangoimp now has a `--remove-attribute` option

* added V8 context lifetime control options
  `--javascript.v8-contexts-max-invocations` and `--javascript.v8-contexts-max-age`

  These options allow specifying after how many invocations a used V8 context is
  disposed, or after what time a V8 context is disposed automatically after its
  creation. If either of the two thresholds is reached, an idl V8 context will be
  disposed.

  The default value of `--javascript.v8-contexts-max-invocations` is 0, meaning that
  the maximum number of invocations per context is unlimited. The default value
  for `--javascript.v8-contexts-max-age` is 60 seconds.

* fixed wrong UI cluster health information

* fixed issue #3070: Add index in _jobs collection

* fixed issue #3125: HTTP Foxx API JSON parsing

* fixed issue #3120: Foxx queue: job isn't running when server.authentication = true

* fixed supervision failure detection and handling, which happened with simultaneous
  agency leadership change


v3.2.2 (2017-08-23)
-------------------

* make "Rebalance shards" button work in selected database only, and not make
  it rebalance the shards of all databases

* fixed issue #2847: adjust the response of the DELETE `/_api/users/database/*` calls

* fixed issue #3075: Error when upgrading arangoDB on linux ubuntu 16.04

* fixed a buffer overrun in linenoise console input library for long input strings

* increase size of the linenoise input buffer to 8 KB

* abort compilation if the detected GCC or CLANG isn't in the range of compilers
  we support

* fixed spurious cluster hangups by always sending AQL-query related requests
  to the correct servers, even after failover or when a follower drops

  The problem with the previous shard-based approach was that responsibilities
  for shards may change from one server to another at runtime, after the query
  was already instanciated. The coordinator and other parts of the query then
  sent further requests for the query to the servers now responsible for the
  shards.
  However, an AQL query must send all further requests to the same servers on
  which the query was originally instanciated, even in case of failover.
  Otherwise this would potentially send requests to servers that do not know
  about the query, and would also send query shutdown requests to the wrong
  servers, leading to abandoned queries piling up and using resources until
  they automatically time out.

* fixed issue with RocksDB engine acquiring the collection count values too
  early, leading to the collection count values potentially being slightly off
  even in exclusive transactions (for which the exclusive access should provide
  an always-correct count value)

* fixed some issues in leader-follower catch-up code, specifically for the
  RocksDB engine

* make V8 log fatal errors to syslog before it terminates the process.
  This change is effective on Linux only.

* fixed issue with MMFiles engine creating superfluous collection journals
  on shutdown

* fixed issue #3067: Upgrade from 3.2 to 3.2.1 reset autoincrement keys

* fixed issue #3044: ArangoDB server shutdown unexpectedly

* fixed issue #3039: Incorrect filter interpretation

* fixed issue #3037: Foxx, internal server error when I try to add a new service

* improved MMFiles fulltext index document removal performance
  and fulltext index query performance for bigger result sets

* ui: fixed a display bug within the slow and running queries view

* ui: fixed a bug when success event triggers twice in a modal

* ui: fixed the appearance of the documents filter

* ui: graph vertex collections not restricted to 10 anymore

* fixed issue #2835: UI detection of JWT token in case of server restart or upgrade

* upgrade jemalloc version to 5.0.1

  This fixes problems with the memory allocator returing "out of memory" when
  calling munmap to free memory in order to return it to the OS.

  It seems that calling munmap on Linux can increase the number of mappings, at least
  when a region is partially unmapped. This can lead to the process exceeding its
  maximum number of mappings, and munmap and future calls to mmap returning errors.

  jemalloc version 5.0.1 does not have the `--enable-munmap` configure option anymore,
  so the problem is avoided. To return memory to the OS eventually, jemalloc 5's
  background purge threads are used on Linux.

* fixed issue #2978: log something more obvious when you log a Buffer

* fixed issue #2982: AQL parse error?

* fixed issue #3125: HTTP Foxx API Json parsing

v3.2.1 (2017-08-09)
-------------------

* added C++ implementations for AQL functions `LEFT()`, `RIGHT()` and `TRIM()`

* fixed docs for issue #2968: Collection _key autoincrement value increases on error

* fixed issue #3011: Optimizer rule reduce-extraction-to-projection breaks queries

* Now allowing to restore users in a sharded environment as well
  It is still not possible to restore collections that are sharded
  differently than by _key.

* fixed an issue with restoring of system collections and user rights.
  It was not possible to restore users into an authenticated server.

* fixed issue #2977: Documentation for db._createDatabase is wrong

* ui: added bind parameters to slow query history view

* fixed issue #1751: Slow Query API should provide bind parameters, webui should display them

* ui: fixed a bug when moving multiple documents was not possible

* fixed docs for issue #2968: Collection _key autoincrement value increases on error

* AQL CHAR_LENGTH(null) returns now 0. Since AQL TO_STRING(null) is '' (string of length 0)

* ui: now supports single js file upload for Foxx services in addition to zip files

* fixed a multi-threading issue in the agency when callElection was called
  while the Supervision was calling updateSnapshot

* added startup option `--query.tracking-with-bindvars`

  This option controls whether the list of currently running queries
  and the list of slow queries should contain the bind variables used
  in the queries or not.

  The option can be changed at runtime using the commands

      // enables tracking of bind variables
      // set to false to turn tracking of bind variables off
      var value = true;
      require("@arangodb/aql/queries").properties({
        trackBindVars: value
      });

* index selectivity estimates are now available in the cluster as well

* fixed issue #2943: loadIndexesIntoMemory not returning the same structure
  as the rest of the collection APIs

* fixed issue #2949: ArangoError 1208: illegal name

* fixed issue #2874: Collection properties do not return `isVolatile`
  attribute

* potential fix for issue #2939: Segmentation fault when starting
  coordinator node

* fixed issue #2810: out of memory error when running UPDATE/REPLACE
  on medium-size collection

* fix potential deadlock errors in collector thread

* disallow the usage of volatile collections in the RocksDB engine
  by throwing an error when a collection is created with attribute
  `isVolatile` set to `true`.
  Volatile collections are unsupported by the RocksDB engine, so
  creating them should not succeed and silently create a non-volatile
  collection

* prevent V8 from issuing SIGILL instructions when it runs out of memory

  Now arangod will attempt to log a FATAL error into its logfile in case V8
  runs out of memory. In case V8 runs out of memory, it will still terminate the
  entire process. But at least there should be something in the ArangoDB logs
  indicating what the problem was. Apart from that, the arangod process should
  now be exited with SIGABRT rather than SIGILL as it shouldn't return into the
  V8 code that aborted the process with `__builtin_trap`.

  this potentially fixes issue #2920: DBServer crashing automatically post upgrade to 3.2

* Foxx queues and tasks now ensure that the scripts in them run with the same
  permissions as the Foxx code who started the task / queue

* fixed issue #2928: Offset problems

* fixed issue #2876: wrong skiplist index usage in edge collection

* fixed issue #2868: cname missing from logger-follow results in rocksdb

* fixed issue #2889: Traversal query using incorrect collection id

* fixed issue #2884: AQL traversal uniqueness constraints "propagating" to other traversals? Weird results

* arangoexport: added `--query` option for passing an AQL query to export the result

* fixed issue #2879: No result when querying for the last record of a query

* ui: allows now to edit default access level for collections in database
  _system for all users except the root user.

* The _users collection is no longer accessible outside the arngod process, _queues is always read-only

* added new option "--rocksdb.max-background-jobs"

* removed options "--rocksdb.max-background-compactions", "--rocksdb.base-background-compactions" and "--rocksdb.max-background-flushes"

* option "--rocksdb.compaction-read-ahead-size" now defaults to 2MB

* change Windows build so that RocksDB doesn't enforce AVX optimizations by default
  This fixes startup crashes on servers that do not have AVX CPU extensions

* speed up RocksDB secondary index creation and dropping

* removed RocksDB note in Geo index docs


v3.2.0 (2017-07-20)
-------------------

* fixed UI issues

* fixed multi-threading issues in Pregel

* fixed Foxx resilience

* added command-line option `--javascript.allow-admin-execute`

  This option can be used to control whether user-defined JavaScript code
  is allowed to be executed on server by sending via HTTP to the API endpoint
  `/_admin/execute`  with an authenticated user account.
  The default value is `false`, which disables the execution of user-defined
  code. This is also the recommended setting for production. In test environments,
  it may be convenient to turn the option on in order to send arbitrary setup
  or teardown commands for execution on the server.


v3.2.beta6 (2017-07-18)
-----------------------

* various bugfixes


v3.2.beta5 (2017-07-16)
-----------------------

* numerous bugfixes


v3.2.beta4 (2017-07-04)
-----------------------

* ui: fixed document view _from and _to linking issue for special characters

* added function `db._parse(query)` for parsing an AQL query and returning information about it

* fixed one medium priority and two low priority security user interface
  issues found by owasp zap.

* ui: added index deduplicate options

* ui: fixed renaming of collections for the rocksdb storage engine

* documentation and js fixes for secondaries

* RocksDB storage format was changed, users of the previous beta/alpha versions
  must delete the database directory and re-import their data

* enabled permissions on database and collection level

* added and changed some user related REST APIs
    * added `PUT /_api/user/{user}/database/{database}/{collection}` to change collection permission
    * added `GET /_api/user/{user}/database/{database}/{collection}`
    * added optional `full` parameter to the `GET /_api/user/{user}/database/` REST call

* added user functions in the arangoshell `@arangodb/users` module
    * added `grantCollection` and `revokeCollection` functions
    * added `permission(user, database, collection)` to retrieve collection specific rights

* added "deduplicate" attribute for array indexes, which controls whether inserting
  duplicate index values from the same document into a unique array index will lead to
  an error or not:

      // with deduplicate = true, which is the default value:
      db._create("test");
      db.test.ensureIndex({ type: "hash", fields: ["tags[*]"], deduplicate: true });
      db.test.insert({ tags: ["a", "b"] });
      db.test.insert({ tags: ["c", "d", "c"] }); // will work, because deduplicate = true
      db.test.insert({ tags: ["a"] }); // will fail

      // with deduplicate = false
      db._create("test");
      db.test.ensureIndex({ type: "hash", fields: ["tags[*]"], deduplicate: false });
      db.test.insert({ tags: ["a", "b"] });
      db.test.insert({ tags: ["c", "d", "c"] }); // will not work, because deduplicate = false
      db.test.insert({ tags: ["a"] }); // will fail

  The "deduplicate" attribute is now also accepted by the index creation HTTP
  API endpoint POST /_api/index and is returned by GET /_api/index.

* added optimizer rule "remove-filters-covered-by-traversal"

* Debian/Ubuntu installer: make messages about future package upgrades more clear

* fix a hangup in VST

  The problem happened when the two first chunks of a VST message arrived
  together on a connection that was newly switched to VST.

* fix deletion of outdated WAL files in RocksDB engine

* make use of selectivity estimates in hash, skiplist and persistent indexes
  in RocksDB engine

* changed VM overcommit recommendation for user-friendliness

* fix a shutdown bug in the cluster: a destroyed query could still be active

* do not terminate the entire server process if a temp file cannot be created
  (Windows only)

* fix log output in the front-end, it stopped in case of too many messages


v3.2.beta3 (2017-06-27)
-----------------------

* numerous bugfixes


v3.2.beta2 (2017-06-20)
-----------------------

* potentially fixed issue #2559: Duplicate _key generated on insertion

* fix invalid results (too many) when a skipping LIMIT was used for a
  traversal. `LIMIT x` or `LIMIT 0, x` were not affected, but `LIMIT s, x`
  may have returned too many results

* fix races in SSL communication code

* fix invalid locking in JWT authentication cache, which could have
  crashed the server

* fix invalid first group results for sorted AQL COLLECT when LIMIT
  was used

* fix potential race, which could make arangod hang on startup

* removed `exception` field from transaction error result; users should throw
  explicit `Error` instances to return custom exceptions (addresses issue #2561)

* fixed issue #2613: Reduce log level when Foxx manager tries to self heal missing database

* add a read only mode for users and collection level authorization

* removed `exception` field from transaction error result; users should throw
  explicit `Error` instances to return custom exceptions (addresses issue #2561)

* fixed issue #2677: Foxx disabling development mode creates non-deterministic service bundle

* fixed issue #2684: Legacy service UI not working


v3.2.beta1 (2017-06-12)
-----------------------

* provide more context for index errors (addresses issue #342)

* arangod now validates several OS/environment settings on startup and warns if
  the settings are non-ideal. Most of the checks are executed on Linux systems only.

* fixed issue #2515: The replace-or-with-in optimization rule might prevent use of indexes

* added `REGEX_REPLACE` AQL function

* the RocksDB storage format was changed, users of the previous alpha versions
  must delete the database directory and re-import their data

* added server startup option `--query.fail-on-warning`

  setting this option to `true` will abort any AQL query with an exception if
  it causes a warning at runtime. The value can be overridden per query by
  setting the `failOnWarning` attribute in a query's options.

* added --rocksdb.num-uncompressed-levels to adjust number of non-compressed levels

* added checks for memory managment and warn (i. e. if hugepages are enabled)

* set default SSL cipher suite string to "HIGH:!EXPORT:!aNULL@STRENGTH"

* fixed issue #2469: Authentication = true does not protect foxx-routes

* fixed issue #2459: compile success but can not run with rocksdb

* `--server.maximal-queue-size` is now an absolute maximum. If the queue is
  full, then 503 is returned. Setting it to 0 means "no limit".

* (Enterprise only) added authentication against an LDAP server

* fixed issue #2083: Foxx services aren't distributed to all coordinators

* fixed issue #2384: new coordinators don't pick up existing Foxx services

* fixed issue #2408: Foxx service validation causes unintended side-effects

* extended HTTP API with routes for managing Foxx services

* added distinction between hasUser and authorized within Foxx
  (cluster internal requests are authorized requests but don't have a user)

* arangoimp now has a `--threads` option to enable parallel imports of data

* PR #2514: Foxx services that can't be fixed by self-healing now serve a 503 error

* added `time` function to `@arangodb` module


v3.2.alpha4 (2017-04-25)
------------------------

* fixed issue #2450: Bad optimization plan on simple query

* fixed issue #2448: ArangoDB Web UI takes no action when Delete button is clicked

* fixed issue #2442: Frontend shows already deleted databases during login

* added 'x-content-type-options: nosniff' to avoid MSIE bug

* set default value for `--ssl.protocol` from TLSv1 to TLSv1.2.

* AQL breaking change in cluster:
  The SHORTEST_PATH statement using edge-collection names instead
  of a graph name now requires to explicitly name the vertex-collection names
  within the AQL query in the cluster. It can be done by adding `WITH <name>`
  at the beginning of the query.

  Example:
  ```
  FOR v,e IN OUTBOUND SHORTEST_PATH @start TO @target edges [...]
  ```

  Now has to be:

  ```
  WITH vertices
  FOR v,e IN OUTBOUND SHORTEST_PATH @start TO @target edges [...]
  ```

  This change is due to avoid dead-lock sitations in clustered case.
  An error stating the above is included.

* add implicit use of geo indexes when using SORT/FILTER in AQL, without
  the need to use the special-purpose geo AQL functions `NEAR` or `WITHIN`.

  the special purpose `NEAR` AQL function can now be substituted with the
  following AQL (provided there is a geo index present on the `doc.latitude`
  and `doc.longitude` attributes):

      FOR doc in geoSort
        SORT DISTANCE(doc.latitude, doc.longitude, 0, 0)
        LIMIT 5
        RETURN doc

  `WITHIN` can be substituted with the following AQL:

      FOR doc in geoFilter
        FILTER DISTANCE(doc.latitude, doc.longitude, 0, 0) < 2000
        RETURN doc

  Compared to using the special purpose AQL functions this approach has the
  advantage that it is more composable, and will also honor any `LIMIT` values
  used in the AQL query.

* potential fix for shutdown hangs on OSX

* added KB, MB, GB prefix for integer parameters, % for integer parameters
  with a base value

* added JEMALLOC 4.5.0

* added `--vm.resident-limit` and `--vm.path` for file-backed memory mapping
  after reaching a configurable maximum RAM size

* try recommended limit for file descriptors in case of unlimited
  hard limit

* issue #2413: improve logging in case of lock timeout and deadlocks

* added log topic attribute to /_admin/log api

* removed internal build option `USE_DEV_TIMERS`

  Enabling this option activated some proprietary timers for only selected
  events in arangod. Instead better use `perf` to gather timings.


v3.2.alpha3 (2017-03-22)
------------------------

* increase default collection lock timeout from 30 to 900 seconds

* added function `db._engine()` for retrieval of storage engine information at
  server runtime

  There is also an HTTP REST handler at GET /_api/engine that returns engine
  information.

* require at least cmake 3.2 for building ArangoDB

* make arangod start with less V8 JavaScript contexts

  This speeds up the server start (a little bit) and makes it use less memory.
  Whenever a V8 context is needed by a Foxx action or some other operation and
  there is no usable V8 context, a new one will be created dynamically now.

  Up to `--javascript.v8-contexts` V8 contexts will be created, so this option
  will change its meaning. Previously as many V8 contexts as specified by this
  option were created at server start, and the number of V8 contexts did not
  change at runtime. Now up to this number of V8 contexts will be in use at the
  same time, but the actual number of V8 contexts is dynamic.

  The garbage collector thread will automatically delete unused V8 contexts after
  a while. The number of spare contexts will go down to as few as configured in
  the new option `--javascript.v8-contexts-minimum`. Actually that many V8 contexts
  are also created at server start.

  The first few requests in new V8 contexts will take longer than in contexts
  that have been there already. Performance may therefore suffer a bit for the
  initial requests sent to ArangoDB or when there are only few but performance-
  critical situations in which new V8 contexts will be created. If this is a
  concern, it can easily be fixed by setting `--javascipt.v8-contexts-minimum`
  and `--javascript.v8-contexts` to a relatively high value, which will guarantee
  that many number of V8 contexts to be created at startup and kept around even
  when unused.

  Waiting for an unused V8 context will now also abort if no V8 context can be
  acquired/created after 120 seconds.

* improved diagnostic messages written to logfiles by supervisor process

* fixed issue #2367

* added "bindVars" to attributes of currently running and slow queries

* added "jsonl" as input file type for arangoimp

* upgraded version of bundled zlib library from 1.2.8 to 1.2.11

* added input file type `auto` for arangoimp so it can automatically detect the
  type of the input file from the filename extension

* fixed variables parsing in GraphQL

* added `--translate` option for arangoimp to translate attribute names from
  the input files to attriubte names expected by ArangoDB

  The `--translate` option can be specified multiple times (once per translation
  to be executed). The following example renames the "id" column from the input
  file to "_key", and the "from" column to "_from", and the "to" column to "_to":

      arangoimp --type csv --file data.csv --translate "id=_key" --translate "from=_from" --translate "to=_to"

  `--translate` works for CSV and TSV inputs only.

* changed default value for `--server.max-packet-size` from 128 MB to 256 MB

* fixed issue #2350

* fixed issue #2349

* fixed issue #2346

* fixed issue #2342

* change default string truncation length from 80 characters to 256 characters for
  `print`/`printShell` functions in ArangoShell and arangod. This will emit longer
  prefixes of string values before truncating them with `...`, which is helpful
  for debugging.

* always validate incoming JSON HTTP requests for duplicate attribute names

  Incoming JSON data with duplicate attribute names will now be rejected as
  invalid. Previous versions of ArangoDB only validated the uniqueness of
  attribute names inside incoming JSON for some API endpoints, but not
  consistently for all APIs.

* don't let read-only transactions block the WAL collector

* allow passing own `graphql-sync` module instance to Foxx GraphQL router

* arangoexport can now export to csv format

* arangoimp: fixed issue #2214

* Foxx: automatically add CORS response headers

* added "OPTIONS" to CORS `access-control-allow-methods` header

* Foxx: Fix arangoUser sometimes not being set correctly

* fixed issue #1974


v3.2.alpha2 (2017-02-20)
------------------------

* ui: fixed issue #2065

* ui: fixed a dashboard related memory issue

* Internal javascript rest actions will now hide their stack traces to the client
  unless maintainer mode is activated. Instead they will always log to the logfile

* Removed undocumented internal HTTP API:
  * PUT _api/edges

  The documented GET _api/edges and the undocumented POST _api/edges remains unmodified.

* updated V8 version to 5.7.0.0

* change undocumented behaviour in case of invalid revision ids in
  If-Match and If-None-Match headers from 400 (BAD) to 412 (PRECONDITION
  FAILED).

* change undocumented behaviour in case of invalid revision ids in
  JavaScript document operations from 1239 ("illegal document revision")
  to 1200 ("conflict").

* added data export tool, arangoexport.

  arangoexport can be used to export collections to json, jsonl or xml
  and export a graph or collections to xgmml.

* fixed a race condition when closing a connection

* raised default hard limit on threads for very small to 64

* fixed negative counting of http connection in UI


v3.2.alpha1 (2017-02-05)
------------------------

* added figure `httpRequests` to AQL query statistics

* removed revisions cache intermediate layer implementation

* obsoleted startup options `--database.revision-cache-chunk-size` and
  `--database.revision-cache-target-size`

* fix potential port number over-/underruns

* added startup option `--log.shorten-filenames` for controlling whether filenames
  in log messages should be shortened to just the filename with the absolute path

* removed IndexThreadFeature, made `--database.index-threads` option obsolete

* changed index filling to make it more parallel, dispatch tasks to boost::asio

* more detailed stacktraces in Foxx apps

* generated Foxx services now use swagger tags


v3.1.24 (XXXX-XX-XX)
--------------------

* fixed one more LIMIT issue in traversals


v3.1.23 (2017-06-19)
--------------------

* potentially fixed issue #2559: Duplicate _key generated on insertion

* fix races in SSL communication code

* fix invalid results (too many) when a skipping LIMIT was used for a
  traversal. `LIMIT x` or `LIMIT 0, x` were not affected, but `LIMIT s, x`
  may have returned too many results

* fix invalid first group results for sorted AQL COLLECT when LIMIT
  was used

* fix invalid locking in JWT authentication cache, which could have
  crashed the server

* fix undefined behavior in traverser when traversals were used inside
  a FOR loop


v3.1.22 (2017-06-07)
--------------------

* fixed issue #2505: Problem with export + report of a bug

* documented changed behavior of WITH

* fixed ui glitch in aardvark

* avoid agency compaction bug

* fixed issue #2283: disabled proxy communication internally


v3.1.21 (2017-05-22)
--------------------

* fixed issue #2488:  AQL operator IN error when data use base64 chars

* more randomness in seeding RNG

v3.1.20 (2016-05-16)
--------------------

* fixed incorrect sorting for distributeShardsLike

* improve reliability of AgencyComm communication with Agency

* fixed shard numbering bug, where ids were erouneously incremented by 1

* remove an unnecessary precondition in createCollectionCoordinator

* funny fail rotation fix

* fix in SimpleHttpClient for correct advancement of readBufferOffset

* forward SIG_HUP in supervisor process to the server process to fix logrotaion
  You need to stop the remaining arangod server process manually for the upgrade to work.


v3.1.19 (2017-04-28)
--------------------

* Fixed a StackOverflow issue in Traversal and ShortestPath. Occured if many (>1000) input
  values in a row do not return any result. Fixes issue: #2445

* fixed issue #2448

* fixed issue #2442

* added 'x-content-type-options: nosniff' to avoid MSIE bug

* fixed issue #2441

* fixed issue #2440

* Fixed a StackOverflow issue in Traversal and ShortestPath. Occured if many (>1000) input
  values in a row do not return any result. Fixes issue: #2445

* fix occasional hanging shutdowns on OS X


v3.1.18 (2017-04-18)
--------------------

* fixed error in continuous synchronization of collections

* fixed spurious hangs on server shutdown

* better error messages during restore collection

* completely overhaul supervision. More detailed tests

* Fixed a dead-lock situation in cluster traversers, it could happen in
  rare cases if the computation on one DBServer could be completed much earlier
  than the other server. It could also be restricted to SmartGraphs only.

* (Enterprise only) Fixed a bug in SmartGraph DepthFirstSearch. In some
  more complicated queries, the maxDepth limit of 1 was not considered strictly
  enough, causing the traverser to do unlimited depth searches.

* fixed issue #2415

* fixed issue #2422

* fixed issue #1974


v3.1.17 (2017-04-04)
--------------------

* (Enterprise only) fixed a bug where replicationFactor was not correctly
  forwarded in SmartGraph creation.

* fixed issue #2404

* fixed issue #2397

* ui - fixed smart graph option not appearing

* fixed issue #2389

* fixed issue #2400


v3.1.16 (2017-03-27)
--------------------

* fixed issue #2392

* try to raise file descriptors to at least 8192, warn otherwise

* ui - aql editor improvements + updated ace editor version (memory leak)

* fixed lost HTTP requests

* ui - fixed some event issues

* avoid name resolution when given connection string is a valid ip address

* helps with issue #1842, bug in COLLECT statement in connection with LIMIT.

* fix locking bug in cluster traversals

* increase lock timeout defaults

* increase various cluster timeouts

* limit default target size for revision cache to 1GB, which is better for
  tight RAM situations (used to be 40% of (totalRAM - 1GB), use
  --database.revision-cache-target-size <VALUEINBYTES> to get back the
  old behaviour

* fixed a bug with restarted servers indicating status as "STARTUP"
  rather that "SERVING" in Nodes UI.


v3.1.15 (2017-03-20)
--------------------

* add logrotate configuration as requested in #2355

* fixed issue #2376

* ui - changed document api due a chrome bug

* ui - fixed a submenu bug

* added endpoint /_api/cluster/endpoints in cluster case to get all
  coordinator endpoints

* fix documentation of /_api/endpoint, declaring this API obsolete.

* Foxx response objects now have a `type` method for manipulating the content-type header

* Foxx tests now support `xunit` and `tap` reporters


v3.1.14 (2017-03-13)
--------------------

* ui - added feature request (multiple start nodes within graph viewer) #2317

* added missing locks to authentication cache methods

* ui - added feature request (multiple start nodes within graph viewer) #2317

* ui - fixed wrong merge of statistics information from different coordinators

* ui - fixed issue #2316

* ui - fixed wrong protocol usage within encrypted environment

* fixed compile error on Mac Yosemite

* minor UI fixes


v3.1.13 (2017-03-06)
--------------------

* fixed variables parsing in GraphQL

* fixed issue #2214

* fixed issue #2342

* changed thread handling to queue only user requests on coordinator

* use exponential backoff when waiting for collection locks

* repair short name server lookup in cluster in the case of a removed
  server


v3.1.12 (2017-02-28)
--------------------

* disable shell color escape sequences on Windows

* fixed issue #2326

* fixed issue #2320

* fixed issue #2315

* fixed a race condition when closing a connection

* raised default hard limit on threads for very small to 64

* fixed negative counting of http connection in UI

* fixed a race when renaming collections

* fixed a race when dropping databases


v3.1.11 (2017-02-17)
--------------------

* fixed a race between connection closing and sending out last chunks of data to clients
  when the "Connection: close" HTTP header was set in requests

* ui: optimized smart graph creation usability

* ui: fixed #2308

* fixed a race in async task cancellation via `require("@arangodb/tasks").unregisterTask()`

* fixed spuriously hanging threads in cluster AQL that could sit idle for a few minutes

* fixed potential numeric overflow for big index ids in index deletion API

* fixed sort issue in cluster, occurring when one of the local sort buffers of a
  GatherNode was empty

* reduce number of HTTP requests made for certain kinds of join queries in cluster,
  leading to speedup of some join queries

* supervision deals with demised coordinators correctly again

* implement a timeout in TraverserEngineRegistry

* agent communication reduced in large batches of append entries RPCs

* inception no longer estimates RAFT timings

* compaction in agents has been moved to a separate thread

* replicated logs hold local timestamps

* supervision jobs failed leader and failed follower revisited for
  function in precarious stability situations

* fixed bug in random number generator for 64bit int


v3.1.10 (2017-02-02)
--------------------

* updated versions of bundled node modules:
  - joi: from 8.4.2 to 9.2.0
  - joi-to-json-schema: from 2.2.0 to 2.3.0
  - sinon: from 1.17.4 to 1.17.6
  - lodash: from 4.13.1 to 4.16.6

* added shortcut for AQL ternary operator
  instead of `condition ? true-part : false-part` it is now possible to also use a
  shortcut variant `condition ? : false-part`, e.g.

      FOR doc IN docs RETURN doc.value ?: 'not present'

  instead of

      FOR doc IN docs RETURN doc.value ? doc.value : 'not present'

* fixed wrong sorting order in cluster, if an index was used to sort with many
  shards.

* added --replication-factor, --number-of-shards and --wait-for-sync to arangobench

* turn on UTF-8 string validation for VelocyPack values received via VST connections

* fixed issue #2257

* upgraded Boost version to 1.62.0

* added optional detail flag for db.<collection>.count()
  setting the flag to `true` will make the count operation returned the per-shard
  counts for the collection:

      db._create("test", { numberOfShards: 10 });
      for (i = 0; i < 1000; ++i) {
        db.test.insert({value: i});
      }
      db.test.count(true);

      {
        "s100058" : 99,
        "s100057" : 103,
        "s100056" : 100,
        "s100050" : 94,
        "s100055" : 90,
        "s100054" : 122,
        "s100051" : 109,
        "s100059" : 99,
        "s100053" : 95,
        "s100052" : 89
      }

* added optional memory limit for AQL queries:

      db._query("FOR i IN 1..100000 SORT i RETURN i", {}, { options: { memoryLimit: 100000 } });

  This option limits the default maximum amount of memory (in bytes) that a single
  AQL query can use.
  When a single AQL query reaches the specified limit value, the query will be
  aborted with a *resource limit exceeded* exception. In a cluster, the memory
  accounting is done per shard, so the limit value is effectively a memory limit per
  query per shard.

  The global limit value can be overriden per query by setting the *memoryLimit*
  option value for individual queries when running an AQL query.

* added server startup option `--query.memory-limit`

* added convenience function to create vertex-centric indexes.

  Usage: `db.collection.ensureVertexCentricIndex("label", {type: "hash", direction: "outbound"})`
  That will create an index that can be used on OUTBOUND with filtering on the
  edge attribute `label`.

* change default log output for tools to stdout (instead of stderr)

* added option -D to define a configuration file environment key=value

* changed encoding behavior for URLs encoded in the C++ code of ArangoDB:
  previously the special characters `-`, `_`, `~` and `.` were returned as-is
  after URL-encoding, now `.` will be encoded to be `%2e`.
  This also changes the behavior of how incoming URIs are processed: previously
  occurrences of `..` in incoming request URIs were collapsed (e.g. `a/../b/` was
  collapsed to a plain `b/`). Now `..` in incoming request URIs are not collapsed.

* Foxx request URL suffix is no longer unescaped

* @arangodb/request option json now defaults to `true` if the response body is not empty and encoding is not explicitly set to `null` (binary).
  The option can still be set to `false` to avoid unnecessary attempts at parsing the response as JSON.

* Foxx configuration values for unknown options will be discarded when saving the configuration in production mode using the web interface

* module.context.dependencies is now immutable

* process.stdout.isTTY now returns `true` in arangosh and when running arangod with the `--console` flag

* add support for Swagger tags in Foxx


v3.1.9 (XXXX-XX-XX)
-------------------

* macos CLI package: store databases and apps in the users home directory

* ui: fixed re-login issue within a non system db, when tab was closed

* fixed a race in the VelocyStream Commtask implementation

* fixed issue #2256


v3.1.8 (2017-01-09)
-------------------

* add Windows silent installer

* add handling of debug symbols during Linux & windows release builds.

* fixed issue #2181

* fixed issue #2248: reduce V8 max old space size from 3 GB to 1 GB on 32 bit systems

* upgraded Boost version to 1.62.0

* fixed issue #2238

* fixed issue #2234

* agents announce new endpoints in inception phase to leader

* agency leadership accepts updatet endpoints to given uuid

* unified endpoints replace localhost with 127.0.0.1

* fix several problems within an authenticated cluster


v3.1.7 (2016-12-29)
-------------------

* fixed one too many elections in RAFT

* new agency comm backported from devel


v3.1.6 (2016-12-20)
-------------------

* fixed issue #2227

* fixed issue #2220

* agency constituent/agent bug fixes in race conditions picking up
  leadership

* supervision does not need waking up anymore as it is running
  regardless

* agents challenge their leadership more rigorously


v3.1.5 (2016-12-16)
-------------------

* lowered default value of `--database.revision-cache-target-size` from 75% of
  RAM to less than 40% of RAM

* fixed issue #2218

* fixed issue #2217

* Foxx router.get/post/etc handler argument can no longer accidentally omitted

* fixed issue #2223


v3.1.4 (2016-12-08)
-------------------

* fixed issue #2211

* fixed issue #2204

* at cluster start, coordinators wait until at least one DBserver is there,
  and either at least two DBservers are there or 15s have passed, before they
  initiate the bootstrap of system collections.

* more robust agency startup from devel

* supervision's AddFollower adds many followers at once

* supervision has new FailedFollower job

* agency's Node has new method getArray

* agency RAFT timing estimates more conservative in waitForSync
  scenario

* agency RAFT timing estimates capped at maximum 2.0/10.0 for low/high


v3.1.3 (2016-12-02)
-------------------

* fix a traversal bug when using skiplist indexes:
  if we have a skiplist of ["a", "unused", "_from"] and a traversal like:
  FOR v,e,p IN OUTBOUND @start @@edges
    FILTER p.edges[0].a == 'foo'
    RETURN v
  And the above index applied on "a" is considered better than EdgeIndex, than
  the executor got into undefined behaviour.

* fix endless loop when trying to create a collection with replicationFactor: -1


v3.1.2 (2016-11-24)
-------------------

* added support for descriptions field in Foxx dependencies

* (Enterprise only) fixed a bug in the statistic report for SmartGraph traversals.
Now they state correctly how many documents were fetched from the index and how many
have been filtered.

* Prevent uniform shard distribution when replicationFactor == numServers

v3.1.1 (2016-11-15)
-------------------

* fixed issue #2176

* fixed issue #2168

* display index usage of traversals in AQL explainer output (previously missing)

* fixed issue #2163

* preserve last-used HLC value across server starts

* allow more control over handling of pre-3.1 _rev values

  this changes the server startup option `--database.check-30-revisions` from a boolean (true/false)
  parameter to a string parameter with the following possible values:

  - "fail":
    will validate _rev values of 3.0 collections on collection loading and throw an exception when invalid _rev values are found.
    in this case collections with invalid _rev values are marked as corrupted and cannot be used in the ArangoDB 3.1 instance.
    the fix procedure for such collections is to export the collections from 3.0 database with arangodump and restore them in 3.1 with arangorestore.
    collections that do not contain invalid _rev values are marked as ok and will not be re-checked on following loads.
    collections that contain invalid _rev values will be re-checked on following loads.

  - "true":
    will validate _rev values of 3.0 collections on collection loading and print a warning when invalid _rev values are found.
    in this case collections with invalid _rev values can be used in the ArangoDB 3.1 instance.
    however, subsequent operations on documents with invalid _rev values may silently fail or fail with explicit errors.
    the fix procedure for such collections is to export the collections from 3.0 database with arangodump and restore them in 3.1 with arangorestore.
    collections that do not contain invalid _rev values are marked as ok and will not be re-checked on following loads.
    collections that contain invalid _rev values will be re-checked on following loads.

  - "false":
    will not validate _rev values on collection loading and not print warnings.
    no hint is given when invalid _rev values are found.
    subsequent operations on documents with invalid _rev values may silently fail or fail with explicit errors.
    this setting does not affect whether collections are re-checked later.
    collections will be re-checked on following loads if `--database.check-30-revisions` is later set to either `true` or `fail`.

  The change also suppresses warnings that were printed when collections were restored using arangorestore, and the restore
  data contained invalid _rev values. Now these warnings are suppressed, and new HLC _rev values are generated for these documents
  as before.

* added missing functions to AQL syntax highlighter in web interface

* fixed display of `ANY` direction in traversal explainer output (direction `ANY` was shown as either
  `INBOUND` or `OUTBOUND`)

* changed behavior of toJSON() function when serializing an object before saving it in the database

  if an object provides a toJSON() function, this function is still called for serializing it.
  the change is that the result of toJSON() is not stringified anymore, but saved as is. previous
  versions of ArangoDB called toJSON() and after that additionally stringified its result.

  This change will affect the saving of JS Buffer objects, which will now be saved as arrays of
  bytes instead of a comma-separated string of the Buffer's byte contents.

* allow creating unique indexes on more attributes than present in shardKeys

  The following combinations of shardKeys and indexKeys are allowed/not allowed:

  shardKeys     indexKeys
      a             a        ok
      a             b    not ok
      a           a b        ok
    a b             a    not ok
    a b             b    not ok
    a b           a b        ok
    a b         a b c        ok
  a b c           a b    not ok
  a b c         a b c        ok

* fixed wrong version in web interface login screen (EE only)

* make web interface not display an exclamation mark next to ArangoDB version number 3.1

* fixed search for arbitrary document attributes in web interface in case multiple
  search values were used on different attribute names. in this case, the search always
  produced an empty result

* disallow updating `_from` and `_to` values of edges in Smart Graphs. Updating these
  attributes would lead to potential redistribution of edges to other shards, which must be
  avoided.

* fixed issue #2148

* updated graphql-sync dependency to 0.6.2

* fixed issue #2156

* fixed CRC4 assembly linkage


v3.1.0 (2016-10-29)
-------------------

* AQL breaking change in cluster:

  from ArangoDB 3.1 onwards `WITH` is required for traversals in a
  clustered environment in order to avoid deadlocks.

  Note that for queries that access only a single collection or that have all
  collection names specified somewhere else in the query string, there is no
  need to use *WITH*. *WITH* is only useful when the AQL query parser cannot
  automatically figure out which collections are going to be used by the query.
  *WITH* is only useful for queries that dynamically access collections, e.g.
  via traversals, shortest path operations or the *DOCUMENT()* function.

  more info can be found [here](https://github.com/arangodb/arangodb/blob/devel/Documentation/Books/AQL/Operations/With.md)

* added AQL function `DISTANCE` to calculate the distance between two arbitrary
  coordinates (haversine formula)

* fixed issue #2110

* added Auto-aptation of RAFT timings as calculations only


v3.1.rc2 (2016-10-10)
---------------------

* second release candidate


v3.1.rc1 (2016-09-30)
---------------------

* first release candidate


v3.1.alpha2 (2016-09-01)
------------------------

* added module.context.createDocumentationRouter to replace module.context.apiDocumentation

* bug in RAFT implementation of reads. dethroned leader still answered requests in isolation

* ui: added new graph viewer

* ui: aql-editor added tabular & graph display

* ui: aql-editor improved usability

* ui: aql-editor: query profiling support

* fixed issue #2109

* fixed issue #2111

* fixed issue #2075

* added AQL function `DISTANCE` to calculate the distance between two arbitrary
  coordinates (haversine formula)

* rewrote scheduler and dispatcher based on boost::asio

  parameters changed:
    `--scheduler.threads` and `--server.threads` are now merged into a single one: `--server.threads`

    hidden `--server.extra-threads` has been removed

    hidden `--server.aql-threads` has been removed

    hidden `--server.backend` has been removed

    hidden `--server.show-backends` has been removed

    hidden `--server.thread-affinity` has been removed

* fixed issue #2086

* fixed issue #2079

* fixed issue #2071

  make the AQL query optimizer inject filter condition expressions referred to
  by variables during filter condition aggregation.
  For example, in the following query

      FOR doc IN collection
        LET cond1 = (doc.value == 1)
        LET cond2 = (doc.value == 2)
        FILTER cond1 || cond2
        RETURN { doc, cond1, cond2 }

  the optimizer will now inject the conditions for `cond1` and `cond2` into the filter
  condition `cond1 || cond2`, expanding it to `(doc.value == 1) || (doc.value == 2)`
  and making these conditions available for index searching.

  Note that the optimizer previously already injected some conditions into other
  conditions, but only if the variable that defined the condition was not used
  elsewhere. For example, the filter condition in the query

      FOR doc IN collection
        LET cond = (doc.value == 1)
        FILTER cond
        RETURN { doc }

  already got optimized before because `cond` was only used once in the query and
  the optimizer decided to inject it into the place where it was used.

  This only worked for variables that were referred to once in the query.
  When a variable was used multiple times, the condition was not injected as
  in the following query:

      FOR doc IN collection
        LET cond = (doc.value == 1)
        FILTER cond
        RETURN { doc, cond }

  The fix for #2070 now will enable this optimization so that the query can
  use an index on `doc.value` if available.

* changed behavior of AQL array comparison operators for empty arrays:
  * `ALL` and `ANY` now always return `false` when the left-hand operand is an
    empty array. The behavior for non-empty arrays does not change:
    * `[] ALL == 1` will return `false`
    * `[1] ALL == 1` will return `true`
    * `[1, 2] ALL == 1` will return `false`
    * `[2, 2] ALL == 1` will return `false`
    * `[] ANY == 1` will return `false`
    * `[1] ANY == 1` will return `true`
    * `[1, 2] ANY == 1` will return `true`
    * `[2, 2] ANY == 1` will return `false`
  * `NONE` now always returns `true` when the left-hand operand is an empty array.
    The behavior for non-empty arrays does not change:
    * `[] NONE == 1` will return `true`
    * `[1] NONE == 1` will return `false`
    * `[1, 2] NONE == 1` will return `false`
    * `[2, 2] NONE == 1` will return `true`

* added experimental AQL functions `JSON_STRINGIFY` and `JSON_PARSE`

* added experimental support for incoming gzip-compressed requests

* added HTTP REST APIs for online loglevel adjustments:

  - GET `/_admin/log/level` returns the current loglevel settings
  - PUT `/_admin/log/level` modifies the current loglevel settings

* PATCH /_api/gharial/{graph-name}/vertex/{collection-name}/{vertex-key}
  - changed default value for keepNull to true

* PATCH /_api/gharial/{graph-name}/edge/{collection-name}/{edge-key}
  - changed default value for keepNull to true

* renamed `maximalSize` attribute in parameter.json files to `journalSize`

  The `maximalSize` attribute will still be picked up from collections that
  have not been adjusted. Responses from the replication API will now also use
  `journalSize` instead of `maximalSize`.

* added `--cluster.system-replication-factor` in order to adjust the
  replication factor for new system collections

* fixed issue #2012

* added a memory expection in case V8 memory gets too low

* added Optimizer Rule for other indexes in Traversals
  this allows AQL traversals to use other indexes than the edge index.
  So traversals with filters on edges can now make use of more specific
  indexes, e.g.

      FOR v, e, p IN 2 OUTBOUND @start @@edge FILTER p.edges[0].foo == "bar"

  will prefer a Hash Index on [_from, foo] above the EdgeIndex.

* fixed epoch computation in hybrid logical clock

* fixed thread affinity

* replaced require("internal").db by require("@arangodb").db

* added option `--skip-lines` for arangoimp
  this allows skipping the first few lines from the import file in case the
  CSV or TSV import are used

* fixed periodic jobs: there should be only one instance running - even if it
  runs longer than the period

* improved performance of primary index and edge index lookups

* optimizations for AQL `[*]` operator in case no filter, no projection and
  no offset/limit are used

* added AQL function `OUTERSECTION` to return the symmetric difference of its
  input arguments

* Foxx manifests of installed services are now saved to disk with indentation

* Foxx tests and scripts in development mode should now always respect updated
  files instead of loading stale modules

* When disabling Foxx development mode the setup script is now re-run

* Foxx now provides an easy way to directly serve GraphQL requests using the
  `@arangodb/foxx/graphql` module and the bundled `graphql-sync` dependency

* Foxx OAuth2 module now correctly passes the `access_token` to the OAuth2 server

* added iconv-lite and timezone modules

* web interface now allows installing GitHub and zip services in legacy mode

* added module.context.createDocumentationRouter to replace module.context.apiDocumentation

* bug in RAFT implementation of reads. dethroned leader still answered
  requests in isolation

* all lambdas in ClusterInfo might have been left with dangling references.

* Agency bug fix for handling of empty json objects as values.

* Foxx tests no longer support the Mocha QUnit interface as this resulted in weird
  inconsistencies in the BDD and TDD interfaces. This fixes the TDD interface
  as well as out-of-sequence problems when using the BDD before/after functions.

* updated bundled JavaScript modules to latest versions; joi has been updated from 8.4 to 9.2
  (see [joi 9.0.0 release notes](https://github.com/hapijs/joi/issues/920) for information on
  breaking changes and new features)

* fixed issue #2139

* updated graphql-sync dependency to 0.6.2

* fixed issue #2156


v3.0.13 (XXXX-XX-XX)
--------------------

* fixed issue #2315

* fixed issue #2210


v3.0.12 (2016-11-23)
--------------------

* fixed issue #2176

* fixed issue #2168

* fixed issues #2149, #2159

* fixed error reporting for issue #2158

* fixed assembly linkage bug in CRC4 module

* added support for descriptions field in Foxx dependencies


v3.0.11 (2016-11-08)
--------------------

* fixed issue #2140: supervisor dies instead of respawning child

* fixed issue #2131: use shard key value entered by user in web interface

* fixed issue #2129: cannot kill a long-run query

* fixed issue #2110

* fixed issue #2081

* fixed issue #2038

* changes to Foxx service configuration or dependencies should now be
  stored correctly when options are cleared or omitted

* Foxx tests no longer support the Mocha QUnit interface as this resulted in weird
  inconsistencies in the BDD and TDD interfaces. This fixes the TDD interface
  as well as out-of-sequence problems when using the BDD before/after functions.

* fixed issue #2148


v3.0.10 (2016-09-26)
--------------------

* fixed issue #2072

* fixed issue #2070

* fixed slow cluster starup issues. supervision will demonstrate more
  patience with db servers


v3.0.9 (2016-09-21)
-------------------

* fixed issue #2064

* fixed issue #2060

* speed up `collection.any()` and skiplist index creation

* fixed multiple issues where ClusterInfo bug hung agency in limbo
  timeouting on multiple collection and database callbacks


v3.0.8 (2016-09-14)
-------------------

* fixed issue #2052

* fixed issue #2005

* fixed issue #2039

* fixed multiple issues where ClusterInfo bug hung agency in limbo
  timeouting on multiple collection and database callbacks


v3.0.7 (2016-09-05)
-------------------

* new supervision job handles db server failure during collection creation.


v3.0.6 (2016-09-02)
-------------------

* fixed issue #2026

* slightly better error diagnostics for AQL query compilation and replication

* fixed issue #2018

* fixed issue #2015

* fixed issue #2012

* fixed wrong default value for arangoimp's `--on-duplicate` value

* fix execution of AQL traversal expressions when there are multiple
  conditions that refer to variables set outside the traversal

* properly return HTTP 503 in JS actions when backend is gone

* supervision creates new key in agency for failed servers

* new shards will not be allocated on failed or cleaned servers


v3.0.5 (2016-08-18)
-------------------

* execute AQL ternary operator via C++ if possible

* fixed issue #1977

* fixed extraction of _id attribute in AQL traversal conditions

* fix SSL agency endpoint

* Minimum RAFT timeout was one order of magnitude to short.

* Optimized RAFT RPCs from leader to followers for efficiency.

* Optimized RAFT RPC handling on followers with respect to compaction.

* Fixed bug in handling of duplicates and overlapping logs

* Fixed bug in supervision take over after leadership change.

v3.0.4 (2016-08-01)
-------------------

* added missing lock for periodic jobs access

* fix multiple foxx related cluster issues

* fix handling of empty AQL query strings

* fixed issue in `INTERSECTION` AQL function with duplicate elements
  in the source arrays

* fixed issue #1970

* fixed issue #1968

* fixed issue #1967

* fixed issue #1962

* fixed issue #1959

* replaced require("internal").db by require("@arangodb").db

* fixed issue #1954

* fixed issue #1953

* fixed issue #1950

* fixed issue #1949

* fixed issue #1943

* fixed segfault in V8, by backporting https://bugs.chromium.org/p/v8/issues/detail?id=5033

* Foxx OAuth2 module now correctly passes the `access_token` to the OAuth2 server

* fixed credentialed CORS requests properly respecting --http.trusted-origin

* fixed a crash in V8Periodic task (forgotten lock)

* fixed two bugs in synchronous replication (syncCollectionFinalize)


v3.0.3 (2016-07-17)
-------------------

* fixed issue #1942

* fixed issue #1941

* fixed array index batch insertion issues for hash indexes that caused problems when
  no elements remained for insertion

* fixed AQL MERGE() function with External objects originating from traversals

* fixed some logfile recovery errors with error message "document not found"

* fixed issue #1937

* fixed issue #1936

* improved performance of arangorestore in clusters with synchronous
  replication

* Foxx tests and scripts in development mode should now always respect updated
  files instead of loading stale modules

* When disabling Foxx development mode the setup script is now re-run

* Foxx manifests of installed services are now saved to disk with indentation


v3.0.2 (2016-07-09)
-------------------

* fixed assertion failure in case multiple remove operations were used in the same query

* fixed upsert behavior in case upsert was used in a loop with the same document example

* fixed issue #1930

* don't expose local file paths in Foxx error messages.

* fixed issue #1929

* make arangodump dump the attribute `isSystem` when dumping the structure
  of a collection, additionally make arangorestore not fail when the attribute
  is missing

* fixed "Could not extract custom attribute" issue when using COLLECT with
  MIN/MAX functions in some contexts

* honor presence of persistent index for sorting

* make AQL query optimizer not skip "use-indexes-rule", even if enough
  plans have been created already

* make AQL optimizer not skip "use-indexes-rule", even if enough execution plans
  have been created already

* fix double precision value loss in VelocyPack JSON parser

* added missing SSL support for arangorestore

* improved cluster import performance

* fix Foxx thumbnails on DC/OS

* fix Foxx configuration not being saved

* fix Foxx app access from within the frontend on DC/OS

* add option --default-replication-factor to arangorestore and simplify
  the control over the number of shards when restoring

* fix a bug in the VPack -> V8 conversion if special attributes _key,
  _id, _rev, _from and _to had non-string values, which is allowed
  below the top level

* fix malloc_usable_size for darwin


v3.0.1 (2016-06-30)
-------------------

* fixed periodic jobs: there should be only one instance running - even if it
  runs longer than the period

* increase max. number of collections in AQL queries from 32 to 256

* fixed issue #1916: header "authorization" is required" when opening
  services page

* fixed issue #1915: Explain: member out of range

* fixed issue #1914: fix unterminated buffer

* don't remove lockfile if we are the same (now stale) pid
  fixes docker setups (our pid will always be 1)

* do not use revision id comparisons in compaction for determining whether a
  revision is obsolete, but marker memory addresses
  this ensures revision ids don't matter when compacting documents

* escape Unicode characters in JSON HTTP responses
  this converts UTF-8 characters in HTTP responses of arangod into `\uXXXX`
  escape sequences. This makes the HTTP responses fit into the 7 bit ASCII
  character range, which speeds up HTTP response parsing for some clients,
  namely node.js/v8

* add write before read collections when starting a user transaction
  this allows specifying the same collection in both read and write mode without
  unintended side effects

* fixed buffer overrun that occurred when building very large result sets

* index lookup optimizations for primary index and edge index

* fixed "collection is a nullptr" issue when starting a traversal from a transaction

* enable /_api/import on coordinator servers


v3.0.0 (2016-06-22)
-------------------

* minor GUI fixxes

* fix for replication and nonces


v3.0.0-rc3 (2016-06-19)
-----------------------

* renamed various Foxx errors to no longer refer to Foxx services as apps

* adjusted various error messages in Foxx to be more informative

* specifying "files" in a Foxx manifest to be mounted at the service root
  no longer results in 404s when trying to access non-file routes

* undeclared path parameters in Foxx no longer break the service

* trusted reverse proxy support is now handled more consistently

* ArangoDB request compatibility and user are now exposed in Foxx

* all bundled NPM modules have been upgraded to their latest versions


v3.0.0-rc2 (2016-06-12)
-----------------------

* added option `--server.max-packet-size` for client tools

* renamed option `--server.ssl-protocol` to `--ssl.protocol` in client tools
  (was already done for arangod, but overlooked for client tools)

* fix handling of `--ssl.protocol` value 5 (TLS v1.2) in client tools, which
  claimed to support it but didn't

* config file can use '@include' to include a different config file as base


v3.0.0-rc1 (2016-06-10)
-----------------------

* the user management has changed: it now has users that are independent of
  databases. A user can have one or more database assigned to the user.

* forward ported V8 Comparator bugfix for inline heuristics from
  https://github.com/v8/v8/commit/5ff7901e24c2c6029114567de5a08ed0f1494c81

* changed to-string conversion for AQL objects and arrays, used by the AQL
  function `TO_STRING()` and implicit to-string casts in AQL

  - arrays are now converted into their JSON-stringify equivalents, e.g.

    - `[ ]` is now converted to `[]`
    - `[ 1, 2, 3 ]` is now converted to `[1,2,3]`
    - `[ "test", 1, 2 ] is now converted to `["test",1,2]`

    Previous versions of ArangoDB converted arrays with no members into the
    empty string, and non-empty arrays into a comma-separated list of member
    values, without the surrounding angular brackets. Additionally, string
    array members were not enclosed in quotes in the result string:

    - `[ ]` was converted to ``
    - `[ 1, 2, 3 ]` was converted to `1,2,3`
    - `[ "test", 1, 2 ] was converted to `test,1,2`

  - objects are now converted to their JSON-stringify equivalents, e.g.

    - `{ }` is converted to `{}`
    - `{ a: 1, b: 2 }` is converted to `{"a":1,"b":2}`
    - `{ "test" : "foobar" }` is converted to `{"test":"foobar"}`

    Previous versions of ArangoDB always converted objects into the string
    `[object Object]`

  This change affects also the AQL functions `CONCAT()` and `CONCAT_SEPARATOR()`
  which treated array values differently in previous versions. Previous versions
  of ArangoDB automatically flattened array values on the first level of the array,
  e.g. `CONCAT([1, 2, 3, [ 4, 5, 6 ]])` produced `1,2,3,4,5,6`. Now this will produce
  `[1,2,3,[4,5,6]]`. To flatten array members on the top level, you can now use
  the more explicit `CONCAT(FLATTEN([1, 2, 3, [4, 5, 6]], 1))`.

* added C++ implementations for AQL functions `SLICE()`, `CONTAINS()` and
  `RANDOM_TOKEN()`

* as a consequence of the upgrade to V8 version 5, the implementation of the
  JavaScript `Buffer` object had to be changed. JavaScript `Buffer` objects in
  ArangoDB now always store their data on the heap. There is no shared pool
  for small Buffer values, and no pointing into existing Buffer data when
  extracting slices. This change may increase the cost of creating Buffers with
  short contents or when peeking into existing Buffers, but was required for
  safer memory management and to prevent leaks.

* the `db` object's function `_listDatabases()` was renamed to just `_databases()`
  in order to make it more consistent with the existing `_collections()` function.
  Additionally the `db` object's `_listEndpoints()` function was renamed to just
  `_endpoints()`.

* changed default value of `--server.authentication` from `false` to `true` in
  configuration files etc/relative/arangod.conf and etc/arangodb/arangod.conf.in.
  This means the server will be started with authentication enabled by default,
  requiring all client connections to provide authentication data when connecting
  to ArangoDB. Authentication can still be turned off via setting the value of
  `--server.authentication` to `false` in ArangoDB's configuration files or by
  specifying the option on the command-line.

* Changed result format for querying all collections via the API GET `/_api/collection`.

  Previous versions of ArangoDB returned an object with an attribute named `collections`
  and an attribute named `names`. Both contained all available collections, but
  `collections` contained the collections as an array, and `names` contained the
  collections again, contained in an object in which the attribute names were the
  collection names, e.g.

  ```
  {
    "collections": [
      {"id":"5874437","name":"test","isSystem":false,"status":3,"type":2},
      {"id":"17343237","name":"something","isSystem":false,"status":3,"type":2},
      ...
    ],
    "names": {
      "test": {"id":"5874437","name":"test","isSystem":false,"status":3,"type":2},
      "something": {"id":"17343237","name":"something","isSystem":false,"status":3,"type":2},
      ...
    }
  }
  ```
  This result structure was redundant, and therefore has been simplified to just

  ```
  {
    "result": [
      {"id":"5874437","name":"test","isSystem":false,"status":3,"type":2},
      {"id":"17343237","name":"something","isSystem":false,"status":3,"type":2},
      ...
    ]
  }
  ```

  in ArangoDB 3.0.

* added AQL functions `TYPENAME()` and `HASH()`

* renamed arangob tool to arangobench

* added AQL string comparison operator `LIKE`

  The operator can be used to compare strings like this:

      value LIKE search

  The operator is currently implemented by calling the already existing AQL
  function `LIKE`.

  This change also makes `LIKE` an AQL keyword. Using `LIKE` in either case as
  an attribute or collection name in AQL thus requires quoting.

* make AQL optimizer rule "remove-unnecessary-calculations" fire in more cases

  The rule will now remove calculations that are used exactly once in other
  expressions (e.g. `LET a = doc RETURN a.value`) and calculations,
  or calculations that are just references (e.g. `LET a = b`).

* renamed AQL optimizer rule "merge-traversal-filter" to "optimize-traversals"
  Additionally, the optimizer rule will remove unused edge and path result variables
  from the traversal in case they are specified in the `FOR` section of the traversal,
  but not referenced later in the query. This saves constructing edges and paths
  results.

* added AQL optimizer rule "inline-subqueries"

  This rule can pull out certain subqueries that are used as an operand to a `FOR`
  loop one level higher, eliminating the subquery completely. For example, the query

      FOR i IN (FOR j IN [1,2,3] RETURN j) RETURN i

  will be transformed by the rule to:

      FOR i IN [1,2,3] RETURN i

  The query

      FOR name IN (FOR doc IN _users FILTER doc.status == 1 RETURN doc.name) LIMIT 2 RETURN name

  will be transformed into

      FOR tmp IN _users FILTER tmp.status == 1 LIMIT 2 RETURN tmp.name

  The rule will only fire when the subquery is used as an operand to a `FOR` loop, and
  if the subquery does not contain a `COLLECT` with an `INTO` variable.

* added new endpoint "srv://" for DNS service records

* The result order of the AQL functions VALUES and ATTRIBUTES has never been
  guaranteed and it only had the "correct" ordering by accident when iterating
  over objects that were not loaded from the database. This accidental behavior
  is now changed by introduction of VelocyPack. No ordering is guaranteed unless
  you specify the sort parameter.

* removed configure option `--enable-logger`

* added AQL array comparison operators

  All AQL comparison operators now also exist in an array variant. In the
  array variant, the operator is preceded with one of the keywords *ALL*, *ANY*
  or *NONE*. Using one of these keywords changes the operator behavior to
  execute the comparison operation for all, any, or none of its left hand
  argument values. It is therefore expected that the left hand argument
  of an array operator is an array.

  Examples:

      [ 1, 2, 3 ] ALL IN [ 2, 3, 4 ]   // false
      [ 1, 2, 3 ] ALL IN [ 1, 2, 3 ]   // true
      [ 1, 2, 3 ] NONE IN [ 3 ]        // false
      [ 1, 2, 3 ] NONE IN [ 23, 42 ]   // true
      [ 1, 2, 3 ] ANY IN [ 4, 5, 6 ]   // false
      [ 1, 2, 3 ] ANY IN [ 1, 42 ]     // true
      [ 1, 2, 3 ] ANY == 2             // true
      [ 1, 2, 3 ] ANY == 4             // false
      [ 1, 2, 3 ] ANY > 0              // true
      [ 1, 2, 3 ] ANY <= 1             // true
      [ 1, 2, 3 ] NONE < 99            // false
      [ 1, 2, 3 ] NONE > 10            // true
      [ 1, 2, 3 ] ALL > 2              // false
      [ 1, 2, 3 ] ALL > 0              // true
      [ 1, 2, 3 ] ALL >= 3             // false
      ["foo", "bar"] ALL != "moo"      // true
      ["foo", "bar"] NONE == "bar"     // false
      ["foo", "bar"] ANY == "foo"      // true

* improved AQL optimizer to remove unnecessary sort operations in more cases

* allow enclosing AQL identifiers in forward ticks in addition to using
  backward ticks

  This allows for convenient writing of AQL queries in JavaScript template strings
  (which are delimited with backticks themselves), e.g.

      var q = `FOR doc IN ´collection´ RETURN doc.´name´`;

* allow to set `print.limitString` to configure the number of characters
  to output before truncating

* make logging configurable per log "topic"

  `--log.level <level>` sets the global log level to <level>, e.g. `info`,
  `debug`, `trace`.

  `--log.level topic=<level>` sets the log level for a specific topic.
  Currently, the following topics exist: `collector`, `compactor`, `mmap`,
  `performance`, `queries`, and `requests`. `performance` and `requests` are
  set to FATAL by default. `queries` is set to info. All others are
  set to the global level by default.

  The new log option `--log.output <definition>` allows directing the global
  or per-topic log output to different outputs. The output definition
  "<definition>" can be one of

    "-" for stdin
    "+" for stderr
    "syslog://<syslog-facility>"
    "syslog://<syslog-facility>/<application-name>"
    "file://<relative-path>"

  The option can be specified multiple times in order to configure the output
  for different log topics. To set up a per-topic output configuration, use
  `--log.output <topic>=<definition>`, e.g.

    queries=file://queries.txt

  logs all queries to the file "queries.txt".

* the option `--log.requests-file` is now deprecated. Instead use

    `--log.level requests=info`
    `--log.output requests=file://requests.txt`

* the option `--log.facility` is now deprecated. Instead use

    `--log.output requests=syslog://facility`

* the option `--log.performance` is now deprecated. Instead use

    `--log.level performance=trace`

* removed option `--log.source-filter`

* removed configure option `--enable-logger`

* change collection directory names to include a random id component at the end

  The new pattern is `collection-<id>-<random>`, where `<id>` is the collection
  id and `<random>` is a random number. Previous versions of ArangoDB used a
  pattern `collection-<id>` without the random number.

  ArangoDB 3.0 understands both the old and name directory name patterns.

* removed mostly unused internal spin-lock implementation

* removed support for pre-Windows 7-style locks. This removes compatibility for
  Windows versions older than Windows 7 (e.g. Windows Vista, Windows XP) and
  Windows 2008R2 (e.g. Windows 2008).

* changed names of sub-threads started by arangod

* added option `--default-number-of-shards` to arangorestore, allowing creating
  collections with a specifiable number of shards from a non-cluster dump

* removed support for CoffeeScript source files

* removed undocumented SleepAndRequeue

* added WorkMonitor to inspect server threads

* when downloading a Foxx service from the web interface the suggested filename
  is now based on the service's mount path instead of simply "app.zip"

* the `@arangodb/request` response object now stores the parsed JSON response
  body in a property `json` instead of `body` when the request was made using the
  `json` option. The `body` instead contains the response body as a string.

* the Foxx API has changed significantly, 2.8 services are still supported
  using a backwards-compatible "legacy mode"


v2.8.12 (XXXX-XX-XX)
--------------------

* issue #2091: decrease connect timeout to 5 seconds on startup

* fixed issue #2072

* slightly better error diagnostics for some replication errors

* fixed issue #1977

* fixed issue in `INTERSECTION` AQL function with duplicate elements
  in the source arrays

* fixed issue #1962

* fixed issue #1959

* export aqlQuery template handler as require('org/arangodb').aql for forwards-compatibility


v2.8.11 (2016-07-13)
--------------------

* fixed array index batch insertion issues for hash indexes that caused problems when
  no elements remained for insertion

* fixed issue #1937


v2.8.10 (2016-07-01)
--------------------

* make sure next local _rev value used for a document is at least as high as the
  _rev value supplied by external sources such as replication

* make adding a collection in both read- and write-mode to a transaction behave as
  expected (write includes read). This prevents the `unregister collection used in
  transaction` error

* fixed sometimes invalid result for `byExample(...).count()` when an index plus
  post-filtering was used

* fixed "collection is a nullptr" issue when starting a traversal from a transaction

* honor the value of startup option `--database.wait-for-sync` (that is used to control
  whether new collections are created with `waitForSync` set to `true` by default) also
  when creating collections via the HTTP API (and thus the ArangoShell). When creating
  a collection via these mechanisms, the option was ignored so far, which was inconsistent.

* fixed issue #1826: arangosh --javascript.execute: internal error (geo index issue)

* fixed issue #1823: Arango crashed hard executing very simple query on windows


v2.8.9 (2016-05-13)
-------------------

* fixed escaping and quoting of extra parameters for executables in Mac OS X App

* added "waiting for" status variable to web interface collection figures view

* fixed undefined behavior in query cache invaldation

* fixed access to /_admin/statistics API in case statistics are disable via option
  `--server.disable-statistics`

* Foxx manager will no longer fail hard when Foxx store is unreachable unless installing
  a service from the Foxx store (e.g. when behind a firewall or GitHub is unreachable).


v2.8.8 (2016-04-19)
-------------------

* fixed issue #1805: Query: internal error (location: arangod/Aql/AqlValue.cpp:182).
  Please report this error to arangodb.com (while executing)

* allow specifying collection name prefixes for `_from` and `_to` in arangoimp:

  To avoid specifying complete document ids (consisting of collection names and document
  keys) for *_from* and *_to* values when importing edges with arangoimp, there are now
  the options *--from-collection-prefix* and *--to-collection-prefix*.

  If specified, these values will be automatically prepended to each value in *_from*
  (or *_to* resp.). This allows specifying only document keys inside *_from* and/or *_to*.

  *Example*

      > arangoimp --from-collection-prefix users --to-collection-prefix products ...

  Importing the following document will then create an edge between *users/1234* and
  *products/4321*:

  ```js
  { "_from" : "1234", "_to" : "4321", "desc" : "users/1234 is connected to products/4321" }
  ```

* requests made with the interactive system API documentation in the web interface
  (Swagger) will now respect the active database instead of always using `_system`


v2.8.7 (2016-04-07)
-------------------

* optimized primary=>secondary failover

* fix to-boolean conversion for documents in AQL

* expose the User-Agent HTTP header from the ArangoShell since Github seems to
  require it now, and we use the ArangoShell for fetching Foxx repositories from Github

* work with http servers that only send

* fixed potential race condition between compactor and collector threads

* fix removal of temporary directories on arangosh exit

* javadoc-style comments in Foxx services are no longer interpreted as
  Foxx comments outside of controller/script/exports files (#1748)

* removed remaining references to class syntax for Foxx Model and Repository
  from the documentation

* added a safe-guard for corrupted master-pointer


v2.8.6 (2016-03-23)
-------------------

* arangosh can now execute JavaScript script files that contain a shebang
  in the first line of the file. This allows executing script files directly.

  Provided there is a script file `/path/to/script.js` with the shebang
  `#!arangosh --javascript.execute`:

      > cat /path/to/script.js
      #!arangosh --javascript.execute
      print("hello from script.js");

  If the script file is made executable

      > chmod a+x /path/to/script.js

  it can be invoked on the shell directly and use arangosh for its execution:

      > /path/to/script.js
      hello from script.js

  This did not work in previous versions of ArangoDB, as the whole script contents
  (including the shebang) were treated as JavaScript code.
  Now shebangs in script files will now be ignored for all files passed to arangosh's
  `--javascript.execute` parameter.

  The alternative way of executing a JavaScript file with arangosh still works:

      > arangosh --javascript.execute /path/to/script.js
      hello from script.js

* added missing reset of traversal state for nested traversals.
  The state of nested traversals (a traversal in an AQL query that was
  located in a repeatedly executed subquery or inside another FOR loop)
  was not reset properly, so that multiple invocations of the same nested
  traversal with different start vertices led to the nested traversal
  always using the start vertex provided on the first invocation.

* fixed issue #1781: ArangoDB startup time increased tremendously

* fixed issue #1783: SIGHUP should rotate the log


v2.8.5 (2016-03-11)
-------------------

* Add OpenSSL handler for TLS V1.2 as sugested by kurtkincaid in #1771

* fixed issue #1765 (The webinterface should display the correct query time)
  and #1770 (Display ACTUAL query time in aardvark's AQL editor)

* Windows: the unhandled exception handler now calls the windows logging
  facilities directly without locks.
  This fixes lockups on crashes from the logging framework.

* improve nullptr handling in logger.

* added new endpoint "srv://" for DNS service records

* `org/arangodb/request` no longer sets the content-type header to the
  string "undefined" when no content-type header should be sent (issue #1776)


v2.8.4 (2016-03-01)
-------------------

* global modules are no longer incorrectly resolved outside the ArangoDB
  JavaScript directory or the Foxx service's root directory (issue #1577)

* improved error messages from Foxx and JavaScript (issues #1564, #1565, #1744)


v2.8.3 (2016-02-22)
-------------------

* fixed AQL filter condition collapsing for deeply-nested cases, potentially
  enabling usage of indexes in some dedicated cases

* added parentheses in AQL explain command output to correctly display precedence
  of logical and arithmetic operators

* Foxx Model event listeners defined on the model are now correctly invoked by
  the Repository methods (issue #1665)

* Deleting a Foxx service in the frontend should now always succeed even if the
  files no longer exist on the file system (issue #1358)

* Routing actions loaded from the database no longer throw exceptions when
  trying to load other modules using "require"

* The `org/arangodb/request` response object now sets a property `json` to the
  parsed JSON response body in addition to overwriting the `body` property when
  the request was made using the `json` option.

* Improved Windows stability

* Fixed a bug in the interactive API documentation that would escape slashes
  in document-handle fields. Document handles are now provided as separate
  fields for collection name and document key.


v2.8.2 (2016-02-09)
-------------------

* the continuous replication applier will now prevent the master's WAL logfiles
  from being removed if they are still needed by the applier on the slave. This
  should help slaves that suffered from masters garbage collection WAL logfiles
  which would have been needed by the slave later.

  The initial synchronization will block removal of still needed WAL logfiles
  on the master for 10 minutes initially, and will extend this period when further
  requests are made to the master. Initial synchronization hands over its handle
  for blocking logfile removal to the continuous replication when started via
  the *setupReplication* function. In this case, continuous replication will
  extend the logfile removal blocking period for the required WAL logfiles when
  the slave makes additional requests.

  All handles that block logfile removal will time out automatically after at
  most 5 minutes should a master not be contacted by the slave anymore (e.g. in
  case the slave's replication is turned off, the slaves loses the connection
  to the master or the slave goes down).

* added all-in-one function *setupReplication* to synchronize data from master
  to slave and start the continuous replication:

      require("@arangodb/replication").setupReplication(configuration);

  The command will return when the initial synchronization is finished and the
  continuous replication has been started, or in case the initial synchronization
  has failed.

  If the initial synchronization is successful, the command will store the given
  configuration on the slave. It also configures the continuous replication to start
  automatically if the slave is restarted, i.e. *autoStart* is set to *true*.

  If the command is run while the slave's replication applier is already running,
  it will first stop the running applier, drop its configuration and do a
  resynchronization of data with the master. It will then use the provided configration,
  overwriting any previously existing replication configuration on the slave.

  The following example demonstrates how to use the command for setting up replication
  for the *_system* database. Note that it should be run on the slave and not the
  master:

      db._useDatabase("_system");
      require("@arangodb/replication").setupReplication({
        endpoint: "tcp://master.domain.org:8529",
        username: "myuser",
        password: "mypasswd",
        verbose: false,
        includeSystem: false,
        incremental: true,
        autoResync: true
      });

* the *sync* and *syncCollection* functions now always start the data synchronization
  as an asynchronous server job. The call to *sync* or *syncCollection* will block
  until synchronization is either complete or has failed with an error. The functions
  will automatically poll the slave periodically for status updates.

  The main benefit is that the connection to the slave does not need to stay open
  permanently and is thus not affected by timeout issues. Additionally the caller does
  not need to query the synchronization status from the slave manually as this is
  now performed automatically by these functions.

* fixed undefined behavior when explaining some types of AQL traversals, fixed
  display of some types of traversals in AQL explain output


v2.8.1 (2016-01-29)
-------------------

* Improved AQL Pattern matching by allowing to specify a different traversal
  direction for one or many of the edge collections.

      FOR v, e, p IN OUTBOUND @start @@ec1, INBOUND @@ec2, @@ec3

  will traverse *ec1* and *ec3* in the OUTBOUND direction and for *ec2* it will use
  the INBOUND direction. These directions can be combined in arbitrary ways, the
  direction defined after *IN [steps]* will we used as default direction and can
  be overriden for specific collections.
  This feature is only available for collection lists, it is not possible to
  combine it with graph names.

* detect more types of transaction deadlocks early

* fixed display of relational operators in traversal explain output

* fixed undefined behavior in AQL function `PARSE_IDENTIFIER`

* added "engines" field to Foxx services generated in the admin interface

* added AQL function `IS_SAME_COLLECTION`:

  *IS_SAME_COLLECTION(collection, document)*: Return true if *document* has the same
  collection id as the collection specified in *collection*. *document* can either be
  a [document handle](../Glossary/README.md#document-handle) string, or a document with
  an *_id* attribute. The function does not validate whether the collection actually
  contains the specified document, but only compares the name of the specified collection
  with the collection name part of the specified document.
  If *document* is neither an object with an *id* attribute nor a *string* value,
  the function will return *null* and raise a warning.

      /* true */
      IS_SAME_COLLECTION('_users', '_users/my-user')
      IS_SAME_COLLECTION('_users', { _id: '_users/my-user' })

      /* false */
      IS_SAME_COLLECTION('_users', 'foobar/baz')
      IS_SAME_COLLECTION('_users', { _id: 'something/else' })


v2.8.0 (2016-01-25)
-------------------

* avoid recursive locking


v2.8.0-beta8 (2016-01-19)
-------------------------

* improved internal datafile statistics for compaction and compaction triggering
  conditions, preventing excessive growth of collection datafiles under some
  workloads. This should also fix issue #1596.

* renamed AQL optimizer rule `remove-collect-into` to `remove-collect-variables`

* fixed primary and edge index lookups prematurely aborting searches when the
  specified id search value contained a different collection than the collection
  the index was created for


v2.8.0-beta7 (2016-01-06)
-------------------------

* added vm.runInThisContext

* added AQL keyword `AGGREGATE` for use in AQL `COLLECT` statement

  Using `AGGREGATE` allows more efficient aggregation (incrementally while building
  the groups) than previous versions of AQL, which built group aggregates afterwards
  from the total of all group values.

  `AGGREGATE` can be used inside a `COLLECT` statement only. If used, it must follow
  the declaration of grouping keys:

      FOR doc IN collection
        COLLECT gender = doc.gender AGGREGATE minAge = MIN(doc.age), maxAge = MAX(doc.age)
        RETURN { gender, minAge, maxAge }

  or, if no grouping keys are used, it can follow the `COLLECT` keyword:

      FOR doc IN collection
        COLLECT AGGREGATE minAge = MIN(doc.age), maxAge = MAX(doc.age)
        RETURN {
  minAge, maxAge
}

  Only specific expressions are allowed on the right-hand side of each `AGGREGATE`
  assignment:

  - on the top level the expression must be a call to one of the supported aggregation
    functions `LENGTH`, `MIN`, `MAX`, `SUM`, `AVERAGE`, `STDDEV_POPULATION`, `STDDEV_SAMPLE`,
    `VARIANCE_POPULATION`, or `VARIANCE_SAMPLE`

  - the expression must not refer to variables introduced in the `COLLECT` itself

* Foxx: mocha test paths with wildcard characters (asterisks) now work on Windows

* reserved AQL keyword `NONE` for future use

* web interface: fixed a graph display bug concerning dashboard view

* web interface: fixed several bugs during the dashboard initialize process

* web interface: included several bugfixes: #1597, #1611, #1623

* AQL query optimizer now converts `LENGTH(collection-name)` to an optimized
  expression that returns the number of documents in a collection

* adjusted the behavior of the expansion (`[*]`) operator in AQL for non-array values

  In ArangoDB 2.8, calling the expansion operator on a non-array value will always
  return an empty array. Previous versions of ArangoDB expanded non-array values by
  calling the `TO_ARRAY()` function for the value, which for example returned an
  array with a single value for boolean, numeric and string input values, and an array
  with the object's values for an object input value. This behavior was inconsistent
  with how the expansion operator works for the array indexes in 2.8, so the behavior
  is now unified:

  - if the left-hand side operand of `[*]` is an array, the array will be returned as
    is when calling `[*]` on it
  - if the left-hand side operand of `[*]` is not an array, an empty array will be
    returned by `[*]`

  AQL queries that rely on the old behavior can be changed by either calling `TO_ARRAY`
  explicitly or by using the `[*]` at the correct position.

  The following example query will change its result in 2.8 compared to 2.7:

      LET values = "foo" RETURN values[*]

  In 2.7 the query has returned the array `[ "foo" ]`, but in 2.8 it will return an
  empty array `[ ]`. To make it return the array `[ "foo" ]` again, an explicit
  `TO_ARRAY` function call is needed in 2.8 (which in this case allows the removal
  of the `[*]` operator altogether). This also works in 2.7:

      LET values = "foo" RETURN TO_ARRAY(values)

  Another example:

      LET values = [ { name: "foo" }, { name: "bar" } ]
      RETURN values[*].name[*]

  The above returned `[ [ "foo" ], [ "bar" ] ] in 2.7. In 2.8 it will return
  `[ [ ], [ ] ]`, because the value of `name` is not an array. To change the results
  to the 2.7 style, the query can be changed to

      LET values = [ { name: "foo" }, { name: "bar" } ]
      RETURN values[* RETURN TO_ARRAY(CURRENT.name)]

  The above also works in 2.7.
  The following types of queries won't change:

      LET values = [ 1, 2, 3 ] RETURN values[*]
      LET values = [ { name: "foo" }, { name: "bar" } ] RETURN values[*].name
      LET values = [ { names: [ "foo", "bar" ] }, { names: [ "baz" ] } ] RETURN values[*].names[*]
      LET values = [ { names: [ "foo", "bar" ] }, { names: [ "baz" ] } ] RETURN values[*].names[**]

* slightly adjusted V8 garbage collection strategy so that collection eventually
  happens in all contexts that hold V8 external references to documents and
  collections.

  also adjusted default value of `--javascript.gc-frequency` from 10 seconds to
  15 seconds, as less internal operations are carried out in JavaScript.

* fixes for AQL optimizer and traversal

* added `--create-collection-type` option to arangoimp

  This allows specifying the type of the collection to be created when
  `--create-collection` is set to `true`.

* Foxx export cache should no longer break if a broken app is loaded in the
  web admin interface.


v2.8.0-beta2 (2015-12-16)
-------------------------

* added AQL query optimizer rule "sort-in-values"

  This rule pre-sorts the right-hand side operand of the `IN` and `NOT IN`
  operators so the operation can use a binary search with logarithmic complexity
  instead of a linear search. The rule is applied when the right-hand side
  operand of an `IN` or `NOT IN` operator in a filter condition is a variable that
  is defined in a different loop/scope than the operator itself. Additionally,
  the filter condition must consist of solely the `IN` or `NOT IN` operation
  in order to avoid any side-effects.

* changed collection status terminology in web interface for collections for
  which an unload request has been issued from `in the process of being unloaded`
  to `will be unloaded`.

* unloading a collection via the web interface will now trigger garbage collection
  in all v8 contexts and force a WAL flush. This increases the chances of perfoming
  the unload faster.

* added the following attributes to the result of `collection.figures()` and the
  corresponding HTTP API at `PUT /_api/collection/<name>/figures`:

  - `documentReferences`: The number of references to documents in datafiles
    that JavaScript code currently holds. This information can be used for
    debugging compaction and unload issues.
  - `waitingFor`: An optional string value that contains information about
    which object type is at the head of the collection's cleanup queue. This
    information can be used for debugging compaction and unload issues.
  - `compactionStatus.time`: The point in time the compaction for the collection
    was last executed. This information can be used for debugging compaction
    issues.
  - `compactionStatus.message`: The action that was performed when the compaction
    was last run for the collection. This information can be used for debugging
    compaction issues.

  Note: `waitingFor` and `compactionStatus` may be empty when called on a coordinator
  in a cluster.

* the compaction will now provide queryable status info that can be used to track
  its progress. The compaction status is displayed in the web interface, too.

* better error reporting for arangodump and arangorestore

* arangodump will now fail by default when trying to dump edges that
  refer to already dropped collections. This can be circumvented by
  specifying the option `--force true` when invoking arangodump

* fixed cluster upgrade procedure

* the AQL functions `NEAR` and `WITHIN` now have stricter validations
  for their input parameters `limit`, `radius` and `distance`. They may now throw
  exceptions when invalid parameters are passed that may have not led
  to exceptions in previous versions.

* deprecation warnings now log stack traces

* Foxx: improved backwards compatibility with 2.5 and 2.6

  - reverted Model and Repository back to non-ES6 "classes" because of
    compatibility issues when using the extend method with a constructor

  - removed deprecation warnings for extend and controller.del

  - restored deprecated method Model.toJSONSchema

  - restored deprecated `type`, `jwt` and `sessionStorageApp` options
    in Controller#activateSessions

* Fixed a deadlock problem in the cluster


v2.8.0-beta1 (2015-12-06)
-------------------------

* added AQL function `IS_DATESTRING(value)`

  Returns true if *value* is a string that can be used in a date function.
  This includes partial dates such as *2015* or *2015-10* and strings containing
  invalid dates such as *2015-02-31*. The function will return false for all
  non-string values, even if some of them may be usable in date functions.


v2.8.0-alpha1 (2015-12-03)
--------------------------

* added AQL keywords `GRAPH`, `OUTBOUND`, `INBOUND` and `ANY` for use in graph
  traversals, reserved AQL keyword `ALL` for future use

  Usage of these keywords as collection names, variable names or attribute names
  in AQL queries will not be possible without quoting. For example, the following
  AQL query will still work as it uses a quoted collection name and a quoted
  attribute name:

      FOR doc IN `OUTBOUND`
        RETURN doc.`any`

* issue #1593: added AQL `POW` function for exponentation

* added cluster execution site info in explain output for AQL queries

* replication improvements:

  - added `autoResync` configuration parameter for continuous replication.

    When set to `true`, a replication slave will automatically trigger a full data
    re-synchronization with the master when the master cannot provide the log data
    the slave had asked for. Note that `autoResync` will only work when the option
    `requireFromPresent` is also set to `true` for the continuous replication, or
    when the continuous syncer is started and detects that no start tick is present.

    Automatic re-synchronization may transfer a lot of data from the master to the
    slave and may be expensive. It is therefore turned off by default.
    When turned off, the slave will never perform an automatic re-synchronization
    with the master.

  - added `idleMinWaitTime` and `idleMaxWaitTime` configuration parameters for
    continuous replication.

    These parameters can be used to control the minimum and maximum wait time the
    slave will (intentionally) idle and not poll for master log changes in case the
    master had sent the full logs already.
    The `idleMaxWaitTime` value will only be used when `adapativePolling` is set
    to `true`. When `adaptivePolling` is disable, only `idleMinWaitTime` will be
    used as a constant time span in which the slave will not poll the master for
    further changes. The default values are 0.5 seconds for `idleMinWaitTime` and
    2.5 seconds for `idleMaxWaitTime`, which correspond to the hard-coded values
    used in previous versions of ArangoDB.

  - added `initialSyncMaxWaitTime` configuration parameter for initial and continuous
    replication

    This option controls the maximum wait time (in seconds) that the initial
    synchronization will wait for a response from the master when fetching initial
    collection data. If no response is received within this time period, the initial
    synchronization will give up and fail. This option is also relevant for
    continuous replication in case *autoResync* is set to *true*, as then the
    continuous replication may trigger a full data re-synchronization in case
    the master cannot the log data the slave had asked for.

  - HTTP requests sent from the slave to the master during initial synchronization
    will now be retried if they fail with connection problems.

  - the initial synchronization now logs its progress so it can be queried using
    the regular replication status check APIs.

  - added `async` attribute for `sync` and `syncCollection` operations called from
    the ArangoShell. Setthing this attribute to `true` will make the synchronization
    job on the server go into the background, so that the shell does not block. The
    status of the started asynchronous synchronization job can be queried from the
    ArangoShell like this:

        /* starts initial synchronization */
        var replication = require("@arangodb/replication");
        var id = replication.sync({
          endpoint: "tcp://master.domain.org:8529",
          username: "myuser",
          password: "mypasswd",
          async: true
       });

       /* now query the id of the returned async job and print the status */
       print(replication.getSyncResult(id));

    The result of `getSyncResult()` will be `false` while the server-side job
    has not completed, and different to `false` if it has completed. When it has
    completed, all job result details will be returned by the call to `getSyncResult()`.


* fixed non-deterministic query results in some cluster queries

* fixed issue #1589

* return HTTP status code 410 (gone) instead of HTTP 408 (request timeout) for
  server-side operations that are canceled / killed. Sending 410 instead of 408
  prevents clients from re-starting the same (canceled) operation. Google Chrome
  for example sends the HTTP request again in case it is responded with an HTTP
  408, and this is exactly the opposite of the desired behavior when an operation
  is canceled / killed by the user.

* web interface: queries in AQL editor now cancelable

* web interface: dashboard - added replication information

* web interface: AQL editor now supports bind parameters

* added startup option `--server.hide-product-header` to make the server not send
  the HTTP response header `"Server: ArangoDB"` in its HTTP responses. By default,
  the option is turned off so the header is still sent as usual.

* added new AQL function `UNSET_RECURSIVE` to recursively unset attritutes from
  objects/documents

* switched command-line editor in ArangoShell and arangod to linenoise-ng

* added automatic deadlock detection for transactions

  In case a deadlock is detected, a multi-collection operation may be rolled back
  automatically and fail with error 29 (`deadlock detected`). Client code for
  operations containing more than one collection should be aware of this potential
  error and handle it accordingly, either by giving up or retrying the transaction.

* Added C++ implementations for the AQL arithmetic operations and the following
  AQL functions:
  - ABS
  - APPEND
  - COLLECTIONS
  - CURRENT_DATABASE
  - DOCUMENT
  - EDGES
  - FIRST
  - FIRST_DOCUMENT
  - FIRST_LIST
  - FLATTEN
  - FLOOR
  - FULLTEXT
  - LAST
  - MEDIAN
  - MERGE_RECURSIVE
  - MINUS
  - NEAR
  - NOT_NULL
  - NTH
  - PARSE_IDENTIFIER
  - PERCENTILE
  - POP
  - POSITION
  - PUSH
  - RAND
  - RANGE
  - REMOVE_NTH
  - REMOVE_VALUE
  - REMOVE_VALUES
  - ROUND
  - SHIFT
  - SQRT
  - STDDEV_POPULATION
  - STDDEV_SAMPLE
  - UNSHIFT
  - VARIANCE_POPULATION
  - VARIANCE_SAMPLE
  - WITHIN
  - ZIP

* improved performance of skipping over many documents in an AQL query when no
  indexes and no filters are used, e.g.

      FOR doc IN collection
        LIMIT 1000000, 10
        RETURN doc

* Added array indexes

  Hash indexes and skiplist indexes can now optionally be defined for array values
  so they index individual array members.

  To define an index for array values, the attribute name is extended with the
  expansion operator `[*]` in the index definition:

      arangosh> db.colName.ensureHashIndex("tags[*]");

  When given the following document

      { tags: [ "AQL", "ArangoDB", "Index" ] }

  the index will now contain the individual values `"AQL"`, `"ArangoDB"` and `"Index"`.

  Now the index can be used for finding all documents having `"ArangoDB"` somewhere in their
  tags array using the following AQL query:

      FOR doc IN colName
        FILTER "ArangoDB" IN doc.tags[*]
        RETURN doc

* rewrote AQL query optimizer rule `use-index-range` and renamed it to `use-indexes`.
  The name change affects rule names in the optimizer's output.

* rewrote AQL execution node `IndexRangeNode` and renamed it to `IndexNode`. The name
  change affects node names in the optimizer's explain output.

* added convenience function `db._explain(query)` for human-readable explanation
  of AQL queries

* module resolution as used by `require` now behaves more like in node.js

* the `org/arangodb/request` module now returns response bodies for error responses
  by default. The old behavior of not returning bodies for error responses can be
  re-enabled by explicitly setting the option `returnBodyOnError` to `false` (#1437)


v2.7.6 (2016-01-30)
-------------------

* detect more types of transaction deadlocks early


v2.7.5 (2016-01-22)
-------------------

* backported added automatic deadlock detection for transactions

  In case a deadlock is detected, a multi-collection operation may be rolled back
  automatically and fail with error 29 (`deadlock detected`). Client code for
  operations containing more than one collection should be aware of this potential
  error and handle it accordingly, either by giving up or retrying the transaction.

* improved internal datafile statistics for compaction and compaction triggering
  conditions, preventing excessive growth of collection datafiles under some
  workloads. This should also fix issue #1596.

* Foxx export cache should no longer break if a broken app is loaded in the
  web admin interface.

* Foxx: removed some incorrect deprecation warnings.

* Foxx: mocha test paths with wildcard characters (asterisks) now work on Windows


v2.7.4 (2015-12-21)
-------------------

* slightly adjusted V8 garbage collection strategy so that collection eventually
  happens in all contexts that hold V8 external references to documents and
  collections.

* added the following attributes to the result of `collection.figures()` and the
  corresponding HTTP API at `PUT /_api/collection/<name>/figures`:

  - `documentReferences`: The number of references to documents in datafiles
    that JavaScript code currently holds. This information can be used for
    debugging compaction and unload issues.
  - `waitingFor`: An optional string value that contains information about
    which object type is at the head of the collection's cleanup queue. This
    information can be used for debugging compaction and unload issues.
  - `compactionStatus.time`: The point in time the compaction for the collection
    was last executed. This information can be used for debugging compaction
    issues.
  - `compactionStatus.message`: The action that was performed when the compaction
    was last run for the collection. This information can be used for debugging
    compaction issues.

  Note: `waitingFor` and `compactionStatus` may be empty when called on a coordinator
  in a cluster.

* the compaction will now provide queryable status info that can be used to track
  its progress. The compaction status is displayed in the web interface, too.


v2.7.3 (2015-12-17)
-------------------

* fixed some replication value conversion issues when replication applier properties
  were set via ArangoShell

* fixed disappearing of documents for collections transferred via `sync` or
  `syncCollection` if the collection was dropped right before synchronization
  and drop and (re-)create collection markers were located in the same WAL file

* fixed an issue where overwriting the system sessions collection would break
  the web interface when authentication is enabled


v2.7.2 (2015-12-01)
-------------------

* replication improvements:

  - added `autoResync` configuration parameter for continuous replication.

    When set to `true`, a replication slave will automatically trigger a full data
    re-synchronization with the master when the master cannot provide the log data
    the slave had asked for. Note that `autoResync` will only work when the option
    `requireFromPresent` is also set to `true` for the continuous replication, or
    when the continuous syncer is started and detects that no start tick is present.

    Automatic re-synchronization may transfer a lot of data from the master to the
    slave and may be expensive. It is therefore turned off by default.
    When turned off, the slave will never perform an automatic re-synchronization
    with the master.

  - added `idleMinWaitTime` and `idleMaxWaitTime` configuration parameters for
    continuous replication.

    These parameters can be used to control the minimum and maximum wait time the
    slave will (intentionally) idle and not poll for master log changes in case the
    master had sent the full logs already.
    The `idleMaxWaitTime` value will only be used when `adapativePolling` is set
    to `true`. When `adaptivePolling` is disable, only `idleMinWaitTime` will be
    used as a constant time span in which the slave will not poll the master for
    further changes. The default values are 0.5 seconds for `idleMinWaitTime` and
    2.5 seconds for `idleMaxWaitTime`, which correspond to the hard-coded values
    used in previous versions of ArangoDB.

  - added `initialSyncMaxWaitTime` configuration parameter for initial and continuous
    replication

    This option controls the maximum wait time (in seconds) that the initial
    synchronization will wait for a response from the master when fetching initial
    collection data. If no response is received within this time period, the initial
    synchronization will give up and fail. This option is also relevant for
    continuous replication in case *autoResync* is set to *true*, as then the
    continuous replication may trigger a full data re-synchronization in case
    the master cannot the log data the slave had asked for.

  - HTTP requests sent from the slave to the master during initial synchronization
    will now be retried if they fail with connection problems.

  - the initial synchronization now logs its progress so it can be queried using
    the regular replication status check APIs.

* fixed non-deterministic query results in some cluster queries

* added missing lock instruction for primary index in compactor size calculation

* fixed issue #1589

* fixed issue #1583

* fixed undefined behavior when accessing the top level of a document with the `[*]`
  operator

* fixed potentially invalid pointer access in shaper when the currently accessed
  document got re-located by the WAL collector at the very same time

* Foxx: optional configuration options no longer log validation errors when assigned
  empty values (#1495)

* Foxx: constructors provided to Repository and Model sub-classes via extend are
  now correctly called (#1592)


v2.7.1 (2015-11-07)
-------------------

* switch to linenoise next generation

* exclude `_apps` collection from replication

  The slave has its own `_apps` collection which it populates on server start.
  When replicating data from the master to the slave, the data from the master may
  clash with the slave's own data in the `_apps` collection. Excluding the `_apps`
  collection from replication avoids this.

* disable replication appliers when starting in modes `--upgrade`, `--no-server`
  and `--check-upgrade`

* more detailed output in arango-dfdb

* fixed "no start tick" issue in replication applier

  This error could occur after restarting a slave server after a shutdown
  when no data was ever transferred from the master to the slave via the
  continuous replication

* fixed problem during SSL client connection abort that led to scheduler thread
  staying at 100% CPU saturation

* fixed potential segfault in AQL `NEIGHBORS` function implementation when C++ function
  variant was used and collection names were passed as strings

* removed duplicate target for some frontend JavaScript files from the Makefile

* make AQL function `MERGE()` work on a single array parameter, too.
  This allows combining the attributes of multiple objects from an array into
  a single object, e.g.

      RETURN MERGE([
        { foo: 'bar' },
        { quux: 'quetzalcoatl', ruled: true },
        { bar: 'baz', foo: 'done' }
      ])

  will now return:

      {
        "foo": "done",
        "quux": "quetzalcoatl",
        "ruled": true,
        "bar": "baz"
      }

* fixed potential deadlock in collection status changing on Windows

* fixed hard-coded `incremental` parameter in shell implementation of
  `syncCollection` function in replication module

* fix for GCC5: added check for '-stdlib' option


v2.7.0 (2015-10-09)
-------------------

* fixed request statistics aggregation
  When arangod was started in supervisor mode, the request statistics always showed
  0 requests, as the statistics aggregation thread did not run then.

* read server configuration files before dropping privileges. this ensures that
  the SSL keyfile specified in the configuration can be read with the server's start
  privileges (i.e. root when using a standard ArangoDB package).

* fixed replication with a 2.6 replication configuration and issues with a 2.6 master

* raised default value of `--server.descriptors-minimum` to 1024

* allow Foxx apps to be installed underneath URL path `/_open/`, so they can be
  (intentionally) accessed without authentication.

* added *allowImplicit* sub-attribute in collections declaration of transactions.
  The *allowImplicit* attributes allows making transactions fail should they
  read-access a collection that was not explicitly declared in the *collections*
  array of the transaction.

* added "special" password ARANGODB_DEFAULT_ROOT_PASSWORD. If you pass
  ARANGODB_DEFAULT_ROOT_PASSWORD as password, it will read the password
  from the environment variable ARANGODB_DEFAULT_ROOT_PASSWORD


v2.7.0-rc2 (2015-09-22)
-----------------------

* fix over-eager datafile compaction

  This should reduce the need to compact directly after loading a collection when a
  collection datafile contained many insertions and updates for the same documents. It
  should also prevent from re-compacting already merged datafiles in case not many
  changes were made. Compaction will also make fewer index lookups than before.

* added `syncCollection()` function in module `org/arangodb/replication`

  This allows synchronizing the data of a single collection from a master to a slave
  server. Synchronization can either restore the whole collection by transferring all
  documents from the master to the slave, or incrementally by only transferring documents
  that differ. This is done by partitioning the collection's entire key space into smaller
  chunks and comparing the data chunk-wise between master and slave. Only chunks that are
  different will be re-transferred.

  The `syncCollection()` function can be used as follows:

      require("org/arangodb/replication").syncCollection(collectionName, options);

  e.g.

      require("org/arangodb/replication").syncCollection("myCollection", {
        endpoint: "tcp://127.0.0.1:8529",  /* master */
        username: "root",                  /* username for master */
        password: "secret",                /* password for master */
        incremental: true                  /* use incremental mode */
      });


* additionally allow the following characters in document keys:

  `(` `)` `+` `,` `=` `;` `$` `!` `*` `'` `%`


v2.7.0-rc1 (2015-09-17)
-----------------------

* removed undocumented server-side-only collection functions:
  * collection.OFFSET()
  * collection.NTH()
  * collection.NTH2()
  * collection.NTH3()

* upgraded Swagger to version 2.0 for the Documentation

  This gives the user better prepared test request structures.
  More conversions will follow so finally client libraries can be auto-generated.

* added extra AQL functions for date and time calculation and manipulation.
  These functions were contributed by GitHub users @CoDEmanX and @friday.
  A big thanks for their work!

  The following extra date functions are available from 2.7 on:

  * `DATE_DAYOFYEAR(date)`: Returns the day of year number of *date*.
    The return values range from 1 to 365, or 366 in a leap year respectively.

  * `DATE_ISOWEEK(date)`: Returns the ISO week date of *date*.
    The return values range from 1 to 53. Monday is considered the first day of the week.
    There are no fractional weeks, thus the last days in December may belong to the first
    week of the next year, and the first days in January may be part of the previous year's
    last week.

  * `DATE_LEAPYEAR(date)`: Returns whether the year of *date* is a leap year.

  * `DATE_QUARTER(date)`: Returns the quarter of the given date (1-based):
    * 1: January, February, March
    * 2: April, May, June
    * 3: July, August, September
    * 4: October, November, December

  - *DATE_DAYS_IN_MONTH(date)*: Returns the number of days in *date*'s month (28..31).

  * `DATE_ADD(date, amount, unit)`: Adds *amount* given in *unit* to *date* and
    returns the calculated date.

    *unit* can be either of the following to specify the time unit to add or
    subtract (case-insensitive):
    - y, year, years
    - m, month, months
    - w, week, weeks
    - d, day, days
    - h, hour, hours
    - i, minute, minutes
    - s, second, seconds
    - f, millisecond, milliseconds

    *amount* is the number of *unit*s to add (positive value) or subtract
    (negative value).

  * `DATE_SUBTRACT(date, amount, unit)`: Subtracts *amount* given in *unit* from
    *date* and returns the calculated date.

    It works the same as `DATE_ADD()`, except that it subtracts. It is equivalent
    to calling `DATE_ADD()` with a negative amount, except that `DATE_SUBTRACT()`
    can also subtract ISO durations. Note that negative ISO durations are not
    supported (i.e. starting with `-P`, like `-P1Y`).

  * `DATE_DIFF(date1, date2, unit, asFloat)`: Calculate the difference
    between two dates in given time *unit*, optionally with decimal places.
    Returns a negative value if *date1* is greater than *date2*.

  * `DATE_COMPARE(date1, date2, unitRangeStart, unitRangeEnd)`: Compare two
    partial dates and return true if they match, false otherwise. The parts to
    compare are defined by a range of time units.

    The full range is: years, months, days, hours, minutes, seconds, milliseconds.
    Pass the unit to start from as *unitRangeStart*, and the unit to end with as
    *unitRangeEnd*. All units in between will be compared. Leave out *unitRangeEnd*
    to only compare *unitRangeStart*.

  * `DATE_FORMAT(date, format)`: Format a date according to the given format string.
    It supports the following placeholders (case-insensitive):
    - %t: timestamp, in milliseconds since midnight 1970-01-01
    - %z: ISO date (0000-00-00T00:00:00.000Z)
    - %w: day of week (0..6)
    - %y: year (0..9999)
    - %yy: year (00..99), abbreviated (last two digits)
    - %yyyy: year (0000..9999), padded to length of 4
    - %yyyyyy: year (-009999 .. +009999), with sign prefix and padded to length of 6
    - %m: month (1..12)
    - %mm: month (01..12), padded to length of 2
    - %d: day (1..31)
    - %dd: day (01..31), padded to length of 2
    - %h: hour (0..23)
    - %hh: hour (00..23), padded to length of 2
    - %i: minute (0..59)
    - %ii: minute (00..59), padded to length of 2
    - %s: second (0..59)
    - %ss: second (00..59), padded to length of 2
    - %f: millisecond (0..999)
    - %fff: millisecond (000..999), padded to length of 3
    - %x: day of year (1..366)
    - %xxx: day of year (001..366), padded to length of 3
    - %k: ISO week date (1..53)
    - %kk: ISO week date (01..53), padded to length of 2
    - %l: leap year (0 or 1)
    - %q: quarter (1..4)
    - %a: days in month (28..31)
    - %mmm: abbreviated English name of month (Jan..Dec)
    - %mmmm: English name of month (January..December)
    - %www: abbreviated English name of weekday (Sun..Sat)
    - %wwww: English name of weekday (Sunday..Saturday)
    - %&: special escape sequence for rare occasions
    - %%: literal %
    - %: ignored

* new WAL logfiles and datafiles are now created non-sparse

  This prevents SIGBUS signals being raised when memory of a sparse datafile is accessed
  and the disk is full and the accessed file part is not actually disk-backed. In
  this case the mapped memory region is not necessarily backed by physical memory, and
  accessing the memory may raise SIGBUS and crash arangod.

* the `internal.download()` function and the module `org/arangodb/request` used some
  internal library function that handled the sending of HTTP requests from inside of
  ArangoDB. This library unconditionally set an HTTP header `Accept-Encoding: gzip`
  in all outgoing HTTP requests.

  This has been fixed in 2.7, so `Accept-Encoding: gzip` is not set automatically anymore.
  Additionally, the header `User-Agent: ArangoDB` is not set automatically either. If
  client applications desire to send these headers, they are free to add it when
  constructing the requests using the `download` function or the request module.

* fixed issue #1436: org/arangodb/request advertises deflate without supporting it

* added template string generator function `aqlQuery` for generating AQL queries

  This can be used to generate safe AQL queries with JavaScript parameter
  variables or expressions easily:

      var name = 'test';
      var attributeName = '_key';
      var query = aqlQuery`FOR u IN users FILTER u.name == ${name} RETURN u.${attributeName}`;
      db._query(query);

* report memory usage for document header data (revision id, pointer to data etc.)
  in `db.collection.figures()`. The memory used for document headers will now
  show up in the already existing attribute `indexes.size`. Due to that, the index
  sizes reported by `figures()` in 2.7 will be higher than those reported by 2.6,
  but the 2.7 values are more accurate.

* IMPORTANT CHANGE: the filenames in dumps created by arangodump now contain
  not only the name of the dumped collection, but also an additional 32-digit hash
  value. This is done to prevent overwriting dump files in case-insensitive file
  systems when there exist multiple collections with the same name (but with
  different cases).

  For example, if a database has two collections: `test` and `Test`, previous
  versions of ArangoDB created the files

  * `test.structure.json` and `test.data.json` for collection `test`
  * `Test.structure.json` and `Test.data.json` for collection `Test`

  This did not work for case-insensitive filesystems, because the files for the
  second collection would have overwritten the files of the first. arangodump in
  2.7 will create the following filenames instead:

  * `test_098f6bcd4621d373cade4e832627b4f6.structure.json` and `test_098f6bcd4621d373cade4e832627b4f6.data.json`
  * `Test_0cbc6611f5540bd0809a388dc95a615b.structure.json` and `Test_0cbc6611f5540bd0809a388dc95a615b.data.json`

  These filenames will be unambiguous even in case-insensitive filesystems.

* IMPORTANT CHANGE: make arangod actually close lingering client connections
  when idle for at least the duration specified via `--server.keep-alive-timeout`.
  In previous versions of ArangoDB, connections were not closed by the server
  when the timeout was reached and the client was still connected. Now the
  connection is properly closed by the server in case of timeout. Client
  applications relying on the old behavior may now need to reconnect to the
  server when their idle connections time out and get closed (note: connections
  being idle for a long time may be closed by the OS or firewalls anyway -
  client applications should be aware of that and try to reconnect).

* IMPORTANT CHANGE: when starting arangod, the server will drop the process
  privileges to the specified values in options `--server.uid` and `--server.gid`
  instantly after parsing the startup options.

  That means when either `--server.uid` or `--server.gid` are set, the privilege
  change will happen earlier. This may prevent binding the server to an endpoint
  with a port number lower than 1024 if the arangodb user has no privileges
  for that. Previous versions of ArangoDB changed the privileges later, so some
  startup actions were still carried out under the invoking user (i.e. likely
  *root* when started via init.d or system scripts) and especially binding to
  low port numbers was still possible there.

  The default privileges for user *arangodb* will not be sufficient for binding
  to port numbers lower than 1024. To have an ArangoDB 2.7 bind to a port number
  lower than 1024, it needs to be started with either a different privileged user,
  or the privileges of the *arangodb* user have to raised manually beforehand.

* added AQL optimizer rule `patch-update-statements`

* Linux startup scripts and systemd configuration for arangod now try to
  adjust the NOFILE (number of open files) limits for the process. The limit
  value is set to 131072 (128k) when ArangoDB is started via start/stop
  commands

* When ArangoDB is started/stopped manually via the start/stop commands, the
  main process will wait for up to 10 seconds after it forks the supervisor
  and arangod child processes. If the startup fails within that period, the
  start/stop script will fail with an exit code other than zero. If the
  startup of the supervisor or arangod is still ongoing after 10 seconds,
  the main program will still return with exit code 0. The limit of 10 seconds
  is arbitrary because the time required for a startup is not known in advance.

* added startup option `--database.throw-collection-not-loaded-error`

  Accessing a not-yet loaded collection will automatically load a collection
  on first access. This flag controls what happens in case an operation
  would need to wait for another thread to finalize loading a collection. If
  set to *true*, then the first operation that accesses an unloaded collection
  will load it. Further threads that try to access the same collection while
  it is still loading immediately fail with an error (1238, *collection not loaded*).
  This is to prevent all server threads from being blocked while waiting on the
  same collection to finish loading. When the first thread has completed loading
  the collection, the collection becomes regularly available, and all operations
  from that point on can be carried out normally, and error 1238 will not be
  thrown anymore for that collection.

  If set to *false*, the first thread that accesses a not-yet loaded collection
  will still load it. Other threads that try to access the collection while
  loading will not fail with error 1238 but instead block until the collection
  is fully loaded. This configuration might lead to all server threads being
  blocked because they are all waiting for the same collection to complete
  loading. Setting the option to *true* will prevent this from happening, but
  requires clients to catch error 1238 and react on it (maybe by scheduling
  a retry for later).

  The default value is *false*.

* added better control-C support in arangosh

  When CTRL-C is pressed in arangosh, it will now print a `^C` first. Pressing
  CTRL-C again will reset the prompt if something was entered before, or quit
  arangosh if no command was entered directly before.

  This affects the arangosh version build with Readline-support only (Linux
  and MacOS).

  The MacOS version of ArangoDB for Homebrew now depends on Readline, too. The
  Homebrew formula has been changed accordingly.
  When self-compiling ArangoDB on MacOS without Homebrew, Readline now is a
  prerequisite.

* increased default value for collection-specific `indexBuckets` value from 1 to 8

  Collections created from 2.7 on will use the new default value of `8` if not
  overridden on collection creation or later using
  `collection.properties({ indexBuckets: ... })`.

  The `indexBuckets` value determines the number of buckets to use for indexes of
  type `primary`, `hash` and `edge`. Having multiple index buckets allows splitting
  an index into smaller components, which can be filled in parallel when a collection
  is loading. Additionally, resizing and reallocation of indexes are faster and
  less intrusive if the index uses multiple buckets, because resize and reallocation
  will affect only data in a single bucket instead of all index values.

  The index buckets will be filled in parallel when loading a collection if the collection
  has an `indexBuckets` value greater than 1 and the collection contains a significant
  amount of documents/edges (the current threshold is 256K documents but this value
  may change in future versions of ArangoDB).

* changed HTTP client to use poll instead of select on Linux and MacOS

  This affects the ArangoShell and user-defined JavaScript code running inside
  arangod that initiates its own HTTP calls.

  Using poll instead of select allows using arbitrary high file descriptors
  (bigger than the compiled in FD_SETSIZE). Server connections are still handled using
  epoll, which has never been affected by FD_SETSIZE.

* implemented AQL `LIKE` function using ICU regexes

* added `RETURN DISTINCT` for AQL queries to return unique results:

      FOR doc IN collection
        RETURN DISTINCT doc.status

  This change also introduces `DISTINCT` as an AQL keyword.

* removed `createNamedQueue()` and `addJob()` functions from org/arangodb/tasks

* use less locks and more atomic variables in the internal dispatcher
  and V8 context handling implementations. This leads to improved throughput in
  some ArangoDB internals and allows for higher HTTP request throughput for
  many operations.

  A short overview of the improvements can be found here:

  https://www.arangodb.com/2015/08/throughput-enhancements/

* added shorthand notation for attribute names in AQL object literals:

      LET name = "Peter"
      LET age = 42
      RETURN { name, age }

  The above is the shorthand equivalent of the generic form

      LET name = "Peter"
      LET age = 42
      RETURN { name : name, age : age }

* removed configure option `--enable-timings`

  This option did not have any effect.

* removed configure option `--enable-figures`

  This option previously controlled whether HTTP request statistics code was
  compiled into ArangoDB or not. The previous default value was `true` so
  statistics code was available in official packages. Setting the option to
  `false` led to compile errors so it is doubtful the default value was
  ever changed. By removing the option some internal statistics code was also
  simplified.

* removed run-time manipulation methods for server endpoints:

  * `db._removeEndpoint()`
  * `db._configureEndpoint()`
  * HTTP POST `/_api/endpoint`
  * HTTP DELETE `/_api/endpoint`

* AQL query result cache

  The query result cache can optionally cache the complete results of all or selected AQL queries.
  It can be operated in the following modes:

  * `off`: the cache is disabled. No query results will be stored
  * `on`: the cache will store the results of all AQL queries unless their `cache`
    attribute flag is set to `false`
  * `demand`: the cache will store the results of AQL queries that have their
    `cache` attribute set to `true`, but will ignore all others

  The mode can be set at server startup using the `--database.query-cache-mode` configuration
  option and later changed at runtime.

  The following HTTP REST APIs have been added for controlling the query cache:

  * HTTP GET `/_api/query-cache/properties`: returns the global query cache configuration
  * HTTP PUT `/_api/query-cache/properties`: modifies the global query cache configuration
  * HTTP DELETE `/_api/query-cache`: invalidates all results in the query cache

  The following JavaScript functions have been added for controlling the query cache:

  * `require("org/arangodb/aql/cache").properties()`: returns the global query cache configuration
  * `require("org/arangodb/aql/cache").properties(properties)`: modifies the global query cache configuration
  * `require("org/arangodb/aql/cache").clear()`: invalidates all results in the query cache

* do not link arangoimp against V8

* AQL function call arguments optimization

  This will lead to arguments in function calls inside AQL queries not being copied but passed
  by reference. This may speed up calls to functions with bigger argument values or queries that
  call functions a lot of times.

* upgraded V8 version to 4.3.61

* removed deprecated AQL `SKIPLIST` function.

  This function was introduced in older versions of ArangoDB with a less powerful query optimizer to
  retrieve data from a skiplist index using a `LIMIT` clause. It was marked as deprecated in ArangoDB
  2.6.

  Since ArangoDB 2.3 the behavior of the `SKIPLIST` function can be emulated using regular AQL
  constructs, e.g.

      FOR doc IN @@collection
        FILTER doc.value >= @value
        SORT doc.value DESC
        LIMIT 1
        RETURN doc

* the `skip()` function for simple queries does not accept negative input any longer.
  This feature was deprecated in 2.6.0.

* fix exception handling

  In some cases JavaScript exceptions would re-throw without information of the original problem.
  Now the original exception is logged for failure analysis.

* based REST API method PUT `/_api/simple/all` on the cursor API and make it use AQL internally.

  The change speeds up this REST API method and will lead to additional query information being
  returned by the REST API. Clients can use this extra information or ignore it.

* Foxx Queue job success/failure handlers arguments have changed from `(jobId, jobData, result, jobFailures)` to `(result, jobData, job)`.

* added Foxx Queue job options `repeatTimes`, `repeatUntil` and `repeatDelay` to automatically re-schedule jobs when they are completed.

* added Foxx manifest configuration type `password` to mask values in the web interface.

* fixed default values in Foxx manifest configurations sometimes not being used as defaults.

* fixed optional parameters in Foxx manifest configurations sometimes not being cleared correctly.

* Foxx dependencies can now be marked as optional using a slightly more verbose syntax in your manifest file.

* converted Foxx constructors to ES6 classes so you can extend them using class syntax.

* updated aqb to 2.0.

* updated chai to 3.0.

* Use more madvise calls to speed up things when memory is tight, in particular
  at load time but also for random accesses later.

* Overhauled web interface

  The web interface now has a new design.

  The API documentation for ArangoDB has been moved from "Tools" to "Links" in the web interface.

  The "Applications" tab in the web interfaces has been renamed to "Services".


v2.6.12 (2015-12-02)
--------------------

* fixed disappearing of documents for collections transferred via `sync` if the
  the collection was dropped right before synchronization and drop and (re-)create
  collection markers were located in the same WAL file

* added missing lock instruction for primary index in compactor size calculation

* fixed issue #1589

* fixed issue #1583

* Foxx: optional configuration options no longer log validation errors when assigned
  empty values (#1495)


v2.6.11 (2015-11-18)
--------------------

* fixed potentially invalid pointer access in shaper when the currently accessed
  document got re-located by the WAL collector at the very same time


v2.6.10 (2015-11-10)
--------------------

* disable replication appliers when starting in modes `--upgrade`, `--no-server`
  and `--check-upgrade`

* more detailed output in arango-dfdb

* fixed potential deadlock in collection status changing on Windows

* issue #1521: Can't dump/restore with user and password


v2.6.9 (2015-09-29)
-------------------

* added "special" password ARANGODB_DEFAULT_ROOT_PASSWORD. If you pass
  ARANGODB_DEFAULT_ROOT_PASSWORD as password, it will read the password
  from the environment variable ARANGODB_DEFAULT_ROOT_PASSWORD

* fixed failing AQL skiplist, sort and limit combination

  When using a Skiplist index on an attribute (say "a") and then using sort
  and skip on this attribute caused the result to be empty e.g.:

    require("internal").db.test.ensureSkiplist("a");
    require("internal").db._query("FOR x IN test SORT x.a LIMIT 10, 10");

  Was always empty no matter how many documents are stored in test.
  This is now fixed.

v2.6.8 (2015-09-09)
-------------------

* ARM only:

  The ArangoDB packages for ARM require the kernel to allow unaligned memory access.
  How the kernel handles unaligned memory access is configurable at runtime by
  checking and adjusting the contents `/proc/cpu/alignment`.

  In order to operate on ARM, ArangoDB requires the bit 1 to be set. This will
  make the kernel trap and adjust unaligned memory accesses. If this bit is not
  set, the kernel may send a SIGBUS signal to ArangoDB and terminate it.

  To set bit 1 in `/proc/cpu/alignment` use the following command as a privileged
  user (e.g. root):

      echo "2" > /proc/cpu/alignment

  Note that this setting affects all user processes and not just ArangoDB. Setting
  the alignment with the above command will also not make the setting permanent,
  so it will be lost after a restart of the system. In order to make the setting
  permanent, it should be executed during system startup or before starting arangod.

  The ArangoDB start/stop scripts do not adjust the alignment setting, but rely on
  the environment to have the correct alignment setting already. The reason for this
  is that the alignment settings also affect all other user processes (which ArangoDB
  is not aware of) and thus may have side-effects outside of ArangoDB. It is therefore
  more reasonable to have the system administrator carry out the change.


v2.6.7 (2015-08-25)
-------------------

* improved AssocMulti index performance when resizing.

  This makes the edge index perform less I/O when under memory pressure.


v2.6.6 (2015-08-23)
-------------------

* added startup option `--server.additional-threads` to create separate queues
  for slow requests.


v2.6.5 (2015-08-17)
-------------------

* added startup option `--database.throw-collection-not-loaded-error`

  Accessing a not-yet loaded collection will automatically load a collection
  on first access. This flag controls what happens in case an operation
  would need to wait for another thread to finalize loading a collection. If
  set to *true*, then the first operation that accesses an unloaded collection
  will load it. Further threads that try to access the same collection while
  it is still loading immediately fail with an error (1238, *collection not loaded*).
  This is to prevent all server threads from being blocked while waiting on the
  same collection to finish loading. When the first thread has completed loading
  the collection, the collection becomes regularly available, and all operations
  from that point on can be carried out normally, and error 1238 will not be
  thrown anymore for that collection.

  If set to *false*, the first thread that accesses a not-yet loaded collection
  will still load it. Other threads that try to access the collection while
  loading will not fail with error 1238 but instead block until the collection
  is fully loaded. This configuration might lead to all server threads being
  blocked because they are all waiting for the same collection to complete
  loading. Setting the option to *true* will prevent this from happening, but
  requires clients to catch error 1238 and react on it (maybe by scheduling
  a retry for later).

  The default value is *false*.

* fixed busy wait loop in scheduler threads that sometimes consumed 100% CPU while
  waiting for events on connections closed unexpectedly by the client side

* handle attribute `indexBuckets` when restoring collections via arangorestore.
  Previously the `indexBuckets` attribute value from the dump was ignored, and the
   server default value for `indexBuckets` was used when restoring a collection.

* fixed "EscapeValue already set error" crash in V8 actions that might have occurred when
  canceling V8-based operations.


v2.6.4 (2015-08-01)
-------------------

* V8: Upgrade to version 4.1.0.27 - this is intended to be the stable V8 version.

* fixed issue #1424: Arango shell should not processing arrows pushing on keyboard


v2.6.3 (2015-07-21)
-------------------

* issue #1409: Document values with null character truncated


v2.6.2 (2015-07-04)
-------------------

* fixed issue #1383: bindVars for HTTP API doesn't work with empty string

* fixed handling of default values in Foxx manifest configurations

* fixed handling of optional parameters in Foxx manifest configurations

* fixed a reference error being thrown in Foxx queues when a function-based job type is used that is not available and no options object is passed to queue.push


v2.6.1 (2015-06-24)
-------------------

* Add missing swagger files to cmake build. fixes #1368

* fixed documentation errors


v2.6.0 (2015-06-20)
-------------------

* using negative values for `SimpleQuery.skip()` is deprecated.
  This functionality will be removed in future versions of ArangoDB.

* The following simple query functions are now deprecated:

  * collection.near
  * collection.within
  * collection.geo
  * collection.fulltext
  * collection.range
  * collection.closedRange

  This also lead to the following REST API methods being deprecated from now on:

  * PUT /_api/simple/near
  * PUT /_api/simple/within
  * PUT /_api/simple/fulltext
  * PUT /_api/simple/range

  It is recommended to replace calls to these functions or APIs with equivalent AQL queries,
  which are more flexible because they can be combined with other operations:

      FOR doc IN NEAR(@@collection, @latitude, @longitude, @limit)
        RETURN doc

      FOR doc IN WITHIN(@@collection, @latitude, @longitude, @radius, @distanceAttributeName)
        RETURN doc

      FOR doc IN FULLTEXT(@@collection, @attributeName, @queryString, @limit)
        RETURN doc

      FOR doc IN @@collection
        FILTER doc.value >= @left && doc.value < @right
        LIMIT @skip, @limit
        RETURN doc`

  The above simple query functions and REST API methods may be removed in future versions
  of ArangoDB.

* deprecated now-obsolete AQL `SKIPLIST` function

  The function was introduced in older versions of ArangoDB with a less powerful query optimizer to
  retrieve data from a skiplist index using a `LIMIT` clause.

  Since 2.3 the same goal can be achieved by using regular AQL constructs, e.g.

      FOR doc IN collection FILTER doc.value >= @value SORT doc.value DESC LIMIT 1 RETURN doc

* fixed issues when switching the database inside tasks and during shutdown of database cursors

  These features were added during 2.6 alpha stage so the fixes affect devel/2.6-alpha builds only

* issue #1360: improved foxx-manager help

* added `--enable-tcmalloc` configure option.

  When this option is set, arangod and the client tools will be linked against tcmalloc, which replaces
  the system allocator. When the option is set, a tcmalloc library must be present on the system under
  one of the names `libtcmalloc`, `libtcmalloc_minimal` or `libtcmalloc_debug`.

  As this is a configure option, it is supported for manual builds on Linux-like systems only. tcmalloc
  support is currently experimental.

* issue #1353: Windows: HTTP API - incorrect path in errorMessage

* issue #1347: added option `--create-database` for arangorestore.

  Setting this option to `true` will now create the target database if it does not exist. When creating
  the target database, the username and passwords passed to arangorestore will be used to create an
  initial user for the new database.

* issue #1345: advanced debug information for User Functions

* issue #1341: Can't use bindvars in UPSERT

* fixed vulnerability in JWT implementation.

* changed default value of option `--database.ignore-datafile-errors` from `true` to `false`

  If the new default value of `false` is used, then arangod will refuse loading collections that contain
  datafiles with CRC mismatches or other errors. A collection with datafile errors will then become
  unavailable. This prevents follow up errors from happening.

  The only way to access such collection is to use the datafile debugger (arango-dfdb) and try to repair
  or truncate the datafile with it.

  If `--database.ignore-datafile-errors` is set to `true`, then collections will become available
  even if parts of their data cannot be loaded. This helps availability, but may cause (partial) data
  loss and follow up errors.

* added server startup option `--server.session-timeout` for controlling the timeout of user sessions
  in the web interface

* add sessions and cookie authentication for ArangoDB's web interface

  ArangoDB's built-in web interface now uses sessions. Session information ids are stored in cookies,
  so clients using the web interface must accept cookies in order to use it

* web interface: display query execution time in AQL editor

* web interface: renamed AQL query *submit* button to *execute*

* web interface: added query explain feature in AQL editor

* web interface: demo page added. only working if demo data is available, hidden otherwise

* web interface: added support for custom app scripts with optional arguments and results

* web interface: mounted apps that need to be configured are now indicated in the app overview

* web interface: added button for running tests to app details

* web interface: added button for configuring app dependencies to app details

* web interface: upgraded API documentation to use Swagger 2

* INCOMPATIBLE CHANGE

  removed startup option `--log.severity`

  The docs for `--log.severity` mentioned lots of severities (e.g. `exception`, `technical`, `functional`, `development`)
  but only a few severities (e.g. `all`, `human`) were actually used, with `human` being the default and `all` enabling the
  additional logging of requests. So the option pretended to control a lot of things which it actually didn't. Additionally,
  the option `--log.requests-file` was around for a long time already, also controlling request logging.

  Because the `--log.severity` option effectively did not control that much, it was removed. A side effect of removing the
  option is that 2.5 installations which used `--log.severity all` will not log requests after the upgrade to 2.6. This can
  be adjusted by setting the `--log.requests-file` option.

* add backtrace to fatal log events

* added optional `limit` parameter for AQL function `FULLTEXT`

* make fulltext index also index text values contained in direct sub-objects of the indexed
  attribute.

  Previous versions of ArangoDB only indexed the attribute value if it was a string. Sub-attributes
  of the index attribute were ignored when fulltext indexing.

  Now, if the index attribute value is an object, the object's values will each be included in the
  fulltext index if they are strings. If the index attribute value is an array, the array's values
  will each be included in the fulltext index if they are strings.

  For example, with a fulltext index present on the `translations` attribute, the following text
  values will now be indexed:

      var c = db._create("example");
      c.ensureFulltextIndex("translations");
      c.insert({ translations: { en: "fox", de: "Fuchs", fr: "renard", ru: "лиса" } });
      c.insert({ translations: "Fox is the English translation of the German word Fuchs" });
      c.insert({ translations: [ "ArangoDB", "document", "database", "Foxx" ] });

      c.fulltext("translations", "лиса").toArray();       // returns only first document
      c.fulltext("translations", "Fox").toArray();        // returns first and second documents
      c.fulltext("translations", "prefix:Fox").toArray(); // returns all three documents

* added batch document removal and lookup commands:

      collection.lookupByKeys(keys)
      collection.removeByKeys(keys)

  These commands can be used to perform multi-document lookup and removal operations efficiently
  from the ArangoShell. The argument to these operations is an array of document keys.

  Also added HTTP APIs for batch document commands:

  * PUT /_api/simple/lookup-by-keys
  * PUT /_api/simple/remove-by-keys

* properly prefix document address URLs with the current database name for calls to the REST
  API method GET `/_api/document?collection=...` (that method will return partial URLs to all
  documents in the collection).

  Previous versions of ArangoDB returned the URLs starting with `/_api/` but without the current
  database name, e.g. `/_api/document/mycollection/mykey`. Starting with 2.6, the response URLs
  will include the database name as well, e.g. `/_db/_system/_api/document/mycollection/mykey`.

* added dedicated collection export HTTP REST API

  ArangoDB now provides a dedicated collection export API, which can take snapshots of entire
  collections more efficiently than the general-purpose cursor API. The export API is useful
  to transfer the contents of an entire collection to a client application. It provides optional
  filtering on specific attributes.

  The export API is available at endpoint `POST /_api/export?collection=...`. The API has the
  same return value structure as the already established cursor API (`POST /_api/cursor`).

  An introduction to the export API is given in this blog post:
  http://jsteemann.github.io/blog/2015/04/04/more-efficient-data-exports/

* subquery optimizations for AQL queries

  This optimization avoids copying intermediate results into subqueries that are not required
  by the subquery.

  A brief description can be found here:
  http://jsteemann.github.io/blog/2015/05/04/subquery-optimizations/

* return value optimization for AQL queries

  This optimization avoids copying the final query result inside the query's main `ReturnNode`.

  A brief description can be found here:
  http://jsteemann.github.io/blog/2015/05/04/return-value-optimization-for-aql/

* speed up AQL queries containing big `IN` lists for index lookups

  `IN` lists used for index lookups had performance issues in previous versions of ArangoDB.
  These issues have been addressed in 2.6 so using bigger `IN` lists for filtering is much
  faster.

  A brief description can be found here:
  http://jsteemann.github.io/blog/2015/05/07/in-list-improvements/

* allow `@` and `.` characters in document keys, too

  This change also leads to document keys being URL-encoded when returned in HTTP `location`
  response headers.

* added alternative implementation for AQL COLLECT

  The alternative method uses a hash table for grouping and does not require its input elements
  to be sorted. It will be taken into account by the optimizer for `COLLECT` statements that do
  not use an `INTO` clause.

  In case a `COLLECT` statement can use the hash table variant, the optimizer will create an extra
  plan for it at the beginning of the planning phase. In this plan, no extra `SORT` node will be
  added in front of the `COLLECT` because the hash table variant of `COLLECT` does not require
  sorted input. Instead, a `SORT` node will be added after it to sort its output. This `SORT` node
  may be optimized away again in later stages. If the sort order of the result is irrelevant to
  the user, adding an extra `SORT null` after a hash `COLLECT` operation will allow the optimizer to
  remove the sorts altogether.

  In addition to the hash table variant of `COLLECT`, the optimizer will modify the original plan
  to use the regular `COLLECT` implementation. As this implementation requires sorted input, the
  optimizer will insert a `SORT` node in front of the `COLLECT`. This `SORT` node may be optimized
  away in later stages.

  The created plans will then be shipped through the regular optimization pipeline. In the end,
  the optimizer will pick the plan with the lowest estimated total cost as usual. The hash table
  variant does not require an up-front sort of the input, and will thus be preferred over the
  regular `COLLECT` if the optimizer estimates many input elements for the `COLLECT` node and
  cannot use an index to sort them.

  The optimizer can be explicitly told to use the regular *sorted* variant of `COLLECT` by
  suffixing a `COLLECT` statement with `OPTIONS { "method" : "sorted" }`. This will override the
  optimizer guesswork and only produce the *sorted* variant of `COLLECT`.

  A blog post on the new `COLLECT` implementation can be found here:
  http://jsteemann.github.io/blog/2015/04/22/collecting-with-a-hash-table/

* refactored HTTP REST API for cursors

  The HTTP REST API for cursors (`/_api/cursor`) has been refactored to improve its performance
  and use less memory.

  A post showing some of the performance improvements can be found here:
  http://jsteemann.github.io/blog/2015/04/01/improvements-for-the-cursor-api/

* simplified return value syntax for data-modification AQL queries

  ArangoDB 2.4 since version allows to return results from data-modification AQL queries. The
  syntax for this was quite limited and verbose:

      FOR i IN 1..10
        INSERT { value: i } IN test
        LET inserted = NEW
        RETURN inserted

  The `LET inserted = NEW RETURN inserted` was required literally to return the inserted
  documents. No calculations could be made using the inserted documents.

  This is now more flexible. After a data-modification clause (e.g. `INSERT`, `UPDATE`, `REPLACE`,
  `REMOVE`, `UPSERT`) there can follow any number of `LET` calculations. These calculations can
  refer to the pseudo-values `OLD` and `NEW` that are created by the data-modification statements.

  This allows returning projections of inserted or updated documents, e.g.:

      FOR i IN 1..10
        INSERT { value: i } IN test
        RETURN { _key: NEW._key, value: i }

  Still not every construct is allowed after a data-modification clause. For example, no functions
  can be called that may access documents.

  More information can be found here:
  http://jsteemann.github.io/blog/2015/03/27/improvements-for-data-modification-queries/

* added AQL `UPSERT` statement

  This adds an `UPSERT` statement to AQL that is a combination of both `INSERT` and `UPDATE` /
  `REPLACE`. The `UPSERT` will search for a matching document using a user-provided example.
  If no document matches the example, the *insert* part of the `UPSERT` statement will be
  executed. If there is a match, the *update* / *replace* part will be carried out:

      UPSERT { page: 'index.html' }                 /* search example */
        INSERT { page: 'index.html', pageViews: 1 } /* insert part */
        UPDATE { pageViews: OLD.pageViews + 1 }     /* update part */
        IN pageViews

  `UPSERT` can be used with an `UPDATE` or `REPLACE` clause. The `UPDATE` clause will perform
  a partial update of the found document, whereas the `REPLACE` clause will replace the found
  document entirely. The `UPDATE` or `REPLACE` parts can refer to the pseudo-value `OLD`, which
  contains all attributes of the found document.

  `UPSERT` statements can optionally return values. In the following query, the return
  attribute `found` will return the found document before the `UPDATE` was applied. If no
  document was found, `found` will contain a value of `null`. The `updated` result attribute will
  contain the inserted / updated document:

      UPSERT { page: 'index.html' }                 /* search example */
        INSERT { page: 'index.html', pageViews: 1 } /* insert part */
        UPDATE { pageViews: OLD.pageViews + 1 }     /* update part */
        IN pageViews
        RETURN { found: OLD, updated: NEW }

  A more detailed description of `UPSERT` can be found here:
  http://jsteemann.github.io/blog/2015/03/27/preview-of-the-upsert-command/

* adjusted default configuration value for `--server.backlog-size` from 10 to 64.

* issue #1231: bug xor feature in AQL: LENGTH(null) == 4

  This changes the behavior of the AQL `LENGTH` function as follows:

  - if the single argument to `LENGTH()` is `null`, then the result will now be `0`. In previous
    versions of ArangoDB, the result of `LENGTH(null)` was `4`.

  - if the single argument to `LENGTH()` is `true`, then the result will now be `1`. In previous
    versions of ArangoDB, the result of `LENGTH(true)` was `4`.

  - if the single argument to `LENGTH()` is `false`, then the result will now be `0`. In previous
    versions of ArangoDB, the result of `LENGTH(false)` was `5`.

  The results of `LENGTH()` with string, numeric, array object argument values do not change.

* issue #1298: Bulk import if data already exists (#1298)

  This change extends the HTTP REST API for bulk imports as follows:

  When documents are imported and the `_key` attribute is specified for them, the import can be
  used for inserting and updating/replacing documents. Previously, the import could be used for
  inserting new documents only, and re-inserting a document with an existing key would have failed
  with a *unique key constraint violated* error.

  The above behavior is still the default. However, the API now allows controlling the behavior
  in case of a unique key constraint error via the optional URL parameter `onDuplicate`.

  This parameter can have one of the following values:

  - `error`: when a unique key constraint error occurs, do not import or update the document but
    report an error. This is the default.

  - `update`: when a unique key constraint error occurs, try to (partially) update the existing
    document with the data specified in the import. This may still fail if the document would
    violate secondary unique indexes. Only the attributes present in the import data will be
    updated and other attributes already present will be preserved. The number of updated documents
    will be reported in the `updated` attribute of the HTTP API result.

  - `replace`: when a unique key constraint error occurs, try to fully replace the existing
    document with the data specified in the import. This may still fail if the document would
    violate secondary unique indexes. The number of replaced documents will be reported in the
    `updated` attribute of the HTTP API result.

  - `ignore`: when a unique key constraint error occurs, ignore this error. There will be no
    insert, update or replace for the particular document. Ignored documents will be reported
    separately in the `ignored` attribute of the HTTP API result.

  The result of the HTTP import API will now contain the attributes `ignored` and `updated`, which
  contain the number of ignored and updated documents respectively. These attributes will contain a
  value of zero unless the `onDuplicate` URL parameter is set to either `update` or `replace`
  (in this case the `updated` attribute may contain non-zero values) or `ignore` (in this case the
  `ignored` attribute may contain a non-zero value).

  To support the feature, arangoimp also has a new command line option `--on-duplicate` which can
  have one of the values `error`, `update`, `replace`, `ignore`. The default value is `error`.

  A few examples for using arangoimp with the `--on-duplicate` option can be found here:
  http://jsteemann.github.io/blog/2015/04/14/updating-documents-with-arangoimp/

* changed behavior of `db._query()` in the ArangoShell:

  if the command's result is printed in the shell, the first 10 results will be printed. Previously
  only a basic description of the underlying query result cursor was printed. Additionally, if the
  cursor result contains more than 10 results, the cursor is assigned to a global variable `more`,
  which can be used to iterate over the cursor result.

  Example:

      arangosh [_system]> db._query("FOR i IN 1..15 RETURN i")
      [object ArangoQueryCursor, count: 15, hasMore: true]

      [
        1,
        2,
        3,
        4,
        5,
        6,
        7,
        8,
        9,
        10
      ]

      type 'more' to show more documents


      arangosh [_system]> more
      [object ArangoQueryCursor, count: 15, hasMore: false]

      [
        11,
        12,
        13,
        14,
        15
      ]

* Disallow batchSize value 0 in HTTP `POST /_api/cursor`:

  The HTTP REST API `POST /_api/cursor` does not accept a `batchSize` parameter value of
  `0` any longer. A batch size of 0 never made much sense, but previous versions of ArangoDB
  did not check for this value. Now creating a cursor using a `batchSize` value 0 will
  result in an HTTP 400 error response

* REST Server: fix memory leaks when failing to add jobs

* 'EDGES' AQL Function

  The AQL function `EDGES` got a new fifth option parameter.
  Right now only one option is available: 'includeVertices'. This is a boolean parameter
  that allows to modify the result of the `EDGES` function.
  Default is 'includeVertices: false' which does not have any effect.
  'includeVertices: true' modifies the result, such that
  {vertex: <vertexDocument>, edge: <edgeDocument>} is returned.

* INCOMPATIBLE CHANGE:

  The result format of the AQL function `NEIGHBORS` has been changed.
  Before it has returned an array of objects containing 'vertex' and 'edge'.
  Now it will only contain the vertex directly.
  Also an additional option 'includeData' has been added.
  This is used to define if only the 'vertex._id' value should be returned (false, default),
  or if the vertex should be looked up in the collection and the complete JSON should be returned
  (true).
  Using only the id values can lead to significantly improved performance if this is the only information
  required.

  In order to get the old result format prior to ArangoDB 2.6, please use the function EDGES instead.
  Edges allows for a new option 'includeVertices' which, set to true, returns exactly the format of NEIGHBORS.
  Example:

      NEIGHBORS(<vertexCollection>, <edgeCollection>, <vertex>, <direction>, <example>)

  This can now be achieved by:

      EDGES(<edgeCollection>, <vertex>, <direction>, <example>, {includeVertices: true})

  If you are nesting several NEIGHBORS steps you can speed up their performance in the following way:

  Old Example:

  FOR va IN NEIGHBORS(Users, relations, 'Users/123', 'outbound') FOR vc IN NEIGHBORS(Products, relations, va.vertex._id, 'outbound') RETURN vc

  This can now be achieved by:

  FOR va IN NEIGHBORS(Users, relations, 'Users/123', 'outbound') FOR vc IN NEIGHBORS(Products, relations, va, 'outbound', null, {includeData: true}) RETURN vc
                                                                                                          ^^^^                  ^^^^^^^^^^^^^^^^^^^
                                                                                                  Use intermediate directly     include Data for final

* INCOMPATIBLE CHANGE:

  The AQL function `GRAPH_NEIGHBORS` now provides an additional option `includeData`.
  This option allows controlling whether the function should return the complete vertices
  or just their IDs. Returning only the IDs instead of the full vertices can lead to
  improved performance .

  If provided, `includeData` is set to `true`, all vertices in the result will be returned
  with all their attributes. The default value of `includeData` is `false`.
  This makes the default function results incompatible with previous versions of ArangoDB.

  To get the old result style in ArangoDB 2.6, please set the options as follows in calls
  to `GRAPH_NEIGHBORS`:

      GRAPH_NEIGHBORS(<graph>, <vertex>, { includeData: true })

* INCOMPATIBLE CHANGE:

  The AQL function `GRAPH_COMMON_NEIGHBORS` now provides an additional option `includeData`.
  This option allows controlling whether the function should return the complete vertices
  or just their IDs. Returning only the IDs instead of the full vertices can lead to
  improved performance .

  If provided, `includeData` is set to `true`, all vertices in the result will be returned
  with all their attributes. The default value of `includeData` is `false`.
  This makes the default function results incompatible with previous versions of ArangoDB.

  To get the old result style in ArangoDB 2.6, please set the options as follows in calls
  to `GRAPH_COMMON_NEIGHBORS`:

      GRAPH_COMMON_NEIGHBORS(<graph>, <vertexExamples1>, <vertexExamples2>, { includeData: true }, { includeData: true })

* INCOMPATIBLE CHANGE:

  The AQL function `GRAPH_SHORTEST_PATH` now provides an additional option `includeData`.
  This option allows controlling whether the function should return the complete vertices
  and edges or just their IDs. Returning only the IDs instead of full vertices and edges
  can lead to improved performance .

  If provided, `includeData` is set to `true`, all vertices and edges in the result will
  be returned with all their attributes. There is also an optional parameter `includePath` of
  type object.
  It has two optional sub-attributes `vertices` and `edges`, both of type boolean.
  Both can be set individually and the result will include all vertices on the path if
  `includePath.vertices == true` and all edges if `includePath.edges == true` respectively.

  The default value of `includeData` is `false`, and paths are now excluded by default.
  This makes the default function results incompatible with previous versions of ArangoDB.

  To get the old result style in ArangoDB 2.6, please set the options as follows in calls
  to `GRAPH_SHORTEST_PATH`:

      GRAPH_SHORTEST_PATH(<graph>, <source>, <target>, { includeData: true, includePath: { edges: true, vertices: true } })

  The attributes `startVertex` and `vertex` that were present in the results of `GRAPH_SHORTEST_PATH`
  in previous versions of ArangoDB will not be produced in 2.6. To calculate these attributes in 2.6,
  please extract the first and last elements from the `vertices` result attribute.

* INCOMPATIBLE CHANGE:

  The AQL function `GRAPH_DISTANCE_TO` will now return only the id the destination vertex
  in the `vertex` attribute, and not the full vertex data with all vertex attributes.

* INCOMPATIBLE CHANGE:

  All graph measurements functions in JavaScript module `general-graph` that calculated a
  single figure previously returned an array containing just the figure. Now these functions
  will return the figure directly and not put it inside an array.

  The affected functions are:

  * `graph._absoluteEccentricity`
  * `graph._eccentricity`
  * `graph._absoluteCloseness`
  * `graph._closeness`
  * `graph._absoluteBetweenness`
  * `graph._betweenness`
  * `graph._radius`
  * `graph._diameter`

* Create the `_graphs` collection in new databases with `waitForSync` attribute set to `false`

  The previous `waitForSync` value was `true`, so default the behavior when creating and dropping
  graphs via the HTTP REST API changes as follows if the new settings are in effect:

  * `POST /_api/graph` by default returns `HTTP 202` instead of `HTTP 201`
  * `DELETE /_api/graph/graph-name` by default returns `HTTP 202` instead of `HTTP 201`

  If the `_graphs` collection still has its `waitForSync` value set to `true`, then the HTTP status
  code will not change.

* Upgraded ICU to version 54; this increases performance in many places.
  based on https://code.google.com/p/chromium/issues/detail?id=428145

* added support for HTTP push aka chunked encoding

* issue #1051: add info whether server is running in service or user mode?

  This will add a "mode" attribute to the result of the result of HTTP GET `/_api/version?details=true`

  "mode" can have the following values:

  - `standalone`: server was started manually (e.g. on command-line)
  - `service`: service is running as Windows service, in daemon mode or under the supervisor

* improve system error messages in Windows port

* increased default value of `--server.request-timeout` from 300 to 1200 seconds for client tools
  (arangosh, arangoimp, arangodump, arangorestore)

* increased default value of `--server.connect-timeout` from 3 to 5 seconds for client tools
  (arangosh, arangoimp, arangodump, arangorestore)

* added startup option `--server.foxx-queues-poll-interval`

  This startup option controls the frequency with which the Foxx queues manager is checking
  the queue (or queues) for jobs to be executed.

  The default value is `1` second. Lowering this value will result in the queue manager waking
  up and checking the queues more frequently, which may increase CPU usage of the server.
  When not using Foxx queues, this value can be raised to save some CPU time.

* added startup option `--server.foxx-queues`

  This startup option controls whether the Foxx queue manager will check queue and job entries.
  Disabling this option can reduce server load but will prevent jobs added to Foxx queues from
  being processed at all.

  The default value is `true`, enabling the Foxx queues feature.

* make Foxx queues really database-specific.

  Foxx queues were and are stored in a database-specific collection `_queues`. However, a global
  cache variable for the queues led to the queue names being treated database-independently, which
  was wrong.

  Since 2.6, Foxx queues names are truly database-specific, so the same queue name can be used in
  two different databases for two different queues. Until then, it is advisable to think of queues
  as already being database-specific, and using the database name as a queue name prefix to be
  avoid name conflicts, e.g.:

      var queueName = "myQueue";
      var Foxx = require("org/arangodb/foxx");
      Foxx.queues.create(db._name() + ":" + queueName);

* added support for Foxx queue job types defined as app scripts.

  The old job types introduced in 2.4 are still supported but are known to cause issues in 2.5
  and later when the server is restarted or the job types are not defined in every thread.

  The new job types avoid this issue by storing an explicit mount path and script name rather
  than an assuming the job type is defined globally. It is strongly recommended to convert your
  job types to the new script-based system.

* renamed Foxx sessions option "sessionStorageApp" to "sessionStorage". The option now also accepts session storages directly.

* Added the following JavaScript methods for file access:
  * fs.copyFile() to copy single files
  * fs.copyRecursive() to copy directory trees
  * fs.chmod() to set the file permissions (non-Windows only)

* Added process.env for accessing the process environment from JavaScript code

* Cluster: kickstarter shutdown routines will more precisely follow the shutdown of its nodes.

* Cluster: don't delete agency connection objects that are currently in use.

* Cluster: improve passing along of HTTP errors

* fixed issue #1247: debian init script problems

* multi-threaded index creation on collection load

  When a collection contains more than one secondary index, they can be built in memory in
  parallel when the collection is loaded. How many threads are used for parallel index creation
  is determined by the new configuration parameter `--database.index-threads`. If this is set
  to 0, indexes are built by the opening thread only and sequentially. This is equivalent to
  the behavior in 2.5 and before.

* speed up building up primary index when loading collections

* added `count` attribute to `parameters.json` files of collections. This attribute indicates
  the number of live documents in the collection on unload. It is read when the collection is
  (re)loaded to determine the initial size for the collection's primary index

* removed remainders of MRuby integration, removed arangoirb

* simplified `controllers` property in Foxx manifests. You can now specify a filename directly
  if you only want to use a single file mounted at the base URL of your Foxx app.

* simplified `exports` property in Foxx manifests. You can now specify a filename directly if
  you only want to export variables from a single file in your Foxx app.

* added support for node.js-style exports in Foxx exports. Your Foxx exports file can now export
  arbitrary values using the `module.exports` property instead of adding properties to the
  `exports` object.

* added `scripts` property to Foxx manifests. You should now specify the `setup` and `teardown`
  files as properties of the `scripts` object in your manifests and can define custom,
  app-specific scripts that can be executed from the web interface or the CLI.

* added `tests` property to Foxx manifests. You can now define test cases using the `mocha`
  framework which can then be executed inside ArangoDB.

* updated `joi` package to 6.0.8.

* added `extendible` package.

* added Foxx model lifecycle events to repositories. See #1257.

* speed up resizing of edge index.

* allow to split an edge index into buckets which are resized individually.
  This is controlled by the `indexBuckets` attribute in the `properties`
  of the collection.

* fix a cluster deadlock bug in larger clusters by marking a thread waiting
  for a lock on a DBserver as blocked


v2.5.7 (2015-08-02)
-------------------

* V8: Upgrade to version 4.1.0.27 - this is intended to be the stable V8 version.


v2.5.6 (2015-07-21)
-------------------

* alter Windows build infrastructure so we can properly store pdb files.

* potentially fixed issue #1313: Wrong metric calculation at dashboard

  Escape whitespace in process name when scanning /proc/pid/stats

  This fixes statistics values read from that file

* Fixed variable naming in AQL `COLLECT INTO` results in case the COLLECT is placed
  in a subquery which itself is followed by other constructs that require variables


v2.5.5 (2015-05-29)
-------------------

* fixed vulnerability in JWT implementation.

* fixed format string for reading /proc/pid/stat

* take into account barriers used in different V8 contexts


v2.5.4 (2015-05-14)
-------------------

* added startup option `--log.performance`: specifying this option at startup will log
  performance-related info messages, mainly timings via the regular logging mechanisms

* cluster fixes

* fix for recursive copy under Windows


v2.5.3 (2015-04-29)
-------------------

* Fix fs.move to work across filesystem borders; Fixes Foxx app installation problems;
  issue #1292.

* Fix Foxx app install when installed on a different drive on Windows

* issue #1322: strange AQL result

* issue #1318: Inconsistent db._create() syntax

* issue #1315: queries to a collection fail with an empty response if the
  collection contains specific JSON data

* issue #1300: Make arangodump not fail if target directory exists but is empty

* allow specifying higher values than SOMAXCONN for `--server.backlog-size`

  Previously, arangod would not start when a `--server.backlog-size` value was
  specified that was higher than the platform's SOMAXCONN header value.

  Now, arangod will use the user-provided value for `--server.backlog-size` and
  pass it to the listen system call even if the value is higher than SOMAXCONN.
  If the user-provided value is higher than SOMAXCONN, arangod will log a warning
  on startup.

* Fixed a cluster deadlock bug. Mark a thread that is in a RemoteBlock as
  blocked to allow for additional dispatcher threads to be started.

* Fix locking in cluster by using another ReadWriteLock class for collections.

* Add a second DispatcherQueue for AQL in the cluster. This fixes a
  cluster-AQL thread explosion bug.


v2.5.2 (2015-04-11)
-------------------

* modules stored in _modules are automatically flushed when changed

* added missing query-id parameter in documentation of HTTP DELETE `/_api/query` endpoint

* added iterator for edge index in AQL queries

  this change may lead to less edges being read when used together with a LIMIT clause

* make graph viewer in web interface issue less expensive queries for determining
  a random vertex from the graph, and for determining vertex attributes

* issue #1285: syntax error, unexpected $undefined near '@_to RETURN obj

  this allows AQL bind parameter names to also start with underscores

* moved /_api/query to C++

* issue #1289: Foxx models created from database documents expose an internal method

* added `Foxx.Repository#exists`

* parallelize initialization of V8 context in multiple threads

* fixed a possible crash when the debug-level was TRACE

* cluster: do not initialize statistics collection on each
  coordinator, this fixes a race condition at startup

* cluster: fix a startup race w.r.t. the _configuration collection

* search for db:// JavaScript modules only after all local files have been
  considered, this speeds up the require command in a cluster considerably

* general cluster speedup in certain areas


v2.5.1 (2015-03-19)
-------------------

* fixed bug that caused undefined behavior when an AQL query was killed inside
  a calculation block

* fixed memleaks in AQL query cleanup in case out-of-memory errors are thrown

* by default, Debian and RedHat packages are built with debug symbols

* added option `--database.ignore-logfile-errors`

  This option controls how collection datafiles with a CRC mismatch are treated.

  If set to `false`, CRC mismatch errors in collection datafiles will lead
  to a collection not being loaded at all. If a collection needs to be loaded
  during WAL recovery, the WAL recovery will also abort (if not forced with
  `--wal.ignore-recovery-errors true`). Setting this flag to `false` protects
  users from unintentionally using a collection with corrupted datafiles, from
  which only a subset of the original data can be recovered.

  If set to `true`, CRC mismatch errors in collection datafiles will lead to
  the datafile being partially loaded. All data up to until the mismatch will
  be loaded. This will enable users to continue with collection datafiles
  that are corrupted, but will result in only a partial load of the data.
  The WAL recovery will still abort when encountering a collection with a
  corrupted datafile, at least if `--wal.ignore-recovery-errors` is not set to
  `true`.

  The default value is *true*, so for collections with corrupted datafiles
  there might be partial data loads once the WAL recovery has finished. If
  the WAL recovery will need to load a collection with a corrupted datafile,
  it will still stop when using the default values.

* INCOMPATIBLE CHANGE:

  make the arangod server refuse to start if during startup it finds a non-readable
  `parameter.json` file for a database or a collection.

  Stopping the startup process in this case requires manual intervention (fixing
  the unreadable files), but prevents follow-up errors due to ignored databases or
  collections from happening.

* datafiles and `parameter.json` files written by arangod are now created with read and write
  privileges for the arangod process user, and with read and write privileges for the arangod
  process group.

  Previously, these files were created with user read and write permissions only.

* INCOMPATIBLE CHANGE:

  abort WAL recovery if one of the collection's datafiles cannot be opened

* INCOMPATIBLE CHANGE:

  never try to raise the privileges after dropping them, this can lead to a race condition while
  running the recovery

  If you require to run ArangoDB on a port lower than 1024, you must run ArangoDB as root.

* fixed inefficiencies in `remove` methods of general-graph module

* added option `--database.slow-query-threshold` for controlling the default AQL slow query
  threshold value on server start

* add system error strings for Windows on many places

* rework service startup so we announce 'RUNNING' only when we're finished starting.

* use the Windows eventlog for FATAL and ERROR - log messages

* fix service handling in NSIS Windows installer, specify human readable name

* add the ICU_DATA environment variable to the fatal error messages

* fixed issue #1265: arangod crashed with SIGSEGV

* fixed issue #1241: Wildcards in examples


v2.5.0 (2015-03-09)
-------------------

* installer fixes for Windows

* fix for downloading Foxx

* fixed issue #1258: http pipelining not working?


v2.5.0-beta4 (2015-03-05)
-------------------------

* fixed issue #1247: debian init script problems


v2.5.0-beta3 (2015-02-27)
-------------------------

* fix Windows install path calculation in arango

* fix Windows logging of long strings

* fix possible undefinedness of const strings in Windows


v2.5.0-beta2 (2015-02-23)
-------------------------

* fixed issue #1256: agency binary not found #1256

* fixed issue #1230: API: document/col-name/_key and cursor return different floats

* front-end: dashboard tries not to (re)load statistics if user has no access

* V8: Upgrade to version 3.31.74.1

* etcd: Upgrade to version 2.0 - This requires go 1.3 to compile at least.

* refuse to startup if ICU wasn't initialized, this will i.e. prevent errors from being printed,
  and libraries from being loaded.

* front-end: unwanted removal of index table header after creating new index

* fixed issue #1248: chrome: applications filtering not working

* fixed issue #1198: queries remain in aql editor (front-end) if you navigate through different tabs

* Simplify usage of Foxx

  Thanks to our user feedback we learned that Foxx is a powerful, yet rather complicated concept.
  With this release we tried to make it less complicated while keeping all its strength.
  That includes a rewrite of the documentation as well as some code changes as listed below:

  * Moved Foxx applications to a different folder.

    The naming convention now is: <app-path>/_db/<dbname>/<mountpoint>/APP
    Before it was: <app-path>/databases/<dbname>/<appname>:<appversion>
    This caused some trouble as apps where cached based on name and version and updates did not apply.
    Hence the path on filesystem and the app's access URL had no relation to one another.
    Now the path on filesystem is identical to the URL (except for slashes and the appended APP)

  * Rewrite of Foxx routing

    The routing of Foxx has been exposed to major internal changes we adjusted because of user feedback.
    This allows us to set the development mode per mountpoint without having to change paths and hold
    apps at separate locations.

  * Foxx Development mode

    The development mode used until 2.4 is gone. It has been replaced by a much more mature version.
    This includes the deprecation of the javascript.dev-app-path parameter, which is useless since 2.5.
    Instead of having two separate app directories for production and development, apps now reside in
    one place, which is used for production as well as for development.
    Apps can still be put into development mode, changing their behavior compared to production mode.
    Development mode apps are still reread from disk at every request, and still they ship more debug
    output.

    This change has also made the startup options `--javascript.frontend-development-mode` and
    `--javascript.dev-app-path` obsolete. The former option will not have any effect when set, and the
    latter option is only read and used during the upgrade to 2.5 and does not have any effects later.

  * Foxx install process

    Installing Foxx apps has been a two step process: import them into ArangoDB and mount them at a
    specific mountpoint. These operations have been joined together. You can install an app at one
    mountpoint, that's it. No fetch, mount, unmount, purge cycle anymore. The commands have been
    simplified to just:

    * install: get your Foxx app up and running
    * uninstall: shut it down and erase it from disk

  * Foxx error output

    Until 2.4 the errors produced by Foxx were not optimal. Often, the error message was just
    `unable to parse manifest` and contained only an internal stack trace.
    In 2.5 we made major improvements there, including a much more fine-grained error output that
    helps you debug your Foxx apps. The error message printed is now much closer to its source and
    should help you track it down.

    Also we added the default handlers for unhandled errors in Foxx apps:

    * You will get a nice internal error page whenever your Foxx app is called but was not installed
      due to any error
    * You will get a proper error message when having an uncaught error appears in any app route

    In production mode the messages above will NOT contain any information about your Foxx internals
    and are safe to be exposed to third party users.
    In development mode the messages above will contain the stacktrace (if available), making it easier for
    your in-house devs to track down errors in the application.

* added `console` object to Foxx apps. All Foxx apps now have a console object implementing
  the familiar Console API in their global scope, which can be used to log diagnostic
  messages to the database.

* added `org/arangodb/request` module, which provides a simple API for making HTTP requests
  to external services.

* added optimizer rule `propagate-constant-attributes`

  This rule will look inside `FILTER` conditions for constant value equality comparisons,
  and insert the constant values in other places in `FILTER`s. For example, the rule will
  insert `42` instead of `i.value` in the second `FILTER` of the following query:

      FOR i IN c1 FOR j IN c2 FILTER i.value == 42 FILTER j.value == i.value RETURN 1

* added `filtered` value to AQL query execution statistics

  This value indicates how many documents were filtered by `FilterNode`s in the AQL query.
  Note that `IndexRangeNode`s can also filter documents by selecting only the required ranges
  from the index. The `filtered` value will not include the work done by `IndexRangeNode`s,
  but only the work performed by `FilterNode`s.

* added support for sparse hash and skiplist indexes

  Hash and skiplist indexes can optionally be made sparse. Sparse indexes exclude documents
  in which at least one of the index attributes is either not set or has a value of `null`.

  As such documents are excluded from sparse indexes, they may contain fewer documents than
  their non-sparse counterparts. This enables faster indexing and can lead to reduced memory
  usage in case the indexed attribute does occur only in some, but not all documents of the
  collection. Sparse indexes will also reduce the number of collisions in non-unique hash
  indexes in case non-existing or optional attributes are indexed.

  In order to create a sparse index, an object with the attribute `sparse` can be added to
  the index creation commands:

      db.collection.ensureHashIndex(attributeName, { sparse: true });
      db.collection.ensureHashIndex(attributeName1, attributeName2, { sparse: true });
      db.collection.ensureUniqueConstraint(attributeName, { sparse: true });
      db.collection.ensureUniqueConstraint(attributeName1, attributeName2, { sparse: true });

      db.collection.ensureSkiplist(attributeName, { sparse: true });
      db.collection.ensureSkiplist(attributeName1, attributeName2, { sparse: true });
      db.collection.ensureUniqueSkiplist(attributeName, { sparse: true });
      db.collection.ensureUniqueSkiplist(attributeName1, attributeName2, { sparse: true });

  Note that in place of the above specialized index creation commands, it is recommended to use
  the more general index creation command `ensureIndex`:

  ```js
  db.collection.ensureIndex({ type: "hash", sparse: true, unique: true, fields: [ attributeName ] });
  db.collection.ensureIndex({ type: "skiplist", sparse: false, unique: false, fields: [ "a", "b" ] });
  ```

  When not explicitly set, the `sparse` attribute defaults to `false` for new indexes.

  This causes a change in behavior when creating a unique hash index without specifying the
  sparse flag: in 2.4, unique hash indexes were implicitly sparse, always excluding `null` values.
  There was no option to control this behavior, and sparsity was neither supported for non-unique
  hash indexes nor skiplists in 2.4. This implicit sparsity of unique hash indexes was considered
  an inconsistency, and therefore the behavior was cleaned up in 2.5. As of 2.5, indexes will
  only be created sparse if sparsity is explicitly requested. Existing unique hash indexes from 2.4
  or before will automatically be migrated so they are still sparse after the upgrade to 2.5.

  Geo indexes are implicitly sparse, meaning documents without the indexed location attribute or
  containing invalid location coordinate values will be excluded from the index automatically. This
  is also a change when compared to pre-2.5 behavior, when documents with missing or invalid
  coordinate values may have caused errors on insertion when the geo index' `unique` flag was set
  and its `ignoreNull` flag was not.

  This was confusing and has been rectified in 2.5. The method `ensureGeoConstaint()` now does the
  same as `ensureGeoIndex()`. Furthermore, the attributes `constraint`, `unique`, `ignoreNull` and
  `sparse` flags are now completely ignored when creating geo indexes.

  The same is true for fulltext indexes. There is no need to specify non-uniqueness or sparsity for
  geo or fulltext indexes. They will always be non-unique and sparse.

  As sparse indexes may exclude some documents, they cannot be used for every type of query.
  Sparse hash indexes cannot be used to find documents for which at least one of the indexed
  attributes has a value of `null`. For example, the following AQL query cannot use a sparse
  index, even if one was created on attribute `attr`:

      FOR doc In collection
        FILTER doc.attr == null
        RETURN doc

  If the lookup value is non-constant, a sparse index may or may not be used, depending on
  the other types of conditions in the query. If the optimizer can safely determine that
  the lookup value cannot be `null`, a sparse index may be used. When uncertain, the optimizer
  will not make use of a sparse index in a query in order to produce correct results.

  For example, the following queries cannot use a sparse index on `attr` because the optimizer
  will not know beforehand whether the comparison values for `doc.attr` will include `null`:

      FOR doc In collection
        FILTER doc.attr == SOME_FUNCTION(...)
        RETURN doc

      FOR other IN otherCollection
        FOR doc In collection
          FILTER doc.attr == other.attr
          RETURN doc

  Sparse skiplist indexes can be used for sorting if the optimizer can safely detect that the
  index range does not include `null` for any of the index attributes.

* inspection of AQL data-modification queries will now detect if the data-modification part
  of the query can run in lockstep with the data retrieval part of the query, or if the data
  retrieval part must be executed before the data modification can start.

  Executing the two in lockstep allows using much smaller buffers for intermediate results
  and starts the actual data-modification operations much earlier than if the two phases
  were executed separately.

* Allow dynamic attribute names in AQL object literals

  This allows using arbitrary expressions to construct attribute names in object
  literals specified in AQL queries. To disambiguate expressions and other unquoted
  attribute names, dynamic attribute names need to be enclosed in brackets (`[` and `]`).
  Example:

      FOR i IN 1..100
        RETURN { [ CONCAT('value-of-', i) ] : i }

* make AQL optimizer rule "use-index-for-sort" remove sort also in case a non-sorted
  index (e.g. a hash index) is used for only equality lookups and all sort attributes
  are covered by the index.

  Example that does not require an extra sort (needs hash index on `value`):

      FOR doc IN collection FILTER doc.value == 1 SORT doc.value RETURN doc

  Another example that does not require an extra sort (with hash index on `value1`, `value2`):

      FOR doc IN collection FILTER doc.value1 == 1 && doc.value2 == 2 SORT doc.value1, doc.value2 RETURN doc

* make AQL optimizer rule "use-index-for-sort" remove sort also in case the sort criteria
  excludes the left-most index attributes, but the left-most index attributes are used
  by the index for equality-only lookups.

  Example that can use the index for sorting (needs skiplist index on `value1`, `value2`):

      FOR doc IN collection FILTER doc.value1 == 1 SORT doc.value2 RETURN doc

* added selectivity estimates for primary index, edge index, and hash index

  The selectivity estimates are returned by the `GET /_api/index` REST API method
  in a sub-attribute `selectivityEstimate` for each index that supports it. This
  attribute will be omitted for indexes that do not provide selectivity estimates.
  If provided, the selectivity estimate will be a numeric value between 0 and 1.

  Selectivity estimates will also be reported in the result of `collection.getIndexes()`
  for all indexes that support this. If no selectivity estimate can be determined for
  an index, the attribute `selectivityEstimate` will be omitted here, too.

  The web interface also shows selectivity estimates for each index that supports this.

  Currently the following index types can provide selectivity estimates:
  - primary index
  - edge index
  - hash index (unique and non-unique)

  No selectivity estimates will be provided when running in cluster mode.

* fixed issue #1226: arangod log issues

* added additional logger if arangod is started in foreground mode on a tty

* added AQL optimizer rule "move-calculations-down"

* use exclusive native SRWLocks on Windows instead of native mutexes

* added AQL functions `MD5`, `SHA1`, and `RANDOM_TOKEN`.

* reduced number of string allocations when parsing certain AQL queries

  parsing numbers (integers or doubles) does not require a string allocation
  per number anymore

* RequestContext#bodyParam now accepts arbitrary joi schemas and rejects invalid (but well-formed) request bodies.

* enforce that AQL user functions are wrapped inside JavaScript function () declarations

  AQL user functions were always expected to be wrapped inside a JavaScript function, but previously
  this was not enforced when registering a user function. Enforcing the AQL user functions to be contained
  inside functions prevents functions from doing some unexpected things that may have led to undefined
  behavior.

* Windows service uninstalling: only remove service if it points to the currently running binary,
  or --force was specified.

* Windows (debug only): print stacktraces on crash and run minidump

* Windows (cygwin): if you run arangosh in a cygwin shell or via ssh we will detect this and use
  the appropriate output functions.

* Windows: improve process management

* fix IPv6 reverse ip lookups - so far we only did IPv4 addresses.

* improve join documentation, add outer join example

* run jslint for unit tests too, to prevent "memory leaks" by global js objects with native code.

* fix error logging for exceptions - we wouldn't log the exception message itself so far.

* improve error reporting in the http client (Windows & *nix)

* improve error reports in cluster

* Standard errors can now contain custom messages.


v2.4.7 (XXXX-XX-XX)
-------------------

* fixed issue #1282: Geo WITHIN_RECTANGLE for nested lat/lng


v2.4.6 (2015-03-18)
-------------------

* added option `--database.ignore-logfile-errors`

  This option controls how collection datafiles with a CRC mismatch are treated.

  If set to `false`, CRC mismatch errors in collection datafiles will lead
  to a collection not being loaded at all. If a collection needs to be loaded
  during WAL recovery, the WAL recovery will also abort (if not forced with
  `--wal.ignore-recovery-errors true`). Setting this flag to `false` protects
  users from unintentionally using a collection with corrupted datafiles, from
  which only a subset of the original data can be recovered.

  If set to `true`, CRC mismatch errors in collection datafiles will lead to
  the datafile being partially loaded. All data up to until the mismatch will
  be loaded. This will enable users to continue with a collection datafiles
  that are corrupted, but will result in only a partial load of the data.
  The WAL recovery will still abort when encountering a collection with a
  corrupted datafile, at least if `--wal.ignore-recovery-errors` is not set to
  `true`.

  The default value is *true*, so for collections with corrupted datafiles
  there might be partial data loads once the WAL recovery has finished. If
  the WAL recovery will need to load a collection with a corrupted datafile,
  it will still stop when using the default values.

* INCOMPATIBLE CHANGE:

  make the arangod server refuse to start if during startup it finds a non-readable
  `parameter.json` file for a database or a collection.

  Stopping the startup process in this case requires manual intervention (fixing
  the unreadable files), but prevents follow-up errors due to ignored databases or
  collections from happening.

* datafiles and `parameter.json` files written by arangod are now created with read and write
  privileges for the arangod process user, and with read and write privileges for the arangod
  process group.

  Previously, these files were created with user read and write permissions only.

* INCOMPATIBLE CHANGE:

  abort WAL recovery if one of the collection's datafiles cannot be opened

* INCOMPATIBLE CHANGE:

  never try to raise the privileges after dropping them, this can lead to a race condition while
  running the recovery

  If you require to run ArangoDB on a port lower than 1024, you must run ArangoDB as root.

* fixed inefficiencies in `remove` methods of general-graph module

* added option `--database.slow-query-threshold` for controlling the default AQL slow query
  threshold value on server start


v2.4.5 (2015-03-16)
-------------------

* added elapsed time to HTTP request logging output (`--log.requests-file`)

* added AQL current and slow query tracking, killing of AQL queries

  This change enables retrieving the list of currently running AQL queries inside the selected database.
  AQL queries with an execution time beyond a certain threshold can be moved to a "slow query" facility
  and retrieved from there. Queries can also be killed by specifying the query id.

  This change adds the following HTTP REST APIs:

  - `GET /_api/query/current`: for retrieving the list of currently running queries
  - `GET /_api/query/slow`: for retrieving the list of slow queries
  - `DELETE /_api/query/slow`: for clearing the list of slow queries
  - `GET /_api/query/properties`: for retrieving the properties for query tracking
  - `PUT /_api/query/properties`: for adjusting the properties for query tracking
  - `DELETE /_api/query/<id>`: for killing an AQL query

  The following JavaScript APIs have been added:

  - require("org/arangodb/aql/queries").current();
  - require("org/arangodb/aql/queries").slow();
  - require("org/arangodb/aql/queries").clearSlow();
  - require("org/arangodb/aql/queries").properties();
  - require("org/arangodb/aql/queries").kill();

* fixed issue #1265: arangod crashed with SIGSEGV

* fixed issue #1241: Wildcards in examples

* fixed comment parsing in Foxx controllers


v2.4.4 (2015-02-24)
-------------------

* fixed the generation template for foxx apps. It now does not create deprecated functions anymore

* add custom visitor functionality for `GRAPH_NEIGHBORS` function, too

* increased default value of traversal option *maxIterations* to 100 times of its previous
  default value


v2.4.3 (2015-02-06)
-------------------

* fix multi-threading with openssl when running under Windows

* fix timeout on socket operations when running under Windows

* Fixed an error in Foxx routing which caused some apps that worked in 2.4.1 to fail with status 500: `undefined is not a function` errors in 2.4.2
  This error was occurring due to seldom internal rerouting introduced by the malformed application handler.


v2.4.2 (2015-01-30)
-------------------

* added custom visitor functionality for AQL traversals

  This allows more complex result processing in traversals triggered by AQL. A few examples
  are shown in [this article](http://jsteemann.github.io/blog/2015/01/28/using-custom-visitors-in-aql-graph-traversals/).

* improved number of results estimated for nodes of type EnumerateListNode and SubqueryNode
  in AQL explain output

* added AQL explain helper to explain arbitrary AQL queries

  The helper function prints the query execution plan and the indexes to be used in the
  query. It can be invoked from the ArangoShell or the web interface as follows:

      require("org/arangodb/aql/explainer").explain(query);

* enable use of indexes for certain AQL conditions with non-equality predicates, in
  case the condition(s) also refer to indexed attributes

  The following queries will now be able to use indexes:

      FILTER a.indexed == ... && a.indexed != ...
      FILTER a.indexed == ... && a.nonIndexed != ...
      FILTER a.indexed == ... && ! (a.indexed == ...)
      FILTER a.indexed == ... && ! (a.nonIndexed == ...)
      FILTER a.indexed == ... && ! (a.indexed != ...)
      FILTER a.indexed == ... && ! (a.nonIndexed != ...)
      FILTER (a.indexed == ... && a.nonIndexed == ...) || (a.indexed == ... && a.nonIndexed == ...)
      FILTER (a.indexed == ... && a.nonIndexed != ...) || (a.indexed == ... && a.nonIndexed != ...)

* Fixed spuriously occurring "collection not found" errors when running queries on local
  collections on a cluster DB server

* Fixed upload of Foxx applications to the server for apps exceeding approx. 1 MB zipped.

* Malformed Foxx applications will now return a more useful error when any route is requested.

  In Production a Foxx app mounted on /app will display an html page on /app/* stating a 503 Service temporarily not available.
  It will not state any information about your Application.
  Before it was a 404 Not Found without any information and not distinguishable from a correct not found on your route.

  In Development Mode the html page also contains information about the error occurred.

* Unhandled errors thrown in Foxx routes are now handled by the Foxx framework itself.

  In Production the route will return a status 500 with a body {error: "Error statement"}.
  In Development the route will return a status 500 with a body {error: "Error statement", stack: "..."}

  Before, it was status 500 with a plain text stack including ArangoDB internal routing information.

* The Applications tab in web interface will now request development apps more often.
  So if you have a fixed a syntax error in your app it should always be visible after reload.


v2.4.1 (2015-01-19)
-------------------

* improved WAL recovery output

* fixed certain OR optimizations in AQL optimizer

* better diagnostics for arangoimp

* fixed invalid result of HTTP REST API method `/_admin/foxx/rescan`

* fixed possible segmentation fault when passing a Buffer object into a V8 function
  as a parameter

* updated AQB module to 1.8.0.


v2.4.0 (2015-01-13)
-------------------

* updated AQB module to 1.7.0.

* fixed V8 integration-related crashes

* make `fs.move(src, dest)` also fail when both `src` and `dest` are
  existing directories. This ensures the same behavior of the move operation
  on different platforms.

* fixed AQL insert operation for multi-shard collections in cluster

* added optional return value for AQL data-modification queries.
  This allows returning the documents inserted, removed or updated with the query, e.g.

      FOR doc IN docs REMOVE doc._key IN docs LET removed = OLD RETURN removed
      FOR doc IN docs INSERT { } IN docs LET inserted = NEW RETURN inserted
      FOR doc IN docs UPDATE doc._key WITH { } IN docs LET previous = OLD RETURN previous
      FOR doc IN docs UPDATE doc._key WITH { } IN docs LET updated = NEW RETURN updated

  The variables `OLD` and `NEW` are automatically available when a `REMOVE`, `INSERT`,
  `UPDATE` or `REPLACE` statement is immediately followed by a `LET` statement.
  Note that the `LET` and `RETURN` statements in data-modification queries are not as
  flexible as the general versions of `LET` and `RETURN`. When returning documents from
  data-modification operations, only a single variable can be assigned using `LET`, and
  the assignment can only be either `OLD` or `NEW`, but not an arbitrary expression. The
  `RETURN` statement also allows using the just-created variable only, and no arbitrary
  expressions.


v2.4.0-beta1 (2014-12-26)
--------------------------

* fixed superstates in FoxxGenerator

* fixed issue #1065: Aardvark: added creation of documents and edges with _key property

* fixed issue #1198: Aardvark: current AQL editor query is now cached

* Upgraded V8 version from 3.16.14 to 3.29.59

  The built-in version of V8 has been upgraded from 3.16.14 to 3.29.59.
  This activates several ES6 (also dubbed *Harmony* or *ES.next*) features in
  ArangoDB, both in the ArangoShell and the ArangoDB server. They can be
  used for scripting and in server-side actions such as Foxx routes, traversals
  etc.

  The following ES6 features are available in ArangoDB 2.4 by default:

  * iterators
  * the `of` operator
  * symbols
  * predefined collections types (Map, Set etc.)
  * typed arrays

  Many other ES6 features are disabled by default, but can be made available by
  starting arangod or arangosh with the appropriate options:

  * arrow functions
  * proxies
  * generators
  * String, Array, and Number enhancements
  * constants
  * enhanced object and numeric literals

  To activate all these ES6 features in arangod or arangosh, start it with
  the following options:

      arangosh --javascript.v8-options="--harmony --harmony_generators"

  More details on the available ES6 features can be found in
  [this blog](https://jsteemann.github.io/blog/2014/12/19/using-es6-features-in-arangodb/).

* Added Foxx generator for building Hypermedia APIs

  A more detailed description is [here](https://www.arangodb.com/2014/12/08/building-hypermedia-apis-foxxgenerator)

* New `Applications` tab in web interface:

  The `applications` tab got a complete redesign.
  It will now only show applications that are currently running on ArangoDB.
  For a selected application, a new detailed view has been created.
  This view provides a better overview of the app:
  * author
  * license
  * version
  * contributors
  * download links
  * API documentation

  To install a new application, a new dialog is now available.
  It provides the features already available in the console application `foxx-manager` plus some more:
  * install an application from Github
  * install an application from a zip file
  * install an application from ArangoDB's application store
  * create a new application from scratch: this feature uses a generator to
    create a Foxx application with pre-defined CRUD methods for a given list
    of collections. The generated Foxx app can either be downloaded as a zip file or
    be installed on the server. Starting with a new Foxx app has never been easier.

* fixed issue #1102: Aardvark: Layout bug in documents overview

  The documents overview was entirely destroyed in some situations on Firefox.
  We replaced the plugin we used there.

* fixed issue #1168: Aardvark: pagination buttons jumping

* fixed issue #1161: Aardvark: Click on Import JSON imports previously uploaded file

* removed configure options `--enable-all-in-one-v8`, `--enable-all-in-one-icu`,
  and `--enable-all-in-one-libev`.

* global internal rename to fix naming incompatibilities with JSON:

  Internal functions with names containing `array` have been renamed to `object`,
  internal functions with names containing `list` have been renamed to `array`.
  The renaming was mainly done in the C++ parts. The documentation has also been
  adjusted so that the correct JSON type names are used in most places.

  The change also led to the addition of a few function aliases in AQL:

  * `TO_LIST` now is an alias of the new `TO_ARRAY`
  * `IS_LIST` now is an alias of the new `IS_ARRAY`
  * `IS_DOCUMENT` now is an alias of the new `IS_OBJECT`

  The changed also renamed the option `mergeArrays` to `mergeObjects` for AQL
  data-modification query options and HTTP document modification API

* AQL: added optimizer rule "remove-filter-covered-by-index"

  This rule removes FilterNodes and CalculationNodes from an execution plan if the
  filter is already covered by a previous IndexRangeNode. Removing the CalculationNode
  and the FilterNode will speed up query execution because the query requires less
  computation.

* AQL: added optimizer rule "remove-sort-rand"

  This rule removes a `SORT RAND()` expression from a query and moves the random
  iteration into the appropriate `EnumerateCollectionNode`. This is more efficient
  than individually enumerating and then sorting randomly.

* AQL: range optimizations for IN and OR

  This change enables usage of indexes for several additional cases. Filters containing
  the `IN` operator can now make use of indexes, and multiple OR- or AND-combined filter
  conditions can now also use indexes if the filters are accessing the same indexed
  attribute.

  Here are a few examples of queries that can now use indexes but couldn't before:

    FOR doc IN collection
      FILTER doc.indexedAttribute == 1 || doc.indexedAttribute > 99
      RETURN doc

    FOR doc IN collection
      FILTER doc.indexedAttribute IN [ 3, 42 ] || doc.indexedAttribute > 99
      RETURN doc

    FOR doc IN collection
      FILTER (doc.indexedAttribute > 2 && doc.indexedAttribute < 10) ||
             (doc.indexedAttribute > 23 && doc.indexedAttribute < 42)
      RETURN doc

* fixed issue #500: AQL parentheses issue

  This change allows passing subqueries as AQL function parameters without using
  duplicate brackets (e.g. `FUNC(query)` instead of `FUNC((query))`

* added optional `COUNT` clause to AQL `COLLECT`

  This allows more efficient group count calculation queries, e.g.

      FOR doc IN collection
        COLLECT age = doc.age WITH COUNT INTO length
        RETURN { age: age, count: length }

  A count-only query is also possible:

      FOR doc IN collection
        COLLECT WITH COUNT INTO length
        RETURN length

* fixed missing makeDirectory when fetching a Foxx application from a zip file

* fixed issue #1134: Change the default endpoint to localhost

  This change will modify the IP address ArangoDB listens on to 127.0.0.1 by default.
  This will make new ArangoDB installations unaccessible from clients other than
  localhost unless changed. This is a security feature.

  To make ArangoDB accessible from any client, change the server's configuration
  (`--server.endpoint`) to either `tcp://0.0.0.0:8529` or the server's publicly
  visible IP address.

* deprecated `Repository#modelPrototype`. Use `Repository#model` instead.

* IMPORTANT CHANGE: by default, system collections are included in replication and all
  replication API return values. This will lead to user accounts and credentials
  data being replicated from master to slave servers. This may overwrite
  slave-specific database users.

  If this is undesired, the `_users` collection can be excluded from replication
  easily by setting the `includeSystem` attribute to `false` in the following commands:

  * replication.sync({ includeSystem: false });
  * replication.applier.properties({ includeSystem: false });

  This will exclude all system collections (including `_aqlfunctions`, `_graphs` etc.)
  from the initial synchronization and the continuous replication.

  If this is also undesired, it is also possible to specify a list of collections to
  exclude from the initial synchronization and the continuous replication using the
  `restrictCollections` attribute, e.g.:

      replication.applier.properties({
        includeSystem: true,
        restrictType: "exclude",
        restrictCollections: [ "_users", "_graphs", "foo" ]
      });

  The HTTP API methods for fetching the replication inventory and for dumping collections
  also support the `includeSystem` control flag via a URL parameter.

* removed DEPRECATED replication methods:
  * `replication.logger.start()`
  * `replication.logger.stop()`
  * `replication.logger.properties()`
  * HTTP PUT `/_api/replication/logger-start`
  * HTTP PUT `/_api/replication/logger-stop`
  * HTTP GET `/_api/replication/logger-config`
  * HTTP PUT `/_api/replication/logger-config`

* fixed issue #1174, which was due to locking problems in distributed
  AQL execution

* improved cluster locking for AQL avoiding deadlocks

* use DistributeNode for modifying queries with REPLACE and UPDATE, if
  possible


v2.3.6 (2015-XX-XX)
-------------------

* fixed AQL subquery optimization that produced wrong result when multiple subqueries
  directly followed each other and and a directly following `LET` statement did refer
  to any but the first subquery.


v2.3.5 (2015-01-16)
-------------------

* fixed intermittent 404 errors in Foxx apps after mounting or unmounting apps

* fixed issue #1200: Expansion operator results in "Cannot call method 'forEach' of null"

* fixed issue #1199: Cannot unlink root node of plan


v2.3.4 (2014-12-23)
-------------------

* fixed cerberus path for MyArangoDB


v2.3.3 (2014-12-17)
-------------------

* fixed error handling in instantiation of distributed AQL queries, this
  also fixes a bug in cluster startup with many servers

* issue #1185: parse non-fractional JSON numbers with exponent (e.g. `4e-261`)

* issue #1159: allow --server.request-timeout and --server.connect-timeout of 0


v2.3.2 (2014-12-09)
-------------------

* fixed issue #1177: Fix bug in the user app's storage

* fixed issue #1173: AQL Editor "Save current query" resets user password

* fixed missing makeDirectory when fetching a Foxx application from a zip file

* put in warning about default changed: fixed issue #1134: Change the default endpoint to localhost

* fixed issue #1163: invalid fullCount value returned from AQL

* fixed range operator precedence

* limit default maximum number of plans created by AQL optimizer to 256 (from 1024)

* make AQL optimizer not generate an extra plan if an index can be used, but modify
  existing plans in place

* fixed AQL cursor ttl (time-to-live) issue

  Any user-specified cursor ttl value was not honored since 2.3.0.

* fixed segfault in AQL query hash index setup with unknown shapes

* fixed memleaks

* added AQL optimizer rule for removing `INTO` from a `COLLECT` statement if not needed

* fixed issue #1131

  This change provides the `KEEP` clause for `COLLECT ... INTO`. The `KEEP` clause
  allows controlling which variables will be kept in the variable created by `INTO`.

* fixed issue #1147, must protect dispatcher ID for etcd

v2.3.1 (2014-11-28)
-------------------

* recreate password if missing during upgrade

* fixed issue #1126

* fixed non-working subquery index optimizations

* do not restrict summary of Foxx applications to 60 characters

* fixed display of "required" path parameters in Foxx application documentation

* added more optimizations of constants values in AQL FILTER conditions

* fixed invalid or-to-in optimization for FILTERs containing comparisons
  with boolean values

* fixed replication of `_graphs` collection

* added AQL list functions `PUSH`, `POP`, `UNSHIFT`, `SHIFT`, `REMOVE_VALUES`,
  `REMOVE_VALUE`, `REMOVE_NTH` and `APPEND`

* added AQL functions `CALL` and `APPLY` to dynamically call other functions

* fixed AQL optimizer cost estimation for LIMIT node

* prevent Foxx queues from permanently writing to the journal even when
  server is idle

* fixed AQL COLLECT statement with INTO clause, which copied more variables
  than v2.2 and thus lead to too much memory consumption.
  This deals with #1107.

* fixed AQL COLLECT statement, this concerned every COLLECT statement,
  only the first group had access to the values of the variables before
  the COLLECT statement. This deals with #1127.

* fixed some AQL internals, where sometimes too many items were
  fetched from upstream in the presence of a LIMIT clause. This should
  generally improve performance.


v2.3.0 (2014-11-18)
-------------------

* fixed syslog flags. `--log.syslog` is deprecated and setting it has no effect,
  `--log.facility` now works as described. Application name has been changed from
  `triagens` to `arangod`. It can be changed using `--log.application`. The syslog
  will only contain the actual log message. The datetime prefix is omitted.

* fixed deflate in SimpleHttpClient

* fixed issue #1104: edgeExamples broken or changed

* fixed issue #1103: Error while importing user queries

* fixed issue #1100: AQL: HAS() fails on doc[attribute_name]

* fixed issue #1098: runtime error when creating graph vertex

* hide system applications in **Applications** tab by default

  Display of system applications can be toggled by using the *system applications*
  toggle in the UI.

* added HTTP REST API for managing tasks (`/_api/tasks`)

* allow passing character lists as optional parameter to AQL functions `TRIM`,
  `LTRIM` and `RTRIM`

  These functions now support trimming using custom character lists. If no character
  lists are specified, all whitespace characters will be removed as previously:

      TRIM("  foobar\t \r\n ")         // "foobar"
      TRIM(";foo;bar;baz, ", "; ")     // "foo;bar;baz"

* added AQL string functions `LTRIM`, `RTRIM`, `FIND_FIRST`, `FIND_LAST`, `SPLIT`,
  `SUBSTITUTE`

* added AQL functions `ZIP`, `VALUES` and `PERCENTILE`

* made AQL functions `CONCAT` and `CONCAT_SEPARATOR` work with list arguments

* dynamically create extra dispatcher threads if required

* fixed issue #1097: schemas in the API docs no longer show required properties as optional


v2.3.0-beta2 (2014-11-08)
-------------------------

* front-end: new icons for uploading and downloading JSON documents into a collection

* front-end: fixed documents pagination css display error

* front-end: fixed flickering of the progress view

* front-end: fixed missing event for documents filter function

* front-end: jsoneditor: added CMD+Return (Mac) CTRL+Return (Linux/Win) shortkey for
  saving a document

* front-end: added information tooltip for uploading json documents.

* front-end: added database management view to the collapsed navigation menu

* front-end: added collection truncation feature

* fixed issue #1086: arangoimp: Odd errors if arguments are not given properly

* performance improvements for AQL queries that use JavaScript-based expressions
  internally

* added AQL geo functions `WITHIN_RECTANGLE` and `IS_IN_POLYGON`

* fixed non-working query results download in AQL editor of web interface

* removed debug print message in AQL editor query export routine

* fixed issue #1075: Aardvark: user name required even if auth is off #1075

  The fix for this prefills the username input field with the current user's
  account name if any and `root` (the default username) otherwise. Additionally,
  the tooltip text has been slightly adjusted.

* fixed issue #1069: Add 'raw' link to swagger ui so that the raw swagger
  json can easily be retrieved

  This adds a link to the Swagger API docs to an application's detail view in
  the **Applications** tab of the web interface. The link produces the Swagger
  JSON directly. If authentication is turned on, the link requires authentication,
  too.

* documentation updates


v2.3.0-beta1 (2014-11-01)
-------------------------

* added dedicated `NOT IN` operator for AQL

  Previously, a `NOT IN` was only achievable by writing a negated `IN` condition:

      FOR i IN ... FILTER ! (i IN [ 23, 42 ]) ...

  This can now alternatively be expressed more intuitively as follows:

      FOR i IN ... FILTER i NOT IN [ 23, 42 ] ...

* added alternative logical operator syntax for AQL

  Previously, the logical operators in AQL could only be written as:
  - `&&`: logical and
  - `||`: logical or
  - `!`: negation

  ArangoDB 2.3 introduces the alternative variants for these operators:
  - `AND`: logical and
  - `OR`: logical or
  - `NOT`: negation

  The new syntax is just an alternative to the old syntax, allowing easier
  migration from SQL. The old syntax is still fully supported and will be.

* improved output of `ArangoStatement.parse()` and POST `/_api/query`

  If an AQL query can be parsed without problems, The return value of
  `ArangoStatement.parse()` now contains an attribute `ast` with the abstract
  syntax tree of the query (before optimizations). Though this is an internal
  representation of the query and is subject to change, it can be used to inspect
  how ArangoDB interprets a given query.

* improved `ArangoStatement.explain()` and POST `/_api/explain`

  The commands for explaining AQL queries have been improved.

* added command-line option `--javascript.v8-contexts` to control the number of
  V8 contexts created in arangod.

  Previously, the number of V8 contexts was equal to the number of server threads
  (as specified by option `--server.threads`).

  However, it may be sensible to create different amounts of threads and V8
  contexts. If the option is not specified, the number of V8 contexts created
  will be equal to the number of server threads. Thus no change in configuration
  is required to keep the old behavior.

  If you are using the default config files or merge them with your local config
  files, please review if the default number of server threads is okay in your
  environment. Additionally you should verify that the number of V8 contexts
  created (as specified in option `--javascript.v8-contexts`) is okay.

* the number of server.threads specified is now the minimum of threads
  started. There are situation in which threads are waiting for results of
  distributed database servers. In this case the number of threads is
  dynamically increased.

* removed index type "bitarray"

  Bitarray indexes were only half-way documented and integrated in previous versions
  of ArangoDB so their benefit was limited. The support for bitarray indexes has
  thus been removed in ArangoDB 2.3. It is not possible to create indexes of type
  "bitarray" with ArangoDB 2.3.

  When a collection is opened that contains a bitarray index definition created
  with a previous version of ArangoDB, ArangoDB will ignore it and log the following
  warning:

      index type 'bitarray' is not supported in this version of ArangoDB and is ignored

  Future versions of ArangoDB may automatically remove such index definitions so the
  warnings will eventually disappear.

* removed internal "_admin/modules/flush" in order to fix requireApp

* added basic support for handling binary data in Foxx

  Requests with binary payload can be processed in Foxx applications by
  using the new method `res.rawBodyBuffer()`. This will return the unparsed request
  body as a Buffer object.

  There is now also the method `req.requestParts()` available in Foxx to retrieve
  the individual components of a multipart HTTP request.

  Buffer objects can now be used when setting the response body of any Foxx action.
  Additionally, `res.send()` has been added as a convenience method for returning
  strings, JSON objects or buffers from a Foxx action:

      res.send("<p>some HTML</p>");
      res.send({ success: true });
      res.send(new Buffer("some binary data"));

  The convenience method `res.sendFile()` can now be used to easily return the
  contents of a file from a Foxx action:

      res.sendFile(applicationContext.foxxFilename("image.png"));

  `fs.write` now accepts not only strings but also Buffer objects as second parameter:

      fs.write(filename, "some data");
      fs.write(filename, new Buffer("some binary data"));

  `fs.readBuffer` can be used to return the contents of a file in a Buffer object.

* improved performance of insertion into non-unique hash indexes significantly in case
  many duplicate keys are used in the index

* issue #1042: set time zone in log output

  the command-line option `--log.use-local-time` was added to print dates and times in
  the server-local timezone instead of UTC

* command-line options that require a boolean value now validate the
  value given on the command-line

  This prevents issues if no value is specified for an option that
  requires a boolean value. For example, the following command-line would
  have caused trouble in 2.2, because `--server.endpoint` would have been
  used as the value for the `--server.disable-authentication` options
  (which requires a boolean value):

      arangod --server.disable-authentication --server.endpoint tcp://127.0.0.1:8529 data

  In 2.3, running this command will fail with an error and requires to
  be modified to:

      arangod --server.disable-authentication true --server.endpoint tcp://127.0.0.1:8529 data

* improved performance of CSV import in arangoimp

* fixed issue #1027: Stack traces are off-by-one

* fixed issue #1026: Modules loaded in different files within the same app
  should refer to the same module

* fixed issue #1025: Traversal not as expected in undirected graph

* added a _relation function in the general-graph module.

  This deprecated _directedRelation and _undirectedRelation.
  ArangoDB does not offer any constraints for undirected edges
  which caused some confusion of users how undirected relations
  have to be handled. Relation now only supports directed relations
  and the user can actively simulate undirected relations.

* changed return value of Foxx.applicationContext#collectionName:

  Previously, the function could return invalid collection names because
  invalid characters were not replaced in the application name prefix, only
  in the collection name passed.

  Now, the function replaces invalid characters also in the application name
  prefix, which might to slightly different results for application names that
  contained any characters outside the ranges [a-z], [A-Z] and [0-9].

* prevent XSS in AQL editor and logs view

* integrated tutorial into ArangoShell and web interface

* added option `--backslash-escape` for arangoimp when running CSV file imports

* front-end: added download feature for (filtered) documents

* front-end: added download feature for the results of a user query

* front-end: added function to move documents to another collection

* front-end: added sort-by attribute to the documents filter

* front-end: added sorting feature to database, graph management and user management view.

* issue #989: front-end: Databases view not refreshing after deleting a database

* issue #991: front-end: Database search broken

* front-end: added infobox which shows more information about a document (_id, _rev, _key) or
  an edge (_id, _rev, _key, _from, _to). The from and to attributes are clickable and redirect
  to their document location.

* front-end: added edit-mode for deleting multiple documents at the same time.

* front-end: added delete button to the detailed document/edge view.

* front-end: added visual feedback for saving documents/edges inside the editor (error/success).

* front-end: added auto-focusing for the first input field in a modal.

* front-end: added validation for user input in a modal.

* front-end: user defined queries are now stored inside the database and are bound to the current
  user, instead of using the local storage functionality of the browsers. The outcome of this is
  that user defined queries are now independently usable from any device. Also queries can now be
  edited through the standard document editor of the front-end through the _users collection.

* front-end: added import and export functionality for user defined queries.

* front-end: added new keywords and functions to the aql-editor theme

* front-end: applied tile-style to the graph view

* front-end: now using the new graph api including multi-collection support

* front-end: foxx apps are now deletable

* front-end: foxx apps are now installable and updateable through github, if github is their
  origin.

* front-end: added foxx app version control. Multiple versions of a single foxx app are now
  installable and easy to manage and are also arranged in groups.

* front-end: the user-set filter of a collection is now stored until the user navigates to
  another collection.

* front-end: fetching and filtering of documents, statistics, and query operations are now
  handled with asynchronous ajax calls.

* front-end: added progress indicator if the front-end is waiting for a server operation.

* front-end: fixed wrong count of documents in the documents view of a collection.

* front-end: fixed unexpected styling of the manage db view and navigation.

* front-end: fixed wrong handling of select fields in a modal view.

* front-end: fixed wrong positioning of some tooltips.

* automatically call `toJSON` function of JavaScript objects (if present)
  when serializing them into database documents. This change allows
  storing JavaScript date objects in the database in a sensible manner.


v2.2.7 (2014-11-19)
-------------------

* fixed issue #998: Incorrect application URL for non-system Foxx apps

* fixed issue #1079: AQL editor: keyword WITH in UPDATE query is not highlighted

* fix memory leak in cluster nodes

* fixed registration of AQL user-defined functions in Web UI (JS shell)

* fixed error display in Web UI for certain errors
  (now error message is printed instead of 'undefined')

* fixed issue #1059: bug in js module console

* fixed issue #1056: "fs": zip functions fail with passwords

* fixed issue #1063: Docs: measuring unit of --wal.logfile-size?

* fixed issue #1062: Docs: typo in 14.2 Example data


v2.2.6 (2014-10-20)
-------------------

* fixed issue #972: Compilation Issue

* fixed issue #743: temporary directories are now unique and one can read
  off the tool that created them, if empty, they are removed atexit

* Highly improved performance of all AQL GRAPH_* functions.

* Orphan collections in general graphs can now be found via GRAPH_VERTICES
  if either "any" or no direction is defined

* Fixed documentation for AQL function GRAPH_NEIGHBORS.
  The option "vertexCollectionRestriction" is meant to filter the target
  vertices only, and should not filter the path.

* Fixed a bug in GRAPH_NEIGHBORS which enforced only empty results
  under certain conditions


v2.2.5 (2014-10-09)
-------------------

* fixed issue #961: allow non-JSON values in undocument request bodies

* fixed issue 1028: libicu is now statically linked

* fixed cached lookups of collections on the server, which may have caused spurious
  problems after collection rename operations


v2.2.4 (2014-10-01)
-------------------

* fixed accessing `_from` and `_to` attributes in `collection.byExample` and
  `collection.firstExample`

  These internal attributes were not handled properly in the mentioned functions, so
  searching for them did not always produce documents

* fixed issue #1030: arangoimp 2.2.3 crashing, not logging on large Windows CSV file

* fixed issue #1025: Traversal not as expected in undirected graph

* fixed issue #1020

  This requires re-introducing the startup option `--database.force-sync-properties`.

  This option can again be used to force fsyncs of collection, index and database properties
  stored as JSON strings on disk in files named `parameter.json`. Syncing these files after
  a write may be necessary if the underlying storage does not sync file contents by itself
  in a "sensible" amount of time after a file has been written and closed.

  The default value is `true` so collection, index and database properties will always be
  synced to disk immediately. This affects creating, renaming and dropping collections as
  well as creating and dropping databases and indexes. Each of these operations will perform
  an additional fsync on the `parameter.json` file if the option is set to `true`.

  It might be sensible to set this option to `false` for workloads that create and drop a
  lot of collections (e.g. test runs).

  Document operations such as creating, updating and dropping documents are not affected
  by this option.

* fixed issue #1016: AQL editor bug

* fixed issue #1014: WITHIN function returns wrong distance

* fixed AQL shortest path calculation in function `GRAPH_SHORTEST_PATH` to return
  complete vertex objects instead of just vertex ids

* allow changing of attributes of documents stored in server-side JavaScript variables

  Previously, the following did not work:

      var doc = db.collection.document(key);
      doc._key = "abc"; // overwriting internal attributes not supported
      doc.value = 123;  // overwriting existing attributes not supported

  Now, modifying documents stored in server-side variables (e.g. `doc` in the above case)
  is supported. Modifying the variables will not update the documents in the database,
  but will modify the JavaScript object (which can be written back to the database using
  `db.collection.update` or `db.collection.replace`)

* fixed issue #997: arangoimp apparently doesn't support files >2gig on Windows

  large file support (requires using `_stat64` instead of `stat`) is now supported on
  Windows


v2.2.3 (2014-09-02)
-------------------

* added `around` for Foxx controller

* added `type` option for HTTP API `GET /_api/document?collection=...`

  This allows controlling the type of results to be returned. By default, paths to
  documents will be returned, e.g.

      [
        `/_api/document/test/mykey1`,
        `/_api/document/test/mykey2`,
        ...
      ]

  To return a list of document ids instead of paths, the `type` URL parameter can be
  set to `id`:

      [
        `test/mykey1`,
        `test/mykey2`,
        ...
      ]

  To return a list of document keys only, the `type` URL parameter can be set to `key`:

      [
        `mykey1`,
        `mykey2`,
        ...
      ]


* properly capitalize HTTP response header field names in case the `x-arango-async`
  HTTP header was used in a request.

* fixed several documentation issues

* speedup for several general-graph functions, AQL functions starting with `GRAPH_`
  and traversals


v2.2.2 (2014-08-08)
-------------------

* allow storing non-reserved attribute names starting with an underscore

  Previous versions of ArangoDB parsed away all attribute names that started with an
  underscore (e.g. `_test', '_foo', `_bar`) on all levels of a document (root level
  and sub-attribute levels). While this behavior was documented, it was unintuitive and
  prevented storing documents inside other documents, e.g.:

      {
        "_key" : "foo",
        "_type" : "mydoc",
        "references" : [
          {
            "_key" : "something",
            "_rev" : "...",
            "value" : 1
          },
          {
            "_key" : "something else",
            "_rev" : "...",
            "value" : 2
          }
        ]
      }

  In the above example, previous versions of ArangoDB removed all attributes and
  sub-attributes that started with underscores, meaning the embedded documents would lose
  some of their attributes. 2.2.2 should preserve such attributes, and will also allow
  storing user-defined attribute names on the top-level even if they start with underscores
  (such as `_type` in the above example).

* fix conversion of JavaScript String, Number and Boolean objects to JSON.

  Objects created in JavaScript using `new Number(...)`, `new String(...)`, or
  `new Boolean(...)` were not converted to JSON correctly.

* fixed a race condition on task registration (i.e. `require("org/arangodb/tasks").register()`)

  this race condition led to undefined behavior when a just-created task with no offset and
  no period was instantly executed and deleted by the task scheduler, before the `register`
  function returned to the caller.

* changed run-tests.sh to execute all suitable tests.

* switch to new version of gyp

* fixed upgrade button


v2.2.1 (2014-07-24)
-------------------

* fixed hanging write-ahead log recovery for certain cases that involved dropping
  databases

* fixed issue with --check-version: when creating a new database the check failed

* issue #947 Foxx applicationContext missing some properties

* fixed issue with --check-version: when creating a new database the check failed

* added startup option `--wal.suppress-shape-information`

  Setting this option to `true` will reduce memory and disk space usage and require
  less CPU time when modifying documents or edges. It should therefore be turned on
  for standalone ArangoDB servers. However, for servers that are used as replication
  masters, setting this option to `true` will effectively disable the usage of the
  write-ahead log for replication, so it should be set to `false` for any replication
  master servers.

  The default value for this option is `false`.

* added optional `ttl` attribute to specify result cursor expiration for HTTP API method
  `POST /_api/cursor`

  The `ttl` attribute can be used to prevent cursor results from timing out too early.

* issue #947: Foxx applicationContext missing some properties

* (reported by Christian Neubauer):

  The problem was that in Google's V8, signed and unsigned chars are not always declared cleanly.
  so we need to force v8 to compile with forced signed chars which is done by the Flag:
    -fsigned-char
  at least it is enough to follow the instructions of compiling arango on rasperry
  and add "CFLAGS='-fsigned-char'" to the make command of V8 and remove the armv7=0

* Fixed a bug with the replication client. In the case of single document
  transactions the collection was not write locked.


v2.2.0 (2014-07-10)
-------------------

* The replication methods `logger.start`, `logger.stop` and `logger.properties` are
  no-ops in ArangoDB 2.2 as there is no separate replication logger anymore. Data changes
  are logged into the write-ahead log in ArangoDB 2.2, and not separately by the
  replication logger. The replication logger object is still there in ArangoDB 2.2 to
  ensure backwards-compatibility, however, logging cannot be started, stopped or
  configured anymore. Using any of these methods will do nothing.

  This also affects the following HTTP API methods:
  - `PUT /_api/replication/logger-start`
  - `PUT /_api/replication/logger-stop`
  - `GET /_api/replication/logger-config`
  - `PUT /_api/replication/logger-config`

  Using any of these methods is discouraged from now on as they will be removed in
  future versions of ArangoDB.

* INCOMPATIBLE CHANGE: replication of transactions has changed. Previously, transactions
  were logged on a master in one big block and shipped to a slave in one block, too.
  Now transactions will be logged and replicated as separate entries, allowing transactions
  to be bigger and also ensure replication progress.

  This change also affects the behavior of the `stop` method of the replication applier.
  If the replication applier is now stopped manually using the `stop` method and later
  restarted using the `start` method, any transactions that were unfinished at the
  point of stopping will be aborted on a slave, even if they later commit on the master.

  In ArangoDB 2.2, stopping the replication applier manually should be avoided unless the
  goal is to stop replication permanently or to do a full resync with the master anyway.
  If the replication applier still must be stopped, it should be made sure that the
  slave has fetched and applied all pending operations from a master, and that no
  extra transactions are started on the master before the `stop` command on the slave
  is executed.

  Replication of transactions in ArangoDB 2.2 might also lock the involved collections on
  the slave while a transaction is either committed or aborted on the master and the
  change has been replicated to the slave. This change in behavior may be important for
  slave servers that are used for read-scaling. In order to avoid long lasting collection
  locks on the slave, transactions should be kept small.

  The `_replication` system collection is not used anymore in ArangoDB 2.2 and its usage is
  discouraged.

* INCOMPATIBLE CHANGE: the figures reported by the `collection.figures` method
  now only reflect documents and data contained in the journals and datafiles of
  collections. Documents or deletions contained only in the write-ahead log will
  not influence collection figures until the write-ahead log garbage collection
  kicks in. The figures for a collection might therefore underreport the total
  resource usage of a collection.

  Additionally, the attributes `lastTick` and `uncollectedLogfileEntries` have been
  added to the result of the `figures` operation and the HTTP API method
  `PUT /_api/collection/figures`

* added `insert` method as an alias for `save`. Documents can now be inserted into
  a collection using either method:

      db.test.save({ foo: "bar" });
      db.test.insert({ foo: "bar" });

* added support for data-modification AQL queries

* added AQL keywords `INSERT`, `UPDATE`, `REPLACE` and `REMOVE` (and `WITH`) to
  support data-modification AQL queries.

  Unquoted usage of these keywords for attribute names in AQL queries will likely
  fail in ArangoDB 2.2. If any such attribute name needs to be used in a query, it
  should be enclosed in backticks to indicate the usage of a literal attribute
  name.

  For example, the following query will fail in ArangoDB 2.2 with a parse error:

      FOR i IN foo RETURN i.remove

  and needs to be rewritten like this:

      FOR i IN foo RETURN i.`remove`

* disallow storing of JavaScript objects that contain JavaScript native objects
  of type `Date`, `Function`, `RegExp` or `External`, e.g.

      db.test.save({ foo: /bar/ });
      db.test.save({ foo: new Date() });

  will now print

      Error: <data> cannot be converted into JSON shape: could not shape document

  Previously, objects of these types were silently converted into an empty object
  (i.e. `{ }`).

  To store such objects in a collection, explicitly convert them into strings
  like this:

      db.test.save({ foo: String(/bar/) });
      db.test.save({ foo: String(new Date()) });

* The replication methods `logger.start`, `logger.stop` and `logger.properties` are
  no-ops in ArangoDB 2.2 as there is no separate replication logger anymore. Data changes
  are logged into the write-ahead log in ArangoDB 2.2, and not separately by the
  replication logger. The replication logger object is still there in ArangoDB 2.2 to
  ensure backwards-compatibility, however, logging cannot be started, stopped or
  configured anymore. Using any of these methods will do nothing.

  This also affects the following HTTP API methods:
  - `PUT /_api/replication/logger-start`
  - `PUT /_api/replication/logger-stop`
  - `GET /_api/replication/logger-config`
  - `PUT /_api/replication/logger-config`

  Using any of these methods is discouraged from now on as they will be removed in
  future versions of ArangoDB.

* INCOMPATIBLE CHANGE: replication of transactions has changed. Previously, transactions
  were logged on a master in one big block and shipped to a slave in one block, too.
  Now transactions will be logged and replicated as separate entries, allowing transactions
  to be bigger and also ensure replication progress.

  This change also affects the behavior of the `stop` method of the replication applier.
  If the replication applier is now stopped manually using the `stop` method and later
  restarted using the `start` method, any transactions that were unfinished at the
  point of stopping will be aborted on a slave, even if they later commit on the master.

  In ArangoDB 2.2, stopping the replication applier manually should be avoided unless the
  goal is to stop replication permanently or to do a full resync with the master anyway.
  If the replication applier still must be stopped, it should be made sure that the
  slave has fetched and applied all pending operations from a master, and that no
  extra transactions are started on the master before the `stop` command on the slave
  is executed.

  Replication of transactions in ArangoDB 2.2 might also lock the involved collections on
  the slave while a transaction is either committed or aborted on the master and the
  change has been replicated to the slave. This change in behavior may be important for
  slave servers that are used for read-scaling. In order to avoid long lasting collection
  locks on the slave, transactions should be kept small.

  The `_replication` system collection is not used anymore in ArangoDB 2.2 and its usage is
  discouraged.

* INCOMPATIBLE CHANGE: the figures reported by the `collection.figures` method
  now only reflect documents and data contained in the journals and datafiles of
  collections. Documents or deletions contained only in the write-ahead log will
  not influence collection figures until the write-ahead log garbage collection
  kicks in. The figures for a collection might therefore underreport the total
  resource usage of a collection.

  Additionally, the attributes `lastTick` and `uncollectedLogfileEntries` have been
  added to the result of the `figures` operation and the HTTP API method
  `PUT /_api/collection/figures`

* added `insert` method as an alias for `save`. Documents can now be inserted into
  a collection using either method:

      db.test.save({ foo: "bar" });
      db.test.insert({ foo: "bar" });

* added support for data-modification AQL queries

* added AQL keywords `INSERT`, `UPDATE`, `REPLACE` and `REMOVE` (and `WITH`) to
  support data-modification AQL queries.

  Unquoted usage of these keywords for attribute names in AQL queries will likely
  fail in ArangoDB 2.2. If any such attribute name needs to be used in a query, it
  should be enclosed in backticks to indicate the usage of a literal attribute
  name.

  For example, the following query will fail in ArangoDB 2.2 with a parse error:

      FOR i IN foo RETURN i.remove

  and needs to be rewritten like this:

      FOR i IN foo RETURN i.`remove`

* disallow storing of JavaScript objects that contain JavaScript native objects
  of type `Date`, `Function`, `RegExp` or `External`, e.g.

      db.test.save({ foo: /bar/ });
      db.test.save({ foo: new Date() });

  will now print

      Error: <data> cannot be converted into JSON shape: could not shape document

  Previously, objects of these types were silently converted into an empty object
  (i.e. `{ }`).

  To store such objects in a collection, explicitly convert them into strings
  like this:

      db.test.save({ foo: String(/bar/) });
      db.test.save({ foo: String(new Date()) });

* honor startup option `--server.disable-statistics` when deciding whether or not
  to start periodic statistics collection jobs

  Previously, the statistics collection jobs were started even if the server was
  started with the `--server.disable-statistics` flag being set to `true`

* removed startup option `--random.no-seed`

  This option had no effect in previous versions of ArangoDB and was thus removed.

* removed startup option `--database.remove-on-drop`

  This option was used for debugging only.

* removed startup option `--database.force-sync-properties`

  This option is now superfluous as collection properties are now stored in the
  write-ahead log.

* introduced write-ahead log

  All write operations in an ArangoDB server instance are automatically logged
  to the server's write-ahead log. The write-ahead log is a set of append-only
  logfiles, and it is used in case of a crash recovery and for replication.
  Data from the write-ahead log will eventually be moved into the journals or
  datafiles of collections, allowing the server to remove older write-ahead log
  logfiles. Figures of collections will be updated when data are moved from the
  write-ahead log into the journals or datafiles of collections.

  Cross-collection transactions in ArangoDB should benefit considerably by this
  change, as less writes than in previous versions are required to ensure the data
  of multiple collections are atomically and durably committed. All data-modifying
  operations inside transactions (insert, update, remove) will write their
  operations into the write-ahead log directly, making transactions with multiple
  operations also require less physical memory than in previous versions of ArangoDB,
  that required all transaction data to fit into RAM.

  The `_trx` system collection is not used anymore in ArangoDB 2.2 and its usage is
  discouraged.

  The data in the write-ahead log can also be used in the replication context.
  The `_replication` collection that was used in previous versions of ArangoDB to
  store all changes on the server is not used anymore in ArangoDB 2.2. Instead,
  slaves can read from a master's write-ahead log to get informed about most
  recent changes. This removes the need to store data-modifying operations in
  both the actual place and the `_replication` collection.

* removed startup option `--server.disable-replication-logger`

  This option is superfluous in ArangoDB 2.2. There is no dedicated replication
  logger in ArangoDB 2.2. There is now always the write-ahead log, and it is also
  used as the server's replication log. Specifying the startup option
  `--server.disable-replication-logger` will do nothing in ArangoDB 2.2, but the
  option should not be used anymore as it might be removed in a future version.

* changed behavior of replication logger

  There is no dedicated replication logger in ArangoDB 2.2 as there is the
  write-ahead log now. The existing APIs for starting and stopping the replication
  logger still exist in ArangoDB 2.2 for downwards-compatibility, but calling
  the start or stop operations are no-ops in ArangoDB 2.2. When querying the
  replication logger status via the API, the server will always report that the
  replication logger is running. Configuring the replication logger is a no-op
  in ArangoDB 2.2, too. Changing the replication logger configuration has no
  effect. Instead, the write-ahead log configuration can be changed.

* removed MRuby integration for arangod

  ArangoDB had an experimental MRuby integration in some of the publish builds.
  This wasn't continuously developed, and so it has been removed in ArangoDB 2.2.

  This change has led to the following startup options being superfluous:

  - `--ruby.gc-interval`
  - `--ruby.action-directory`
  - `--ruby.modules-path`
  - `--ruby.startup-directory`

  Specifying these startup options will do nothing in ArangoDB 2.2, but the
  options should be avoided from now on as they might be removed in future versions.

* reclaim index memory when last document in collection is deleted

  Previously, deleting documents from a collection did not lead to index sizes being
  reduced. Instead, the already allocated index memory was re-used when a collection
  was refilled.

  Now, index memory for primary indexes and hash indexes is reclaimed instantly when
  the last document from a collection is removed.

* inlined and optimized functions in hash indexes

* added AQL TRANSLATE function

  This function can be used to perform lookups from static lists, e.g.

      LET countryNames = { US: "United States", UK: "United Kingdom", FR: "France" }
      RETURN TRANSLATE("FR", countryNames)

* fixed datafile debugger

* fixed check-version for empty directory

* moved try/catch block to the top of routing chain

* added mountedApp function for foxx-manager

* fixed issue #883: arango 2.1 - when starting multi-machine cluster, UI web
  does not change to cluster overview

* fixed dfdb: should not start any other V8 threads

* cleanup of version-check, added module org/arangodb/database-version,
  added --check-version option

* fixed issue #881: [2.1.0] Bombarded (every 10 sec or so) with
  "WARNING format string is corrupt" when in non-system DB Dashboard

* specialized primary index implementation to allow faster hash table
  rebuilding and reduce lookups in datafiles for the actual value of `_key`.

* issue #862: added `--overwrite` option to arangoimp

* removed number of property lookups for documents during AQL queries that
  access documents

* prevent buffering of long print results in arangosh's and arangod's print
  command

  this change will emit buffered intermediate print results and discard the
  output buffer to quickly deliver print results to the user, and to prevent
  constructing very large buffers for large results

* removed sorting of attribute names for use in a collection's shaper

  sorting attribute names was done on document insert to keep attributes
  of a collection in sorted order for faster comparisons. The sort order
  of attributes was only used in one particular and unlikely case, so it
  was removed. Collections with many different attribute names should
  benefit from this change by faster inserts and slightly less memory usage.

* fixed a bug in arangodump which got the collection name in _from and _to
  attributes of edges wrong (all were "_unknown")

* fixed a bug in arangorestore which did not recognize wrong _from and _to
  attributes of edges

* improved error detection and reporting in arangorestore


v2.1.1 (2014-06-06)
-------------------

* fixed dfdb: should not start any other V8 threads

* signature for collection functions was modified

  The basic change was the substitution of the input parameter of the
  function by an generic options object which can contain multiple
  option parameter of the function.
  Following functions were modified
  remove
  removeBySample
  replace
  replaceBySample
  update
  updateBySample

  Old signature is yet supported but it will be removed in future versions

v2.1.0 (2014-05-29)
-------------------

* implemented upgrade procedure for clusters

* fixed communication issue with agency which prevented reconnect
  after an agent failure

* fixed cluster dashboard in the case that one but not all servers
  in the cluster are down

* fixed a bug with coordinators creating local database objects
  in the wrong order (_system needs to be done first)

* improved cluster dashboard


v2.1.0-rc2 (2014-05-25)
-----------------------

* fixed issue #864: Inconsistent behavior of AQL REVERSE(list) function


v2.1.0-rc1 (XXXX-XX-XX)
-----------------------

* added server-side periodic task management functions:

  - require("org/arangodb/tasks").register(): registers a periodic task
  - require("org/arangodb/tasks").unregister(): unregisters and removes a
    periodic task
  - require("org/arangodb/tasks").get(): retrieves a specific tasks or all
    existing tasks

  the previous undocumented function `internal.definePeriodic` is now
  deprecated and will be removed in a future release.

* decrease the size of some seldom used system collections on creation.

  This will make these collections use less disk space and mapped memory.

* added AQL date functions

* added AQL FLATTEN() list function

* added index memory statistics to `db.<collection>.figures()` function

  The `figures` function will now return a sub-document `indexes`, which lists
  the number of indexes in the `count` sub-attribute, and the total memory
  usage of the indexes in bytes in the `size` sub-attribute.

* added AQL CURRENT_DATABASE() function

  This function returns the current database's name.

* added AQL CURRENT_USER() function

  This function returns the current user from an AQL query. The current user is the
  username that was specified in the `Authorization` HTTP header of the request. If
  authentication is turned off or the query was executed outside a request context,
  the function will return `null`.

* fixed issue #796: Searching with newline chars broken?

  fixed slightly different handling of backslash escape characters in a few
  AQL functions. Now handling of escape sequences should be consistent, and
  searching for newline characters should work the same everywhere

* added OpenSSL version check for configure

  It will report all OpenSSL versions < 1.0.1g as being too old.
  `configure` will only complain about an outdated OpenSSL version but not stop.

* require C++ compiler support (requires g++ 4.8, clang++ 3.4 or Visual Studio 13)

* less string copying returning JSONified documents from ArangoDB, e.g. via
  HTTP GET `/_api/document/<collection>/<document>`

* issue #798: Lower case http headers from arango

  This change allows returning capitalized HTTP headers, e.g.
  `Content-Length` instead of `content-length`.
  The HTTP spec says that headers are case-insensitive, but
  in fact several clients rely on a specific case in response
  headers.
  This change will capitalize HTTP headers if the `X-Arango-Version`
  request header is sent by the client and contains a value of at
  least `20100` (for version 2.1). The default value for the
  compatibility can also be set at server start, using the
  `--server.default-api-compatibility` option.

* simplified usage of `db._createStatement()`

  Previously, the function could not be called with a query string parameter as
  follows:

      db._createStatement(queryString);

  Calling it as above resulted in an error because the function expected an
  object as its parameter. From now on, it's possible to call the function with
  just the query string.

* make ArangoDB not send back a `WWW-Authenticate` header to a client in case the
  client sends the `X-Omit-WWW-Authenticate` HTTP header.

  This is done to prevent browsers from showing their built-in HTTP authentication
  dialog for AJAX requests that require authentication.
  ArangoDB will still return an HTTP 401 (Unauthorized) if the request doesn't
  contain valid credentials, but it will omit the `WWW-Authenticate` header,
  allowing clients to bypass the browser's authentication dialog.

* added REST API method HTTP GET `/_api/job/job-id` to query the status of an
  async job without potentially fetching it from the list of done jobs

* fixed non-intuitive behavior in jobs API: previously, querying the status
  of an async job via the API HTTP PUT `/_api/job/job-id` removed a currently
  executing async job from the list of queryable jobs on the server.
  Now, when querying the result of an async job that is still executing,
  the job is kept in the list of queryable jobs so its result can be fetched
  by a subsequent request.

* use a new data structure for the edge index of an edge collection. This
  improves the performance for the creation of the edge index and in
  particular speeds up removal of edges in graphs. Note however that
  this change might change the order in which edges starting at
  or ending in a vertex are returned. However, this order was never
  guaranteed anyway and it is not sensible to guarantee any particular
  order.

* provide a size hint to edge and hash indexes when initially filling them
  this will lead to less re-allocations when populating these indexes

  this may speed up building indexes when opening an existing collection

* don't requeue identical context methods in V8 threads in case a method is
  already registered

* removed arangod command line option `--database.remove-on-compacted`

* export the sort attribute for graph traversals to the HTTP interface

* add support for arangodump/arangorestore for clusters


v2.0.8 (XXXX-XX-XX)
-------------------

* fixed too-busy iteration over skiplists

  Even when a skiplist query was restricted by a limit clause, the skiplist
  index was queried without the limit. this led to slower-than-necessary
  execution times.

* fixed timeout overflows on 32 bit systems

  this bug has led to problems when select was called with a high timeout
  value (2000+ seconds) on 32bit systems that don't have a forgiving select
  implementation. when the call was made on these systems, select failed
  so no data would be read or sent over the connection

  this might have affected some cluster-internal operations.

* fixed ETCD issues on 32 bit systems

  ETCD was non-functional on 32 bit systems at all. The first call to the
  watch API crashed it. This was because atomic operations worked on data
  structures that were not properly aligned on 32 bit systems.

* fixed issue #848: db.someEdgeCollection.inEdge does not return correct
  value when called the 2nd time after a .save to the edge collection


v2.0.7 (2014-05-05)
-------------------

* issue #839: Foxx Manager missing "unfetch"

* fixed a race condition at startup

  this fixes undefined behavior in case the logger was involved directly at
  startup, before the logger initialization code was called. This should have
  occurred only for code that was executed before the invocation of main(),
  e.g. during ctor calls of statically defined objects.


v2.0.6 (2014-04-22)
-------------------

* fixed issue #835: arangosh doesn't show correct database name



v2.0.5 (2014-04-21)
-------------------

* Fixed a caching problem in IE JS Shell

* added cancelation for async jobs

* upgraded to new gyp for V8

* new Windows installer


v2.0.4 (2014-04-14)
-------------------

* fixed cluster authentication front-end issues for Firefox and IE, there are
  still problems with Chrome


v2.0.3 (2014-04-14)
-------------------

* fixed AQL optimizer bug

* fixed front-end issues

* added password change dialog


v2.0.2 (2014-04-06)
-------------------

* during cluster startup, do not log (somewhat expected) connection errors with
  log level error, but with log level info

* fixed dashboard modals

* fixed connection check for cluster planning front end: firefox does
  not support async:false

* document how to persist a cluster plan in order to relaunch an existing
  cluster later


v2.0.1 (2014-03-31)
-------------------

* make ArangoDB not send back a `WWW-Authenticate` header to a client in case the
  client sends the `X-Omit-WWW-Authenticate` HTTP header.

  This is done to prevent browsers from showing their built-in HTTP authentication
  dialog for AJAX requests that require authentication.
  ArangoDB will still return an HTTP 401 (Unauthorized) if the request doesn't
  contain valid credentials, but it will omit the `WWW-Authenticate` header,
  allowing clients to bypass the browser's authentication dialog.

* fixed isses in arango-dfdb:

  the dfdb was not able to unload certain system collections, so these couldn't be
  inspected with the dfdb sometimes. Additionally, it did not truncate corrupt
  markers from datafiles under some circumstances

* added `changePassword` attribute for users

* fixed non-working "save" button in collection edit view of web interface
  clicking the save button did nothing. one had to press enter in one of the input
  fields to send modified form data

* fixed V8 compile error on MacOS X

* prevent `body length: -9223372036854775808` being logged in development mode for
  some Foxx HTTP responses

* fixed several bugs in web interface dashboard

* fixed issue #783: coffee script not working in manifest file

* fixed issue #783: coffee script not working in manifest file

* fixed issue #781: Cant save current query from AQL editor ui

* bumped version in `X-Arango-Version` compatibility header sent by arangosh and other
  client tools from `1.5` to `2.0`.

* fixed startup options for arango-dfdb, added details option for arango-dfdb

* fixed display of missing error messages and codes in arangosh

* when creating a collection via the web interface, the collection type was always
  "document", regardless of the user's choice


v2.0.0 (2014-03-10)
-------------------

* first 2.0 release


v2.0.0-rc2 (2014-03-07)
-----------------------

* fixed cluster authorization


v2.0.0-rc1 (2014-02-28)
-----------------------

* added sharding :-)

* added collection._dbName attribute to query the name of the database from a collection

  more detailed documentation on the sharding and cluster features can be found in the user
  manual, section **Sharding**

* INCOMPATIBLE CHANGE: using complex values in AQL filter conditions with operators other
  than equality (e.g. >=, >, <=, <) will disable usage of skiplist indexes for filter
  evaluation.

  For example, the following queries will be affected by change:

      FOR doc IN docs FILTER doc.value < { foo: "bar" } RETURN doc
      FOR doc IN docs FILTER doc.value >= [ 1, 2, 3 ] RETURN doc

  The following queries will not be affected by the change:

      FOR doc IN docs FILTER doc.value == 1 RETURN doc
      FOR doc IN docs FILTER doc.value == "foo" RETURN doc
      FOR doc IN docs FILTER doc.value == [ 1, 2, 3 ] RETURN doc
      FOR doc IN docs FILTER doc.value == { foo: "bar" } RETURN doc

* INCOMPATIBLE CHANGE: removed undocumented method `collection.saveOrReplace`

  this feature was never advertised nor documented nor tested.

* INCOMPATIBLE CHANGE: removed undocumented REST API method `/_api/simple/BY-EXAMPLE-HASH`

  this feature was never advertised nor documented nor tested.

* added explicit startup parameter `--server.reuse-address`

  This flag can be used to control whether sockets should be acquired with the SO_REUSEADDR
  flag.

  Regardless of this setting, sockets on Windows are always acquired using the
  SO_EXCLUSIVEADDRUSE flag.

* removed undocumented REST API method GET `/_admin/database-name`

* added user validation API at POST `/_api/user/<username>`

* slightly improved users management API in `/_api/user`:

  Previously, when creating a new user via HTTP POST, the username needed to be
  passed in an attribute `username`. When users were returned via this API,
  the usernames were returned in an attribute named `user`. This was slightly
  confusing and was changed in 2.0 as follows:

  - when adding a user via HTTP POST, the username can be specified in an attribute
  `user`. If this attribute is not used, the API will look into the attribute `username`
  as before and use that value.
  - when users are returned via HTTP GET, the usernames are still returned in an
    attribute `user`.

  This change should be fully downwards-compatible with the previous version of the API.

* added AQL SLICE function to extract slices from lists

* made module loader more node compatible

* the startup option `--javascript.package-path` for arangosh is now deprecated and does
  nothing. Using it will not cause an error, but the option is ignored.

* added coffee script support

* Several UI improvements.

* Exchanged icons in the graphviewer toolbar

* always start networking and HTTP listeners when starting the server (even in
  console mode)

* allow vertex and edge filtering with user-defined functions in TRAVERSAL,
  TRAVERSAL_TREE and SHORTEST_PATH AQL functions:

      // using user-defined AQL functions for edge and vertex filtering
      RETURN TRAVERSAL(friends, friendrelations, "friends/john", "outbound", {
        followEdges: "myfunctions::checkedge",
        filterVertices: "myfunctions::checkvertex"
      })

      // using the following custom filter functions
      var aqlfunctions = require("org/arangodb/aql/functions");
      aqlfunctions.register("myfunctions::checkedge", function (config, vertex, edge, path) {
        return (edge.type !== 'dislikes'); // don't follow these edges
      }, false);

      aqlfunctions.register("myfunctions::checkvertex", function (config, vertex, path) {
        if (vertex.isDeleted || ! vertex.isActive) {
          return [ "prune", "exclude" ]; // exclude these and don't follow them
        }
        return [ ]; // include everything else
      }, false);

* fail if invalid `strategy`, `order` or `itemOrder` attribute values
  are passed to the AQL TRAVERSAL function. Omitting these attributes
  is not considered an error, but specifying an invalid value for any
  of these attributes will make an AQL query fail.

* issue #751: Create database through API should return HTTP status code 201

  By default, the server now returns HTTP 201 (created) when creating a new
  database successfully. To keep compatibility with older ArangoDB versions, the
  startup parameter `--server.default-api-compatibility` can be set to a value
  of `10400` to indicate API compatibility with ArangoDB 1.4. The compatibility
  can also be enforced by setting the `X-Arango-Version` HTTP header in a
  client request to this API on a per-request basis.

* allow direct access from the `db` object to collections whose names start
  with an underscore (e.g. db._users).

  Previously, access to such collections via the `db` object was possible from
  arangosh, but not from arangod (and thus Foxx and actions). The only way
  to access such collections from these places was via the `db._collection(<name>)`
  workaround.

* allow `\n` (as well as `\r\n`) as line terminator in batch requests sent to
  `/_api/batch` HTTP API.

* use `--data-binary` instead of `--data` parameter in generated cURL examples

* issue #703: Also show path of logfile for fm.config()

* issue #675: Dropping a collection used in "graph" module breaks the graph

* added "static" Graph.drop() method for graphs API

* fixed issue #695: arangosh server.password error

* use pretty-printing in `--console` mode by default

* simplified ArangoDB startup options

  Some startup options are now superfluous or their usage is simplified. The
  following options have been changed:

  * `--javascript.modules-path`: this option has been removed. The modules paths
    are determined by arangod and arangosh automatically based on the value of
    `--javascript.startup-directory`.

    If the option is set on startup, it is ignored so startup will not abort with
    an error `unrecognized option`.

  * `--javascript.action-directory`: this option has been removed. The actions
    directory is determined by arangod automatically based on the value of
    `--javascript.startup-directory`.

    If the option is set on startup, it is ignored so startup will not abort with
    an error `unrecognized option`.

  * `--javascript.package-path`: this option is still available but it is not
    required anymore to set the standard package paths (e.g. `js/npm`). arangod
    will automatically use this standard package path regardless of whether it
    was specified via the options.

    It is possible to use this option to add additional package paths to the
    standard value.

  Configuration files included with arangod are adjusted accordingly.

* layout of the graphs tab adapted to better fit with the other tabs

* database selection is moved to the bottom right corner of the web interface

* removed priority queue index type

  this feature was never advertised nor documented nor tested.

* display internal attributes in document source view of web interface

* removed separate shape collections

  When upgrading to ArangoDB 2.0, existing collections will be converted to include
  shapes and attribute markers in the datafiles instead of using separate files for
  shapes.

  When a collection is converted, existing shapes from the SHAPES directory will
  be written to a new datafile in the collection directory, and the SHAPES directory
  will be removed afterwards.

  This saves up to 2 MB of memory and disk space for each collection
  (savings are higher, the less different shapes there are in a collection).
  Additionally, one less file descriptor per opened collection will be used.

  When creating a new collection, the amount of sync calls may be reduced. The same
  may be true for documents with yet-unknown shapes. This may help performance
  in these cases.

* added AQL functions `NTH` and `POSITION`

* added signal handler for arangosh to save last command in more cases

* added extra prompt placeholders for arangosh:
  - `%e`: current endpoint
  - `%u`: current user

* added arangosh option `--javascript.gc-interval` to control amount of
  garbage collection performed by arangosh

* fixed issue #651: Allow addEdge() to take vertex ids in the JS library

* removed command-line option `--log.format`

  In previous versions, this option did not have an effect for most log messages, so
  it got removed.

* removed C++ logger implementation

  Logging inside ArangoDB is now done using the LOG_XXX() macros. The LOGGER_XXX()
  macros are gone.

* added collection status "loading"


v1.4.16 (XXXX-XX-XX)
--------------------

* fixed too eager datafile deletion

  this issue could have caused a crash when the compaction had marked datafiles as obsolete
  and they were removed while "old" temporary query results still pointed to the old datafile
  positions

* fixed issue #826: Replication fails when a collection's configuration changes


v1.4.15 (2014-04-19)
--------------------

* bugfix for AQL query optimizer

  the following type of query was too eagerly optimized, leading to errors in code-generation:

      LET a = (FOR i IN [] RETURN i) LET b = (FOR i IN [] RETURN i) RETURN 1

  the problem occurred when both lists in the subqueries were empty. In this case invalid code
  was generated and the query couldn't be executed.


v1.4.14 (2014-04-05)
--------------------

* fixed race conditions during shape / attribute insertion

  A race condition could have led to spurious `cannot find attribute #xx` or
  `cannot find shape #xx` (where xx is a number) warning messages being logged
  by the server. This happened when a new attribute was inserted and at the same
  time was queried by another thread.

  Also fixed a race condition that may have occurred when a thread tried to
  access the shapes / attributes hash tables while they were resized. In this
  cases, the shape / attribute may have been hashed to a wrong slot.

* fixed a memory barrier / cpu synchronization problem with libev, affecting
  Windows with Visual Studio 2013 (probably earlier versions are affected, too)

  The issue is described in detail here:
  http://lists.schmorp.de/pipermail/libev/2014q1/002318.html


v1.4.13 (2014-03-14)
--------------------

* added diagnostic output for Foxx application upload

* allow dump & restore from ArangoDB 1.4 with an ArangoDB 2.0 server

* allow startup options `temp-path` and `default-language` to be specified from the arangod
  configuration file and not only from the command line

* fixed too eager compaction

  The compaction will now wait for several seconds before trying to re-compact the same
  collection. Additionally, some other limits have been introduced for the compaction.


v1.4.12 (2014-03-05)
--------------------

* fixed display bug in web interface which caused the following problems:
  - documents were displayed in web interface as being empty
  - document attributes view displayed many attributes with content "undefined"
  - document source view displayed many attributes with name "TYPEOF" and value "undefined"
  - an alert popping up in the browser with message "Datatables warning..."

* re-introduced old-style read-write locks to supports Windows versions older than
  Windows 2008R2 and Windows 7. This should re-enable support for Windows Vista and
  Windows 2008.


v1.4.11 (2014-02-27)
--------------------

* added SHORTEST_PATH AQL function

  this calculates the shortest paths between two vertices, using the Dijkstra
  algorithm, employing a min-heap

  By default, ArangoDB does not know the distance between any two vertices and
  will use a default distance of 1. A custom distance function can be registered
  as an AQL user function to make the distance calculation use any document
  attributes or custom logic:

      RETURN SHORTEST_PATH(cities, motorways, "cities/CGN", "cities/MUC", "outbound", {
        paths: true,
        distance: "myfunctions::citydistance"
      })

      // using the following custom distance function
      var aqlfunctions = require("org/arangodb/aql/functions");
      aqlfunctions.register("myfunctions::distance", function (config, vertex1, vertex2, edge) {
        return Math.sqrt(Math.pow(vertex1.x - vertex2.x) + Math.pow(vertex1.y - vertex2.y));
      }, false);

* fixed bug in Graph.pathTo function

* fixed small memleak in AQL optimizer

* fixed access to potentially uninitialized variable when collection had a cap constraint


v1.4.10 (2014-02-21)
--------------------

* fixed graph constructor to allow graph with some parameter to be used

* added node.js "events" and "stream"

* updated npm packages

* added loading of .json file

* Fixed http return code in graph api with waitForSync parameter.

* Fixed documentation in graph, simple and index api.

* removed 2 tests due to change in ruby library.

* issue #756: set access-control-expose-headers on CORS response

  the following headers are now whitelisted by ArangoDB in CORS responses:
  - etag
  - content-encoding
  - content-length
  - location
  - server
  - x-arango-errors
  - x-arango-async-id


v1.4.9 (2014-02-07)
-------------------

* return a document's current etag in response header for HTTP HEAD requests on
  documents that return an HTTP 412 (precondition failed) error. This allows
  retrieving the document's current revision easily.

* added AQL function `SKIPLIST` to directly access skiplist indexes from AQL

  This is a shortcut method to use a skiplist index for retrieving specific documents in
  indexed order. The function capability is rather limited, but it may be used
  for several cases to speed up queries. The documents are returned in index order if
  only one condition is used.

      /* return all documents with mycollection.created > 12345678 */
      FOR doc IN SKIPLIST(mycollection, { created: [[ '>', 12345678 ]] })
        RETURN doc

      /* return first document with mycollection.created > 12345678 */
      FOR doc IN SKIPLIST(mycollection, { created: [[ '>', 12345678 ]] }, 0, 1)
        RETURN doc

      /* return all documents with mycollection.created between 12345678 and 123456790 */
      FOR doc IN SKIPLIST(mycollection, { created: [[ '>', 12345678 ], [ '<=', 123456790 ]] })
        RETURN doc

      /* return all documents with mycollection.a equal 1 and .b equal 2 */
      FOR doc IN SKIPLIST(mycollection, { a: [[ '==', 1 ]], b: [[ '==', 2 ]] })
        RETURN doc

  The function requires a skiplist index with the exact same attributes to
  be present on the specified collection. All attributes present in the skiplist
  index must be specified in the conditions specified for the `SKIPLIST` function.
  Attribute declaration order is important, too: attributes must be specified in the
  same order in the condition as they have been declared in the skiplist index.

* added command-line option `--server.disable-authentication-unix-sockets`

  with this option, authentication can be disabled for all requests coming
  in via UNIX domain sockets, enabling clients located on the same host as
  the ArangoDB server to connect without authentication.
  Other connections (e.g. TCP/IP) are not affected by this option.

  The default value for this option is `false`.
  Note: this option is only supported on platforms that support Unix domain
  sockets.

* call global arangod instance destructor on shutdown

* issue #755: TRAVERSAL does not use strategy, order and itemOrder options

  these options were not honored when configuring a traversal via the AQL
  TRAVERSAL function. Now, these options are used if specified.

* allow vertex and edge filtering with user-defined functions in TRAVERSAL,
  TRAVERSAL_TREE and SHORTEST_PATH AQL functions:

      // using user-defined AQL functions for edge and vertex filtering
      RETURN TRAVERSAL(friends, friendrelations, "friends/john", "outbound", {
        followEdges: "myfunctions::checkedge",
        filterVertices: "myfunctions::checkvertex"
      })

      // using the following custom filter functions
      var aqlfunctions = require("org/arangodb/aql/functions");
      aqlfunctions.register("myfunctions::checkedge", function (config, vertex, edge, path) {
        return (edge.type !== 'dislikes'); // don't follow these edges
      }, false);

      aqlfunctions.register("myfunctions::checkvertex", function (config, vertex, path) {
        if (vertex.isDeleted || ! vertex.isActive) {
          return [ "prune", "exclude" ]; // exclude these and don't follow them
        }
        return [ ]; // include everything else
      }, false);

* issue #748: add vertex filtering to AQL's TRAVERSAL[_TREE]() function


v1.4.8 (2014-01-31)
-------------------

* install foxx apps in the web interface

* fixed a segfault in the import API


v1.4.7 (2014-01-23)
-------------------

* issue #744: Add usage example arangoimp from Command line

* issue #738: added __dirname, __filename pseudo-globals. Fixes #733. (@by pluma)

* mount all Foxx applications in system apps directory on startup


v1.4.6 (2014-01-20)
-------------------

* issue #736: AQL function to parse collection and key from document handle

* added fm.rescan() method for Foxx-Manager

* fixed issue #734: foxx cookie and route problem

* added method `fm.configJson` for arangosh

* include `startupPath` in result of API `/_api/foxx/config`


v1.4.5 (2014-01-15)
-------------------

* fixed issue #726: Alternate Windows Install Method

* fixed issue #716: dpkg -P doesn't remove everything

* fixed bugs in description of HTTP API `_api/index`

* fixed issue #732: Rest API GET revision number

* added missing documentation for several methods in HTTP API `/_api/edge/...`

* fixed typos in description of HTTP API `_api/document`

* defer evaluation of AQL subqueries and logical operators (lazy evaluation)

* Updated font in WebFrontend, it now contains a version that renders properly on Windows

* generally allow function return values as call parameters to AQL functions

* fixed potential deadlock in global context method execution

* added override file "arangod.conf.local" (and co)


v1.4.4 (2013-12-24)
-------------------

* uid and gid are now set in the scripts, there is no longer a separate config file for
  arangod when started from a script

* foxx-manager is now an alias for arangosh

* arango-dfdb is now an alias for arangod, moved from bin to sbin

* changed from readline to linenoise for Windows

* added --install-service and --uninstall-service for Windows

* removed --daemon and --supervisor for Windows

* arangosh and arangod now uses the config-file which maps the binary name, i. e. if you
  rename arangosh to foxx-manager it will use the config file foxx-manager.conf

* fixed lock file for Windows

* fixed issue #711, #687: foxx-manager throws internal errors

* added `--server.ssl-protocol` option for client tools
  this allows connecting from arangosh, arangoimp, arangoimp etc. to an ArangoDB
  server that uses a non-default value for `--server.ssl-protocol`. The default
  value for the SSL protocol is 4 (TLSv1). If the server is configured to use a
  different protocol, it was not possible to connect to it with the client tools.

* added more detailed request statistics

  This adds the number of async-executed HTTP requests plus the number of HTTP
  requests per individual HTTP method type.

* added `--force` option for arangorestore
  this option allows continuing a restore operation even if the server reports errors
  in the middle of the restore operation

* better error reporting for arangorestore
  in case the server returned an HTTP error, arangorestore previously reported this
  error as `internal error` without any details only. Now server-side errors are
  reported by arangorestore with the server's error message

* include more system collections in dumps produced by arangodump
  previously some system collections were intentionally excluded from dumps, even if the
  dump was run with `--include-system-collections`. for example, the collections `_aal`,
  `_modules`, `_routing`, and `_users` were excluded. This makes sense in a replication
  context but not always in a dump context.
  When specifying `--include-system-collections`, arangodump will now include the above-
  mentioned collections in the dump, too. Some other system collections are still excluded
  even when the dump is run with `--include-system-collections`, for example `_replication`
  and `_trx`.

* fixed issue #701: ArangoStatement undefined in arangosh

* fixed typos in configuration files


v1.4.3 (2013-11-25)
-------------------

* fixed a segfault in the AQL optimizer, occurring when a constant non-list value was
  used on the right-hand side of an IN operator that had a collection attribute on the
  left-hand side

* issue #662:

  Fixed access violation errors (crashes) in the Windows version, occurring under some
  circumstances when accessing databases with multiple clients in parallel

* fixed issue #681: Problem with ArchLinux PKGBUILD configuration


v1.4.2 (2013-11-20)
-------------------

* fixed issue #669: Tiny documentation update

* ported Windows version to use native Windows API SRWLocks (slim read-write locks)
  and condition variables instead of homemade versions

  MSDN states the following about the compatibility of SRWLocks and Condition Variables:

      Minimum supported client:
      Windows Server 2008 [desktop apps | Windows Store apps]

      Minimum supported server:
      Windows Vista [desktop apps | Windows Store apps]

* fixed issue #662: ArangoDB on Windows hanging

  This fixes a deadlock issue that occurred on Windows when documents were written to
  a collection at the same time when some other thread tried to drop the collection.

* fixed file-based logging in Windows

  the logger complained on startup if the specified log file already existed

* fixed startup of server in daemon mode (`--daemon` startup option)

* fixed a segfault in the AQL optimizer

* issue #671: Method graph.measurement does not exist

* changed Windows condition variable implementation to use Windows native
  condition variables

  This is an attempt to fix spurious Windows hangs as described in issue #662.

* added documentation for JavaScript traversals

* added --code-page command-line option for Windows version of arangosh

* fixed a problem when creating edges via the web interface.

  The problem only occurred if a collection was created with type "document
  collection" via the web interface, and afterwards was dropped and re-created
  with type "edge collection". If the web interface page was not reloaded,
  the old collection type (document) was cached, making the subsequent creation
  of edges into the (seeming-to-be-document) collection fail.

  The fix is to not cache the collection type in the web interface. Users of
  an older version of the web interface can reload the collections page if they
  are affected.

* fixed a caching problem in arangosh: if a collection was created using the web
  interface, and then removed via arangosh, arangosh did not actually drop the
  collection due to caching.

  Because the `drop` operation was not carried out, this caused misleading error
  messages when trying to re-create the collection (e.g. `cannot create collection:
  duplicate name`).

* fixed ALT-introduced characters for arangosh console input on Windows

  The Windows readline port was not able to handle characters that are built
  using CTRL or ALT keys. Regular characters entered using the CTRL or ALT keys
  were silently swallowed and not passed to the terminal input handler.

  This did not seem to cause problems for the US keyboard layout, but was a
  severe issue for keyboard layouts that require the ALT (or ALT-GR) key to
  construct characters. For example, entering the character `{` with a German
  keyboard layout requires pressing ALT-GR + 9.

* fixed issue #665: Hash/skiplist combo madness bit my ass

  this fixes a problem with missing/non-deterministic rollbacks of inserts in
  case of a unique constraint violation into a collection with multiple secondary
  indexes (with at least one of them unique)

* fixed issue #664: ArangoDB installer on Windows requires drive c:

* partly fixed issue #662: ArangoDB on Windows hanging

  This fixes dropping databases on Windows. In previous 1.4 versions on Windows,
  one shape collection file was not unloaded and removed when dropping a database,
  leaving one directory and one shape collection file in the otherwise-dropped
  database directory.

* fixed issue #660: updated documentation on indexes


v1.4.1 (2013-11-08)
-------------------

* performance improvements for skip-list deletes


v1.4.1-rc1 (2013-11-07)
-----------------------

* fixed issue #635: Web-Interface should have a "Databases" Menu for Management

* fixed issue #624: Web-Interface is missing a Database selector

* fixed segfault in bitarray query

* fixed issue #656: Cannot create unique index through web interface

* fixed issue #654: bitarray index makes server down

* fixed issue #653: Slow query

* fixed issue #650: Randomness of any() should be improved

* made AQL `DOCUMENT()` function polymorphic and work with just one parameter.

  This allows using the `DOCUMENT` function like this:

      DOCUMENT('users/john')
      DOCUMENT([ 'users/john', 'users/amy' ])

  in addition to the existing use cases:

      DOCUMENT(users, 'users/john')
      DOCUMENT(users, 'john')
      DOCUMENT(users, [ 'users/john' ])
      DOCUMENT(users, [ 'users/john', 'users/amy' ])
      DOCUMENT(users, [ 'john', 'amy' ])

* simplified usage of ArangoDB batch API

  It is not necessary anymore to send the batch boundary in the HTTP `Content-Type`
  header. Previously, the batch API expected the client to send a Content-Type header
  of`multipart/form-data; boundary=<some boundary value>`. This is still supported in
  ArangoDB 2.0, but clients can now also omit this header. If the header is not
  present in a client request, ArangoDB will ignore the request content type and
  read the MIME boundary from the beginning of the request body.

  This also allows using the batch API with the Swagger "Try it out" feature (which is
  not too good at sending a different or even dynamic content-type request header).

* added API method GET `/_api/database/user`

  This returns the list of databases a specific user can see without changing the
  username/passwd.

* issue #424: Documentation about IDs needs to be upgraded


v1.4.0 (2013-10-29)
-------------------

* fixed issue #648: /batch API is missing from Web Interface API Documentation (Swagger)

* fixed issue #647: Icon tooltips missing

* fixed issue #646: index creation in web interface

* fixed issue #645: Allow jumping from edge to linked vertices

* merged PR for issue #643: Some minor corrections and a link to "Downloads"

* fixed issue #642: Completion of error handling

* fixed issue #639: compiling v1.4 on maverick produces warnings on -Wstrict-null-sentinel

* fixed issue #634: Web interface bug: Escape does not always propagate

* fixed issue #620: added startup option `--server.default-api-compatibility`

  This adds the following changes to the ArangoDB server and clients:
  - the server provides a new startup option `--server.default-api-compatibility`.
    This option can be used to determine the compatibility of (some) server API
    return values. The value for this parameter is a server version number,
    calculated as follows: `10000 * major + 100 * minor` (e.g. `10400` for ArangoDB
    1.3). The default value is `10400` (1.4), the minimum allowed value is `10300`
    (1.3).

    When setting this option to a value lower than the current server version,
    the server might respond with old-style results to "old" clients, increasing
    compatibility with "old" (non-up-to-date) clients.

  - the server will on each incoming request check for an HTTP header
    `x-arango-version`. Clients can optionally set this header to the API
    version number they support. For example, if a client sends the HTTP header
    `x-arango-version: 10300`, the server will pick this up and might send ArangoDB
    1.3-style responses in some situations.

    Setting either the startup parameter or using the HTTP header (or both) allows
    running "old" clients with newer versions of ArangoDB, without having to adjust
    the clients too much.

  - the `location` headers returned by the server for the APIs `/_api/document/...`
    and `/_api/collection/...` will have different values depending on the used API
    version. If the API compatibility is `10300`, the `location` headers returned
    will look like this:

        location: /_api/document/....

    whereas when an API compatibility of `10400` or higher is used, the `location`
    headers will look like this:

        location: /_db/<database name>/_api/document/...

  Please note that even in the presence of this, old API versions still may not
  be supported forever by the server.

* fixed issue #643: Some minor corrections and a link to "Downloads" by @frankmayer

* started issue #642: Completion of error handling

* fixed issue #639: compiling v1.4 on maverick produces warnings on
  -Wstrict-null-sentinel

* fixed issue #621: Standard Config needs to be fixed

* added function to manage indexes (web interface)

* improved server shutdown time by signaling shutdown to applicationserver,
  logging, cleanup and compactor threads

* added foxx-manager `replace` command

* added foxx-manager `installed` command (a more intuitive alias for `list`)

* fixed issue #617: Swagger API is missing '/_api/version'

* fixed issue #615: Swagger API: Some commands have no parameter entry forms

* fixed issue #614: API : Typo in : Request URL /_api/database/current

* fixed issue #609: Graph viz tool - different background color

* fixed issue #608: arangosh config files - eventually missing in the manual

* fixed issue #607: Admin interface: no core documentation

* fixed issue #603: Aardvark Foxx App Manager

* fixed a bug in type-mapping between AQL user functions and the AQL layer

  The bug caused errors like the following when working with collection documents
  in an AQL user function:

      TypeError: Cannot assign to read only property '_id' of #<ShapedJson>

* create less system collections when creating a new database

  This is achieved by deferring collection creation until the collections are actually
  needed by ArangoDB. The following collections are affected by the change:
  - `_fishbowl`
  - `_structures`


v1.4.0-beta2 (2013-10-14)
-------------------------

* fixed compaction on Windows

  The compaction on Windows did not ftruncate the cleaned datafiles to a smaller size.
  This has been fixed so not only the content of the files is cleaned but also files
  are re-created with potentially smaller sizes.

* only the following system collections will be excluded from replication from now on:
  - `_replication`
  - `_trx`
  - `_users`
  - `_aal`
  - `_fishbowl`
  - `_modules`
  - `_routing`

  Especially the following system collections will now be included in replication:
  - `_aqlfunctions`
  - `_graphs`

  In previous versions of ArangoDB, all system collections were excluded from the
  replication.

  The change also caused a change in the replication logger and applier:
  in previous versions of ArangoDB, only a collection's id was logged for an operation.
  This has not caused problems for non-system collections but for system collections
  there ids might differ. In addition to a collection id ArangoDB will now also log the
  name of a collection for each replication event.

  The replication applier will now look for the collection name attribute in logged
  events preferably.

* added database selection to arango-dfdb

* provide foxx-manager, arangodump, and arangorestore in Windows build

* ArangoDB 1.4 will refuse to start if option `--javascript.app-path` is not set.

* added startup option `--server.allow-method-override`

  This option can be set to allow overriding the HTTP request method in a request using
  one of the following custom headers:

  - x-http-method-override
  - x-http-method
  - x-method-override

  This allows bypassing proxies and tools that would otherwise just let certain types of
  requests pass. Enabling this option may impose a security risk, so it should only be
  used in very controlled environments.

  The default value for this option is `false` (no method overriding allowed).

* added "details" URL parameter for bulk import API

  Setting the `details` URL parameter to `true` in a call to POST `/_api/import` will make
  the import return details about non-imported documents in the `details` attribute. If
  `details` is `false` or omitted, no `details` attribute will be present in the response.
  This is the same behavior that previous ArangoDB versions exposed.

* added "complete" option for bulk import API

  Setting the `complete` URL parameter to `true` in a call to POST `/_api/import` will make
  the import completely fail if at least one of documents cannot be imported successfully.

  It defaults to `false`, which will make ArangoDB continue importing the other documents
  from the import even if some documents cannot be imported. This is the same behavior that
  previous ArangoDB versions exposed.

* added missing swagger documentation for `/_api/log`

* calling `/_api/logs` (or `/_admin/logs`) is only permitted from the `_system` database now.

  Calling this API method for/from other database will result in an HTTP 400.

' ported fix from https://github.com/novus/nvd3/commit/0894152def263b8dee60192f75f66700cea532cc

  This prevents JavaScript errors from occurring in Chrome when in the admin interface,
  section "Dashboard".

* show current database name in web interface (bottom right corner)

* added missing documentation for /_api/import in swagger API docs

* allow specification of database name for replication sync command replication applier

  This allows syncing from a master database with a different name than the slave database.

* issue #601: Show DB in prompt

  arangosh now displays the database name as part of the prompt by default.

  Can change the prompt by using the `--prompt` option, e.g.

      > arangosh --prompt "my db is named \"%d\"> "


v1.4.0-beta1 (2013-10-01)
-------------------------

* make the Foxx manager use per-database app directories

  Each database now has its own subdirectory for Foxx applications. Each database
  can thus use different Foxx applications if required. A Foxx app for a specific
  database resides in `<app-path>/databases/<database-name>/<app-name>`.

  System apps are shared between all databases. They reside in `<app-path>/system/<app-name>`.

* only trigger an engine reset in development mode for URLs starting with `/dev/`

  This prevents ArangoDB from reloading all Foxx applications when it is not
  actually necessary.

* changed error code from 10 (bad parameter) to 1232 (invalid key generator) for
  errors that are due to an invalid key generator specification when creating a new
  collection

* automatic detection of content-type / mime-type for Foxx assets based on filenames,
  added possibility to override auto detection

* added endpoint management API at `/_api/endpoint`

* changed HTTP return code of PUT `/_api/cursor` from 400 to 404 in case a
  non-existing cursor is referred to

* issue #360: added support for asynchronous requests

  Incoming HTTP requests with the headers `x-arango-async: true` or
  `x-arango-async: store` will be answered by the server instantly with a generic
  HTTP 202 (Accepted) response.

  The actual requests will be queued and processed by the server asynchronously,
  allowing the client to continue sending other requests without waiting for the
  server to process the actually requested operation.

  The exact point in time when a queued request is executed is undefined. If an
  error occurs during execution of an asynchronous request, the client will not
  be notified by the server.

  The maximum size of the asynchronous task queue can be controlled using the new
  option `--scheduler.maximal-queue-size`. If the queue contains this many number of
  tasks and a new asynchronous request comes in, the server will reject it with an
  HTTP 500 (internal server error) response.

  Results of incoming requests marked with header `x-arango-async: true` will be
  discarded by the server immediately. Clients have no way of accessing the result
  of such asynchronously executed request. This is just _fire and forget_.

  To later retrieve the result of an asynchronously executed request, clients can
  mark a request with the header `x-arango-async: keep`. This makes the server
  store the result of the request in memory until explicitly fetched by a client
  via the `/_api/job` API. The `/_api/job` API also provides methods for basic
  inspection of which pending or already finished requests there are on the server,
  plus ways for garbage collecting unneeded results.

* Added new option `--scheduler.maximal-queue-size`.

* issue #590: Manifest Lint

* added data dump and restore tools, arangodump and arangorestore.

  arangodump can be used to create a logical dump of an ArangoDB database, or
  just dedicated collections. It can be used to dump both a collection's structure
  (properties and indexes) and data (documents).

  arangorestore can be used to restore data from a dump created with arangodump.
  arangorestore currently does not re-create any indexes, and doesn't yet handle
  referenced documents in edges properly when doing just partial restores.
  This will be fixed until 1.4 stable.

* introduced `--server.database` option for arangosh, arangoimp, and arangob.

  The option allows these client tools to use a certain database for their actions.
  In arangosh, the current database can be switched at any time using the command

      db._useDatabase(<name>);

  When no database is specified, all client tools will assume they should use the
  default database `_system`. This is done for downwards-compatibility reasons.

* added basic multi database support (alpha)

  New databases can be created using the REST API POST `/_api/database` and the
  shell command `db._createDatabase(<name>)`.

  The default database in ArangoDB is called `_system`. This database is always
  present and cannot be deleted by the user. When an older version of ArangoDB is
  upgraded to 1.4, the previously only database will automatically become the
  `_system` database.

  New databases can be created with the above commands, and can be deleted with the
  REST API DELETE `/_api/database/<name>` or the shell command `db._dropDatabase(<name>);`.

  Deleting databases is still unstable in ArangoDB 1.4 alpha and might crash the
  server. This will be fixed until 1.4 stable.

  To access a specific database via the HTTP REST API, the `/_db/<name>/` prefix
  can be used in all URLs. ArangoDB will check if an incoming request starts with
  this prefix, and will automatically pick the database name from it. If the prefix
  is not there, ArangoDB will assume the request is made for the default database
  (`_system`). This is done for downwards-compatibility reasons.

  That means, the following URL pathnames are logically identical:

      /_api/document/mycollection/1234
      /_db/_system/document/mycollection/1234

  To access a different database (e.g. `test`), the URL pathname would look like this:

      /_db/test/document/mycollection/1234

  New databases can also be created and existing databases can only be dropped from
  within the default database (`_system`). It is not possible to drop the `_system`
  database itself.

  Cross-database operations are unintended and unsupported. The intention of the
  multi-database feature is to have the possibility to have a few databases managed
  by ArangoDB in parallel, but to only access one database at a time from a connection
  or a request.

  When accessing the web interface via the URL pathname `/_admin/html/` or `/_admin/aardvark`,
  the web interface for the default database (`_system`) will be displayed.
  To access the web interface for a different database, the database name can be
  put into the URLs as a prefix, e.g. `/_db/test/_admin/html` or
  `/_db/test/_admin/aardvark`.

  All internal request handlers and also all user-defined request handlers and actions
  (including Foxx) will only get to see the unprefixed URL pathnames (i.e. excluding
  any database name prefix). This is to ensure downwards-compatibility.

  To access the name of the requested database from any action (including Foxx), use
  use `req.database`.

  For example, when calling the URL `/myapp/myaction`, the content of `req.database`
  will be `_system` (the default database because no database got specified) and the
  content of `req.url` will be `/myapp/myaction`.

  When calling the URL `/_db/test/myapp/myaction`, the content of `req.database` will be
  `test`, and the content of `req.url` will still be `/myapp/myaction`.

* Foxx now excludes files starting with . (dot) when bundling assets

  This mitigates problems with editor swap files etc.

* made the web interface a Foxx application

  This change caused the files for the web interface to be moved from `html/admin` to
  `js/apps/aardvark` in the file system.

  The base URL for the admin interface changed from `_admin/html/index.html` to
  `_admin/aardvark/index.html`.

  The "old" redirection to `_admin/html/index.html` will now produce a 404 error.

  When starting ArangoDB with the `--upgrade` option, this will automatically be remedied
  by putting in a redirection from `/` to `/_admin/aardvark/index.html`, and from
  `/_admin/html/index.html` to `/_admin/aardvark/index.html`.

  This also obsoletes the following configuration (command-line) options:
  - `--server.admin-directory`
  - `--server.disable-admin-interface`

  when using these now obsolete options when the server is started, no error is produced
  for downwards-compatibility.

* changed User-Agent value sent by arangoimp, arangosh, and arangod from "VOC-Agent" to
  "ArangoDB"

* changed journal file creation behavior as follows:

  Previously, a journal file for a collection was always created when a collection was
  created. When a journal filled up and became full, the current journal was made a
  datafile, and a new (empty) journal was created automatically. There weren't many
  intended situations when a collection did not have at least one journal.

  This is changed now as follows:
  - when a collection is created, no journal file will be created automatically
  - when there is a write into a collection without a journal, the journal will be
    created lazily
  - when there is a write into a collection with a full journal, a new journal will
    be created automatically

  From the end user perspective, nothing should have changed, except that there is now
  less disk usage for empty collections. Disk usage of infrequently updated collections
  might also be reduced significantly by running the `rotate()` method of a collection,
  and not writing into a collection subsequently.

* added method `collection.rotate()`

  This allows premature rotation of a collection's current journal file into a (read-only)
  datafile. The purpose of using `rotate()` is to prematurely allow compaction (which is
  performed on datafiles only) on data, even if the journal was not filled up completely.

  Using `rotate()` may make sense in the following scenario:

      c = db._create("test");
      for (i = 0; i < 1000; ++i) {
        c.save(...); // insert lots of data here
      }

      ...
      c.truncate(); // collection is now empty
      // only data in datafiles will be compacted by following compaction runs
      // all data in the current journal would not be compacted

      // calling rotate will make the current journal a datafile, and thus make it
      // eligible for compaction
      c.rotate();

  Using `rotate()` may also be useful when data in a collection is known to not change
  in the immediate future. After having completed all write operations on a collection,
  performing a `rotate()` will reduce the size of the current journal to the actually
  required size (remember that journals are pre-allocated with a specific size) before
  making the journal a datafile. Thus `rotate()` may cause disk space savings, even if
  the datafiles does not qualify for compaction after rotation.

  Note: rotating the journal is asynchronous, so that the actual rotation may be executed
  after `rotate()` returns to the caller.

* changed compaction to merge small datafiles together (up to 3 datafiles are merged in
  a compaction run)

  In the regular case, this should leave less small datafiles stay around on disk and allow
  using less file descriptors in total.

* added AQL MINUS function

* added AQL UNION_DISTINCT function (more efficient than combination of `UNIQUE(UNION())`)

* updated mruby to 2013-08-22

* issue #587: Add db._create() in help for startup arangosh

* issue #586: Share a link on installation instructions in the User Manual

* issue #585: Bison 2.4 missing on Mac for custom build

* issue #584: Web interface images broken in devel

* issue #583: Small documentation update

* issue #581: Parameter binding for attributes

* issue #580: Small improvements (by @guidoreina)

* issue #577: Missing documentation for collection figures in implementor manual

* issue #576: Get disk usage for collections and graphs

  This extends the result of the REST API for /_api/collection/figures with
  the attributes `compactors.count`, `compactors.fileSize`, `shapefiles.count`,
  and `shapefiles.fileSize`.

* issue #575: installing devel version on mac (low prio)

* issue #574: Documentation (POST /_admin/routing/reload)

* issue #558: HTTP cursors, allow count to ignore LIMIT


v1.4.0-alpha1 (2013-08-02)
--------------------------

* added replication. check online manual for details.

* added server startup options `--server.disable-replication-logger` and
  `--server.disable-replication-applier`

* removed action deployment tool, this now handled with Foxx and its manager or
  by kaerus node utility

* fixed a server crash when using byExample / firstExample inside a transaction
  and the collection contained a usable hash/skiplist index for the example

* defineHttp now only expects a single context

* added collection detail dialog (web interface)

  Shows collection properties, figures (datafiles, journals, attributes, etc.)
  and indexes.

* added documents filter (web interface)

  Allows searching for documents based on attribute values. One or many filter
  conditions can be defined, using comparison operators such as '==', '<=', etc.

* improved AQL editor (web interface)

  Editor supports keyboard shortcuts (Submit, Undo, Redo, Select).
  Editor allows saving and reusing of user-defined queries.
  Added example queries to AQL editor.
  Added comment button.

* added document import (web interface)

  Allows upload of JSON-data from files. Files must have an extension of .json.

* added dashboard (web interface)

  Shows the status of replication and multiple system charts, e.g.
  Virtual Memory Size, Request Time, HTTP Connections etc.

* added API method `/_api/graph` to query all graphs with all properties.

* added example queries in web interface AQL editor

* added arango.reconnect(<host>) method for arangosh to dynamically switch server or
  user name

* added AQL range operator `..`

  The `..` operator can be used to easily iterate over a sequence of numeric
  values. It will produce a list of values in the defined range, with both bounding
  values included.

  Example:

      2010..2013

  will produce the following result:

      [ 2010, 2011, 2012, 2013 ]

* added AQL RANGE function

* added collection.first(count) and collection.last(count) document access functions

  These functions allow accessing the first or last n documents in a collection. The order
  is determined by document insertion/update time.

* added AQL INTERSECTION function

* INCOMPATIBLE CHANGE: changed AQL user function namespace resolution operator from `:` to `::`

  AQL user-defined functions were introduced in ArangoDB 1.3, and the namespace resolution
  operator for them was the single colon (`:`). A function call looked like this:

      RETURN mygroup:myfunc()

  The single colon caused an ambiguity in the AQL grammar, making it indistinguishable from
  named attributes or the ternary operator in some cases, e.g.

      { mygroup:myfunc ? mygroup:myfunc }

  The change of the namespace resolution operator from `:` to `::` fixes this ambiguity.

  Existing user functions in the database will be automatically fixed when starting ArangoDB
  1.4 with the `--upgrade` option. However, queries using user-defined functions need to be
  adjusted on the client side to use the new operator.

* allow multiple AQL LET declarations separated by comma, e.g.
  LET a = 1, b = 2, c = 3

* more useful AQL error messages

  The error position (line/column) is more clearly indicated for parse errors.
  Additionally, if a query references a collection that cannot be found, the error
  message will give a hint on the collection name

* changed return value for AQL `DOCUMENT` function in case document is not found

  Previously, when the AQL `DOCUMENT` function was called with the id of a document and
  the document could not be found, it returned `undefined`. This value is not part of the
  JSON type system and this has caused some problems.
  Starting with ArangoDB 1.4, the `DOCUMENT` function will return `null` if the document
  looked for cannot be found.

  In case the function is called with a list of documents, it will continue to return all
  found documents, and will not return `null` for non-found documents. This has not changed.

* added single line comments for AQL

  Single line comments can be started with a double forward slash: `//`.
  They end at the end of the line, or the end of the query string, whichever is first.

* fixed documentation issues #567, #568, #571.

* added collection.checksum(<withData>) method to calculate CRC checksums for
  collections

  This can be used to
  - check if data in a collection has changed
  - compare the contents of two collections on different ArangoDB instances

* issue #565: add description line to aal.listAvailable()

* fixed several out-of-memory situations when double freeing or invalid memory
  accesses could happen

* less msyncing during the creation of collections

  This is achieved by not syncing the initial (standard) markers in shapes collections.
  After all standard markers are written, the shapes collection will get synced.

* renamed command-line option `--log.filter` to `--log.source-filter` to avoid
  misunderstandings

* introduced new command-line option `--log.content-filter` to optionally restrict
  logging to just specific log messages (containing the filter string, case-sensitive).

  For example, to filter on just log entries which contain `ArangoDB`, use:

      --log.content-filter "ArangoDB"

* added optional command-line option `--log.requests-file` to log incoming HTTP
  requests to a file.

  When used, all HTTP requests will be logged to the specified file, containing the
  client IP address, HTTP method, requests URL, HTTP response code, and size of the
  response body.

* added a signal handler for SIGUSR1 signal:

  when ArangoDB receives this signal, it will respond all further incoming requests
  with an HTTP 503 (Service Unavailable) error. This will be the case until another
  SIGUSR1 signal is caught. This will make ArangoDB start serving requests regularly
  again. Note: this is not implemented on Windows.

* limited maximum request URI length to 16384 bytes:

  Incoming requests with longer request URIs will be responded to with an HTTP
  414 (Request-URI Too Long) error.

* require version 1.0 or 1.1 in HTTP version signature of requests sent by clients:

  Clients sending requests with a non-HTTP 1.0 or non-HTTP 1.1 version number will
  be served with an HTTP 505 (HTTP Version Not Supported) error.

* updated manual on indexes:

  using system attributes such as `_id`, `_key`, `_from`, `_to`, `_rev` in indexes is
  disallowed and will be rejected by the server. This was the case since ArangoDB 1.3,
  but was not properly documented.

* issue #563: can aal become a default object?

  aal is now a prefab object in arangosh

* prevent certain system collections from being renamed, dropped, or even unloaded.

  Which restrictions there are for which system collections may vary from release to
  release, but users should in general not try to modify system collections directly
  anyway.

  Note: there are no such restrictions for user-created collections.

* issue #559: added Foxx documentation to user manual

* added server startup option `--server.authenticate-system-only`. This option can be
  used to restrict the need for HTTP authentication to internal functionality and APIs,
  such as `/_api/*` and `/_admin/*`.
  Setting this option to `true` will thus force authentication for the ArangoDB APIs
  and the web interface, but allow unauthenticated requests for other URLs (including
  user defined actions and Foxx applications).
  The default value of this option is `false`, meaning that if authentication is turned
  on, authentication is still required for *all* incoming requests. Only by setting the
  option to `true` this restriction is lifted and authentication becomes required for
  URLs starting with `/_` only.

  Please note that authentication still needs to be enabled regularly by setting the
  `--server.disable-authentication` parameter to `false`. Otherwise no authentication
  will be required for any URLs as before.

* protect collections against unloading when there are still document barriers around.

* extended cap constraints to optionally limit the active data size in a collection to
  a specific number of bytes.

  The arguments for creating a cap constraint are now:
  `collection.ensureCapConstraint(<count>, <byteSize>);`

  It is supported to specify just a count as in ArangoDB 1.3 and before, to specify
  just a fileSize, or both. The first met constraint will trigger the automated
  document removal.

* added `db._exists(doc)` and `collection.exists(doc)` for easy document existence checks

* added API `/_api/current-database` to retrieve information about the database the
  client is currently connected to (note: the API `/_api/current-database` has been
  removed in the meantime. The functionality is accessible via `/_api/database/current`
  now).

* ensure a proper order of tick values in datafiles/journals/compactors.
  any new files written will have the _tick values of their markers in order. for
  older files, there are edge cases at the beginning and end of the datafiles when
  _tick values are not properly in order.

* prevent caching of static pages in PathHandler.
  whenever a static page is requested that is served by the general PathHandler, the
  server will respond to HTTP GET requests with a "Cache-Control: max-age=86400" header.

* added "doCompact" attribute when creating collections and to collection.properties().
  The attribute controls whether collection datafiles are compacted.

* changed the HTTP return code from 400 to 404 for some cases when there is a referral
  to a non-existing collection or document.

* introduced error code 1909 `too many iterations` that is thrown when graph traversals
  hit the `maxIterations` threshold.

* optionally limit traversals to a certain number of iterations
  the limitation can be achieved via the traversal API by setting the `maxIterations`
  attribute, and also via the AQL `TRAVERSAL` and `TRAVERSAL_TREE` functions by setting
  the same attribute. If traversals are not limited by the end user, a server-defined
  limit for `maxIterations` may be used to prevent server-side traversals from running
  endlessly.

* added graph traversal API at `/_api/traversal`

* added "API" link in web interface, pointing to REST API generated with Swagger

* moved "About" link in web interface into "links" menu

* allow incremental access to the documents in a collection from out of AQL
  this allows reading documents from a collection chunks when a full collection scan
  is required. memory usage might be must lower in this case and queries might finish
  earlier if there is an additional LIMIT statement

* changed AQL COLLECT to use a stable sort, so any previous SORT order is preserved

* issue #547: Javascript error in the web interface

* issue #550: Make AQL graph functions support key in addition to id

* issue #526: Unable to escape when an errorneous command is entered into the js shell

* issue #523: Graph and vertex methods for the javascript api

* issue #517: Foxx: Route parameters with capital letters fail

* issue #512: Binded Parameters for LIMIT


v1.3.3 (2013-08-01)
-------------------

* issue #570: updateFishbowl() fails once

* updated and fixed generated examples

* issue #559: added Foxx documentation to user manual

* added missing error reporting for errors that happened during import of edges


v1.3.2 (2013-06-21)
-------------------

* fixed memleak in internal.download()

* made the shape-collection journal size adaptive:
  if too big shapes come in, a shape journal will be created with a big-enough size
  automatically. the maximum size of a shape journal is still restricted, but to a
  very big value that should never be reached in practice.

* fixed a segfault that occurred when inserting documents with a shape size bigger
  than the default shape journal size (2MB)

* fixed a locking issue in collection.truncate()

* fixed value overflow in accumulated filesizes reported by collection.figures()

* issue #545: AQL FILTER unnecessary (?) loop

* issue #549: wrong return code with --daemon


v1.3.1 (2013-05-24)
-------------------

* removed currently unused _ids collection

* fixed usage of --temp-path in aranogd and arangosh

* issue #540: suppress return of temporary internal variables in AQL

* issue #530: ReferenceError: ArangoError is not a constructor

* issue #535: Problem with AQL user functions javascript API

* set --javascript.app-path for test execution to prevent startup error

* issue #532: Graph _edgesCache returns invalid data?

* issue #531: Arangod errors

* issue #529: Really weird transaction issue

* fixed usage of --temp-path in aranogd and arangosh


v1.3.0 (2013-05-10)
-------------------

* fixed problem on restart ("datafile-xxx is not sealed") when server was killed
  during a compaction run

* fixed leak when using cursors with very small batchSize

* issue #508: `unregistergroup` function not mentioned in http interface docs

* issue #507: GET /_api/aqlfunction returns code inside parentheses

* fixed issue #489: Bug in aal.install

* fixed issue 505: statistics not populated on MacOS


v1.3.0-rc1 (2013-04-24)
-----------------------

* updated documentation for 1.3.0

* added node modules and npm packages

* changed compaction to only compact datafiles with more at least 10% of dead
  documents (byte size-wise)

* issue #498: fixed reload of authentication info when using
  `require("org/arangodb/users").reload()`

* issue #495: Passing an empty array to create a document results in a
  "phantom" document

* added more precision for requests statistics figures

* added "sum" attribute for individual statistics results in statistics API
  at /_admin/statistics

* made "limit" an optional parameter in AQL function NEAR().
  limit can now be either omitted completely, or set to 0. If so, an internal
  default value (currently 100) will be applied for the limit.

* issue #481

* added "attributes.count" to output of `collection.figures()`
  this also affects the REST API /_api/collection/<name>/figures

* added IndexedPropertyGetter for ShapedJson objects

* added API for user-defined AQL functions

* issue #475: A better error message for deleting a non-existent graph

* issue #474: Web interface problems with the JS Shell

* added missing documentation for AQL UNION function

* added transaction support.
  This provides ACID transactions for ArangoDB. Transactions can be invoked
  using the `db._executeTransaction()` function, or the `/_api/transaction`
  REST API.

* switched to semantic versioning (at least for alpha & alpha naming)

* added saveOrReplace() for server-side JS

v1.3.alpha1 (2013-04-05)
------------------------

* cleanup of Module, Package, ArangoApp and modules "internal", "fs", "console"

* use Error instead of string in throw to allow stack-trace

* issue #454: error while creation of Collection

* make `collection.count()` not recalculate the number of documents on the fly, but
  use some internal document counters.

* issue #457: invalid string value in web interface

* make datafile id (datafile->_fid) identical to the numeric part of the filename.
  E.g. the datafile `journal-123456.db` will now have a datafile marker with the same
  fid (i.e. `123456`) instead of a different value. This change will only affect
  datafiles that are created with 1.3 and not any older files.
  The intention behind this change is to make datafile debugging easier.

* consistently discard document attributes with reserved names (system attributes)
  but without any known meaning, for example `_test`, `_foo`, ...

  Previously, these attributes were saved with the document regularly in some cases,
  but were discarded in other cases.
  Now these attributes are discarded consistently. "Real" system attributes such as
  `_key`, `_from`, `_to` are not affected and will work as before.

  Additionally, attributes with an empty name (``) are discarded when documents are
  saved.

  Though using reserved or empty attribute names in documents was not really and
  consistently supported in previous versions of ArangoDB, this change might cause
  an incompatibility for clients that rely on this feature.

* added server startup flag `--database.force-sync-properties` to force syncing of
  collection properties on collection creation, deletion and on property update.
  The default value is true to mimic the behavior of previous versions of ArangoDB.
  If set to false, collection properties are written to disk but no call to sync()
  is made.

* added detailed output of server version and components for REST APIs
  `/_admin/version` and `/_api/version`. To retrieve this extended information,
  call the REST APIs with URL parameter `details=true`.

* issue #443: For git-based builds include commit hash in version

* adjust startup log output to be more compact, less verbose

* set the required minimum number of file descriptors to 256.
  On server start, this number is enforced on systems that have rlimit. If the limit
  cannot be enforced, starting the server will fail.
  Note: 256 is considered to be the absolute minimum value. Depending on the use case
  for ArangoDB, a much higher number of file descriptors should be used.

  To avoid checking & potentially changing the number of maximum open files, use the
  startup option `--server.descriptors-minimum 0`

* fixed shapedjson to json conversion for special numeric values (NaN, +inf, -inf).
  Before, "NaN", "inf", or "-inf" were written into the JSONified output, but these
  values are not allowed in JSON. Now, "null" is written to the JSONified output as
  required.

* added AQL functions VARIANCE_POPULATION(), VARIANCE_SAMPLE(), STDDEV_POPULATION(),
  STDDEV_SAMPLE(), AVERAGE(), MEDIAN() to calculate statistical values for lists

* added AQL SQRT() function

* added AQL TRIM(), LEFT() and RIGHT() string functions

* fixed issue #436: GET /_api/document on edge

* make AQL REVERSE() and LENGTH() functions work on strings, too

* disabled DOT generation in `make doxygen`. this speeds up docs generation

* renamed startup option `--dispatcher.report-intervall` to `--dispatcher.report-interval`

* renamed startup option `--scheduler.report-intervall` to `--scheduler.report-interval`

* slightly changed output of REST API method /_admin/log.
  Previously, the log messages returned also contained the date and log level, now
  they will only contain the log message, and no date and log level information.
  This information can be re-created by API users from the `timestamp` and `level`
  attributes of the result.

* removed configure option `--enable-zone-debug`
  memory zone debugging is now automatically turned on when compiling with ArangoDB
  `--enable-maintainer-mode`

* removed configure option `--enable-arangob`
  arangob is now always included in the build


v1.2.3 (XXXX-XX-XX)
-------------------

* added optional parameter `edgexamples` for AQL function EDGES() and NEIGHBORS()

* added AQL function NEIGHBORS()

* added freebsd support

* fixed firstExample() query with `_id` and `_key` attributes

* issue triAGENS/ArangoDB-PHP#55: AQL optimizer may have mis-optimized duplicate
  filter statements with limit


v1.2.2 (2013-03-26)
-------------------

* fixed save of objects with common sub-objects

* issue #459: fulltext internal memory allocation didn't scale well
  This fix improves loading times for collections with fulltext indexes that have
  lots of equal words indexed.

* issue #212: auto-increment support

  The feature can be used by creating a collection with the extra `keyOptions`
  attribute as follows:

      db._create("mycollection", { keyOptions: { type: "autoincrement", offset: 1, increment: 10, allowUserKeys: true } });

  The `type` attribute will make sure the keys will be auto-generated if no
  `_key` attribute is specified for a document.

  The `allowUserKeys` attribute determines whether users might still supply own
  `_key` values with documents or if this is considered an error.

  The `increment` value determines the actual increment value, whereas the `offset`
  value can be used to seed to value sequence with a specific starting value.
  This will be useful later in a multi-master setup, when multiple servers can use
  different auto-increment seed values and thus generate non-conflicting auto-increment values.

  The default values currently are:

  - `allowUserKeys`: `true`
  - `offset`: `0`
  - `increment`: `1`

  The only other available key generator type currently is `traditional`.
  The `traditional` key generator will auto-generate keys in a fashion as ArangoDB
  always did (some increasing integer value, with a more or less unpredictable
  increment value).

  Note that for the `traditional` key generator there is only the option to disallow
  user-supplied keys and give the server the sole responsibility for key generation.
  This can be achieved by setting the `allowUserKeys` property to `false`.

  This change also introduces the following errors that API implementors may want to check
  the return values for:

  - 1222: `document key unexpected`: will be raised when a document is created with
    a `_key` attribute, but the underlying collection was set up with the `keyOptions`
    attribute `allowUserKeys: false`.

  - 1225: `out of keys`: will be raised when the auto-increment key generator runs
    out of keys. This may happen when the next key to be generated is 2^64 or higher.
    In practice, this will only happen if the values for `increment` or `offset` are
    not set appropriately, or if users are allowed to supply own keys, those keys
    are near the 2^64 threshold, and later the auto-increment feature kicks in and
    generates keys that cross that threshold.

    In practice it should not occur with proper configuration and proper usage of the
    collections.

  This change may also affect the following REST APIs:
  - POST `/_api/collection`: the server does now accept the optional `keyOptions`
    attribute in the second parameter
  - GET `/_api/collection/properties`: will return the `keyOptions` attribute as part
    of the collection's properties. The previous optional attribute `createOptions`
    is now gone.

* fixed `ArangoStatement.explain()` method with bind variables

* fixed misleading "cursor not found" error message in arangosh that occurred when
  `count()` was called for client-side cursors

* fixed handling of empty attribute names, which may have crashed the server under
  certain circumstances before

* fixed usage of invalid pointer in error message output when index description could
  not be opened


v1.2.1 (2013-03-14)
-------------------

* issue #444: please darken light color in arangosh

* issue #442: pls update post install info on osx

* fixed conversion of special double values (NaN, -inf, +inf) when converting from
  shapedjson to JSON

* fixed compaction of markers (location of _key was not updated correctly in memory,
  leading to _keys pointing to undefined memory after datafile rotation)

* fixed edge index key pointers to use document master pointer plus offset instead
  of direct _key address

* fixed case when server could not create any more journal or compactor files.
  Previously a wrong status code may have been returned, and not being able to create
  a new compactor file may have led to an infinite loop with error message
  "could not create compactor".

* fixed value truncation for numeric filename parts when renaming datafiles/journals


v1.2.0 (2013-03-01)
-------------------

* by default statistics are now switch off; in order to enable comment out
  the "disable-statistics = yes" line in "arangod.conf"

* fixed issue #435: csv parser skips data at buffer border

* added server startup option `--server.disable-statistics` to turn off statistics
  gathering without recompilation of ArangoDB.
  This partly addresses issue #432.

* fixed dropping of indexes without collection name, e.g.
  `db.xxx.dropIndex("123456");`
  Dropping an index like this failed with an assertion error.

* fixed issue #426: arangoimp should be able to import edges into edge collections

* fixed issue #425: In case of conflict ArangoDB returns HTTP 400 Bad request
  (with 1207 Error) instead of HTTP 409 Conflict

* fixed too greedy token consumption in AQL for negative values:
  e.g. in the statement `RETURN { a: 1 -2 }` the minus token was consumed as part
  of the value `-2`, and not interpreted as the binary arithmetic operator


v1.2.beta3 (2013-02-22)
-----------------------

* issue #427: ArangoDB Importer Manual has no navigation links (previous|home|next)

* issue #319: Documentation missing for Emergency console and incomplete for datafile debugger.

* issue #370: add documentation for reloadRouting and flushServerModules

* issue #393: added REST API for user management at /_api/user

* issue #393, #128: added simple cryptographic functions for user actions in module "crypto":
  * require("org/arangodb/crypto").md5()
  * require("org/arangodb/crypto").sha256()
  * require("org/arangodb/crypto").rand()

* added replaceByExample() Javascript and REST API method

* added updateByExample() Javascript and REST API method

* added optional "limit" parameter for removeByExample() Javascript and REST API method

* fixed issue #413

* updated bundled V8 version from 3.9.4 to 3.16.14.1
  Note: the Windows version used a more recent version (3.14.0.1) and was not updated.

* fixed issue #404: keep original request url in request object


v1.2.beta2 (2013-02-15)
-----------------------

* fixed issue #405: 1.2 compile warnings

* fixed issue #333: [debian] Group "arangodb" is not used when starting vie init.d script

* added optional parameter 'excludeSystem' to GET /_api/collection
  This parameter can be used to disable returning system collections in the list
  of all collections.

* added AQL functions KEEP() and UNSET()

* fixed issue #348: "HTTP Interface for Administration and Monitoring"
  documentation errors.

* fix stringification of specific positive int64 values. Stringification of int64
  values with the upper 32 bits cleared and the 33rd bit set were broken.

* issue #395:  Collection properties() function should return 'isSystem' for
  Javascript and REST API

* make server stop after upgrade procedure when invoked with `--upgrade option`.
  When started with the `--upgrade` option, the server will perfom
  the upgrade, and then exit with a status code indicating the result of the
  upgrade (0 = success, 1 = failure). To start the server regularly in either
  daemon or console mode, the `--upgrade` option must not be specified.
  This change was introduced to allow init.d scripts check the result of
  the upgrade procedure, even in case an upgrade was successful.
  this was introduced as part of issue #391.

* added AQL function EDGES()

* added more crash-protection when reading corrupted collections at startup

* added documentation for AQL function CONTAINS()

* added AQL function LIKE()

* replaced redundant error return code 1520 (Unable to open collection) with error code
  1203 (Collection not found). These error codes have the same meanings, but one of
  them was returned from AQL queries only, the other got thrown by other parts of
  ArangoDB. Now, error 1203 (Collection not found) is used in AQL too in case a
  non-existing collection is used.

v1.2.beta1 (2013-02-01)
-----------------------

* fixed issue #382: [Documentation error] Maschine... should be Machine...

* unified history file locations for arangod, arangosh, and arangoirb.
  - The readline history for arangod (emergency console) is now stored in file
    $HOME/.arangod. It was stored in $HOME/.arango before.
  - The readline history for arangosh is still stored in $HOME/.arangosh.
  - The readline history for arangoirb is now stored in $HOME/.arangoirb. It was
    stored in $HOME/.arango-mrb before.

* fixed issue #381: _users user should have a unique constraint

* allow negative list indexes in AQL to access elements from the end of a list,
  e.g. ```RETURN values[-1]``` will return the last element of the `values` list.

* collection ids, index ids, cursor ids, and document revision ids created and
  returned by ArangoDB are now returned as strings with numeric content inside.
  This is done to prevent some value overrun/truncation in any part of the
  complete client/server workflow.
  In ArangoDB 1.1 and before, these values were previously returned as
  (potentially very big) integer values. This may cause problems (clipping, overrun,
  precision loss) for clients that do not support big integers natively and store
  such values in IEEE754 doubles internally. This type loses precision after about
  52 bits and is thus not safe to hold an id.
  Javascript and 32 bit-PHP are examples for clients that may cause such problems.
  Therefore, ids are now returned by ArangoDB as strings, with the string
  content being the integer value as before.

  Example for documents ("_rev" attribute):
  - Document returned by ArangoDB 1.1: { "_rev": 1234, ... }
  - Document returned by ArangoDB 1.2: { "_rev": "1234", ... }

  Example for collections ("id" attribute / "_id" property):
  - Collection returned by ArangoDB 1.1: { "id": 9327643, "name": "test", ... }
  - Collection returned by ArangoDB 1.2: { "id": "9327643", "name": "test", ... }

  Example for cursors ("id" attribute):
  - Collection returned by ArangoDB 1.1: { "id": 11734292, "hasMore": true, ... }
  - Collection returned by ArangoDB 1.2: { "id": "11734292", "hasMore": true, ... }

* global variables are not automatically available anymore when starting the
  arangod Javascript emergency console (i.e. ```arangod --console```).

  Especially, the variables `db`, `edges`, and `internal` are not available
  anymore. `db` and `internal` can be made available in 1.2 by
  ```var db = require("org/arangodb").db;``` and
  ```var internal = require("internal");```, respectively.
  The reason for this change is to get rid of global variables in the server
  because this will allow more specific inclusion of functionality.

  For convenience, the global variable `db` is still available by default in
  arangosh. The global variable `edges`, which since ArangoDB 1.1 was kind of
  a redundant wrapper of `db`, has been removed in 1.2 completely.
  Please use `db` instead, and if creating an edge collection, use the explicit
  ```db._createEdgeCollection()``` command.

* issue #374: prevent endless redirects when calling admin interface with
  unexpected URLs

* issue #373: TRAVERSAL() `trackPaths` option does not work. Instead `paths` does work

* issue #358: added support for CORS

* honor optional waitForSync property for document removal, replace, update, and
  save operations in arangosh. The waitForSync parameter for these operations
  was previously honored by the REST API and on the server-side, but not when
  the waitForSync parameter was specified for a document operation in arangosh.

* calls to db.collection.figures() and /_api/collection/<collection>/figures now
  additionally return the number of shapes used in the collection in the
  extra attribute "shapes.count"

* added AQL TRAVERSAL_TREE() function to return a hierarchical result from a traversal

* added AQL TRAVERSAL() function to return the results from a traversal

* added AQL function ATTRIBUTES() to return the attribute names of a document

* removed internal server-side AQL functions from global scope.

  Now the AQL internal functions can only be accessed via the exports of the
  ahuacatl module, which can be included via ```require("org/arangodb/ahuacatl")```.
  It shouldn't be necessary for clients to access this module at all, but
  internal code may use this module.

  The previously global AQL-related server-side functions were moved to the
  internal namespace. This produced the following function name changes on
  the server:

     old name              new name
     ------------------------------------------------------
     AHUACATL_RUN       => require("internal").AQL_QUERY
     AHUACATL_EXPLAIN   => require("internal").AQL_EXPLAIN
     AHUACATL_PARSE     => require("internal").AQL_PARSE

  Again, clients shouldn't have used these functions at all as there is the
  ArangoStatement object to execute AQL queries.

* fixed issue #366: Edges index returns strange description

* added AQL function MATCHES() to check a document against a list of examples

* added documentation and tests for db.collection.removeByExample

* added --progress option for arangoimp. This will show the percentage of the input
  file that has been processed by arangoimp while the import is still running. It can
  be used as a rough indicator of progress for the entire import.

* make the server log documents that cannot be imported via /_api/import into the
  logfile using the warning log level. This may help finding illegal documents in big
  import runs.

* check on server startup whether the database directory and all collection directories
  are writable. if not, the server startup will be aborted. this prevents serious
  problems with collections being non-writable and this being detected at some pointer
  after the server has been started

* allow the following AQL constructs: FUNC(...)[...], FUNC(...).attribute

* fixed issue #361: Bug in Admin Interface. Header disappears when clicking new collection

* Added in-memory only collections

  Added collection creation parameter "isVolatile":
  if set to true, the collection is created as an in-memory only collection,
  meaning that all document data of that collection will reside in memory only,
  and will not be stored permanently to disk.
  This means that all collection data will be lost when the collection is unloaded
  or the server is shut down.
  As this collection type does not have datafile disk overhead for the regular
  document operations, it may be faster than normal disk-backed collections. The
  actual performance gains strongly depend on the underlying OS, filesystem, and
  settings though.
  This collection type should be used for caches only and not for any sensible data
  that cannot be re-created otherwise.
  Some platforms, namely Windows, currently do not support this collection type.
  When creating an in-memory collection on such platform, an error message will be
  returned by ArangoDB telling the user the platform does not support it.

  Note: in-memory collections are an experimental feature. The feature might
  change drastically or even be removed altogether in a future version of ArangoDB.

* fixed issue #353: Please include "pretty print" in Emergency Console

* fixed issue #352: "pretty print" console.log
  This was achieved by adding the dump() function for the "internal" object

* reduced insertion time for edges index
  Inserting into the edges index now avoids costly comparisons in case of a hash
  collision, reducing the prefilling/loading timer for bigger edge collections

* added fulltext queries to AQL via FULLTEXT() function. This allows search
  fulltext indexes from an AQL query to find matching documents

* added fulltext index type. This index type allows indexing words and prefixes of
  words from a specific document attribute. The index can be queries using a
  SimpleQueryFull object, the HTTP REST API at /_api/simple/fulltext, or via AQL

* added collection.revision() method to determine whether a collection has changed.
  The revision method returns a revision string that can be used by client programs
  for equality/inequality comparisons. The value returned by the revision method
  should be treated by clients as an opaque string and clients should not try to
  figure out the sense of the revision id. This is still useful enough to check
  whether data in a collection has changed.

* issue #346: adaptively determine NUMBER_HEADERS_PER_BLOCK

* issue #338: arangosh cursor positioning problems

* issue #326: use limit optimization with filters

* issue #325: use index to avoid sorting

* issue #324: add limit optimization to AQL

* removed arango-password script and added Javascript functionality to add/delete
  users instead. The functionality is contained in module `users` and can be invoked
  as follows from arangosh and arangod:
  * require("users").save("name", "passwd");
  * require("users").replace("name", "newPasswd");
  * require("users").remove("name");
  * require("users").reload();
  These functions are intentionally not offered via the web interface.
  This also addresses issue #313

* changed print output in arangosh and the web interface for JSON objects.
  Previously, printing a JSON object in arangosh resulted in the attribute values
  being printed as proper JSON, but attribute names were printed unquoted and
  unescaped. This was fine for the purpose of arangosh, but lead to invalid
  JSON being produced. Now, arangosh will produce valid JSON that can be used
  to send it back to ArangoDB or use it with arangoimp etc.

* fixed issue #300: allow importing documents via the REST /_api/import API
  from a JSON list, too.
  So far, the API only supported importing from a format that had one JSON object
  on each line. This is sometimes inconvenient, e.g. when the result of an AQL
  query or any other list is to be imported. This list is a JSON list and does not
  necessary have a document per line if pretty-printed.
  arangoimp now supports the JSON list format, too. However, the format requires
  arangoimp and the server to read the entire dataset at once. If the dataset is
  too big (bigger than --max-upload-size) then the import will be rejected. Even if
  increased, the entire list must fit in memory on both the client and the server,
  and this may be more resource-intensive than importing individual lines in chunks.

* removed unused parameter --reuse-ids for arangoimp. This parameter did not have
  any effect in 1.2, was never publicly announced and did evil (TM) things.

* fixed issue #297 (partly): added whitespace between command line and
  command result in arangosh, added shell colors for better usability

* fixed issue #296: system collections not usable from AQL

* fixed issue #295: deadlock on shutdown

* fixed issue #293: AQL queries should exploit edges index

* fixed issue #292: use index when filtering on _key in AQL

* allow user-definable document keys
  users can now define their own document keys by using the _key attribute
  when creating new documents or edges. Once specified, the value of _key is
  immutable.
  The restrictions for user-defined key values are:
  * the key must be at most 254 bytes long
  * it must consist of the letters a-z (lower or upper case), the digits 0-9,
    the underscore (_) or dash (-) characters only
  * any other characters, especially multi-byte sequences, whitespace or
    punctuation characters cannot be used inside key values

  Specifying a document key is optional when creating new documents. If no
  document key is specified, ArangoDB will create a document key itself.
  There are no guarantees about the format and pattern of auto-generated document
  keys other than the above restrictions.
  Clients should therefore treat auto-generated document keys as opaque values.
  Keys can be used to look up and reference documents, e.g.:
  * saving a document: `db.users.save({ "_key": "fred", ... })`
  * looking up a document: `db.users.document("fred")`
  * referencing other documents: `edges.relations.save("users/fred", "users/john", ...)`

  This change is downwards-compatible to ArangoDB 1.1 because in ArangoDB 1.1
  users were not able to define their own keys. If the user does not supply a _key
  attribute when creating a document, ArangoDB 1.2 will still generate a key of
  its own as ArangoDB 1.1 did. However, all documents returned by ArangoDB 1.2 will
  include a _key attribute and clients should be able to handle that (e.g. by
  ignoring it if not needed). Documents returned will still include the _id attribute
  as in ArangoDB 1.1.

* require collection names everywhere where a collection id was allowed in
  ArangoDB 1.1 & 1.0
  This change requires clients to use a collection name in place of a collection id
  at all places the client deals with collections.
  Examples:
  * creating edges: the _from and _to attributes must now contain collection names instead
    of collection ids: `edges.relations.save("test/my-key1", "test/my-key2", ...)`
  * retrieving edges: the returned _from and _to attributes now will contain collection
    names instead of ids, too: _from: `test/fred` instead of `1234/3455`
  * looking up documents: db.users.document("fred") or db._document("users/fred")

  Collection names must be used in REST API calls instead of collection ids, too.
  This change is thus not completely downwards-compatible to ArangoDB 1.1. ArangoDB 1.1
  required users to use collection ids in many places instead of collection names.
  This was unintuitive and caused overhead in cases when just the collection name was
  known on client-side but not its id. This overhead can now be avoided so clients can
  work with the collection names directly. There is no need to work with collection ids
  on the client side anymore.
  This change will likely require adjustments to API calls issued by clients, and also
  requires a change in how clients handle the _id value of returned documents. Previously,
  the _id value of returned documents contained the collection id, a slash separator and
  the document number. Since 1.2, _id will contain the collection name, a slash separator
  and the document key. The same applies to the _from and _to attribute values of edges
  that are returned by ArangoDB.

  Also removed (now unnecessary) location header in responses of the collections REST API.
  The location header was previously returned because it was necessary for clients.
  When clients created a collection, they specified the collection name. The collection
  id was generated on the server, but the client needed to use the server-generated
  collection id for further API calls, e.g. when creating edges etc. Therefore, the
  full collection URL, also containing the collection id, was returned by the server in
  responses to the collection API, in the HTTP location header.
  Returning the location header has become unnecessary in ArangoDB 1.2 because users
  can access collections by name and do not need to care about collection ids.


v1.1.3 (2013-XX-XX)
-------------------

* fix case when an error message was looked up for an error code but no error
  message was found. In this case a NULL ptr was returned and not checked everywhere.
  The place this error popped up was when inserting into a non-unique hash index
  failed with a specific, invalid error code.

* fixed issue #381:  db._collection("_users").getIndexes();

* fixed issue #379: arango-password fatal issue javscript.startup-directory

* fixed issue #372: Command-Line Options for the Authentication and Authorization


v1.1.2 (2013-01-20)
-------------------

* upgraded to mruby 2013-01-20 583983385b81c21f82704b116eab52d606a609f4

* fixed issue #357: Some spelling and grammar errors

* fixed issue #355: fix quotes in pdf manual

* fixed issue #351: Strange arangosh error message for long running query

* fixed randomly hanging connections in arangosh on MacOS

* added "any" query method: this returns a random document from a collection. It
  is also available via REST HTTP at /_api/simple/any.

* added deployment tool

* added getPeerVertex

* small fix for logging of long messages: the last character of log messages longer
  than 256 bytes was not logged.

* fixed truncation of human-readable log messages for web interface: the trailing \0
  byte was not appended for messages longer than 256 bytes

* fixed issue #341: ArangoDB crashes when stressed with Batch jobs
  Contrary to the issue title, this did not have anything to do with batch jobs but
  with too high memory usage. The memory usage of ArangoDB is now reduced for cases
   when there are lots of small collections with few documents each

* started with issue #317: Feature Request (from Google Groups): DATE handling

* backported issue #300: Extend arangoImp to Allow importing resultset-like
  (list of documents) formatted files

* fixed issue #337: "WaitForSync" on new collection does not work on Win/X64

* fixed issue #336: Collections REST API docs

* fixed issue #335: mmap errors due to wrong memory address calculation

* fixed issue #332: arangoimp --use-ids parameter seems to have no impact

* added option '--server.disable-authentication' for arangosh as well. No more passwd
  prompts if not needed

* fixed issue #330: session logging for arangosh

* fixed issue #329: Allow passing script file(s) as parameters for arangosh to run

* fixed issue #328: 1.1 compile warnings

* fixed issue #327: Javascript parse errors in front end


v1.1.1 (2012-12-18)
-------------------

* fixed issue #339: DELETE /_api/cursor/cursor-identifier return incollect errorNum

  The fix for this has led to a signature change of the function actions.resultNotFound().
  The meaning of parameter #3 for This function has changed from the error message string
  to the error code. The error message string is now parameter #4.
  Any client code that uses this function in custom actions must be adjusted.

* fixed issue #321: Problem upgrading arangodb 1.0.4 to 1.1.0 with Homebrew (OSX 10.8.2)

* fixed issue #230: add navigation and search for online documentation

* fixed issue #315: Strange result in PATH

* fixed issue #323: Wrong function returned in error message of AQL CHAR_LENGTH()

* fixed some log errors on startup / shutdown due to pid file handling and changing
  of directories


v1.1.0 (2012-12-05)
-------------------

* WARNING:
  arangod now performs a database version check at startup. It will look for a file
  named "VERSION" in its database directory. If the file is not present, arangod will
  perform an automatic upgrade of the database directory. This should be the normal
  case when upgrading from ArangoDB 1.0 to ArangoDB 1.1.

  If the VERSION file is present but is from an older version of ArangoDB, arangod
  will refuse to start and ask the user to run a manual upgrade first. A manual upgrade
  can be performed by starting arangod with the option `--upgrade`.

  This upgrade procedure shall ensure that users have full control over when they
  perform any updates/upgrades of their data, and can plan backups accordingly. The
  procedure also guarantees that the server is not run without any required system
  collections or with in incompatible data state.

* added AQL function DOCUMENT() to retrieve a document by its _id value

* fixed issue #311: fixed segfault on unload

* fixed issue #309: renamed stub "import" button from web interface

* fixed issue #307: added WaitForSync column in collections list in in web interface

* fixed issue #306: naming in web interface

* fixed issue #304: do not clear AQL query text input when switching tabs in
  web interface

* fixed issue #303: added documentation about usage of var keyword in web interface

* fixed issue #301: PATCH does not work in web interface

# fixed issue #269: fix make distclean & clean

* fixed issue #296: system collections not usable from AQL

* fixed issue #295: deadlock on shutdown

* added collection type label to web interface

* fixed issue #290: the web interface now disallows creating non-edges in edge collections
  when creating collections via the web interface, the collection type must also be
  specified (default is document collection)

* fixed issue #289: tab-completion does not insert any spaces

* fixed issue #282: fix escaping in web interface

* made AQL function NOT_NULL take any number of arguments. Will now return its
  first argument that is not null, or null if all arguments are null. This is downwards
  compatible.

* changed misleading AQL function name NOT_LIST() to FIRST_LIST() and slightly changed
  the behavior. The function will now return its first argument that is a list, or null
  if none of the arguments are lists.
  This is mostly downwards-compatible. The only change to the previous implementation in
  1.1-beta will happen if two arguments were passed and the 1st and 2nd arguments were
  both no lists. In previous 1.1, the 2nd argument was returned as is, but now null
  will be returned.

* add AQL function FIRST_DOCUMENT(), with same behavior as FIRST_LIST(), but working
  with documents instead of lists.

* added UPGRADING help text

* fixed issue #284: fixed Javascript errors when adding edges/vertices without own
  attributes

* fixed issue #283: AQL LENGTH() now works on documents, too

* fixed issue #281: documentation for skip lists shows wrong example

* fixed AQL optimizer bug, related to OR-combined conditions that filtered on the
  same attribute but with different conditions

* fixed issue #277: allow usage of collection names when creating edges
  the fix of this issue also implies validation of collection names / ids passed to
  the REST edge create method. edges with invalid collection ids or names in the
  "from" or "to" values will be rejected and not saved


v1.1.beta2 (2012-11-13)
-----------------------

* fixed arangoirb compilation

* fixed doxygen


v1.1.beta1 (2012-10-24)
-----------------------

* fixed AQL optimizer bug

* WARNING:
  - the user has changed from "arango" to "arangodb", the start script has changed from
    "arangod" to "arangodb", the database directory has changed from "/var/arangodb" to
    "/var/lib/arangodb" to be compliant with various Linux policies

  - In 1.1, we have introduced types for collections: regular documents go into document
    collections, and edges go into edge collections. The prefixing (db.xxx vs. edges.xxx)
    works slightly different in 1.1: edges.xxx can still be used to access collections,
    however, it will not determine the type of existing collections anymore. To create an
    edge collection 1.1, you can use db._createEdgeCollection() or edges._create().
    And there's of course also db._createDocumentCollection().
    db._create() is also still there and will create a document collection by default,
    whereas edges._create() will create an edge collection.

  - the admin web interface that was previously available via the simple URL suffix /
    is now available via a dedicated URL suffix only: /_admin/html
    The reason for this is that routing and URLs are now subject to changes by the end user,
    and only URLs parts prefixed with underscores (e.g. /_admin or /_api) are reserved
    for ArangoDB's internal usage.

* the server now handles requests with invalid Content-Length header values as follows:
  - if Content-Length is negative, the server will respond instantly with HTTP 411
    (length required)

  - if Content-Length is positive but shorter than the supplied body, the server will
    respond with HTTP 400 (bad request)

  - if Content-Length is positive but longer than the supplied body, the server will
    wait for the client to send the missing bytes. The server allows 90 seconds for this
    and will close the connection if the client does not send the remaining data

  - if Content-Length is bigger than the maximum allowed size (512 MB), the server will
    fail with HTTP 413 (request entity too large).

  - if the length of the HTTP headers is greater than the maximum allowed size (1 MB),
    the server will fail with HTTP 431 (request header fields too large)

* issue #265: allow optional base64 encoding/decoding of action response data

* issue #252: create _modules collection using arango-upgrade (note: arango-upgrade was
  finally replaced by the `--upgrade` option for arangod)

* issue #251: allow passing arbitrary options to V8 engine using new command line option:
  --javascript.v8-options. Using this option, the Harmony features or other settings in
  v8 can be enabled if the end user requires them

* issue #248: allow AQL optimizer to pull out completely uncorrelated subqueries to the
  top level, resulting in less repeated evaluation of the subquery

* upgraded to Doxygen 1.8.0

* issue #247: added AQL function MERGE_RECURSIVE

* issue #246: added clear() function in arangosh

* issue #245: Documentation: Central place for naming rules/limits inside ArangoDB

* reduced size of hash index elements by 50 %, allowing more index elements to fit in
  memory

* issue #235: GUI Shell throws Error:ReferenceError: db is not defined

* issue #229: methods marked as "under construction"

* issue #228: remove unfinished APIs (/_admin/config/*)

* having the OpenSSL library installed is now a prerequisite to compiling ArangoDB
  Also removed the --enable-ssl configure option because ssl is always required.

* added AQL functions TO_LIST, NOT_LIST

* issue #224: add optional Content-Id for batch requests

* issue #221: more documentation on AQL explain functionality. Also added
  ArangoStatement.explain() client method

* added db._createStatement() method on server as well (was previously available
  on the client only)

* issue #219: continue in case of "document not found" error in PATHS() function

* issue #213: make waitForSync overridable on specific actions

* changed AQL optimizer to use indexes in more cases. Previously, indexes might
  not have been used when in a reference expression the inner collection was
  specified last. Example: FOR u1 IN users FOR u2 IN users FILTER u1._id == u2._id
  Previously, this only checked whether an index could be used for u2._id (not
  possible). It was not checked whether an index on u1._id could be used (possible).
  Now, for expressions that have references/attribute names on both sides of the
  above as above, indexes are checked for both sides.

* issue #204: extend the CSV import by TSV and by user configurable
  separator character(s)

* issue #180: added support for batch operations

* added startup option --server.backlog-size
  this allows setting the value of the backlog for the listen() system call.
  the default value is 10, the maximum value is platform-dependent

* introduced new configure option "--enable-maintainer-mode" for
  ArangoDB maintainers. this option replaces the previous compile switches
  --with-boost-test, --enable-bison, --enable-flex and --enable-errors-dependency
  the individual configure options have been removed. --enable-maintainer-mode
  turns them all on.

* removed potentially unused configure option --enable-memfail

* fixed issue #197: HTML web interface calls /_admin/user-manager/session

* fixed issue #195: VERSION file in database directory

* fixed issue #193: REST API HEAD request returns a message body on 404

* fixed issue #188: intermittent issues with 1.0.0
  (server-side cursors not cleaned up in all cases, pthreads deadlock issue)

* issue #189: key store should use ISO datetime format bug

* issue #187: run arango-upgrade on server start (note: arango-upgrade was finally
  replaced by the `--upgrade` option for arangod)n

* fixed issue #183: strange unittest error

* fixed issue #182: manual pages

* fixed issue #181: use getaddrinfo

* moved default database directory to "/var/lib/arangodb" in accordance with
  http://www.pathname.com/fhs/pub/fhs-2.3.html

* fixed issue #179: strange text in import manual

* fixed issue #178: test for aragoimp is missing

* fixed issue #177: a misleading error message was returned if unknown variables
  were used in certain positions in an AQL query.

* fixed issue #176: explain how to use AQL from the arangosh

* issue #175: re-added hidden (and deprecated) option --server.http-port. This
  option is only there to be downwards-compatible to Arango 1.0.

* fixed issue #174: missing Documentation for `within`

* fixed issue #170: add db.<coll_name>.all().toArray() to arangosh help screen

* fixed issue #169: missing argument in Simple Queries

* added program arango-upgrade. This program must be run after installing ArangoDB
  and after upgrading from a previous version of ArangoDB. The arango-upgrade script
  will ensure all system collections are created and present in the correct state.
  It will also perform any necessary data updates.
  Note: arango-upgrade was finally replaced by the `--upgrade` option for arangod.

* issue #153: edge collection should be a flag for a collection
  collections now have a type so that the distinction between document and edge
  collections can now be done at runtime using a collection's type value.
  A collection's type can be queried in Javascript using the <collection>.type() method.

  When new collections are created using db._create(), they will be document
  collections by default. When edge._create() is called, an edge collection will be created.
  To explicitly create a collection of a specific/different type, use the methods
  _createDocumentCollection() or _createEdgeCollection(), which are available for
  both the db and the edges object.
  The Javascript objects ArangoEdges and ArangoEdgesCollection have been removed
  completely.
  All internal and test code has been adjusted for this, and client code
  that uses edges.* should also still work because edges is still there and creates
  edge collections when _create() is called.

  INCOMPATIBLE CHANGE: Client code might still need to be changed in the following aspect:
  Previously, collections did not have a type so documents and edges could be inserted
  in the same collection. This is now disallowed. Edges can only be inserted into
  edge collections now. As there were no collection types in 1.0, ArangoDB will perform
  an automatic upgrade when migrating from 1.0 to 1.1.
  The automatic upgrade will check every collection and determine its type as follows:
  - if among the first 50 documents in the collection there are documents with
    attributes "_from" and "_to", the collection is typed as an edge collection
  - if among the first 50 documents in the collection there are no documents with
    attributes "_from" and "_to", the collection is made as a document collection

* issue #150: call V8 garbage collection on server periodically

* issue #110: added support for partial updates

  The REST API for documents now offers an HTTP PATCH method to partially update
  documents. Overwriting/replacing documents is still available via the HTTP PUT method
  as before. The Javascript API in the shell also offers a new update() method in extension to
  the previously existing replace() method.


v1.0.4 (2012-11-12)
-------------------

* issue #275: strange error message in arangosh 1.0.3 at startup


v1.0.3 (2012-11-08)
-------------------

* fixed AQL optimizer bug

* issue #273: fixed segfault in arangosh on HTTP 40x

* issue #265: allow optional base64 encoding/decoding of action response data

* issue #252: _modules collection not created automatically


v1.0.2 (2012-10-22)
-------------------

* repository CentOS-X.Y moved to CentOS-X, same for Debian

* bugfix for rollback from edges

* bugfix for hash indexes

* bugfix for StringBuffer::erase_front

* added autoload for modules

* added AQL function TO_LIST


v1.0.1 (2012-09-30)
-------------------

* draft for issue #165: front-end application howto

* updated mruby to cf8fdea4a6598aa470e698e8cbc9b9b492319d

* fix for issue #190: install doesn't create log directory

* fix for issue #194: potential race condition between creating and dropping collections

* fix for issue #193: REST API HEAD request returns a message body on 404

* fix for issue #188: intermittent issues with 1.0.0

* fix for issue #163: server cannot create collection because of abandoned files

* fix for issue #150: call V8 garbage collection on server periodically


v1.0.0 (2012-08-17)
-------------------

* fix for issue #157: check for readline and ncurses headers, not only libraries


v1.0.beta4 (2012-08-15)
-----------------------

* fix for issue #152: fix memleak for barriers


v1.0.beta3 (2012-08-10)
-----------------------

* fix for issue #151: Memleak, collection data not removed

* fix for issue #149: Inconsistent port for admin interface

* fix for issue #163: server cannot create collection because of abandoned files

* fix for issue #157: check for readline and ncurses headers, not only libraries

* fix for issue #108: db.<collection>.truncate() inefficient

* fix for issue #109: added startup note about cached collection names and how to
  refresh them

* fix for issue #156: fixed memleaks in /_api/import

* fix for issue #59: added tests for /_api/import

* modified return value for calls to /_api/import: now, the attribute "empty" is
  returned as well, stating the number of empty lines in the input. Also changed the
  return value of the error code attribute ("errorNum") from 1100 ("corrupted datafile")
  to 400 ("bad request") in case invalid/unexpected JSON data was sent to the server.
  This error code is more appropriate as no datafile is broken but just input data is
  incorrect.

* fix for issue #152: Memleak for barriers

* fix for issue #151: Memleak, collection data not removed

* value of --database.maximal-journal-size parameter is now validated on startup. If
  value is smaller than the minimum value (currently 1048576), an error is thrown and
  the server will not start. Before this change, the global value of maximal journal
  size was not validated at server start, but only on collection level

* increased sleep value in statistics creation loop from 10 to 500 microseconds. This
  reduces accuracy of statistics values somewhere after the decimal points but saves
  CPU time.

* avoid additional sync() calls when writing partial shape data (attribute name data)
  to disk. sync() will still be called when the shape marker (will be written after
  the attributes) is written to disk

* issue #147: added flag --database.force-sync-shapes to force synching of shape data
  to disk. The default value is true so it is the same behavior as in version 1.0.
  if set to false, shape data is synched to disk if waitForSync for the collection is
  set to true, otherwise, shape data is not synched.

* fix for issue #145: strange issue on Travis: added epsilon for numeric comparison in
  geo index

* fix for issue #136: adjusted message during indexing

* issue #131: added timeout for HTTP keep-alive connections. The default value is 300
  seconds. There is a startup parameter server.keep-alive-timeout to configure the value.
  Setting it to 0 will disable keep-alive entirely on the server.

* fix for issue #137: AQL optimizer should use indexes for ref accesses with
  2 named attributes


v1.0.beta2 (2012-08-03)
-----------------------

* fix for issue #134: improvements for centos RPM

* fixed problem with disable-admin-interface in config file


v1.0.beta1 (2012-07-29)
-----------------------

* fixed issue #118: We need a collection "debugger"

* fixed issue #126: Access-Shaper must be cached

* INCOMPATIBLE CHANGE: renamed parameters "connect-timeout" and "request-timeout"
  for arangosh and arangoimp to "--server.connect-timeout" and "--server.request-timeout"

* INCOMPATIBLE CHANGE: authorization is now required on the server side
  Clients sending requests without HTTP authorization will be rejected with HTTP 401
  To allow backwards compatibility, the server can be started with the option
  "--server.disable-authentication"

* added options "--server.username" and "--server.password" for arangosh and arangoimp
  These parameters must be used to specify the user and password to be used when
  connecting to the server. If no password is given on the command line, arangosh/
  arangoimp will interactively prompt for a password.
  If no user name is specified on the command line, the default user "root" will be
  used.

* added startup option "--server.ssl-cipher-list" to determine which ciphers to
  use in SSL context. also added SSL_OP_CIPHER_SERVER_PREFERENCE to SSL default
  options so ciphers are tried in server and not in client order

* changed default SSL protocol to TLSv1 instead of SSLv2

* changed log-level of SSL-related messages

* added SSL connections if server is compiled with OpenSSL support. Use --help-ssl

* INCOMPATIBLE CHANGE: removed startup option "--server.admin-port".
  The new endpoints feature (see --server.endpoint) allows opening multiple endpoints
  anyway, and the distinction between admin and "other" endpoints can be emulated
  later using privileges.

* INCOMPATIBLE CHANGE: removed startup options "--port", "--server.port", and
  "--server.http-port" for arangod.
  These options have been replaced by the new "--server.endpoint" parameter

* INCOMPATIBLE CHANGE: removed startup option "--server" for arangosh and arangoimp.
  These options have been replaced by the new "--server.endpoint" parameter

* Added "--server.endpoint" option to arangod, arangosh, and arangoimp.
  For arangod, this option allows specifying the bind endpoints for the server
  The server can be bound to one or multiple endpoints at once. For arangosh
  and arangoimp, the option specifies the server endpoint to connect to.
  The following endpoint syntax is currently supported:
  - tcp://host:port or http@tcp://host:port (HTTP over IPv4)
  - tcp://[host]:port or http@tcp://[host]:port (HTTP over IPv6)
  - ssl://host:port or http@tcp://host:port (HTTP over SSL-encrypted IPv4)
  - ssl://[host]:port or http@tcp://[host]:port (HTTP over SSL-encrypted IPv6)
  - unix:///path/to/socket or http@unix:///path/to/socket (HTTP over UNIX socket)

  If no port is specified, the default port of 8529 will be used.

* INCOMPATIBLE CHANGE: removed startup options "--server.require-keep-alive" and
  "--server.secure-require-keep-alive".
  The server will now behave as follows which should be more conforming to the
  HTTP standard:
  * if a client sends a "Connection: close" header, the server will close the
    connection
  * if a client sends a "Connection: keep-alive" header, the server will not
    close the connection
  * if a client does not send any "Connection" header, the server will assume
    "keep-alive" if the request was an HTTP/1.1 request, and "close" if the
    request was an HTTP/1.0 request

* (minimal) internal optimizations for HTTP request parsing and response header
  handling

* fixed Unicode unescaping bugs for \f and surrogate pairs in BasicsC/strings.c

* changed implementation of TRI_BlockCrc32 algorithm to use 8 bytes at a time

* fixed issue #122: arangod doesn't start if <log.file> cannot be created

* fixed issue #121: wrong collection size reported

* fixed issue #98: Unable to change journalSize

* fixed issue #88: fds not closed

* fixed escaping of document data in HTML admin front end

* added HTTP basic authentication, this is always turned on

* added server startup option --server.disable-admin-interface to turn off the
  HTML admin interface

* honor server startup option --database.maximal-journal-size when creating new
  collections without specific journalsize setting. Previously, these
  collections were always created with journal file sizes of 32 MB and the
  --database.maximal-journal-size setting was ignored

* added server startup option --database.wait-for-sync to control the default
  behavior

* renamed "--unit-tests" to "--javascript.unit-tests"


v1.0.alpha3 (2012-06-30)
------------------------

* fixed issue #116: createCollection=create option doesn't work

* fixed issue #115: Compilation issue under OSX 10.7 Lion & 10.8 Mountain Lion
  (homebrew)

* fixed issue #114: image not found

* fixed issue #111: crash during "make unittests"

* fixed issue #104: client.js -> ARANGO_QUIET is not defined


v1.0.alpha2 (2012-06-24)
------------------------

* fixed issue #112: do not accept document with duplicate attribute names

* fixed issue #103: Should we cleanup the directory structure

* fixed issue #100: "count" attribute exists in cursor response with "count:
  false"

* fixed issue #84 explain command

* added new MRuby version (2012-06-02)

* added --log.filter

* cleanup of command line options:
** --startup.directory => --javascript.startup-directory
** --quite => --quiet
** --gc.interval => --javascript.gc-interval
** --startup.modules-path => --javascript.modules-path
** --action.system-directory => --javascript.action-directory
** --javascript.action-threads => removed (is now the same pool as --server.threads)

* various bug-fixes

* support for import

* added option SKIP_RANGES=1 for make unittests

* fixed several range-related assertion failures in the AQL query optimizer

* fixed AQL query optimizations for some edge cases (e.g. nested subqueries with
  invalid constant filter expressions)


v1.0.alpha1 (2012-05-28)
------------------------

Alpha Release of ArangoDB 1.0<|MERGE_RESOLUTION|>--- conflicted
+++ resolved
@@ -1,13 +1,12 @@
 devel
 -----
+
 * pull request 5201: eliminate race scenario where handlePlanChange could run infinite times
   after an execution exceeded 7.4 second time span
 
-<<<<<<< HEAD
 * UI: fixed an unreasonable event bug within the modal view engine
-=======
+
 * pull request 5114: detect shutdown more quickly on heartbeat thread of coordinator and dbserver
->>>>>>> 0ba82969
 
 * fixed issue #3811: gharial api is now checking existence of _from and _to vertices
   during edge creation
