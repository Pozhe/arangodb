devel
-----

<<<<<<< HEAD
* fixed issue #3811: gharial api is now checking existence of _from and _to vertices
  during edge creation
=======
* Fixed internal issue #2237: AQL queries on collections with replicationFactor:
  "satellite" crashed arangod in single server mode

* Fixed restore of satellite collections: replicationFactor was set to 1 during
  restore

* Fixed dump and restore of smart graphs:
  a) The dump will not include the hidden shadow collections anymore, they were dumped
     accidentially and only contain duplicated data.
  b) Restore will now ignore hidden shadow collections as all data is contained
     in the smart-edge collection. You can manually include these collections from an
     old dump (3.3.5 or earlier) by using `--force`.
  c) Restore of a smart-graph will now create smart collections properly instead
     of getting into `TIMEOUT_IN_CLUSTER_OPERATION`

* fixed internal issue #2147 - fixed database filter in UI

* fixed internal issue #2149: number of documents in the UI is not adjusted after moving them

* fixed internal issue #2148: Number of documents found by filter is misleading in web UI

* fix internal issue #2150: UI - loading a saved query does not update the list of bind parameters

* fix issue #4582: UI query editor now supports usage of empty string as bind parameter value

* removed option `--cluster.my-local-info` in favor of persisted server UUIDs

  The option `--cluster.my-local-info` was deprecated since ArangoDB 3.3.

* added /_admin/status for debugging

* added new collection property `cacheEnabled` which enables in-memory caching for
  documents and primary index entries. Available only when using RocksDB
>>>>>>> a84f7805

* arangodump now supports `--threads` option to dump collections in parallel

* fix issue #4924: removeFollower now prefers to remove the last follower(s)

* Improvement: The AQL query planner in cluster is now a bit more clever and
  can prepare AQL queries with less network overhead.
  This should speed up simple queries in cluster mode, on complex queries it
  will most likely not show any performance effect.
  It will especially show effects on collections with a very high amount of Shards.

* removed remainders of dysfunctional `/_admin/cluster-test` and `/_admin/clusterCheckPort`
  API endpoints and removed them from documentation

* added new query option `stream` to enable streaming query execution via the `POST /_api/cursor` rest interface.

* fix issue #4698: databases within the UI are now displayed in a sorted order.

* fix issue #4657: fixed incomplete content type header

* Behaviour of permissions for databases and collections changed:
  The new fallback rule for databases for which an access level is not explicitly specified:
  Choose the higher access level of::
    * A wildcard database grant
    * A database grant on the `_system` database
  The new fallback rule for collections for which an access level is not explicitly specified:
  Choose the higher access level of::
    * Any wildcard access grant in the same database, or on "*/*"
    * The access level for the current database
    * The access level for the `_system` database

* fix issue #4583 - add AQL ASSERT and AQL WARN

* remove _admin/echo handler

* remove long disfunctional admin/long_echo handler

* fixed Foxx API:
  * PUT /_api/foxx/service: Respect force flag
  * PATCH /_api/foxx/service: Check whether a service under given mount exists

* renamed startup option `--replication.automatic-failover` to
  `--replication.active-failover`
  using the old option name will still work in ArangoDB 3.4, but the old option
  will be removed afterwards

* Index selectivity estimates for RocksDB engine are now eventually consistent.
  This change addresses a previous issue where some index updates could be
  "lost" from the view of the internal selectivity estimate, leading to
  inaccurate estimates. The issue is solved now, but there can be up to a second
  or so delay before updates are reflected in the estimates.

* support `returnOld` and `returnNew` attributes for in the following HTTP REST
  APIs:

  * /_api/gharial/<graph>/vertex/<collection>
  * /_api/gharial/<graph>/edge/<collection>

  The exception from this is that the HTTP DELETE verb for these APIs does not
  support `returnOld` because that would make the existing API incompatible

* fixed issue #4160: Run arangod with "--database.auto-upgrade" option always crash
  silently without error log

* fix issue #4457: create /var/tmp/arangod with correct user in supervisor mode

* fix inconvenience: If we want to start server with a non-existing
  --javascript.app-path it will now be created (if possible)

* fix internal issue #478: remove unused and undocumented REST API endpoints
  _admin/statistics/short and _admin/statistics/long.
  These APIs were available in ArangoDB's REST API, but have not been called by
  ArangoDB itself nor have they been part of the documented API. They have been
  superseded by other REST APIs and were partially dysfunctional. Therefore
  these two endpoints have been removed entirely.

* fixed issue #1532: reload users on restore

* fixed internal issue #1475: when restoring a cluster dump to a single server
  ignore indexes of type primary and edge since we mustn't create them here.

* fix internal issue 1770: collection creation using distributeShardsLike yields
  errors and did not distribute shards correctly in the following cases:
  1. If numberOfShards * replicationFactor % nrDBServers != 0
     (shards * replication is not divisible by DBServers).
  2. If there was failover / move shard case on the leading collection
     and creating the follower collection afterwards.

* fixed: REST API `POST _api/foxx` now returns HTTP code 201 on success, as documented.
         returned 200 before.

* fixed: REST API `PATCH _api/foxx/dependencies` now updates the existing dependencies
         instead of replacing them.

* fixed: Foxx upload of single javascript file. You now can upload via http-url pointing
         to a JavaScript file.

* fixed issue #4395: If your foxx app includes an `APP` folder it got accidently removed by selfhealing
         this is not the case anymore.

* fix internal issue #1439: improve performance of any-iterator for RocksDB

* added option `--rocksdb.throttle` to control whether write-throttling is enabled
  Write-throttling is turned on by default, to reduce chances of compactions getting
  too far behind and blocking incoming writes.

* UI: fixed an issue where a collection name gets wrongly cached within the
  documents overview of a collection.

* issue #1190: added option `--create-database` for arangoimport

* UI: updated dygraph js library to version 2.1.0

* honor specified COLLECT method in AQL COLLECT options

  for example, when the user explicitly asks for the COLLECT method
  to be `sorted`, the optimizer will now not produce an alternative
  version of the plan using the hash method.

  additionally, if the user explcitly asks for the COLLECT method to
  be `hash`, the optimizer will now change the existing plan to use
  the hash method if possible instead of just creating an alternative
  plan.

  `COLLECT ... OPTIONS { method: 'sorted' }` => always use sorted method
  `COLLECT ... OPTIONS { method: 'hash' }`   => use hash if this is technically possible
  `COLLECT ...` (no options)                 => create a plan using sorted, and another plan using hash method

* added C++ implementation for AQL function `SHA512()`

* added AQL function `IS_KEY`
  this function checks if the value passed to it can be used as a document key,
  i.e. as the value of the `_key` attribute

* add AQL functions `SORTED` and `SORTED_UNIQUE`

  `SORTED` will return a sorted version of the input array using AQL's internal
  comparison order
  `SORTED_UNIQUE` will do the same, but additionally removes duplicates.

* Added C++ implementation for the AQL TRANSLATE function

* renamed arangoimp to arangoimport for consistency
  Release packages will still install arangoimp as a symlink so user scripts
  invoking arangoimp do not need to be changed

* UI: Shard distribution view now has an accordion view instead of displaying
  all shards of all collections at once.

* fix issue #4393: broken handling of unix domain sockets in
  JS_Download

* internal issue #1726: Supervision to remove deleted nodes from
  Health did not function for multiple servers at the same time, as
  agency transaction was malformed.

* added C++ implementation for AQL functions `DATE_NOW()`, `DATE_ISO8601()`,
  `DATE_TIMESTAMP()`, `IS_DATESTRING()`, `DATE_DAYOFWEEK()`, `DATE_YEAR()`,
  `DATE_MONTH()`, `DATE_DAY()`, `DATE_HOUR()`, `DATE_MINUTE()`, `DATE_SECOND()`,
  `DATE_MILLISECOND()`, `DATE_DAYOFYEAR()`, `DATE_ISOWEEK()`, `DATE_LEAPYEAR()`,
  `DATE_QUARTER()`, `DATE_DAYS_IN_MONTH()`, `DATE_ADD()`, `DATE_SUBTRACT()`,
  `DATE_DIFF()` and `DATE_COMPARE()`

* fixed a bug where supervision tried to deal with shards of virtual collections

* fixed a bug where clusterinfo missed changes to plan after agency
  callback is registred for create collection

* fixed a bug related to internal issue #2215. supervision started
  working before its agent's leadership preparation had not finished.

* fixed internal #2215's failedleader timeout, when in todo

* Foxx manifest.json files can now contain a $schema key with the value
  of "http://json.schemastore.org/foxx-manifest" to improve tooling support.

* added `@arangodb/locals` module to expose the Foxx service context as an
  alternative to using `module.context` directly.

v3.3.4 (XXXX-XX-XX)
-------------------

* fixed issue #4651: Simple query taking forever until a request timeout error

* fix timeout issues in replication client expiration


v3.3.3 (2018-01-16)
-------------------

* fix issue #4272: VERSION file keeps disappearing

* fix internal issue #81: quotation marks disappeared when switching table/json
  editor in the query editor ui

* added option `--rocksdb.throttle` to control whether write-throttling is enabled
  Write-throttling is turned on by default, to reduce chances of compactions getting
  too far behind and blocking incoming writes.

* fixed issue #4308: Crash when getter for error.name throws an error (on Windows)

* UI: fixed a query editor caching and parsing issue

* Fixed internal issue #1683: fixes an UI issue where a collection name gets wrongly cached
  within the documents overview of a collection.

* Fixed an issue with the index estimates in RocksDB in the case a transaction is aborted.
  Former the index estimates were modified if the transaction commited or not.
  Now they will only be modified if the transaction commited successfully.

* UI: optimized login view for very small screen sizes

* Truncate in RocksDB will now do intermediate commits every 10.000 documents
  if truncate fails or the server crashes during this operation all deletes
  that have been commited so far are persisted.

* make the default value of `--rocksdb.block-cache-shard-bits` use the RocksDB
  default value. This will mostly mean the default number block cache shard
  bits is lower than before, allowing each shard to store more data and cause
  less evictions from block cache

* issue #4222: Permission error preventing AQL query import / export on webui

* UI: optimized error messages for invalid query bind parameter

* UI: upgraded swagger ui to version 3.9.0

* issue #3504: added option `--force-same-database` for arangorestore

  with this option set to true, it is possible to make any arangorestore attempt
  fail if the specified target database does not match the database name
  specified in the source dump's "dump.json" file. it can thus be used to
  prevent restoring data into the "wrong" database

  The option is set to `false` by default to ensure backwards-compatibility

* make the default value of `--rocksdb.block-cache-shard-bits` use the RocksDB
  default value. This will mostly mean the default number block cache shard
  bits is lower than before, allowing each shard to store more data and cause
  less evictions from block cache

* fixed issue #4255: AQL SORT consuming too much memory

* fixed incorrect persistence of RAFT vote and term


v3.3.2 (2018-01-04)
-------------------

* fixed issue #4199: Internal failure: JavaScript exception in file 'arangosh.js'
  at 98,7: ArangoError 4: Expecting type String

* fixed issue in agency supervision with a good server being left in
  failedServers

* distinguish isReady and allInSync in clusterInventory

* fixed issue #4197: AQL statement not working in 3.3.1 when upgraded from 3.2.10

* do not reuse collection ids when restoring collections from a dump, but assign new collection ids, this should prevent collection id conflicts


v3.3.1 (2017-12-28)
-------------------

* UI: displayed wrong wfs property for a collection when using RocksDB as
  storage engine

* added `--ignore-missing` option to arangoimp
  this option allows importing lines with less fields than specified in the CSV
  header line

* changed misleading error message from "no leader" to "not a leader"

* optimize usage of AQL FULLTEXT index function to a FOR loop with index
  usage in some cases
  When the optimization is applied, this especially speeds up fulltext index
  queries in the cluster

* UI: improved the behavior during collection creation in a cluster environment

* Agency lockup fixes for very small machines.

* Agency performance improvement by finer grained locking.

* Use steady_clock in agency whereever possible.

* Agency prevent Supervision thread crash.

* Fix agency integer overflow in timeout calculation.


v3.3.0 (2012-12-14)
-------------------

* release version

* added a missing try/catch block in the supervision thread


v3.3.rc8 (2017-12-12)
---------------------

* UI: fixed broken foxx configuration keys. Some valid configuration values
  could not be edited via the ui.

* UI: pressing the return key inside a select2 box no longer triggers the modal's
  success function

* UI: coordinators and db servers are now in sorted order (ascending)


v3.3.rc7 (2017-12-07)
---------------------

* fixed issue #3741: fix terminal color output in Windows

* UI: fixed issue #3822: disabled name input field for system collections

* fixed issue #3640: limit in subquery

* fixed issue #3745: Invalid result when using OLD object with array attribute in UPSERT statement

* UI: edge collections were wrongly added to from and to vertices select box during graph creation

* UI: added not found views for documents and collections

* UI: using default user database api during database creation now

* UI: the graph viewer backend now picks one random start vertex of the
  first 1000 documents instead of calling any(). The implementation of
  "any" is known to scale bad on huge collections with RocksDB.

* UI: fixed disappearing of the navigation label in some case special case

* UI: the graph viewer now displays updated label values correctly.
  Additionally the included node/edge editor now closes automatically
  after a successful node/edge update.

* fixed issue #3917: traversals with high maximal depth take extremely long
  in planning phase.


v3.3.rc4 (2017-11-28)
---------------------

* minor bug-fixes


v3.3.rc3 (2017-11-24)
---------------------

* bug-fixes


v3.3.rc2 (2017-11-22)
---------------------

* UI: document/edge editor now remembering their modes (e.g. code or tree)

* UI: optimized error messages for invalid graph definitions. Also fixed a
  graph renderer cleanup error.

* UI: added a delay within the graph viewer while changing the colors of the
  graph. Necessary due different browser behaviour.

* added options `--encryption.keyfile` and `--encryption.key-generator` to arangodump
  and arangorestore

* UI: the graph viewer now displays updated label values correctly.
  Additionally the included node/edge editor now closes automatically
	after a successful node/edge update.

* removed `--recycle-ids` option for arangorestore

  using that option could have led to problems on the restore, with potential
  id conflicts between the originating server (the source dump server) and the
  target server (the restore server)


v3.3.rc1 (2017-11-17)
---------------------

* add readonly mode REST API

* allow compilation of ArangoDB source code with g++ 7

* upgrade minimum required g++ compiler version to g++ 5.4
  That means ArangoDB source code will not compile with g++ 4.x or g++ < 5.4 anymore.

* AQL: during a traversal if a vertex is not found. It will not print an ERROR to the log and continue
  with a NULL value, but will register a warning at the query and continue with a NULL value.
  The situation is not desired as an ERROR as ArangoDB can store edges pointing to non-existing
  vertex which is perfectly valid, but it may be a n issue on the data model, so users
  can directly see it on the query now and do not "by accident" have to check the LOG output.

* introduce `enforceReplicationFactor` attribute for creating collections:
  this optional parameter controls if the coordinator should bail out during collection
  creation if there are not enough DBServers available for the desired `replicationFactor`.

* fixed issue #3516: Show execution time in arangosh

  this change adds more dynamic prompt components for arangosh
  The following components are now available for dynamic prompts,
  settable via the `--console.prompt` option in arangosh:

  - '%t': current time as timestamp
  - '%a': elpased time since ArangoShell start in seconds
  - '%p': duration of last command in seconds
  - '%d': name of current database
  - '%e': current endpoint
  - '%E': current endpoint without protocol
  - '%u': current user

  The time a command takes can be displayed easily by starting arangosh with `--console.prompt "%p> "`.

* make the ArangoShell refill its collection cache when a yet-unknown collection
  is first accessed. This fixes the following problem:

      arangosh1> db._collections();  // shell1 lists all collections
      arangosh2> db._create("test"); // shell2 now creates a new collection 'test'
      arangosh1> db.test.insert({}); // shell1 is not aware of the collection created
                                     // in shell2, so the insert will fail

* make AQL `DISTINCT` not change the order of the results it is applied on

* incremental transfer of initial collection data now can handle partial
  responses for a chunk, allowing the leader/master to send smaller chunks
  (in terms of HTTP response size) and limit memory usage

  this optimization is only active if client applications send the "offset" parameter
  in their requests to PUT `/_api/replication/keys/<id>?type=docs`

* initial creation of shards for cluster collections is now faster with
  `replicationFactor` values bigger than 1. this is achieved by an optimization
  for the case when the collection on the leader is still empty

* potential fix for issue #3517: several "filesystem full" errors in logs
  while there's a lot of disk space

* added C++ implementations for AQL function `SUBSTRING()`, `LEFT()`, `RIGHT()` and `TRIM()`

* show C++ function name of call site in ArangoDB log output

  this requires option `--log.line-number` to be set to *true*

* UI: added word wrapping to query editor

* UI: fixed wrong user attribute name validation, issue #3228

* make AQL return a proper error message in case of a unique key constraint
  violation. previously it only returned the generic "unique constraint violated"
  error message but omitted the details about which index caused the problem.

  This addresses https://stackoverflow.com/questions/46427126/arangodb-3-2-unique-constraint-violation-id-or-key

* added option `--server.local-authentication`

* UI: added user roles

* added config option `--log.color` to toggle colorful logging to terminal

* added config option `--log.thread-name` to additionally log thread names

* usernames must not start with `:role:`, added new options:
    --server.authentication-timeout
    --ldap.roles-attribute-name
    --ldap.roles-transformation
    --ldap.roles-search
    --ldap.superuser-role
    --ldap.roles-include
    --ldap.roles-exclude

* performance improvements for full collection scans and a few other operations
  in MMFiles engine

* added `--rocksdb.encryption-key-generator` for enterprise

* removed `--compat28` parameter from arangodump and replication API

  older ArangoDB versions will no longer be supported by these tools.

* increase the recommended value for `/proc/sys/vm/max_map_count` to a value
  eight times as high as the previous recommended value. Increasing the
  values helps to prevent an ArangoDB server from running out of memory mappings.

  The raised minimum recommended value may lead to ArangoDB showing some startup
  warnings as follows:

      WARNING {memory} maximum number of memory mappings per process is 65530, which seems too low. it is recommended to set it to at least 512000
      WARNING {memory} execute 'sudo sysctl -w "vm.max_map_count=512000"'

* Foxx now warns about malformed configuration/dependency names and aliases in the manifest.

v3.2.7 (2017-11-13)
-------------------

* Cluster customers, which have upgraded from 3.1 to 3.2 need to upgrade
  to 3.2.7. The cluster supervision is otherwise not operational.

* Fixed issue #3597: AQL with path filters returns unexpected results
  In some cases breadth first search in combination with vertex filters
  yields wrong result, the filter was not applied correctly.

* fixed some undefined behavior in some internal value caches for AQL GatherNodes
  and SortNodes, which could have led to sorted results being effectively not
  correctly sorted.

* make the replication applier for the RocksDB engine start automatically after a
  restart of the server if the applier was configured with its `autoStart` property
  set to `true`. previously the replication appliers were only automatically restarted
  at server start for the MMFiles engine.

* fixed arangodump batch size adaptivity in cluster mode and upped default batch size
  for arangodump

  these changes speed up arangodump in cluster context

* smart graphs now return a proper inventory in response to replication inventory
  requests

* fixed issue #3618: Inconsistent behavior of OR statement with object bind parameters

* only users with read/write rights on the "_system" database can now execute
  "_admin/shutdown" as well as modify properties of the write-ahead log (WAL)

* increase default maximum number of V8 contexts to at least 16 if not explicitly
  configured otherwise.
  the procedure for determining the actual maximum value of V8 contexts is unchanged
  apart from the value `16` and works as follows:
  - if explicitly set, the value of the configuration option `--javascript.v8-contexts`
    is used as the maximum number of V8 contexts
  - when the option is not set, the maximum number of V8 contexts is determined
    by the configuration option `--server.threads` if that option is set. if
    `--server.threads` is not set, then the maximum number of V8 contexts is the
    server's reported hardware concurrency (number of processors visible
    to the arangod process). if that would result in a maximum value of less than 16
    in any of these two cases, then the maximum value will be increased to 16.

* fixed issue #3447: ArangoError 1202: AQL: NotFound: (while executing) when
  updating collection

* potential fix for issue #3581: Unexpected "rocksdb unique constraint
  violated" with unique hash index

* fixed geo index optimizer rule for geo indexes with a single (array of coordinates)
  attribute.

* improved the speed of the shards overview in cluster (API endpoint /_api/cluster/shardDistribution API)
  It is now guaranteed to return after ~2 seconds even if the entire cluster is unresponsive.

* fix agency precondition check for complex objects
  this fixes issues with several CAS operations in the agency

* several fixes for agency restart and shutdown

* the cluster-internal representation of planned collection objects is now more
  lightweight than before, using less memory and not allocating any cache for indexes
  etc.

* fixed issue #3403: How to kill long running AQL queries with the browser console's
  AQL (display issue)

* fixed issue #3549: server reading ENGINE config file fails on common standard
  newline character

* UI: fixed error notifications for collection modifications

* several improvements for the truncate operation on collections:

  * the timeout for the truncate operation was increased in cluster mode in
    order to prevent too frequent "could not truncate collection" errors

  * after a truncate operation, collections in MMFiles still used disk space.
    to reclaim disk space used by truncated collection, the truncate actions
    in the web interface and from the ArangoShell now issue an extra WAL flush
    command (in cluster mode, this command is also propagated to all servers).
    the WAL flush allows all servers to write out any pending operations into the
    datafiles of the truncated collection. afterwards, a final journal rotate
    command is sent, which enables the compaction to entirely remove all datafiles
    and journals for the truncated collection, so that all disk space can be
    reclaimed

  * for MMFiles a special method will be called after a truncate operation so that
    all indexes of the collection can free most of their memory. previously some
    indexes (hash and skiplist indexes) partially kept already allocated memory
    in order to avoid future memory allocations

  * after a truncate operation in the RocksDB engine, an additional compaction
    will be triggered for the truncated collection. this compaction removes all
    deletions from the key space so that follow-up scans over the collection's key
    range do not have to filter out lots of already-removed values

  These changes make truncate operations potentially more time-consuming than before,
  but allow for memory/disk space savings afterwards.

* enable JEMalloc background threads for purging and returning unused memory
  back to the operating system (Linux only)

  JEMalloc will create its background threads on demand. The number of background
  threads is capped by the number of CPUs or active arenas. The background threads run
  periodically and purge unused memory pages, allowing memory to be returned to the
  operating system.

  This change will make the arangod process create several additional threads.
  It is accompanied by an increased `TasksMax` value in the systemd service configuration
  file for the arangodb3 service.

* upgraded bundled V8 engine to bugfix version v5.7.492.77

  this upgrade fixes a memory leak in upstream V8 described in
  https://bugs.chromium.org/p/v8/issues/detail?id=5945 that will result in memory
  chunks only getting uncommitted but not unmapped


v3.2.6 (2017-10-26)
-------------------

* UI: fixed event cleanup in cluster shards view

* UI: reduced cluster dashboard api calls

* fixed a permission problem that prevented collection contents to be displayed
  in the web interface

* removed posix_fadvise call from RocksDB's PosixSequentialFile::Read(). This is
  consistent with Facebook PR 2573 (#3505)

  this fix should improve the performance of the replication with the RocksDB
  storage engine

* allow changing of collection replication factor for existing collections

* UI: replicationFactor of a collection is now changeable in a cluster
  environment

* several fixes for the cluster agency

* fixed undefined behavior in the RocksDB-based geo index

* fixed Foxxmaster failover

* purging or removing the Debian/Ubuntu arangodb3 packages now properly stops
  the arangod instance before actuallying purging or removing


v3.2.5 (2017-10-16)
-------------------

* general-graph module and _api/gharial now accept cluster options
  for collection creation. It is now possible to set replicationFactor and
  numberOfShards for all collections created via this graph object.
  So adding a new collection will not result in a singleShard and
  no replication anymore.

* fixed issue #3408: Hard crash in query for pagination

* minimum number of V8 contexts in console mode must be 2, not 1. this is
  required to ensure the console gets one dedicated V8 context and all other
  operations have at least one extra context. This requirement was not enforced
  anymore.

* fixed issue #3395: AQL: cannot instantiate CollectBlock with undetermined
  aggregation method

* UI: fixed wrong user attribute name validation, issue #3228

* fix potential overflow in CRC marker check when a corrupted CRC marker
  is found at the very beginning of an MMFiles datafile

* UI: fixed unresponsive events in cluster shards view

* Add statistics about the V8 context counts and number of available/active/busy
  threads we expose through the server statistics interface.


v3.2.4 (2017-09-26)
-------------------

* UI: no default index selected during index creation

* UI: added replicationFactor option during SmartGraph creation

* make the MMFiles compactor perform less writes during normal compaction
  operation

  This partially fixes issue #3144

* make the MMFiles compactor configurable

  The following options have been added:

* `--compaction.db-sleep-time`: sleep interval between two compaction runs
    (in s)
  * `--compaction.min-interval"`: minimum sleep time between two compaction
     runs (in s)
  * `--compaction.min-small-data-file-size`: minimal filesize threshold
    original datafiles have to be below for a compaction
  * `--compaction.dead-documents-threshold`: minimum unused count of documents
    in a datafile
  * `--compaction.dead-size-threshold`: how many bytes of the source data file
    are allowed to be unused at most
  * `--compaction.dead-size-percent-threshold`: how many percent of the source
    datafile should be unused at least
  * `--compaction.max-files`: Maximum number of files to merge to one file
  * `--compaction.max-result-file-size`: how large may the compaction result
    file become (in bytes)
  * `--compaction.max-file-size-factor`: how large the resulting file may
    be in comparison to the collection's `--database.maximal-journal-size' setting`

* fix downwards-incompatibility in /_api/explain REST handler

* fix Windows implementation for fs.getTempPath() to also create a
  sub-directory as we do on linux

* fixed a multi-threading issue in cluster-internal communication

* performance improvements for traversals and edge lookups

* removed internal memory zone handling code. the memory zones were a leftover
  from the early ArangoDB days and did not provide any value in the current
  implementation.

* (Enterprise only) added `skipInaccessibleCollections` option for AQL queries:
  if set, AQL queries (especially graph traversals) will treat collections to
  which a user has no access rights to as if these collections were empty.

* adjusted scheduler thread handling to start and stop less threads in
  normal operations

* leader-follower replication catchup code has been rewritten in C++

* early stage AQL optimization now also uses the C++ implementations of
  AQL functions if present. Previously it always referred to the JavaScript
  implementations and ignored the C++ implementations. This change gives
  more flexibility to the AQL optimizer.

* ArangoDB tty log output is now colored for log messages with levels
  FATAL, ERR and WARN.

* changed the return values of AQL functions `REGEX_TEST` and `REGEX_REPLACE`
  to `null` when the input regex is invalid. Previous versions of ArangoDB
  partly returned `false` for invalid regexes and partly `null`.

* added `--log.role` option for arangod

  When set to `true`, this option will make the ArangoDB logger print a single
  character with the server's role into each logged message. The roles are:

  - U: undefined/unclear (used at startup)
  - S: single server
  - C: coordinator
  - P: primary
  - A: agent

  The default value for this option is `false`, so no roles will be logged.


v3.2.3 (2017-09-07)
-------------------

* fixed issue #3106: orphan collections could not be registered in general-graph module

* fixed wrong selection of the database inside the internal cluster js api

* added startup option `--server.check-max-memory-mappings` to make arangod check
  the number of memory mappings currently used by the process and compare it with
  the maximum number of allowed mappings as determined by /proc/sys/vm/max_map_count

  The default value is `true`, so the checks will be performed. When the current
  number of mappings exceeds 90% of the maximum number of mappings, the creation
  of further V8 contexts will be deferred.

  Note that this option is effective on Linux systems only.

* arangoimp now has a `--remove-attribute` option

* added V8 context lifetime control options
  `--javascript.v8-contexts-max-invocations` and `--javascript.v8-contexts-max-age`

  These options allow specifying after how many invocations a used V8 context is
  disposed, or after what time a V8 context is disposed automatically after its
  creation. If either of the two thresholds is reached, an idl V8 context will be
  disposed.

  The default value of `--javascript.v8-contexts-max-invocations` is 0, meaning that
  the maximum number of invocations per context is unlimited. The default value
  for `--javascript.v8-contexts-max-age` is 60 seconds.

* fixed wrong UI cluster health information

* fixed issue #3070: Add index in _jobs collection

* fixed issue #3125: HTTP Foxx API JSON parsing

* fixed issue #3120: Foxx queue: job isn't running when server.authentication = true

* fixed supervision failure detection and handling, which happened with simultaneous
  agency leadership change


v3.2.2 (2017-08-23)
-------------------

* make "Rebalance shards" button work in selected database only, and not make
  it rebalance the shards of all databases

* fixed issue #2847: adjust the response of the DELETE `/_api/users/database/*` calls

* fixed issue #3075: Error when upgrading arangoDB on linux ubuntu 16.04

* fixed a buffer overrun in linenoise console input library for long input strings

* increase size of the linenoise input buffer to 8 KB

* abort compilation if the detected GCC or CLANG isn't in the range of compilers
  we support

* fixed spurious cluster hangups by always sending AQL-query related requests
  to the correct servers, even after failover or when a follower drops

  The problem with the previous shard-based approach was that responsibilities
  for shards may change from one server to another at runtime, after the query
  was already instanciated. The coordinator and other parts of the query then
  sent further requests for the query to the servers now responsible for the
  shards.
  However, an AQL query must send all further requests to the same servers on
  which the query was originally instanciated, even in case of failover.
  Otherwise this would potentially send requests to servers that do not know
  about the query, and would also send query shutdown requests to the wrong
  servers, leading to abandoned queries piling up and using resources until
  they automatically time out.

* fixed issue with RocksDB engine acquiring the collection count values too
  early, leading to the collection count values potentially being slightly off
  even in exclusive transactions (for which the exclusive access should provide
  an always-correct count value)

* fixed some issues in leader-follower catch-up code, specifically for the
  RocksDB engine

* make V8 log fatal errors to syslog before it terminates the process.
  This change is effective on Linux only.

* fixed issue with MMFiles engine creating superfluous collection journals
  on shutdown

* fixed issue #3067: Upgrade from 3.2 to 3.2.1 reset autoincrement keys

* fixed issue #3044: ArangoDB server shutdown unexpectedly

* fixed issue #3039: Incorrect filter interpretation

* fixed issue #3037: Foxx, internal server error when I try to add a new service

* improved MMFiles fulltext index document removal performance
  and fulltext index query performance for bigger result sets

* ui: fixed a display bug within the slow and running queries view

* ui: fixed a bug when success event triggers twice in a modal

* ui: fixed the appearance of the documents filter

* ui: graph vertex collections not restricted to 10 anymore

* fixed issue #2835: UI detection of JWT token in case of server restart or upgrade

* upgrade jemalloc version to 5.0.1

  This fixes problems with the memory allocator returing "out of memory" when
  calling munmap to free memory in order to return it to the OS.

  It seems that calling munmap on Linux can increase the number of mappings, at least
  when a region is partially unmapped. This can lead to the process exceeding its
  maximum number of mappings, and munmap and future calls to mmap returning errors.

  jemalloc version 5.0.1 does not have the `--enable-munmap` configure option anymore,
  so the problem is avoided. To return memory to the OS eventually, jemalloc 5's
  background purge threads are used on Linux.

* fixed issue #2978: log something more obvious when you log a Buffer

* fixed issue #2982: AQL parse error?

* fixed issue #3125: HTTP Foxx API Json parsing

v3.2.1 (2017-08-09)
-------------------

* added C++ implementations for AQL functions `LEFT()`, `RIGHT()` and `TRIM()`

* fixed docs for issue #2968: Collection _key autoincrement value increases on error

* fixed issue #3011: Optimizer rule reduce-extraction-to-projection breaks queries

* Now allowing to restore users in a sharded environment as well
  It is still not possible to restore collections that are sharded
  differently than by _key.

* fixed an issue with restoring of system collections and user rights.
  It was not possible to restore users into an authenticated server.

* fixed issue #2977: Documentation for db._createDatabase is wrong

* ui: added bind parameters to slow query history view

* fixed issue #1751: Slow Query API should provide bind parameters, webui should display them

* ui: fixed a bug when moving multiple documents was not possible

* fixed docs for issue #2968: Collection _key autoincrement value increases on error

* AQL CHAR_LENGTH(null) returns now 0. Since AQL TO_STRING(null) is '' (string of length 0)

* ui: now supports single js file upload for Foxx services in addition to zip files

* fixed a multi-threading issue in the agency when callElection was called
  while the Supervision was calling updateSnapshot

* added startup option `--query.tracking-with-bindvars`

  This option controls whether the list of currently running queries
  and the list of slow queries should contain the bind variables used
  in the queries or not.

  The option can be changed at runtime using the commands

      // enables tracking of bind variables
      // set to false to turn tracking of bind variables off
      var value = true;
      require("@arangodb/aql/queries").properties({
        trackBindVars: value
      });

* index selectivity estimates are now available in the cluster as well

* fixed issue #2943: loadIndexesIntoMemory not returning the same structure
  as the rest of the collection APIs

* fixed issue #2949: ArangoError 1208: illegal name

* fixed issue #2874: Collection properties do not return `isVolatile`
  attribute

* potential fix for issue #2939: Segmentation fault when starting
  coordinator node

* fixed issue #2810: out of memory error when running UPDATE/REPLACE
  on medium-size collection

* fix potential deadlock errors in collector thread

* disallow the usage of volatile collections in the RocksDB engine
  by throwing an error when a collection is created with attribute
  `isVolatile` set to `true`.
  Volatile collections are unsupported by the RocksDB engine, so
  creating them should not succeed and silently create a non-volatile
  collection

* prevent V8 from issuing SIGILL instructions when it runs out of memory

  Now arangod will attempt to log a FATAL error into its logfile in case V8
  runs out of memory. In case V8 runs out of memory, it will still terminate the
  entire process. But at least there should be something in the ArangoDB logs
  indicating what the problem was. Apart from that, the arangod process should
  now be exited with SIGABRT rather than SIGILL as it shouldn't return into the
  V8 code that aborted the process with `__builtin_trap`.

  this potentially fixes issue #2920: DBServer crashing automatically post upgrade to 3.2

* Foxx queues and tasks now ensure that the scripts in them run with the same
  permissions as the Foxx code who started the task / queue

* fixed issue #2928: Offset problems

* fixed issue #2876: wrong skiplist index usage in edge collection

* fixed issue #2868: cname missing from logger-follow results in rocksdb

* fixed issue #2889: Traversal query using incorrect collection id

* fixed issue #2884: AQL traversal uniqueness constraints "propagating" to other traversals? Weird results

* arangoexport: added `--query` option for passing an AQL query to export the result

* fixed issue #2879: No result when querying for the last record of a query

* ui: allows now to edit default access level for collections in database
  _system for all users except the root user.

* The _users collection is no longer accessible outside the arngod process, _queues is always read-only

* added new option "--rocksdb.max-background-jobs"

* removed options "--rocksdb.max-background-compactions", "--rocksdb.base-background-compactions" and "--rocksdb.max-background-flushes"

* option "--rocksdb.compaction-read-ahead-size" now defaults to 2MB

* change Windows build so that RocksDB doesn't enforce AVX optimizations by default
  This fixes startup crashes on servers that do not have AVX CPU extensions

* speed up RocksDB secondary index creation and dropping

* removed RocksDB note in Geo index docs


v3.2.0 (2017-07-20)
-------------------

* fixed UI issues

* fixed multi-threading issues in Pregel

* fixed Foxx resilience

* added command-line option `--javascript.allow-admin-execute`

  This option can be used to control whether user-defined JavaScript code
  is allowed to be executed on server by sending via HTTP to the API endpoint
  `/_admin/execute`  with an authenticated user account.
  The default value is `false`, which disables the execution of user-defined
  code. This is also the recommended setting for production. In test environments,
  it may be convenient to turn the option on in order to send arbitrary setup
  or teardown commands for execution on the server.


v3.2.beta6 (2017-07-18)
-----------------------

* various bugfixes


v3.2.beta5 (2017-07-16)
-----------------------

* numerous bugfixes


v3.2.beta4 (2017-07-04)
-----------------------

* ui: fixed document view _from and _to linking issue for special characters

* added function `db._parse(query)` for parsing an AQL query and returning information about it

* fixed one medium priority and two low priority security user interface
  issues found by owasp zap.

* ui: added index deduplicate options

* ui: fixed renaming of collections for the rocksdb storage engine

* documentation and js fixes for secondaries

* RocksDB storage format was changed, users of the previous beta/alpha versions
  must delete the database directory and re-import their data

* enabled permissions on database and collection level

* added and changed some user related REST APIs
    * added `PUT /_api/user/{user}/database/{database}/{collection}` to change collection permission
    * added `GET /_api/user/{user}/database/{database}/{collection}`
    * added optional `full` parameter to the `GET /_api/user/{user}/database/` REST call

* added user functions in the arangoshell `@arangodb/users` module
    * added `grantCollection` and `revokeCollection` functions
    * added `permission(user, database, collection)` to retrieve collection specific rights

* added "deduplicate" attribute for array indexes, which controls whether inserting
  duplicate index values from the same document into a unique array index will lead to
  an error or not:

      // with deduplicate = true, which is the default value:
      db._create("test");
      db.test.ensureIndex({ type: "hash", fields: ["tags[*]"], deduplicate: true });
      db.test.insert({ tags: ["a", "b"] });
      db.test.insert({ tags: ["c", "d", "c"] }); // will work, because deduplicate = true
      db.test.insert({ tags: ["a"] }); // will fail

      // with deduplicate = false
      db._create("test");
      db.test.ensureIndex({ type: "hash", fields: ["tags[*]"], deduplicate: false });
      db.test.insert({ tags: ["a", "b"] });
      db.test.insert({ tags: ["c", "d", "c"] }); // will not work, because deduplicate = false
      db.test.insert({ tags: ["a"] }); // will fail

  The "deduplicate" attribute is now also accepted by the index creation HTTP
  API endpoint POST /_api/index and is returned by GET /_api/index.

* added optimizer rule "remove-filters-covered-by-traversal"

* Debian/Ubuntu installer: make messages about future package upgrades more clear

* fix a hangup in VST

  The problem happened when the two first chunks of a VST message arrived
  together on a connection that was newly switched to VST.

* fix deletion of outdated WAL files in RocksDB engine

* make use of selectivity estimates in hash, skiplist and persistent indexes
  in RocksDB engine

* changed VM overcommit recommendation for user-friendliness

* fix a shutdown bug in the cluster: a destroyed query could still be active

* do not terminate the entire server process if a temp file cannot be created
  (Windows only)

* fix log output in the front-end, it stopped in case of too many messages


v3.2.beta3 (2017-06-27)
-----------------------

* numerous bugfixes


v3.2.beta2 (2017-06-20)
-----------------------

* potentially fixed issue #2559: Duplicate _key generated on insertion

* fix invalid results (too many) when a skipping LIMIT was used for a
  traversal. `LIMIT x` or `LIMIT 0, x` were not affected, but `LIMIT s, x`
  may have returned too many results

* fix races in SSL communication code

* fix invalid locking in JWT authentication cache, which could have
  crashed the server

* fix invalid first group results for sorted AQL COLLECT when LIMIT
  was used

* fix potential race, which could make arangod hang on startup

* removed `exception` field from transaction error result; users should throw
  explicit `Error` instances to return custom exceptions (addresses issue #2561)

* fixed issue #2613: Reduce log level when Foxx manager tries to self heal missing database

* add a read only mode for users and collection level authorization

* removed `exception` field from transaction error result; users should throw
  explicit `Error` instances to return custom exceptions (addresses issue #2561)

* fixed issue #2677: Foxx disabling development mode creates non-deterministic service bundle

* fixed issue #2684: Legacy service UI not working


v3.2.beta1 (2017-06-12)
-----------------------

* provide more context for index errors (addresses issue #342)

* arangod now validates several OS/environment settings on startup and warns if
  the settings are non-ideal. Most of the checks are executed on Linux systems only.

* fixed issue #2515: The replace-or-with-in optimization rule might prevent use of indexes

* added `REGEX_REPLACE` AQL function

* the RocksDB storage format was changed, users of the previous alpha versions
  must delete the database directory and re-import their data

* added server startup option `--query.fail-on-warning`

  setting this option to `true` will abort any AQL query with an exception if
  it causes a warning at runtime. The value can be overridden per query by
  setting the `failOnWarning` attribute in a query's options.

* added --rocksdb.num-uncompressed-levels to adjust number of non-compressed levels

* added checks for memory managment and warn (i. e. if hugepages are enabled)

* set default SSL cipher suite string to "HIGH:!EXPORT:!aNULL@STRENGTH"

* fixed issue #2469: Authentication = true does not protect foxx-routes

* fixed issue #2459: compile success but can not run with rocksdb

* `--server.maximal-queue-size` is now an absolute maximum. If the queue is
  full, then 503 is returned. Setting it to 0 means "no limit".

* (Enterprise only) added authentication against an LDAP server

* fixed issue #2083: Foxx services aren't distributed to all coordinators

* fixed issue #2384: new coordinators don't pick up existing Foxx services

* fixed issue #2408: Foxx service validation causes unintended side-effects

* extended HTTP API with routes for managing Foxx services

* added distinction between hasUser and authorized within Foxx
  (cluster internal requests are authorized requests but don't have a user)

* arangoimp now has a `--threads` option to enable parallel imports of data

* PR #2514: Foxx services that can't be fixed by self-healing now serve a 503 error

* added `time` function to `@arangodb` module


v3.2.alpha4 (2017-04-25)
------------------------

* fixed issue #2450: Bad optimization plan on simple query

* fixed issue #2448: ArangoDB Web UI takes no action when Delete button is clicked

* fixed issue #2442: Frontend shows already deleted databases during login

* added 'x-content-type-options: nosniff' to avoid MSIE bug

* set default value for `--ssl.protocol` from TLSv1 to TLSv1.2.

* AQL breaking change in cluster:
  The SHORTEST_PATH statement using edge-collection names instead
  of a graph name now requires to explicitly name the vertex-collection names
  within the AQL query in the cluster. It can be done by adding `WITH <name>`
  at the beginning of the query.

  Example:
  ```
  FOR v,e IN OUTBOUND SHORTEST_PATH @start TO @target edges [...]
  ```

  Now has to be:

  ```
  WITH vertices
  FOR v,e IN OUTBOUND SHORTEST_PATH @start TO @target edges [...]
  ```

  This change is due to avoid dead-lock sitations in clustered case.
  An error stating the above is included.

* add implicit use of geo indexes when using SORT/FILTER in AQL, without
  the need to use the special-purpose geo AQL functions `NEAR` or `WITHIN`.

  the special purpose `NEAR` AQL function can now be substituted with the
  following AQL (provided there is a geo index present on the `doc.latitude`
  and `doc.longitude` attributes):

      FOR doc in geoSort
        SORT DISTANCE(doc.latitude, doc.longitude, 0, 0)
        LIMIT 5
        RETURN doc

  `WITHIN` can be substituted with the following AQL:

      FOR doc in geoFilter
        FILTER DISTANCE(doc.latitude, doc.longitude, 0, 0) < 2000
        RETURN doc

  Compared to using the special purpose AQL functions this approach has the
  advantage that it is more composable, and will also honor any `LIMIT` values
  used in the AQL query.

* potential fix for shutdown hangs on OSX

* added KB, MB, GB prefix for integer parameters, % for integer parameters
  with a base value

* added JEMALLOC 4.5.0

* added `--vm.resident-limit` and `--vm.path` for file-backed memory mapping
  after reaching a configurable maximum RAM size

* try recommended limit for file descriptors in case of unlimited
  hard limit

* issue #2413: improve logging in case of lock timeout and deadlocks

* added log topic attribute to /_admin/log api

* removed internal build option `USE_DEV_TIMERS`

  Enabling this option activated some proprietary timers for only selected
  events in arangod. Instead better use `perf` to gather timings.


v3.2.alpha3 (2017-03-22)
------------------------

* increase default collection lock timeout from 30 to 900 seconds

* added function `db._engine()` for retrieval of storage engine information at
  server runtime

  There is also an HTTP REST handler at GET /_api/engine that returns engine
  information.

* require at least cmake 3.2 for building ArangoDB

* make arangod start with less V8 JavaScript contexts

  This speeds up the server start (a little bit) and makes it use less memory.
  Whenever a V8 context is needed by a Foxx action or some other operation and
  there is no usable V8 context, a new one will be created dynamically now.

  Up to `--javascript.v8-contexts` V8 contexts will be created, so this option
  will change its meaning. Previously as many V8 contexts as specified by this
  option were created at server start, and the number of V8 contexts did not
  change at runtime. Now up to this number of V8 contexts will be in use at the
  same time, but the actual number of V8 contexts is dynamic.

  The garbage collector thread will automatically delete unused V8 contexts after
  a while. The number of spare contexts will go down to as few as configured in
  the new option `--javascript.v8-contexts-minimum`. Actually that many V8 contexts
  are also created at server start.

  The first few requests in new V8 contexts will take longer than in contexts
  that have been there already. Performance may therefore suffer a bit for the
  initial requests sent to ArangoDB or when there are only few but performance-
  critical situations in which new V8 contexts will be created. If this is a
  concern, it can easily be fixed by setting `--javascipt.v8-contexts-minimum`
  and `--javascript.v8-contexts` to a relatively high value, which will guarantee
  that many number of V8 contexts to be created at startup and kept around even
  when unused.

  Waiting for an unused V8 context will now also abort if no V8 context can be
  acquired/created after 120 seconds.

* improved diagnostic messages written to logfiles by supervisor process

* fixed issue #2367

* added "bindVars" to attributes of currently running and slow queries

* added "jsonl" as input file type for arangoimp

* upgraded version of bundled zlib library from 1.2.8 to 1.2.11

* added input file type `auto` for arangoimp so it can automatically detect the
  type of the input file from the filename extension

* fixed variables parsing in GraphQL

* added `--translate` option for arangoimp to translate attribute names from
  the input files to attriubte names expected by ArangoDB

  The `--translate` option can be specified multiple times (once per translation
  to be executed). The following example renames the "id" column from the input
  file to "_key", and the "from" column to "_from", and the "to" column to "_to":

      arangoimp --type csv --file data.csv --translate "id=_key" --translate "from=_from" --translate "to=_to"

  `--translate` works for CSV and TSV inputs only.

* changed default value for `--server.max-packet-size` from 128 MB to 256 MB

* fixed issue #2350

* fixed issue #2349

* fixed issue #2346

* fixed issue #2342

* change default string truncation length from 80 characters to 256 characters for
  `print`/`printShell` functions in ArangoShell and arangod. This will emit longer
  prefixes of string values before truncating them with `...`, which is helpful
  for debugging.

* always validate incoming JSON HTTP requests for duplicate attribute names

  Incoming JSON data with duplicate attribute names will now be rejected as
  invalid. Previous versions of ArangoDB only validated the uniqueness of
  attribute names inside incoming JSON for some API endpoints, but not
  consistently for all APIs.

* don't let read-only transactions block the WAL collector

* allow passing own `graphql-sync` module instance to Foxx GraphQL router

* arangoexport can now export to csv format

* arangoimp: fixed issue #2214

* Foxx: automatically add CORS response headers

* added "OPTIONS" to CORS `access-control-allow-methods` header

* Foxx: Fix arangoUser sometimes not being set correctly

* fixed issue #1974


v3.2.alpha2 (2017-02-20)
------------------------

* ui: fixed issue #2065

* ui: fixed a dashboard related memory issue

* Internal javascript rest actions will now hide their stack traces to the client
  unless maintainer mode is activated. Instead they will always log to the logfile

* Removed undocumented internal HTTP API:
  * PUT _api/edges

  The documented GET _api/edges and the undocumented POST _api/edges remains unmodified.

* updated V8 version to 5.7.0.0

* change undocumented behaviour in case of invalid revision ids in
  If-Match and If-None-Match headers from 400 (BAD) to 412 (PRECONDITION
  FAILED).

* change undocumented behaviour in case of invalid revision ids in
  JavaScript document operations from 1239 ("illegal document revision")
  to 1200 ("conflict").

* added data export tool, arangoexport.

  arangoexport can be used to export collections to json, jsonl or xml
  and export a graph or collections to xgmml.

* fixed a race condition when closing a connection

* raised default hard limit on threads for very small to 64

* fixed negative counting of http connection in UI


v3.2.alpha1 (2017-02-05)
------------------------

* added figure `httpRequests` to AQL query statistics

* removed revisions cache intermediate layer implementation

* obsoleted startup options `--database.revision-cache-chunk-size` and
  `--database.revision-cache-target-size`

* fix potential port number over-/underruns

* added startup option `--log.shorten-filenames` for controlling whether filenames
  in log messages should be shortened to just the filename with the absolute path

* removed IndexThreadFeature, made `--database.index-threads` option obsolete

* changed index filling to make it more parallel, dispatch tasks to boost::asio

* more detailed stacktraces in Foxx apps

* generated Foxx services now use swagger tags


v3.1.24 (XXXX-XX-XX)
--------------------

* fixed one more LIMIT issue in traversals


v3.1.23 (2017-06-19)
--------------------

* potentially fixed issue #2559: Duplicate _key generated on insertion

* fix races in SSL communication code

* fix invalid results (too many) when a skipping LIMIT was used for a
  traversal. `LIMIT x` or `LIMIT 0, x` were not affected, but `LIMIT s, x`
  may have returned too many results

* fix invalid first group results for sorted AQL COLLECT when LIMIT
  was used

* fix invalid locking in JWT authentication cache, which could have
  crashed the server

* fix undefined behavior in traverser when traversals were used inside
  a FOR loop


v3.1.22 (2017-06-07)
--------------------

* fixed issue #2505: Problem with export + report of a bug

* documented changed behavior of WITH

* fixed ui glitch in aardvark

* avoid agency compaction bug

* fixed issue #2283: disabled proxy communication internally


v3.1.21 (2017-05-22)
--------------------

* fixed issue #2488:  AQL operator IN error when data use base64 chars

* more randomness in seeding RNG

v3.1.20 (2016-05-16)
--------------------

* fixed incorrect sorting for distributeShardsLike

* improve reliability of AgencyComm communication with Agency

* fixed shard numbering bug, where ids were erouneously incremented by 1

* remove an unnecessary precondition in createCollectionCoordinator

* funny fail rotation fix

* fix in SimpleHttpClient for correct advancement of readBufferOffset

* forward SIG_HUP in supervisor process to the server process to fix logrotaion
  You need to stop the remaining arangod server process manually for the upgrade to work.


v3.1.19 (2017-04-28)
--------------------

* Fixed a StackOverflow issue in Traversal and ShortestPath. Occured if many (>1000) input
  values in a row do not return any result. Fixes issue: #2445

* fixed issue #2448

* fixed issue #2442

* added 'x-content-type-options: nosniff' to avoid MSIE bug

* fixed issue #2441

* fixed issue #2440

* Fixed a StackOverflow issue in Traversal and ShortestPath. Occured if many (>1000) input
  values in a row do not return any result. Fixes issue: #2445

* fix occasional hanging shutdowns on OS X


v3.1.18 (2017-04-18)
--------------------

* fixed error in continuous synchronization of collections

* fixed spurious hangs on server shutdown

* better error messages during restore collection

* completely overhaul supervision. More detailed tests

* Fixed a dead-lock situation in cluster traversers, it could happen in
  rare cases if the computation on one DBServer could be completed much earlier
  than the other server. It could also be restricted to SmartGraphs only.

* (Enterprise only) Fixed a bug in SmartGraph DepthFirstSearch. In some
  more complicated queries, the maxDepth limit of 1 was not considered strictly
  enough, causing the traverser to do unlimited depth searches.

* fixed issue #2415

* fixed issue #2422

* fixed issue #1974


v3.1.17 (2017-04-04)
--------------------

* (Enterprise only) fixed a bug where replicationFactor was not correctly
  forwarded in SmartGraph creation.

* fixed issue #2404

* fixed issue #2397

* ui - fixed smart graph option not appearing

* fixed issue #2389

* fixed issue #2400


v3.1.16 (2017-03-27)
--------------------

* fixed issue #2392

* try to raise file descriptors to at least 8192, warn otherwise

* ui - aql editor improvements + updated ace editor version (memory leak)

* fixed lost HTTP requests

* ui - fixed some event issues

* avoid name resolution when given connection string is a valid ip address

* helps with issue #1842, bug in COLLECT statement in connection with LIMIT.

* fix locking bug in cluster traversals

* increase lock timeout defaults

* increase various cluster timeouts

* limit default target size for revision cache to 1GB, which is better for
  tight RAM situations (used to be 40% of (totalRAM - 1GB), use
  --database.revision-cache-target-size <VALUEINBYTES> to get back the
  old behaviour

* fixed a bug with restarted servers indicating status as "STARTUP"
  rather that "SERVING" in Nodes UI.


v3.1.15 (2017-03-20)
--------------------

* add logrotate configuration as requested in #2355

* fixed issue #2376

* ui - changed document api due a chrome bug

* ui - fixed a submenu bug

* added endpoint /_api/cluster/endpoints in cluster case to get all
  coordinator endpoints

* fix documentation of /_api/endpoint, declaring this API obsolete.

* Foxx response objects now have a `type` method for manipulating the content-type header

* Foxx tests now support `xunit` and `tap` reporters


v3.1.14 (2017-03-13)
--------------------

* ui - added feature request (multiple start nodes within graph viewer) #2317

* added missing locks to authentication cache methods

* ui - added feature request (multiple start nodes within graph viewer) #2317

* ui - fixed wrong merge of statistics information from different coordinators

* ui - fixed issue #2316

* ui - fixed wrong protocol usage within encrypted environment

* fixed compile error on Mac Yosemite

* minor UI fixes


v3.1.13 (2017-03-06)
--------------------

* fixed variables parsing in GraphQL

* fixed issue #2214

* fixed issue #2342

* changed thread handling to queue only user requests on coordinator

* use exponential backoff when waiting for collection locks

* repair short name server lookup in cluster in the case of a removed
  server


v3.1.12 (2017-02-28)
--------------------

* disable shell color escape sequences on Windows

* fixed issue #2326

* fixed issue #2320

* fixed issue #2315

* fixed a race condition when closing a connection

* raised default hard limit on threads for very small to 64

* fixed negative counting of http connection in UI

* fixed a race when renaming collections

* fixed a race when dropping databases


v3.1.11 (2017-02-17)
--------------------

* fixed a race between connection closing and sending out last chunks of data to clients
  when the "Connection: close" HTTP header was set in requests

* ui: optimized smart graph creation usability

* ui: fixed #2308

* fixed a race in async task cancellation via `require("@arangodb/tasks").unregisterTask()`

* fixed spuriously hanging threads in cluster AQL that could sit idle for a few minutes

* fixed potential numeric overflow for big index ids in index deletion API

* fixed sort issue in cluster, occurring when one of the local sort buffers of a
  GatherNode was empty

* reduce number of HTTP requests made for certain kinds of join queries in cluster,
  leading to speedup of some join queries

* supervision deals with demised coordinators correctly again

* implement a timeout in TraverserEngineRegistry

* agent communication reduced in large batches of append entries RPCs

* inception no longer estimates RAFT timings

* compaction in agents has been moved to a separate thread

* replicated logs hold local timestamps

* supervision jobs failed leader and failed follower revisited for
  function in precarious stability situations

* fixed bug in random number generator for 64bit int


v3.1.10 (2017-02-02)
--------------------

* updated versions of bundled node modules:
  - joi: from 8.4.2 to 9.2.0
  - joi-to-json-schema: from 2.2.0 to 2.3.0
  - sinon: from 1.17.4 to 1.17.6
  - lodash: from 4.13.1 to 4.16.6

* added shortcut for AQL ternary operator
  instead of `condition ? true-part : false-part` it is now possible to also use a
  shortcut variant `condition ? : false-part`, e.g.

      FOR doc IN docs RETURN doc.value ?: 'not present'

  instead of

      FOR doc IN docs RETURN doc.value ? doc.value : 'not present'

* fixed wrong sorting order in cluster, if an index was used to sort with many
  shards.

* added --replication-factor, --number-of-shards and --wait-for-sync to arangobench

* turn on UTF-8 string validation for VelocyPack values received via VST connections

* fixed issue #2257

* upgraded Boost version to 1.62.0

* added optional detail flag for db.<collection>.count()
  setting the flag to `true` will make the count operation returned the per-shard
  counts for the collection:

      db._create("test", { numberOfShards: 10 });
      for (i = 0; i < 1000; ++i) {
        db.test.insert({value: i});
      }
      db.test.count(true);

      {
        "s100058" : 99,
        "s100057" : 103,
        "s100056" : 100,
        "s100050" : 94,
        "s100055" : 90,
        "s100054" : 122,
        "s100051" : 109,
        "s100059" : 99,
        "s100053" : 95,
        "s100052" : 89
      }

* added optional memory limit for AQL queries:

      db._query("FOR i IN 1..100000 SORT i RETURN i", {}, { options: { memoryLimit: 100000 } });

  This option limits the default maximum amount of memory (in bytes) that a single
  AQL query can use.
  When a single AQL query reaches the specified limit value, the query will be
  aborted with a *resource limit exceeded* exception. In a cluster, the memory
  accounting is done per shard, so the limit value is effectively a memory limit per
  query per shard.

  The global limit value can be overriden per query by setting the *memoryLimit*
  option value for individual queries when running an AQL query.

* added server startup option `--query.memory-limit`

* added convenience function to create vertex-centric indexes.

  Usage: `db.collection.ensureVertexCentricIndex("label", {type: "hash", direction: "outbound"})`
  That will create an index that can be used on OUTBOUND with filtering on the
  edge attribute `label`.

* change default log output for tools to stdout (instead of stderr)

* added option -D to define a configuration file environment key=value

* changed encoding behavior for URLs encoded in the C++ code of ArangoDB:
  previously the special characters `-`, `_`, `~` and `.` were returned as-is
  after URL-encoding, now `.` will be encoded to be `%2e`.
  This also changes the behavior of how incoming URIs are processed: previously
  occurrences of `..` in incoming request URIs were collapsed (e.g. `a/../b/` was
  collapsed to a plain `b/`). Now `..` in incoming request URIs are not collapsed.

* Foxx request URL suffix is no longer unescaped

* @arangodb/request option json now defaults to `true` if the response body is not empty and encoding is not explicitly set to `null` (binary).
  The option can still be set to `false` to avoid unnecessary attempts at parsing the response as JSON.

* Foxx configuration values for unknown options will be discarded when saving the configuration in production mode using the web interface

* module.context.dependencies is now immutable

* process.stdout.isTTY now returns `true` in arangosh and when running arangod with the `--console` flag

* add support for Swagger tags in Foxx


v3.1.9 (XXXX-XX-XX)
-------------------

* macos CLI package: store databases and apps in the users home directory

* ui: fixed re-login issue within a non system db, when tab was closed

* fixed a race in the VelocyStream Commtask implementation

* fixed issue #2256


v3.1.8 (2017-01-09)
-------------------

* add Windows silent installer

* add handling of debug symbols during Linux & windows release builds.

* fixed issue #2181

* fixed issue #2248: reduce V8 max old space size from 3 GB to 1 GB on 32 bit systems

* upgraded Boost version to 1.62.0

* fixed issue #2238

* fixed issue #2234

* agents announce new endpoints in inception phase to leader

* agency leadership accepts updatet endpoints to given uuid

* unified endpoints replace localhost with 127.0.0.1

* fix several problems within an authenticated cluster


v3.1.7 (2016-12-29)
-------------------

* fixed one too many elections in RAFT

* new agency comm backported from devel


v3.1.6 (2016-12-20)
-------------------

* fixed issue #2227

* fixed issue #2220

* agency constituent/agent bug fixes in race conditions picking up
  leadership

* supervision does not need waking up anymore as it is running
  regardless

* agents challenge their leadership more rigorously


v3.1.5 (2016-12-16)
-------------------

* lowered default value of `--database.revision-cache-target-size` from 75% of
  RAM to less than 40% of RAM

* fixed issue #2218

* fixed issue #2217

* Foxx router.get/post/etc handler argument can no longer accidentally omitted

* fixed issue #2223


v3.1.4 (2016-12-08)
-------------------

* fixed issue #2211

* fixed issue #2204

* at cluster start, coordinators wait until at least one DBserver is there,
  and either at least two DBservers are there or 15s have passed, before they
  initiate the bootstrap of system collections.

* more robust agency startup from devel

* supervision's AddFollower adds many followers at once

* supervision has new FailedFollower job

* agency's Node has new method getArray

* agency RAFT timing estimates more conservative in waitForSync
  scenario

* agency RAFT timing estimates capped at maximum 2.0/10.0 for low/high


v3.1.3 (2016-12-02)
-------------------

* fix a traversal bug when using skiplist indexes:
  if we have a skiplist of ["a", "unused", "_from"] and a traversal like:
  FOR v,e,p IN OUTBOUND @start @@edges
    FILTER p.edges[0].a == 'foo'
    RETURN v
  And the above index applied on "a" is considered better than EdgeIndex, than
  the executor got into undefined behaviour.

* fix endless loop when trying to create a collection with replicationFactor: -1


v3.1.2 (2016-11-24)
-------------------

* added support for descriptions field in Foxx dependencies

* (Enterprise only) fixed a bug in the statistic report for SmartGraph traversals.
Now they state correctly how many documents were fetched from the index and how many
have been filtered.

* Prevent uniform shard distribution when replicationFactor == numServers

v3.1.1 (2016-11-15)
-------------------

* fixed issue #2176

* fixed issue #2168

* display index usage of traversals in AQL explainer output (previously missing)

* fixed issue #2163

* preserve last-used HLC value across server starts

* allow more control over handling of pre-3.1 _rev values

  this changes the server startup option `--database.check-30-revisions` from a boolean (true/false)
  parameter to a string parameter with the following possible values:

  - "fail":
    will validate _rev values of 3.0 collections on collection loading and throw an exception when invalid _rev values are found.
    in this case collections with invalid _rev values are marked as corrupted and cannot be used in the ArangoDB 3.1 instance.
    the fix procedure for such collections is to export the collections from 3.0 database with arangodump and restore them in 3.1 with arangorestore.
    collections that do not contain invalid _rev values are marked as ok and will not be re-checked on following loads.
    collections that contain invalid _rev values will be re-checked on following loads.

  - "true":
    will validate _rev values of 3.0 collections on collection loading and print a warning when invalid _rev values are found.
    in this case collections with invalid _rev values can be used in the ArangoDB 3.1 instance.
    however, subsequent operations on documents with invalid _rev values may silently fail or fail with explicit errors.
    the fix procedure for such collections is to export the collections from 3.0 database with arangodump and restore them in 3.1 with arangorestore.
    collections that do not contain invalid _rev values are marked as ok and will not be re-checked on following loads.
    collections that contain invalid _rev values will be re-checked on following loads.

  - "false":
    will not validate _rev values on collection loading and not print warnings.
    no hint is given when invalid _rev values are found.
    subsequent operations on documents with invalid _rev values may silently fail or fail with explicit errors.
    this setting does not affect whether collections are re-checked later.
    collections will be re-checked on following loads if `--database.check-30-revisions` is later set to either `true` or `fail`.

  The change also suppresses warnings that were printed when collections were restored using arangorestore, and the restore
  data contained invalid _rev values. Now these warnings are suppressed, and new HLC _rev values are generated for these documents
  as before.

* added missing functions to AQL syntax highlighter in web interface

* fixed display of `ANY` direction in traversal explainer output (direction `ANY` was shown as either
  `INBOUND` or `OUTBOUND`)

* changed behavior of toJSON() function when serializing an object before saving it in the database

  if an object provides a toJSON() function, this function is still called for serializing it.
  the change is that the result of toJSON() is not stringified anymore, but saved as is. previous
  versions of ArangoDB called toJSON() and after that additionally stringified its result.

  This change will affect the saving of JS Buffer objects, which will now be saved as arrays of
  bytes instead of a comma-separated string of the Buffer's byte contents.

* allow creating unique indexes on more attributes than present in shardKeys

  The following combinations of shardKeys and indexKeys are allowed/not allowed:

  shardKeys     indexKeys
      a             a        ok
      a             b    not ok
      a           a b        ok
    a b             a    not ok
    a b             b    not ok
    a b           a b        ok
    a b         a b c        ok
  a b c           a b    not ok
  a b c         a b c        ok

* fixed wrong version in web interface login screen (EE only)

* make web interface not display an exclamation mark next to ArangoDB version number 3.1

* fixed search for arbitrary document attributes in web interface in case multiple
  search values were used on different attribute names. in this case, the search always
  produced an empty result

* disallow updating `_from` and `_to` values of edges in Smart Graphs. Updating these
  attributes would lead to potential redistribution of edges to other shards, which must be
  avoided.

* fixed issue #2148

* updated graphql-sync dependency to 0.6.2

* fixed issue #2156

* fixed CRC4 assembly linkage


v3.1.0 (2016-10-29)
-------------------

* AQL breaking change in cluster:

  from ArangoDB 3.1 onwards `WITH` is required for traversals in a
  clustered environment in order to avoid deadlocks.

  Note that for queries that access only a single collection or that have all
  collection names specified somewhere else in the query string, there is no
  need to use *WITH*. *WITH* is only useful when the AQL query parser cannot
  automatically figure out which collections are going to be used by the query.
  *WITH* is only useful for queries that dynamically access collections, e.g.
  via traversals, shortest path operations or the *DOCUMENT()* function.

  more info can be found [here](https://github.com/arangodb/arangodb/blob/devel/Documentation/Books/AQL/Operations/With.md)

* added AQL function `DISTANCE` to calculate the distance between two arbitrary
  coordinates (haversine formula)

* fixed issue #2110

* added Auto-aptation of RAFT timings as calculations only


v3.1.rc2 (2016-10-10)
---------------------

* second release candidate


v3.1.rc1 (2016-09-30)
---------------------

* first release candidate


v3.1.alpha2 (2016-09-01)
------------------------

* added module.context.createDocumentationRouter to replace module.context.apiDocumentation

* bug in RAFT implementation of reads. dethroned leader still answered requests in isolation

* ui: added new graph viewer

* ui: aql-editor added tabular & graph display

* ui: aql-editor improved usability

* ui: aql-editor: query profiling support

* fixed issue #2109

* fixed issue #2111

* fixed issue #2075

* added AQL function `DISTANCE` to calculate the distance between two arbitrary
  coordinates (haversine formula)

* rewrote scheduler and dispatcher based on boost::asio

  parameters changed:
    `--scheduler.threads` and `--server.threads` are now merged into a single one: `--server.threads`

    hidden `--server.extra-threads` has been removed

    hidden `--server.aql-threads` has been removed

    hidden `--server.backend` has been removed

    hidden `--server.show-backends` has been removed

    hidden `--server.thread-affinity` has been removed

* fixed issue #2086

* fixed issue #2079

* fixed issue #2071

  make the AQL query optimizer inject filter condition expressions referred to
  by variables during filter condition aggregation.
  For example, in the following query

      FOR doc IN collection
        LET cond1 = (doc.value == 1)
        LET cond2 = (doc.value == 2)
        FILTER cond1 || cond2
        RETURN { doc, cond1, cond2 }

  the optimizer will now inject the conditions for `cond1` and `cond2` into the filter
  condition `cond1 || cond2`, expanding it to `(doc.value == 1) || (doc.value == 2)`
  and making these conditions available for index searching.

  Note that the optimizer previously already injected some conditions into other
  conditions, but only if the variable that defined the condition was not used
  elsewhere. For example, the filter condition in the query

      FOR doc IN collection
        LET cond = (doc.value == 1)
        FILTER cond
        RETURN { doc }

  already got optimized before because `cond` was only used once in the query and
  the optimizer decided to inject it into the place where it was used.

  This only worked for variables that were referred to once in the query.
  When a variable was used multiple times, the condition was not injected as
  in the following query:

      FOR doc IN collection
        LET cond = (doc.value == 1)
        FILTER cond
        RETURN { doc, cond }

  The fix for #2070 now will enable this optimization so that the query can
  use an index on `doc.value` if available.

* changed behavior of AQL array comparison operators for empty arrays:
  * `ALL` and `ANY` now always return `false` when the left-hand operand is an
    empty array. The behavior for non-empty arrays does not change:
    * `[] ALL == 1` will return `false`
    * `[1] ALL == 1` will return `true`
    * `[1, 2] ALL == 1` will return `false`
    * `[2, 2] ALL == 1` will return `false`
    * `[] ANY == 1` will return `false`
    * `[1] ANY == 1` will return `true`
    * `[1, 2] ANY == 1` will return `true`
    * `[2, 2] ANY == 1` will return `false`
  * `NONE` now always returns `true` when the left-hand operand is an empty array.
    The behavior for non-empty arrays does not change:
    * `[] NONE == 1` will return `true`
    * `[1] NONE == 1` will return `false`
    * `[1, 2] NONE == 1` will return `false`
    * `[2, 2] NONE == 1` will return `true`

* added experimental AQL functions `JSON_STRINGIFY` and `JSON_PARSE`

* added experimental support for incoming gzip-compressed requests

* added HTTP REST APIs for online loglevel adjustments:

  - GET `/_admin/log/level` returns the current loglevel settings
  - PUT `/_admin/log/level` modifies the current loglevel settings

* PATCH /_api/gharial/{graph-name}/vertex/{collection-name}/{vertex-key}
  - changed default value for keepNull to true

* PATCH /_api/gharial/{graph-name}/edge/{collection-name}/{edge-key}
  - changed default value for keepNull to true

* renamed `maximalSize` attribute in parameter.json files to `journalSize`

  The `maximalSize` attribute will still be picked up from collections that
  have not been adjusted. Responses from the replication API will now also use
  `journalSize` instead of `maximalSize`.

* added `--cluster.system-replication-factor` in order to adjust the
  replication factor for new system collections

* fixed issue #2012

* added a memory expection in case V8 memory gets too low

* added Optimizer Rule for other indexes in Traversals
  this allows AQL traversals to use other indexes than the edge index.
  So traversals with filters on edges can now make use of more specific
  indexes, e.g.

      FOR v, e, p IN 2 OUTBOUND @start @@edge FILTER p.edges[0].foo == "bar"

  will prefer a Hash Index on [_from, foo] above the EdgeIndex.

* fixed epoch computation in hybrid logical clock

* fixed thread affinity

* replaced require("internal").db by require("@arangodb").db

* added option `--skip-lines` for arangoimp
  this allows skipping the first few lines from the import file in case the
  CSV or TSV import are used

* fixed periodic jobs: there should be only one instance running - even if it
  runs longer than the period

* improved performance of primary index and edge index lookups

* optimizations for AQL `[*]` operator in case no filter, no projection and
  no offset/limit are used

* added AQL function `OUTERSECTION` to return the symmetric difference of its
  input arguments

* Foxx manifests of installed services are now saved to disk with indentation

* Foxx tests and scripts in development mode should now always respect updated
  files instead of loading stale modules

* When disabling Foxx development mode the setup script is now re-run

* Foxx now provides an easy way to directly serve GraphQL requests using the
  `@arangodb/foxx/graphql` module and the bundled `graphql-sync` dependency

* Foxx OAuth2 module now correctly passes the `access_token` to the OAuth2 server

* added iconv-lite and timezone modules

* web interface now allows installing GitHub and zip services in legacy mode

* added module.context.createDocumentationRouter to replace module.context.apiDocumentation

* bug in RAFT implementation of reads. dethroned leader still answered
  requests in isolation

* all lambdas in ClusterInfo might have been left with dangling references.

* Agency bug fix for handling of empty json objects as values.

* Foxx tests no longer support the Mocha QUnit interface as this resulted in weird
  inconsistencies in the BDD and TDD interfaces. This fixes the TDD interface
  as well as out-of-sequence problems when using the BDD before/after functions.

* updated bundled JavaScript modules to latest versions; joi has been updated from 8.4 to 9.2
  (see [joi 9.0.0 release notes](https://github.com/hapijs/joi/issues/920) for information on
  breaking changes and new features)

* fixed issue #2139

* updated graphql-sync dependency to 0.6.2

* fixed issue #2156


v3.0.13 (XXXX-XX-XX)
--------------------

* fixed issue #2315

* fixed issue #2210


v3.0.12 (2016-11-23)
--------------------

* fixed issue #2176

* fixed issue #2168

* fixed issues #2149, #2159

* fixed error reporting for issue #2158

* fixed assembly linkage bug in CRC4 module

* added support for descriptions field in Foxx dependencies


v3.0.11 (2016-11-08)
--------------------

* fixed issue #2140: supervisor dies instead of respawning child

* fixed issue #2131: use shard key value entered by user in web interface

* fixed issue #2129: cannot kill a long-run query

* fixed issue #2110

* fixed issue #2081

* fixed issue #2038

* changes to Foxx service configuration or dependencies should now be
  stored correctly when options are cleared or omitted

* Foxx tests no longer support the Mocha QUnit interface as this resulted in weird
  inconsistencies in the BDD and TDD interfaces. This fixes the TDD interface
  as well as out-of-sequence problems when using the BDD before/after functions.

* fixed issue #2148


v3.0.10 (2016-09-26)
--------------------

* fixed issue #2072

* fixed issue #2070

* fixed slow cluster starup issues. supervision will demonstrate more
  patience with db servers


v3.0.9 (2016-09-21)
-------------------

* fixed issue #2064

* fixed issue #2060

* speed up `collection.any()` and skiplist index creation

* fixed multiple issues where ClusterInfo bug hung agency in limbo
  timeouting on multiple collection and database callbacks


v3.0.8 (2016-09-14)
-------------------

* fixed issue #2052

* fixed issue #2005

* fixed issue #2039

* fixed multiple issues where ClusterInfo bug hung agency in limbo
  timeouting on multiple collection and database callbacks


v3.0.7 (2016-09-05)
-------------------

* new supervision job handles db server failure during collection creation.


v3.0.6 (2016-09-02)
-------------------

* fixed issue #2026

* slightly better error diagnostics for AQL query compilation and replication

* fixed issue #2018

* fixed issue #2015

* fixed issue #2012

* fixed wrong default value for arangoimp's `--on-duplicate` value

* fix execution of AQL traversal expressions when there are multiple
  conditions that refer to variables set outside the traversal

* properly return HTTP 503 in JS actions when backend is gone

* supervision creates new key in agency for failed servers

* new shards will not be allocated on failed or cleaned servers


v3.0.5 (2016-08-18)
-------------------

* execute AQL ternary operator via C++ if possible

* fixed issue #1977

* fixed extraction of _id attribute in AQL traversal conditions

* fix SSL agency endpoint

* Minimum RAFT timeout was one order of magnitude to short.

* Optimized RAFT RPCs from leader to followers for efficiency.

* Optimized RAFT RPC handling on followers with respect to compaction.

* Fixed bug in handling of duplicates and overlapping logs

* Fixed bug in supervision take over after leadership change.

v3.0.4 (2016-08-01)
-------------------

* added missing lock for periodic jobs access

* fix multiple foxx related cluster issues

* fix handling of empty AQL query strings

* fixed issue in `INTERSECTION` AQL function with duplicate elements
  in the source arrays

* fixed issue #1970

* fixed issue #1968

* fixed issue #1967

* fixed issue #1962

* fixed issue #1959

* replaced require("internal").db by require("@arangodb").db

* fixed issue #1954

* fixed issue #1953

* fixed issue #1950

* fixed issue #1949

* fixed issue #1943

* fixed segfault in V8, by backporting https://bugs.chromium.org/p/v8/issues/detail?id=5033

* Foxx OAuth2 module now correctly passes the `access_token` to the OAuth2 server

* fixed credentialed CORS requests properly respecting --http.trusted-origin

* fixed a crash in V8Periodic task (forgotten lock)

* fixed two bugs in synchronous replication (syncCollectionFinalize)


v3.0.3 (2016-07-17)
-------------------

* fixed issue #1942

* fixed issue #1941

* fixed array index batch insertion issues for hash indexes that caused problems when
  no elements remained for insertion

* fixed AQL MERGE() function with External objects originating from traversals

* fixed some logfile recovery errors with error message "document not found"

* fixed issue #1937

* fixed issue #1936

* improved performance of arangorestore in clusters with synchronous
  replication

* Foxx tests and scripts in development mode should now always respect updated
  files instead of loading stale modules

* When disabling Foxx development mode the setup script is now re-run

* Foxx manifests of installed services are now saved to disk with indentation


v3.0.2 (2016-07-09)
-------------------

* fixed assertion failure in case multiple remove operations were used in the same query

* fixed upsert behavior in case upsert was used in a loop with the same document example

* fixed issue #1930

* don't expose local file paths in Foxx error messages.

* fixed issue #1929

* make arangodump dump the attribute `isSystem` when dumping the structure
  of a collection, additionally make arangorestore not fail when the attribute
  is missing

* fixed "Could not extract custom attribute" issue when using COLLECT with
  MIN/MAX functions in some contexts

* honor presence of persistent index for sorting

* make AQL query optimizer not skip "use-indexes-rule", even if enough
  plans have been created already

* make AQL optimizer not skip "use-indexes-rule", even if enough execution plans
  have been created already

* fix double precision value loss in VelocyPack JSON parser

* added missing SSL support for arangorestore

* improved cluster import performance

* fix Foxx thumbnails on DC/OS

* fix Foxx configuration not being saved

* fix Foxx app access from within the frontend on DC/OS

* add option --default-replication-factor to arangorestore and simplify
  the control over the number of shards when restoring

* fix a bug in the VPack -> V8 conversion if special attributes _key,
  _id, _rev, _from and _to had non-string values, which is allowed
  below the top level

* fix malloc_usable_size for darwin


v3.0.1 (2016-06-30)
-------------------

* fixed periodic jobs: there should be only one instance running - even if it
  runs longer than the period

* increase max. number of collections in AQL queries from 32 to 256

* fixed issue #1916: header "authorization" is required" when opening
  services page

* fixed issue #1915: Explain: member out of range

* fixed issue #1914: fix unterminated buffer

* don't remove lockfile if we are the same (now stale) pid
  fixes docker setups (our pid will always be 1)

* do not use revision id comparisons in compaction for determining whether a
  revision is obsolete, but marker memory addresses
  this ensures revision ids don't matter when compacting documents

* escape Unicode characters in JSON HTTP responses
  this converts UTF-8 characters in HTTP responses of arangod into `\uXXXX`
  escape sequences. This makes the HTTP responses fit into the 7 bit ASCII
  character range, which speeds up HTTP response parsing for some clients,
  namely node.js/v8

* add write before read collections when starting a user transaction
  this allows specifying the same collection in both read and write mode without
  unintended side effects

* fixed buffer overrun that occurred when building very large result sets

* index lookup optimizations for primary index and edge index

* fixed "collection is a nullptr" issue when starting a traversal from a transaction

* enable /_api/import on coordinator servers


v3.0.0 (2016-06-22)
-------------------

* minor GUI fixxes

* fix for replication and nonces


v3.0.0-rc3 (2016-06-19)
-----------------------

* renamed various Foxx errors to no longer refer to Foxx services as apps

* adjusted various error messages in Foxx to be more informative

* specifying "files" in a Foxx manifest to be mounted at the service root
  no longer results in 404s when trying to access non-file routes

* undeclared path parameters in Foxx no longer break the service

* trusted reverse proxy support is now handled more consistently

* ArangoDB request compatibility and user are now exposed in Foxx

* all bundled NPM modules have been upgraded to their latest versions


v3.0.0-rc2 (2016-06-12)
-----------------------

* added option `--server.max-packet-size` for client tools

* renamed option `--server.ssl-protocol` to `--ssl.protocol` in client tools
  (was already done for arangod, but overlooked for client tools)

* fix handling of `--ssl.protocol` value 5 (TLS v1.2) in client tools, which
  claimed to support it but didn't

* config file can use '@include' to include a different config file as base


v3.0.0-rc1 (2016-06-10)
-----------------------

* the user management has changed: it now has users that are independent of
  databases. A user can have one or more database assigned to the user.

* forward ported V8 Comparator bugfix for inline heuristics from
  https://github.com/v8/v8/commit/5ff7901e24c2c6029114567de5a08ed0f1494c81

* changed to-string conversion for AQL objects and arrays, used by the AQL
  function `TO_STRING()` and implicit to-string casts in AQL

  - arrays are now converted into their JSON-stringify equivalents, e.g.

    - `[ ]` is now converted to `[]`
    - `[ 1, 2, 3 ]` is now converted to `[1,2,3]`
    - `[ "test", 1, 2 ] is now converted to `["test",1,2]`

    Previous versions of ArangoDB converted arrays with no members into the
    empty string, and non-empty arrays into a comma-separated list of member
    values, without the surrounding angular brackets. Additionally, string
    array members were not enclosed in quotes in the result string:

    - `[ ]` was converted to ``
    - `[ 1, 2, 3 ]` was converted to `1,2,3`
    - `[ "test", 1, 2 ] was converted to `test,1,2`

  - objects are now converted to their JSON-stringify equivalents, e.g.

    - `{ }` is converted to `{}`
    - `{ a: 1, b: 2 }` is converted to `{"a":1,"b":2}`
    - `{ "test" : "foobar" }` is converted to `{"test":"foobar"}`

    Previous versions of ArangoDB always converted objects into the string
    `[object Object]`

  This change affects also the AQL functions `CONCAT()` and `CONCAT_SEPARATOR()`
  which treated array values differently in previous versions. Previous versions
  of ArangoDB automatically flattened array values on the first level of the array,
  e.g. `CONCAT([1, 2, 3, [ 4, 5, 6 ]])` produced `1,2,3,4,5,6`. Now this will produce
  `[1,2,3,[4,5,6]]`. To flatten array members on the top level, you can now use
  the more explicit `CONCAT(FLATTEN([1, 2, 3, [4, 5, 6]], 1))`.

* added C++ implementations for AQL functions `SLICE()`, `CONTAINS()` and
  `RANDOM_TOKEN()`

* as a consequence of the upgrade to V8 version 5, the implementation of the
  JavaScript `Buffer` object had to be changed. JavaScript `Buffer` objects in
  ArangoDB now always store their data on the heap. There is no shared pool
  for small Buffer values, and no pointing into existing Buffer data when
  extracting slices. This change may increase the cost of creating Buffers with
  short contents or when peeking into existing Buffers, but was required for
  safer memory management and to prevent leaks.

* the `db` object's function `_listDatabases()` was renamed to just `_databases()`
  in order to make it more consistent with the existing `_collections()` function.
  Additionally the `db` object's `_listEndpoints()` function was renamed to just
  `_endpoints()`.

* changed default value of `--server.authentication` from `false` to `true` in
  configuration files etc/relative/arangod.conf and etc/arangodb/arangod.conf.in.
  This means the server will be started with authentication enabled by default,
  requiring all client connections to provide authentication data when connecting
  to ArangoDB. Authentication can still be turned off via setting the value of
  `--server.authentication` to `false` in ArangoDB's configuration files or by
  specifying the option on the command-line.

* Changed result format for querying all collections via the API GET `/_api/collection`.

  Previous versions of ArangoDB returned an object with an attribute named `collections`
  and an attribute named `names`. Both contained all available collections, but
  `collections` contained the collections as an array, and `names` contained the
  collections again, contained in an object in which the attribute names were the
  collection names, e.g.

  ```
  {
    "collections": [
      {"id":"5874437","name":"test","isSystem":false,"status":3,"type":2},
      {"id":"17343237","name":"something","isSystem":false,"status":3,"type":2},
      ...
    ],
    "names": {
      "test": {"id":"5874437","name":"test","isSystem":false,"status":3,"type":2},
      "something": {"id":"17343237","name":"something","isSystem":false,"status":3,"type":2},
      ...
    }
  }
  ```
  This result structure was redundant, and therefore has been simplified to just

  ```
  {
    "result": [
      {"id":"5874437","name":"test","isSystem":false,"status":3,"type":2},
      {"id":"17343237","name":"something","isSystem":false,"status":3,"type":2},
      ...
    ]
  }
  ```

  in ArangoDB 3.0.

* added AQL functions `TYPENAME()` and `HASH()`

* renamed arangob tool to arangobench

* added AQL string comparison operator `LIKE`

  The operator can be used to compare strings like this:

      value LIKE search

  The operator is currently implemented by calling the already existing AQL
  function `LIKE`.

  This change also makes `LIKE` an AQL keyword. Using `LIKE` in either case as
  an attribute or collection name in AQL thus requires quoting.

* make AQL optimizer rule "remove-unnecessary-calculations" fire in more cases

  The rule will now remove calculations that are used exactly once in other
  expressions (e.g. `LET a = doc RETURN a.value`) and calculations,
  or calculations that are just references (e.g. `LET a = b`).

* renamed AQL optimizer rule "merge-traversal-filter" to "optimize-traversals"
  Additionally, the optimizer rule will remove unused edge and path result variables
  from the traversal in case they are specified in the `FOR` section of the traversal,
  but not referenced later in the query. This saves constructing edges and paths
  results.

* added AQL optimizer rule "inline-subqueries"

  This rule can pull out certain subqueries that are used as an operand to a `FOR`
  loop one level higher, eliminating the subquery completely. For example, the query

      FOR i IN (FOR j IN [1,2,3] RETURN j) RETURN i

  will be transformed by the rule to:

      FOR i IN [1,2,3] RETURN i

  The query

      FOR name IN (FOR doc IN _users FILTER doc.status == 1 RETURN doc.name) LIMIT 2 RETURN name

  will be transformed into

      FOR tmp IN _users FILTER tmp.status == 1 LIMIT 2 RETURN tmp.name

  The rule will only fire when the subquery is used as an operand to a `FOR` loop, and
  if the subquery does not contain a `COLLECT` with an `INTO` variable.

* added new endpoint "srv://" for DNS service records

* The result order of the AQL functions VALUES and ATTRIBUTES has never been
  guaranteed and it only had the "correct" ordering by accident when iterating
  over objects that were not loaded from the database. This accidental behavior
  is now changed by introduction of VelocyPack. No ordering is guaranteed unless
  you specify the sort parameter.

* removed configure option `--enable-logger`

* added AQL array comparison operators

  All AQL comparison operators now also exist in an array variant. In the
  array variant, the operator is preceded with one of the keywords *ALL*, *ANY*
  or *NONE*. Using one of these keywords changes the operator behavior to
  execute the comparison operation for all, any, or none of its left hand
  argument values. It is therefore expected that the left hand argument
  of an array operator is an array.

  Examples:

      [ 1, 2, 3 ] ALL IN [ 2, 3, 4 ]   // false
      [ 1, 2, 3 ] ALL IN [ 1, 2, 3 ]   // true
      [ 1, 2, 3 ] NONE IN [ 3 ]        // false
      [ 1, 2, 3 ] NONE IN [ 23, 42 ]   // true
      [ 1, 2, 3 ] ANY IN [ 4, 5, 6 ]   // false
      [ 1, 2, 3 ] ANY IN [ 1, 42 ]     // true
      [ 1, 2, 3 ] ANY == 2             // true
      [ 1, 2, 3 ] ANY == 4             // false
      [ 1, 2, 3 ] ANY > 0              // true
      [ 1, 2, 3 ] ANY <= 1             // true
      [ 1, 2, 3 ] NONE < 99            // false
      [ 1, 2, 3 ] NONE > 10            // true
      [ 1, 2, 3 ] ALL > 2              // false
      [ 1, 2, 3 ] ALL > 0              // true
      [ 1, 2, 3 ] ALL >= 3             // false
      ["foo", "bar"] ALL != "moo"      // true
      ["foo", "bar"] NONE == "bar"     // false
      ["foo", "bar"] ANY == "foo"      // true

* improved AQL optimizer to remove unnecessary sort operations in more cases

* allow enclosing AQL identifiers in forward ticks in addition to using
  backward ticks

  This allows for convenient writing of AQL queries in JavaScript template strings
  (which are delimited with backticks themselves), e.g.

      var q = `FOR doc IN ´collection´ RETURN doc.´name´`;

* allow to set `print.limitString` to configure the number of characters
  to output before truncating

* make logging configurable per log "topic"

  `--log.level <level>` sets the global log level to <level>, e.g. `info`,
  `debug`, `trace`.

  `--log.level topic=<level>` sets the log level for a specific topic.
  Currently, the following topics exist: `collector`, `compactor`, `mmap`,
  `performance`, `queries`, and `requests`. `performance` and `requests` are
  set to FATAL by default. `queries` is set to info. All others are
  set to the global level by default.

  The new log option `--log.output <definition>` allows directing the global
  or per-topic log output to different outputs. The output definition
  "<definition>" can be one of

    "-" for stdin
    "+" for stderr
    "syslog://<syslog-facility>"
    "syslog://<syslog-facility>/<application-name>"
    "file://<relative-path>"

  The option can be specified multiple times in order to configure the output
  for different log topics. To set up a per-topic output configuration, use
  `--log.output <topic>=<definition>`, e.g.

    queries=file://queries.txt

  logs all queries to the file "queries.txt".

* the option `--log.requests-file` is now deprecated. Instead use

    `--log.level requests=info`
    `--log.output requests=file://requests.txt`

* the option `--log.facility` is now deprecated. Instead use

    `--log.output requests=syslog://facility`

* the option `--log.performance` is now deprecated. Instead use

    `--log.level performance=trace`

* removed option `--log.source-filter`

* removed configure option `--enable-logger`

* change collection directory names to include a random id component at the end

  The new pattern is `collection-<id>-<random>`, where `<id>` is the collection
  id and `<random>` is a random number. Previous versions of ArangoDB used a
  pattern `collection-<id>` without the random number.

  ArangoDB 3.0 understands both the old and name directory name patterns.

* removed mostly unused internal spin-lock implementation

* removed support for pre-Windows 7-style locks. This removes compatibility for
  Windows versions older than Windows 7 (e.g. Windows Vista, Windows XP) and
  Windows 2008R2 (e.g. Windows 2008).

* changed names of sub-threads started by arangod

* added option `--default-number-of-shards` to arangorestore, allowing creating
  collections with a specifiable number of shards from a non-cluster dump

* removed support for CoffeeScript source files

* removed undocumented SleepAndRequeue

* added WorkMonitor to inspect server threads

* when downloading a Foxx service from the web interface the suggested filename
  is now based on the service's mount path instead of simply "app.zip"

* the `@arangodb/request` response object now stores the parsed JSON response
  body in a property `json` instead of `body` when the request was made using the
  `json` option. The `body` instead contains the response body as a string.

* the Foxx API has changed significantly, 2.8 services are still supported
  using a backwards-compatible "legacy mode"


v2.8.12 (XXXX-XX-XX)
--------------------

* issue #2091: decrease connect timeout to 5 seconds on startup

* fixed issue #2072

* slightly better error diagnostics for some replication errors

* fixed issue #1977

* fixed issue in `INTERSECTION` AQL function with duplicate elements
  in the source arrays

* fixed issue #1962

* fixed issue #1959

* export aqlQuery template handler as require('org/arangodb').aql for forwards-compatibility


v2.8.11 (2016-07-13)
--------------------

* fixed array index batch insertion issues for hash indexes that caused problems when
  no elements remained for insertion

* fixed issue #1937


v2.8.10 (2016-07-01)
--------------------

* make sure next local _rev value used for a document is at least as high as the
  _rev value supplied by external sources such as replication

* make adding a collection in both read- and write-mode to a transaction behave as
  expected (write includes read). This prevents the `unregister collection used in
  transaction` error

* fixed sometimes invalid result for `byExample(...).count()` when an index plus
  post-filtering was used

* fixed "collection is a nullptr" issue when starting a traversal from a transaction

* honor the value of startup option `--database.wait-for-sync` (that is used to control
  whether new collections are created with `waitForSync` set to `true` by default) also
  when creating collections via the HTTP API (and thus the ArangoShell). When creating
  a collection via these mechanisms, the option was ignored so far, which was inconsistent.

* fixed issue #1826: arangosh --javascript.execute: internal error (geo index issue)

* fixed issue #1823: Arango crashed hard executing very simple query on windows


v2.8.9 (2016-05-13)
-------------------

* fixed escaping and quoting of extra parameters for executables in Mac OS X App

* added "waiting for" status variable to web interface collection figures view

* fixed undefined behavior in query cache invaldation

* fixed access to /_admin/statistics API in case statistics are disable via option
  `--server.disable-statistics`

* Foxx manager will no longer fail hard when Foxx store is unreachable unless installing
  a service from the Foxx store (e.g. when behind a firewall or GitHub is unreachable).


v2.8.8 (2016-04-19)
-------------------

* fixed issue #1805: Query: internal error (location: arangod/Aql/AqlValue.cpp:182).
  Please report this error to arangodb.com (while executing)

* allow specifying collection name prefixes for `_from` and `_to` in arangoimp:

  To avoid specifying complete document ids (consisting of collection names and document
  keys) for *_from* and *_to* values when importing edges with arangoimp, there are now
  the options *--from-collection-prefix* and *--to-collection-prefix*.

  If specified, these values will be automatically prepended to each value in *_from*
  (or *_to* resp.). This allows specifying only document keys inside *_from* and/or *_to*.

  *Example*

      > arangoimp --from-collection-prefix users --to-collection-prefix products ...

  Importing the following document will then create an edge between *users/1234* and
  *products/4321*:

  ```js
  { "_from" : "1234", "_to" : "4321", "desc" : "users/1234 is connected to products/4321" }
  ```

* requests made with the interactive system API documentation in the web interface
  (Swagger) will now respect the active database instead of always using `_system`


v2.8.7 (2016-04-07)
-------------------

* optimized primary=>secondary failover

* fix to-boolean conversion for documents in AQL

* expose the User-Agent HTTP header from the ArangoShell since Github seems to
  require it now, and we use the ArangoShell for fetching Foxx repositories from Github

* work with http servers that only send

* fixed potential race condition between compactor and collector threads

* fix removal of temporary directories on arangosh exit

* javadoc-style comments in Foxx services are no longer interpreted as
  Foxx comments outside of controller/script/exports files (#1748)

* removed remaining references to class syntax for Foxx Model and Repository
  from the documentation

* added a safe-guard for corrupted master-pointer


v2.8.6 (2016-03-23)
-------------------

* arangosh can now execute JavaScript script files that contain a shebang
  in the first line of the file. This allows executing script files directly.

  Provided there is a script file `/path/to/script.js` with the shebang
  `#!arangosh --javascript.execute`:

      > cat /path/to/script.js
      #!arangosh --javascript.execute
      print("hello from script.js");

  If the script file is made executable

      > chmod a+x /path/to/script.js

  it can be invoked on the shell directly and use arangosh for its execution:

      > /path/to/script.js
      hello from script.js

  This did not work in previous versions of ArangoDB, as the whole script contents
  (including the shebang) were treated as JavaScript code.
  Now shebangs in script files will now be ignored for all files passed to arangosh's
  `--javascript.execute` parameter.

  The alternative way of executing a JavaScript file with arangosh still works:

      > arangosh --javascript.execute /path/to/script.js
      hello from script.js

* added missing reset of traversal state for nested traversals.
  The state of nested traversals (a traversal in an AQL query that was
  located in a repeatedly executed subquery or inside another FOR loop)
  was not reset properly, so that multiple invocations of the same nested
  traversal with different start vertices led to the nested traversal
  always using the start vertex provided on the first invocation.

* fixed issue #1781: ArangoDB startup time increased tremendously

* fixed issue #1783: SIGHUP should rotate the log


v2.8.5 (2016-03-11)
-------------------

* Add OpenSSL handler for TLS V1.2 as sugested by kurtkincaid in #1771

* fixed issue #1765 (The webinterface should display the correct query time)
  and #1770 (Display ACTUAL query time in aardvark's AQL editor)

* Windows: the unhandled exception handler now calls the windows logging
  facilities directly without locks.
  This fixes lockups on crashes from the logging framework.

* improve nullptr handling in logger.

* added new endpoint "srv://" for DNS service records

* `org/arangodb/request` no longer sets the content-type header to the
  string "undefined" when no content-type header should be sent (issue #1776)


v2.8.4 (2016-03-01)
-------------------

* global modules are no longer incorrectly resolved outside the ArangoDB
  JavaScript directory or the Foxx service's root directory (issue #1577)

* improved error messages from Foxx and JavaScript (issues #1564, #1565, #1744)


v2.8.3 (2016-02-22)
-------------------

* fixed AQL filter condition collapsing for deeply-nested cases, potentially
  enabling usage of indexes in some dedicated cases

* added parentheses in AQL explain command output to correctly display precedence
  of logical and arithmetic operators

* Foxx Model event listeners defined on the model are now correctly invoked by
  the Repository methods (issue #1665)

* Deleting a Foxx service in the frontend should now always succeed even if the
  files no longer exist on the file system (issue #1358)

* Routing actions loaded from the database no longer throw exceptions when
  trying to load other modules using "require"

* The `org/arangodb/request` response object now sets a property `json` to the
  parsed JSON response body in addition to overwriting the `body` property when
  the request was made using the `json` option.

* Improved Windows stability

* Fixed a bug in the interactive API documentation that would escape slashes
  in document-handle fields. Document handles are now provided as separate
  fields for collection name and document key.


v2.8.2 (2016-02-09)
-------------------

* the continuous replication applier will now prevent the master's WAL logfiles
  from being removed if they are still needed by the applier on the slave. This
  should help slaves that suffered from masters garbage collection WAL logfiles
  which would have been needed by the slave later.

  The initial synchronization will block removal of still needed WAL logfiles
  on the master for 10 minutes initially, and will extend this period when further
  requests are made to the master. Initial synchronization hands over its handle
  for blocking logfile removal to the continuous replication when started via
  the *setupReplication* function. In this case, continuous replication will
  extend the logfile removal blocking period for the required WAL logfiles when
  the slave makes additional requests.

  All handles that block logfile removal will time out automatically after at
  most 5 minutes should a master not be contacted by the slave anymore (e.g. in
  case the slave's replication is turned off, the slaves loses the connection
  to the master or the slave goes down).

* added all-in-one function *setupReplication* to synchronize data from master
  to slave and start the continuous replication:

      require("@arangodb/replication").setupReplication(configuration);

  The command will return when the initial synchronization is finished and the
  continuous replication has been started, or in case the initial synchronization
  has failed.

  If the initial synchronization is successful, the command will store the given
  configuration on the slave. It also configures the continuous replication to start
  automatically if the slave is restarted, i.e. *autoStart* is set to *true*.

  If the command is run while the slave's replication applier is already running,
  it will first stop the running applier, drop its configuration and do a
  resynchronization of data with the master. It will then use the provided configration,
  overwriting any previously existing replication configuration on the slave.

  The following example demonstrates how to use the command for setting up replication
  for the *_system* database. Note that it should be run on the slave and not the
  master:

      db._useDatabase("_system");
      require("@arangodb/replication").setupReplication({
        endpoint: "tcp://master.domain.org:8529",
        username: "myuser",
        password: "mypasswd",
        verbose: false,
        includeSystem: false,
        incremental: true,
        autoResync: true
      });

* the *sync* and *syncCollection* functions now always start the data synchronization
  as an asynchronous server job. The call to *sync* or *syncCollection* will block
  until synchronization is either complete or has failed with an error. The functions
  will automatically poll the slave periodically for status updates.

  The main benefit is that the connection to the slave does not need to stay open
  permanently and is thus not affected by timeout issues. Additionally the caller does
  not need to query the synchronization status from the slave manually as this is
  now performed automatically by these functions.

* fixed undefined behavior when explaining some types of AQL traversals, fixed
  display of some types of traversals in AQL explain output


v2.8.1 (2016-01-29)
-------------------

* Improved AQL Pattern matching by allowing to specify a different traversal
  direction for one or many of the edge collections.

      FOR v, e, p IN OUTBOUND @start @@ec1, INBOUND @@ec2, @@ec3

  will traverse *ec1* and *ec3* in the OUTBOUND direction and for *ec2* it will use
  the INBOUND direction. These directions can be combined in arbitrary ways, the
  direction defined after *IN [steps]* will we used as default direction and can
  be overriden for specific collections.
  This feature is only available for collection lists, it is not possible to
  combine it with graph names.

* detect more types of transaction deadlocks early

* fixed display of relational operators in traversal explain output

* fixed undefined behavior in AQL function `PARSE_IDENTIFIER`

* added "engines" field to Foxx services generated in the admin interface

* added AQL function `IS_SAME_COLLECTION`:

  *IS_SAME_COLLECTION(collection, document)*: Return true if *document* has the same
  collection id as the collection specified in *collection*. *document* can either be
  a [document handle](../Glossary/README.md#document-handle) string, or a document with
  an *_id* attribute. The function does not validate whether the collection actually
  contains the specified document, but only compares the name of the specified collection
  with the collection name part of the specified document.
  If *document* is neither an object with an *id* attribute nor a *string* value,
  the function will return *null* and raise a warning.

      /* true */
      IS_SAME_COLLECTION('_users', '_users/my-user')
      IS_SAME_COLLECTION('_users', { _id: '_users/my-user' })

      /* false */
      IS_SAME_COLLECTION('_users', 'foobar/baz')
      IS_SAME_COLLECTION('_users', { _id: 'something/else' })


v2.8.0 (2016-01-25)
-------------------

* avoid recursive locking


v2.8.0-beta8 (2016-01-19)
-------------------------

* improved internal datafile statistics for compaction and compaction triggering
  conditions, preventing excessive growth of collection datafiles under some
  workloads. This should also fix issue #1596.

* renamed AQL optimizer rule `remove-collect-into` to `remove-collect-variables`

* fixed primary and edge index lookups prematurely aborting searches when the
  specified id search value contained a different collection than the collection
  the index was created for


v2.8.0-beta7 (2016-01-06)
-------------------------

* added vm.runInThisContext

* added AQL keyword `AGGREGATE` for use in AQL `COLLECT` statement

  Using `AGGREGATE` allows more efficient aggregation (incrementally while building
  the groups) than previous versions of AQL, which built group aggregates afterwards
  from the total of all group values.

  `AGGREGATE` can be used inside a `COLLECT` statement only. If used, it must follow
  the declaration of grouping keys:

      FOR doc IN collection
        COLLECT gender = doc.gender AGGREGATE minAge = MIN(doc.age), maxAge = MAX(doc.age)
        RETURN { gender, minAge, maxAge }

  or, if no grouping keys are used, it can follow the `COLLECT` keyword:

      FOR doc IN collection
        COLLECT AGGREGATE minAge = MIN(doc.age), maxAge = MAX(doc.age)
        RETURN {
  minAge, maxAge
}

  Only specific expressions are allowed on the right-hand side of each `AGGREGATE`
  assignment:

  - on the top level the expression must be a call to one of the supported aggregation
    functions `LENGTH`, `MIN`, `MAX`, `SUM`, `AVERAGE`, `STDDEV_POPULATION`, `STDDEV_SAMPLE`,
    `VARIANCE_POPULATION`, or `VARIANCE_SAMPLE`

  - the expression must not refer to variables introduced in the `COLLECT` itself

* Foxx: mocha test paths with wildcard characters (asterisks) now work on Windows

* reserved AQL keyword `NONE` for future use

* web interface: fixed a graph display bug concerning dashboard view

* web interface: fixed several bugs during the dashboard initialize process

* web interface: included several bugfixes: #1597, #1611, #1623

* AQL query optimizer now converts `LENGTH(collection-name)` to an optimized
  expression that returns the number of documents in a collection

* adjusted the behavior of the expansion (`[*]`) operator in AQL for non-array values

  In ArangoDB 2.8, calling the expansion operator on a non-array value will always
  return an empty array. Previous versions of ArangoDB expanded non-array values by
  calling the `TO_ARRAY()` function for the value, which for example returned an
  array with a single value for boolean, numeric and string input values, and an array
  with the object's values for an object input value. This behavior was inconsistent
  with how the expansion operator works for the array indexes in 2.8, so the behavior
  is now unified:

  - if the left-hand side operand of `[*]` is an array, the array will be returned as
    is when calling `[*]` on it
  - if the left-hand side operand of `[*]` is not an array, an empty array will be
    returned by `[*]`

  AQL queries that rely on the old behavior can be changed by either calling `TO_ARRAY`
  explicitly or by using the `[*]` at the correct position.

  The following example query will change its result in 2.8 compared to 2.7:

      LET values = "foo" RETURN values[*]

  In 2.7 the query has returned the array `[ "foo" ]`, but in 2.8 it will return an
  empty array `[ ]`. To make it return the array `[ "foo" ]` again, an explicit
  `TO_ARRAY` function call is needed in 2.8 (which in this case allows the removal
  of the `[*]` operator altogether). This also works in 2.7:

      LET values = "foo" RETURN TO_ARRAY(values)

  Another example:

      LET values = [ { name: "foo" }, { name: "bar" } ]
      RETURN values[*].name[*]

  The above returned `[ [ "foo" ], [ "bar" ] ] in 2.7. In 2.8 it will return
  `[ [ ], [ ] ]`, because the value of `name` is not an array. To change the results
  to the 2.7 style, the query can be changed to

      LET values = [ { name: "foo" }, { name: "bar" } ]
      RETURN values[* RETURN TO_ARRAY(CURRENT.name)]

  The above also works in 2.7.
  The following types of queries won't change:

      LET values = [ 1, 2, 3 ] RETURN values[*]
      LET values = [ { name: "foo" }, { name: "bar" } ] RETURN values[*].name
      LET values = [ { names: [ "foo", "bar" ] }, { names: [ "baz" ] } ] RETURN values[*].names[*]
      LET values = [ { names: [ "foo", "bar" ] }, { names: [ "baz" ] } ] RETURN values[*].names[**]

* slightly adjusted V8 garbage collection strategy so that collection eventually
  happens in all contexts that hold V8 external references to documents and
  collections.

  also adjusted default value of `--javascript.gc-frequency` from 10 seconds to
  15 seconds, as less internal operations are carried out in JavaScript.

* fixes for AQL optimizer and traversal

* added `--create-collection-type` option to arangoimp

  This allows specifying the type of the collection to be created when
  `--create-collection` is set to `true`.

* Foxx export cache should no longer break if a broken app is loaded in the
  web admin interface.


v2.8.0-beta2 (2015-12-16)
-------------------------

* added AQL query optimizer rule "sort-in-values"

  This rule pre-sorts the right-hand side operand of the `IN` and `NOT IN`
  operators so the operation can use a binary search with logarithmic complexity
  instead of a linear search. The rule is applied when the right-hand side
  operand of an `IN` or `NOT IN` operator in a filter condition is a variable that
  is defined in a different loop/scope than the operator itself. Additionally,
  the filter condition must consist of solely the `IN` or `NOT IN` operation
  in order to avoid any side-effects.

* changed collection status terminology in web interface for collections for
  which an unload request has been issued from `in the process of being unloaded`
  to `will be unloaded`.

* unloading a collection via the web interface will now trigger garbage collection
  in all v8 contexts and force a WAL flush. This increases the chances of perfoming
  the unload faster.

* added the following attributes to the result of `collection.figures()` and the
  corresponding HTTP API at `PUT /_api/collection/<name>/figures`:

  - `documentReferences`: The number of references to documents in datafiles
    that JavaScript code currently holds. This information can be used for
    debugging compaction and unload issues.
  - `waitingFor`: An optional string value that contains information about
    which object type is at the head of the collection's cleanup queue. This
    information can be used for debugging compaction and unload issues.
  - `compactionStatus.time`: The point in time the compaction for the collection
    was last executed. This information can be used for debugging compaction
    issues.
  - `compactionStatus.message`: The action that was performed when the compaction
    was last run for the collection. This information can be used for debugging
    compaction issues.

  Note: `waitingFor` and `compactionStatus` may be empty when called on a coordinator
  in a cluster.

* the compaction will now provide queryable status info that can be used to track
  its progress. The compaction status is displayed in the web interface, too.

* better error reporting for arangodump and arangorestore

* arangodump will now fail by default when trying to dump edges that
  refer to already dropped collections. This can be circumvented by
  specifying the option `--force true` when invoking arangodump

* fixed cluster upgrade procedure

* the AQL functions `NEAR` and `WITHIN` now have stricter validations
  for their input parameters `limit`, `radius` and `distance`. They may now throw
  exceptions when invalid parameters are passed that may have not led
  to exceptions in previous versions.

* deprecation warnings now log stack traces

* Foxx: improved backwards compatibility with 2.5 and 2.6

  - reverted Model and Repository back to non-ES6 "classes" because of
    compatibility issues when using the extend method with a constructor

  - removed deprecation warnings for extend and controller.del

  - restored deprecated method Model.toJSONSchema

  - restored deprecated `type`, `jwt` and `sessionStorageApp` options
    in Controller#activateSessions

* Fixed a deadlock problem in the cluster


v2.8.0-beta1 (2015-12-06)
-------------------------

* added AQL function `IS_DATESTRING(value)`

  Returns true if *value* is a string that can be used in a date function.
  This includes partial dates such as *2015* or *2015-10* and strings containing
  invalid dates such as *2015-02-31*. The function will return false for all
  non-string values, even if some of them may be usable in date functions.


v2.8.0-alpha1 (2015-12-03)
--------------------------

* added AQL keywords `GRAPH`, `OUTBOUND`, `INBOUND` and `ANY` for use in graph
  traversals, reserved AQL keyword `ALL` for future use

  Usage of these keywords as collection names, variable names or attribute names
  in AQL queries will not be possible without quoting. For example, the following
  AQL query will still work as it uses a quoted collection name and a quoted
  attribute name:

      FOR doc IN `OUTBOUND`
        RETURN doc.`any`

* issue #1593: added AQL `POW` function for exponentation

* added cluster execution site info in explain output for AQL queries

* replication improvements:

  - added `autoResync` configuration parameter for continuous replication.

    When set to `true`, a replication slave will automatically trigger a full data
    re-synchronization with the master when the master cannot provide the log data
    the slave had asked for. Note that `autoResync` will only work when the option
    `requireFromPresent` is also set to `true` for the continuous replication, or
    when the continuous syncer is started and detects that no start tick is present.

    Automatic re-synchronization may transfer a lot of data from the master to the
    slave and may be expensive. It is therefore turned off by default.
    When turned off, the slave will never perform an automatic re-synchronization
    with the master.

  - added `idleMinWaitTime` and `idleMaxWaitTime` configuration parameters for
    continuous replication.

    These parameters can be used to control the minimum and maximum wait time the
    slave will (intentionally) idle and not poll for master log changes in case the
    master had sent the full logs already.
    The `idleMaxWaitTime` value will only be used when `adapativePolling` is set
    to `true`. When `adaptivePolling` is disable, only `idleMinWaitTime` will be
    used as a constant time span in which the slave will not poll the master for
    further changes. The default values are 0.5 seconds for `idleMinWaitTime` and
    2.5 seconds for `idleMaxWaitTime`, which correspond to the hard-coded values
    used in previous versions of ArangoDB.

  - added `initialSyncMaxWaitTime` configuration parameter for initial and continuous
    replication

    This option controls the maximum wait time (in seconds) that the initial
    synchronization will wait for a response from the master when fetching initial
    collection data. If no response is received within this time period, the initial
    synchronization will give up and fail. This option is also relevant for
    continuous replication in case *autoResync* is set to *true*, as then the
    continuous replication may trigger a full data re-synchronization in case
    the master cannot the log data the slave had asked for.

  - HTTP requests sent from the slave to the master during initial synchronization
    will now be retried if they fail with connection problems.

  - the initial synchronization now logs its progress so it can be queried using
    the regular replication status check APIs.

  - added `async` attribute for `sync` and `syncCollection` operations called from
    the ArangoShell. Setthing this attribute to `true` will make the synchronization
    job on the server go into the background, so that the shell does not block. The
    status of the started asynchronous synchronization job can be queried from the
    ArangoShell like this:

        /* starts initial synchronization */
        var replication = require("@arangodb/replication");
        var id = replication.sync({
          endpoint: "tcp://master.domain.org:8529",
          username: "myuser",
          password: "mypasswd",
          async: true
       });

       /* now query the id of the returned async job and print the status */
       print(replication.getSyncResult(id));

    The result of `getSyncResult()` will be `false` while the server-side job
    has not completed, and different to `false` if it has completed. When it has
    completed, all job result details will be returned by the call to `getSyncResult()`.


* fixed non-deterministic query results in some cluster queries

* fixed issue #1589

* return HTTP status code 410 (gone) instead of HTTP 408 (request timeout) for
  server-side operations that are canceled / killed. Sending 410 instead of 408
  prevents clients from re-starting the same (canceled) operation. Google Chrome
  for example sends the HTTP request again in case it is responded with an HTTP
  408, and this is exactly the opposite of the desired behavior when an operation
  is canceled / killed by the user.

* web interface: queries in AQL editor now cancelable

* web interface: dashboard - added replication information

* web interface: AQL editor now supports bind parameters

* added startup option `--server.hide-product-header` to make the server not send
  the HTTP response header `"Server: ArangoDB"` in its HTTP responses. By default,
  the option is turned off so the header is still sent as usual.

* added new AQL function `UNSET_RECURSIVE` to recursively unset attritutes from
  objects/documents

* switched command-line editor in ArangoShell and arangod to linenoise-ng

* added automatic deadlock detection for transactions

  In case a deadlock is detected, a multi-collection operation may be rolled back
  automatically and fail with error 29 (`deadlock detected`). Client code for
  operations containing more than one collection should be aware of this potential
  error and handle it accordingly, either by giving up or retrying the transaction.

* Added C++ implementations for the AQL arithmetic operations and the following
  AQL functions:
  - ABS
  - APPEND
  - COLLECTIONS
  - CURRENT_DATABASE
  - DOCUMENT
  - EDGES
  - FIRST
  - FIRST_DOCUMENT
  - FIRST_LIST
  - FLATTEN
  - FLOOR
  - FULLTEXT
  - LAST
  - MEDIAN
  - MERGE_RECURSIVE
  - MINUS
  - NEAR
  - NOT_NULL
  - NTH
  - PARSE_IDENTIFIER
  - PERCENTILE
  - POP
  - POSITION
  - PUSH
  - RAND
  - RANGE
  - REMOVE_NTH
  - REMOVE_VALUE
  - REMOVE_VALUES
  - ROUND
  - SHIFT
  - SQRT
  - STDDEV_POPULATION
  - STDDEV_SAMPLE
  - UNSHIFT
  - VARIANCE_POPULATION
  - VARIANCE_SAMPLE
  - WITHIN
  - ZIP

* improved performance of skipping over many documents in an AQL query when no
  indexes and no filters are used, e.g.

      FOR doc IN collection
        LIMIT 1000000, 10
        RETURN doc

* Added array indexes

  Hash indexes and skiplist indexes can now optionally be defined for array values
  so they index individual array members.

  To define an index for array values, the attribute name is extended with the
  expansion operator `[*]` in the index definition:

      arangosh> db.colName.ensureHashIndex("tags[*]");

  When given the following document

      { tags: [ "AQL", "ArangoDB", "Index" ] }

  the index will now contain the individual values `"AQL"`, `"ArangoDB"` and `"Index"`.

  Now the index can be used for finding all documents having `"ArangoDB"` somewhere in their
  tags array using the following AQL query:

      FOR doc IN colName
        FILTER "ArangoDB" IN doc.tags[*]
        RETURN doc

* rewrote AQL query optimizer rule `use-index-range` and renamed it to `use-indexes`.
  The name change affects rule names in the optimizer's output.

* rewrote AQL execution node `IndexRangeNode` and renamed it to `IndexNode`. The name
  change affects node names in the optimizer's explain output.

* added convenience function `db._explain(query)` for human-readable explanation
  of AQL queries

* module resolution as used by `require` now behaves more like in node.js

* the `org/arangodb/request` module now returns response bodies for error responses
  by default. The old behavior of not returning bodies for error responses can be
  re-enabled by explicitly setting the option `returnBodyOnError` to `false` (#1437)


v2.7.6 (2016-01-30)
-------------------

* detect more types of transaction deadlocks early


v2.7.5 (2016-01-22)
-------------------

* backported added automatic deadlock detection for transactions

  In case a deadlock is detected, a multi-collection operation may be rolled back
  automatically and fail with error 29 (`deadlock detected`). Client code for
  operations containing more than one collection should be aware of this potential
  error and handle it accordingly, either by giving up or retrying the transaction.

* improved internal datafile statistics for compaction and compaction triggering
  conditions, preventing excessive growth of collection datafiles under some
  workloads. This should also fix issue #1596.

* Foxx export cache should no longer break if a broken app is loaded in the
  web admin interface.

* Foxx: removed some incorrect deprecation warnings.

* Foxx: mocha test paths with wildcard characters (asterisks) now work on Windows


v2.7.4 (2015-12-21)
-------------------

* slightly adjusted V8 garbage collection strategy so that collection eventually
  happens in all contexts that hold V8 external references to documents and
  collections.

* added the following attributes to the result of `collection.figures()` and the
  corresponding HTTP API at `PUT /_api/collection/<name>/figures`:

  - `documentReferences`: The number of references to documents in datafiles
    that JavaScript code currently holds. This information can be used for
    debugging compaction and unload issues.
  - `waitingFor`: An optional string value that contains information about
    which object type is at the head of the collection's cleanup queue. This
    information can be used for debugging compaction and unload issues.
  - `compactionStatus.time`: The point in time the compaction for the collection
    was last executed. This information can be used for debugging compaction
    issues.
  - `compactionStatus.message`: The action that was performed when the compaction
    was last run for the collection. This information can be used for debugging
    compaction issues.

  Note: `waitingFor` and `compactionStatus` may be empty when called on a coordinator
  in a cluster.

* the compaction will now provide queryable status info that can be used to track
  its progress. The compaction status is displayed in the web interface, too.


v2.7.3 (2015-12-17)
-------------------

* fixed some replication value conversion issues when replication applier properties
  were set via ArangoShell

* fixed disappearing of documents for collections transferred via `sync` or
  `syncCollection` if the collection was dropped right before synchronization
  and drop and (re-)create collection markers were located in the same WAL file

* fixed an issue where overwriting the system sessions collection would break
  the web interface when authentication is enabled


v2.7.2 (2015-12-01)
-------------------

* replication improvements:

  - added `autoResync` configuration parameter for continuous replication.

    When set to `true`, a replication slave will automatically trigger a full data
    re-synchronization with the master when the master cannot provide the log data
    the slave had asked for. Note that `autoResync` will only work when the option
    `requireFromPresent` is also set to `true` for the continuous replication, or
    when the continuous syncer is started and detects that no start tick is present.

    Automatic re-synchronization may transfer a lot of data from the master to the
    slave and may be expensive. It is therefore turned off by default.
    When turned off, the slave will never perform an automatic re-synchronization
    with the master.

  - added `idleMinWaitTime` and `idleMaxWaitTime` configuration parameters for
    continuous replication.

    These parameters can be used to control the minimum and maximum wait time the
    slave will (intentionally) idle and not poll for master log changes in case the
    master had sent the full logs already.
    The `idleMaxWaitTime` value will only be used when `adapativePolling` is set
    to `true`. When `adaptivePolling` is disable, only `idleMinWaitTime` will be
    used as a constant time span in which the slave will not poll the master for
    further changes. The default values are 0.5 seconds for `idleMinWaitTime` and
    2.5 seconds for `idleMaxWaitTime`, which correspond to the hard-coded values
    used in previous versions of ArangoDB.

  - added `initialSyncMaxWaitTime` configuration parameter for initial and continuous
    replication

    This option controls the maximum wait time (in seconds) that the initial
    synchronization will wait for a response from the master when fetching initial
    collection data. If no response is received within this time period, the initial
    synchronization will give up and fail. This option is also relevant for
    continuous replication in case *autoResync* is set to *true*, as then the
    continuous replication may trigger a full data re-synchronization in case
    the master cannot the log data the slave had asked for.

  - HTTP requests sent from the slave to the master during initial synchronization
    will now be retried if they fail with connection problems.

  - the initial synchronization now logs its progress so it can be queried using
    the regular replication status check APIs.

* fixed non-deterministic query results in some cluster queries

* added missing lock instruction for primary index in compactor size calculation

* fixed issue #1589

* fixed issue #1583

* fixed undefined behavior when accessing the top level of a document with the `[*]`
  operator

* fixed potentially invalid pointer access in shaper when the currently accessed
  document got re-located by the WAL collector at the very same time

* Foxx: optional configuration options no longer log validation errors when assigned
  empty values (#1495)

* Foxx: constructors provided to Repository and Model sub-classes via extend are
  now correctly called (#1592)


v2.7.1 (2015-11-07)
-------------------

* switch to linenoise next generation

* exclude `_apps` collection from replication

  The slave has its own `_apps` collection which it populates on server start.
  When replicating data from the master to the slave, the data from the master may
  clash with the slave's own data in the `_apps` collection. Excluding the `_apps`
  collection from replication avoids this.

* disable replication appliers when starting in modes `--upgrade`, `--no-server`
  and `--check-upgrade`

* more detailed output in arango-dfdb

* fixed "no start tick" issue in replication applier

  This error could occur after restarting a slave server after a shutdown
  when no data was ever transferred from the master to the slave via the
  continuous replication

* fixed problem during SSL client connection abort that led to scheduler thread
  staying at 100% CPU saturation

* fixed potential segfault in AQL `NEIGHBORS` function implementation when C++ function
  variant was used and collection names were passed as strings

* removed duplicate target for some frontend JavaScript files from the Makefile

* make AQL function `MERGE()` work on a single array parameter, too.
  This allows combining the attributes of multiple objects from an array into
  a single object, e.g.

      RETURN MERGE([
        { foo: 'bar' },
        { quux: 'quetzalcoatl', ruled: true },
        { bar: 'baz', foo: 'done' }
      ])

  will now return:

      {
        "foo": "done",
        "quux": "quetzalcoatl",
        "ruled": true,
        "bar": "baz"
      }

* fixed potential deadlock in collection status changing on Windows

* fixed hard-coded `incremental` parameter in shell implementation of
  `syncCollection` function in replication module

* fix for GCC5: added check for '-stdlib' option


v2.7.0 (2015-10-09)
-------------------

* fixed request statistics aggregation
  When arangod was started in supervisor mode, the request statistics always showed
  0 requests, as the statistics aggregation thread did not run then.

* read server configuration files before dropping privileges. this ensures that
  the SSL keyfile specified in the configuration can be read with the server's start
  privileges (i.e. root when using a standard ArangoDB package).

* fixed replication with a 2.6 replication configuration and issues with a 2.6 master

* raised default value of `--server.descriptors-minimum` to 1024

* allow Foxx apps to be installed underneath URL path `/_open/`, so they can be
  (intentionally) accessed without authentication.

* added *allowImplicit* sub-attribute in collections declaration of transactions.
  The *allowImplicit* attributes allows making transactions fail should they
  read-access a collection that was not explicitly declared in the *collections*
  array of the transaction.

* added "special" password ARANGODB_DEFAULT_ROOT_PASSWORD. If you pass
  ARANGODB_DEFAULT_ROOT_PASSWORD as password, it will read the password
  from the environment variable ARANGODB_DEFAULT_ROOT_PASSWORD


v2.7.0-rc2 (2015-09-22)
-----------------------

* fix over-eager datafile compaction

  This should reduce the need to compact directly after loading a collection when a
  collection datafile contained many insertions and updates for the same documents. It
  should also prevent from re-compacting already merged datafiles in case not many
  changes were made. Compaction will also make fewer index lookups than before.

* added `syncCollection()` function in module `org/arangodb/replication`

  This allows synchronizing the data of a single collection from a master to a slave
  server. Synchronization can either restore the whole collection by transferring all
  documents from the master to the slave, or incrementally by only transferring documents
  that differ. This is done by partitioning the collection's entire key space into smaller
  chunks and comparing the data chunk-wise between master and slave. Only chunks that are
  different will be re-transferred.

  The `syncCollection()` function can be used as follows:

      require("org/arangodb/replication").syncCollection(collectionName, options);

  e.g.

      require("org/arangodb/replication").syncCollection("myCollection", {
        endpoint: "tcp://127.0.0.1:8529",  /* master */
        username: "root",                  /* username for master */
        password: "secret",                /* password for master */
        incremental: true                  /* use incremental mode */
      });


* additionally allow the following characters in document keys:

  `(` `)` `+` `,` `=` `;` `$` `!` `*` `'` `%`


v2.7.0-rc1 (2015-09-17)
-----------------------

* removed undocumented server-side-only collection functions:
  * collection.OFFSET()
  * collection.NTH()
  * collection.NTH2()
  * collection.NTH3()

* upgraded Swagger to version 2.0 for the Documentation

  This gives the user better prepared test request structures.
  More conversions will follow so finally client libraries can be auto-generated.

* added extra AQL functions for date and time calculation and manipulation.
  These functions were contributed by GitHub users @CoDEmanX and @friday.
  A big thanks for their work!

  The following extra date functions are available from 2.7 on:

  * `DATE_DAYOFYEAR(date)`: Returns the day of year number of *date*.
    The return values range from 1 to 365, or 366 in a leap year respectively.

  * `DATE_ISOWEEK(date)`: Returns the ISO week date of *date*.
    The return values range from 1 to 53. Monday is considered the first day of the week.
    There are no fractional weeks, thus the last days in December may belong to the first
    week of the next year, and the first days in January may be part of the previous year's
    last week.

  * `DATE_LEAPYEAR(date)`: Returns whether the year of *date* is a leap year.

  * `DATE_QUARTER(date)`: Returns the quarter of the given date (1-based):
    * 1: January, February, March
    * 2: April, May, June
    * 3: July, August, September
    * 4: October, November, December

  - *DATE_DAYS_IN_MONTH(date)*: Returns the number of days in *date*'s month (28..31).

  * `DATE_ADD(date, amount, unit)`: Adds *amount* given in *unit* to *date* and
    returns the calculated date.

    *unit* can be either of the following to specify the time unit to add or
    subtract (case-insensitive):
    - y, year, years
    - m, month, months
    - w, week, weeks
    - d, day, days
    - h, hour, hours
    - i, minute, minutes
    - s, second, seconds
    - f, millisecond, milliseconds

    *amount* is the number of *unit*s to add (positive value) or subtract
    (negative value).

  * `DATE_SUBTRACT(date, amount, unit)`: Subtracts *amount* given in *unit* from
    *date* and returns the calculated date.

    It works the same as `DATE_ADD()`, except that it subtracts. It is equivalent
    to calling `DATE_ADD()` with a negative amount, except that `DATE_SUBTRACT()`
    can also subtract ISO durations. Note that negative ISO durations are not
    supported (i.e. starting with `-P`, like `-P1Y`).

  * `DATE_DIFF(date1, date2, unit, asFloat)`: Calculate the difference
    between two dates in given time *unit*, optionally with decimal places.
    Returns a negative value if *date1* is greater than *date2*.

  * `DATE_COMPARE(date1, date2, unitRangeStart, unitRangeEnd)`: Compare two
    partial dates and return true if they match, false otherwise. The parts to
    compare are defined by a range of time units.

    The full range is: years, months, days, hours, minutes, seconds, milliseconds.
    Pass the unit to start from as *unitRangeStart*, and the unit to end with as
    *unitRangeEnd*. All units in between will be compared. Leave out *unitRangeEnd*
    to only compare *unitRangeStart*.

  * `DATE_FORMAT(date, format)`: Format a date according to the given format string.
    It supports the following placeholders (case-insensitive):
    - %t: timestamp, in milliseconds since midnight 1970-01-01
    - %z: ISO date (0000-00-00T00:00:00.000Z)
    - %w: day of week (0..6)
    - %y: year (0..9999)
    - %yy: year (00..99), abbreviated (last two digits)
    - %yyyy: year (0000..9999), padded to length of 4
    - %yyyyyy: year (-009999 .. +009999), with sign prefix and padded to length of 6
    - %m: month (1..12)
    - %mm: month (01..12), padded to length of 2
    - %d: day (1..31)
    - %dd: day (01..31), padded to length of 2
    - %h: hour (0..23)
    - %hh: hour (00..23), padded to length of 2
    - %i: minute (0..59)
    - %ii: minute (00..59), padded to length of 2
    - %s: second (0..59)
    - %ss: second (00..59), padded to length of 2
    - %f: millisecond (0..999)
    - %fff: millisecond (000..999), padded to length of 3
    - %x: day of year (1..366)
    - %xxx: day of year (001..366), padded to length of 3
    - %k: ISO week date (1..53)
    - %kk: ISO week date (01..53), padded to length of 2
    - %l: leap year (0 or 1)
    - %q: quarter (1..4)
    - %a: days in month (28..31)
    - %mmm: abbreviated English name of month (Jan..Dec)
    - %mmmm: English name of month (January..December)
    - %www: abbreviated English name of weekday (Sun..Sat)
    - %wwww: English name of weekday (Sunday..Saturday)
    - %&: special escape sequence for rare occasions
    - %%: literal %
    - %: ignored

* new WAL logfiles and datafiles are now created non-sparse

  This prevents SIGBUS signals being raised when memory of a sparse datafile is accessed
  and the disk is full and the accessed file part is not actually disk-backed. In
  this case the mapped memory region is not necessarily backed by physical memory, and
  accessing the memory may raise SIGBUS and crash arangod.

* the `internal.download()` function and the module `org/arangodb/request` used some
  internal library function that handled the sending of HTTP requests from inside of
  ArangoDB. This library unconditionally set an HTTP header `Accept-Encoding: gzip`
  in all outgoing HTTP requests.

  This has been fixed in 2.7, so `Accept-Encoding: gzip` is not set automatically anymore.
  Additionally, the header `User-Agent: ArangoDB` is not set automatically either. If
  client applications desire to send these headers, they are free to add it when
  constructing the requests using the `download` function or the request module.

* fixed issue #1436: org/arangodb/request advertises deflate without supporting it

* added template string generator function `aqlQuery` for generating AQL queries

  This can be used to generate safe AQL queries with JavaScript parameter
  variables or expressions easily:

      var name = 'test';
      var attributeName = '_key';
      var query = aqlQuery`FOR u IN users FILTER u.name == ${name} RETURN u.${attributeName}`;
      db._query(query);

* report memory usage for document header data (revision id, pointer to data etc.)
  in `db.collection.figures()`. The memory used for document headers will now
  show up in the already existing attribute `indexes.size`. Due to that, the index
  sizes reported by `figures()` in 2.7 will be higher than those reported by 2.6,
  but the 2.7 values are more accurate.

* IMPORTANT CHANGE: the filenames in dumps created by arangodump now contain
  not only the name of the dumped collection, but also an additional 32-digit hash
  value. This is done to prevent overwriting dump files in case-insensitive file
  systems when there exist multiple collections with the same name (but with
  different cases).

  For example, if a database has two collections: `test` and `Test`, previous
  versions of ArangoDB created the files

  * `test.structure.json` and `test.data.json` for collection `test`
  * `Test.structure.json` and `Test.data.json` for collection `Test`

  This did not work for case-insensitive filesystems, because the files for the
  second collection would have overwritten the files of the first. arangodump in
  2.7 will create the following filenames instead:

  * `test_098f6bcd4621d373cade4e832627b4f6.structure.json` and `test_098f6bcd4621d373cade4e832627b4f6.data.json`
  * `Test_0cbc6611f5540bd0809a388dc95a615b.structure.json` and `Test_0cbc6611f5540bd0809a388dc95a615b.data.json`

  These filenames will be unambiguous even in case-insensitive filesystems.

* IMPORTANT CHANGE: make arangod actually close lingering client connections
  when idle for at least the duration specified via `--server.keep-alive-timeout`.
  In previous versions of ArangoDB, connections were not closed by the server
  when the timeout was reached and the client was still connected. Now the
  connection is properly closed by the server in case of timeout. Client
  applications relying on the old behavior may now need to reconnect to the
  server when their idle connections time out and get closed (note: connections
  being idle for a long time may be closed by the OS or firewalls anyway -
  client applications should be aware of that and try to reconnect).

* IMPORTANT CHANGE: when starting arangod, the server will drop the process
  privileges to the specified values in options `--server.uid` and `--server.gid`
  instantly after parsing the startup options.

  That means when either `--server.uid` or `--server.gid` are set, the privilege
  change will happen earlier. This may prevent binding the server to an endpoint
  with a port number lower than 1024 if the arangodb user has no privileges
  for that. Previous versions of ArangoDB changed the privileges later, so some
  startup actions were still carried out under the invoking user (i.e. likely
  *root* when started via init.d or system scripts) and especially binding to
  low port numbers was still possible there.

  The default privileges for user *arangodb* will not be sufficient for binding
  to port numbers lower than 1024. To have an ArangoDB 2.7 bind to a port number
  lower than 1024, it needs to be started with either a different privileged user,
  or the privileges of the *arangodb* user have to raised manually beforehand.

* added AQL optimizer rule `patch-update-statements`

* Linux startup scripts and systemd configuration for arangod now try to
  adjust the NOFILE (number of open files) limits for the process. The limit
  value is set to 131072 (128k) when ArangoDB is started via start/stop
  commands

* When ArangoDB is started/stopped manually via the start/stop commands, the
  main process will wait for up to 10 seconds after it forks the supervisor
  and arangod child processes. If the startup fails within that period, the
  start/stop script will fail with an exit code other than zero. If the
  startup of the supervisor or arangod is still ongoing after 10 seconds,
  the main program will still return with exit code 0. The limit of 10 seconds
  is arbitrary because the time required for a startup is not known in advance.

* added startup option `--database.throw-collection-not-loaded-error`

  Accessing a not-yet loaded collection will automatically load a collection
  on first access. This flag controls what happens in case an operation
  would need to wait for another thread to finalize loading a collection. If
  set to *true*, then the first operation that accesses an unloaded collection
  will load it. Further threads that try to access the same collection while
  it is still loading immediately fail with an error (1238, *collection not loaded*).
  This is to prevent all server threads from being blocked while waiting on the
  same collection to finish loading. When the first thread has completed loading
  the collection, the collection becomes regularly available, and all operations
  from that point on can be carried out normally, and error 1238 will not be
  thrown anymore for that collection.

  If set to *false*, the first thread that accesses a not-yet loaded collection
  will still load it. Other threads that try to access the collection while
  loading will not fail with error 1238 but instead block until the collection
  is fully loaded. This configuration might lead to all server threads being
  blocked because they are all waiting for the same collection to complete
  loading. Setting the option to *true* will prevent this from happening, but
  requires clients to catch error 1238 and react on it (maybe by scheduling
  a retry for later).

  The default value is *false*.

* added better control-C support in arangosh

  When CTRL-C is pressed in arangosh, it will now print a `^C` first. Pressing
  CTRL-C again will reset the prompt if something was entered before, or quit
  arangosh if no command was entered directly before.

  This affects the arangosh version build with Readline-support only (Linux
  and MacOS).

  The MacOS version of ArangoDB for Homebrew now depends on Readline, too. The
  Homebrew formula has been changed accordingly.
  When self-compiling ArangoDB on MacOS without Homebrew, Readline now is a
  prerequisite.

* increased default value for collection-specific `indexBuckets` value from 1 to 8

  Collections created from 2.7 on will use the new default value of `8` if not
  overridden on collection creation or later using
  `collection.properties({ indexBuckets: ... })`.

  The `indexBuckets` value determines the number of buckets to use for indexes of
  type `primary`, `hash` and `edge`. Having multiple index buckets allows splitting
  an index into smaller components, which can be filled in parallel when a collection
  is loading. Additionally, resizing and reallocation of indexes are faster and
  less intrusive if the index uses multiple buckets, because resize and reallocation
  will affect only data in a single bucket instead of all index values.

  The index buckets will be filled in parallel when loading a collection if the collection
  has an `indexBuckets` value greater than 1 and the collection contains a significant
  amount of documents/edges (the current threshold is 256K documents but this value
  may change in future versions of ArangoDB).

* changed HTTP client to use poll instead of select on Linux and MacOS

  This affects the ArangoShell and user-defined JavaScript code running inside
  arangod that initiates its own HTTP calls.

  Using poll instead of select allows using arbitrary high file descriptors
  (bigger than the compiled in FD_SETSIZE). Server connections are still handled using
  epoll, which has never been affected by FD_SETSIZE.

* implemented AQL `LIKE` function using ICU regexes

* added `RETURN DISTINCT` for AQL queries to return unique results:

      FOR doc IN collection
        RETURN DISTINCT doc.status

  This change also introduces `DISTINCT` as an AQL keyword.

* removed `createNamedQueue()` and `addJob()` functions from org/arangodb/tasks

* use less locks and more atomic variables in the internal dispatcher
  and V8 context handling implementations. This leads to improved throughput in
  some ArangoDB internals and allows for higher HTTP request throughput for
  many operations.

  A short overview of the improvements can be found here:

  https://www.arangodb.com/2015/08/throughput-enhancements/

* added shorthand notation for attribute names in AQL object literals:

      LET name = "Peter"
      LET age = 42
      RETURN { name, age }

  The above is the shorthand equivalent of the generic form

      LET name = "Peter"
      LET age = 42
      RETURN { name : name, age : age }

* removed configure option `--enable-timings`

  This option did not have any effect.

* removed configure option `--enable-figures`

  This option previously controlled whether HTTP request statistics code was
  compiled into ArangoDB or not. The previous default value was `true` so
  statistics code was available in official packages. Setting the option to
  `false` led to compile errors so it is doubtful the default value was
  ever changed. By removing the option some internal statistics code was also
  simplified.

* removed run-time manipulation methods for server endpoints:

  * `db._removeEndpoint()`
  * `db._configureEndpoint()`
  * HTTP POST `/_api/endpoint`
  * HTTP DELETE `/_api/endpoint`

* AQL query result cache

  The query result cache can optionally cache the complete results of all or selected AQL queries.
  It can be operated in the following modes:

  * `off`: the cache is disabled. No query results will be stored
  * `on`: the cache will store the results of all AQL queries unless their `cache`
    attribute flag is set to `false`
  * `demand`: the cache will store the results of AQL queries that have their
    `cache` attribute set to `true`, but will ignore all others

  The mode can be set at server startup using the `--database.query-cache-mode` configuration
  option and later changed at runtime.

  The following HTTP REST APIs have been added for controlling the query cache:

  * HTTP GET `/_api/query-cache/properties`: returns the global query cache configuration
  * HTTP PUT `/_api/query-cache/properties`: modifies the global query cache configuration
  * HTTP DELETE `/_api/query-cache`: invalidates all results in the query cache

  The following JavaScript functions have been added for controlling the query cache:

  * `require("org/arangodb/aql/cache").properties()`: returns the global query cache configuration
  * `require("org/arangodb/aql/cache").properties(properties)`: modifies the global query cache configuration
  * `require("org/arangodb/aql/cache").clear()`: invalidates all results in the query cache

* do not link arangoimp against V8

* AQL function call arguments optimization

  This will lead to arguments in function calls inside AQL queries not being copied but passed
  by reference. This may speed up calls to functions with bigger argument values or queries that
  call functions a lot of times.

* upgraded V8 version to 4.3.61

* removed deprecated AQL `SKIPLIST` function.

  This function was introduced in older versions of ArangoDB with a less powerful query optimizer to
  retrieve data from a skiplist index using a `LIMIT` clause. It was marked as deprecated in ArangoDB
  2.6.

  Since ArangoDB 2.3 the behavior of the `SKIPLIST` function can be emulated using regular AQL
  constructs, e.g.

      FOR doc IN @@collection
        FILTER doc.value >= @value
        SORT doc.value DESC
        LIMIT 1
        RETURN doc

* the `skip()` function for simple queries does not accept negative input any longer.
  This feature was deprecated in 2.6.0.

* fix exception handling

  In some cases JavaScript exceptions would re-throw without information of the original problem.
  Now the original exception is logged for failure analysis.

* based REST API method PUT `/_api/simple/all` on the cursor API and make it use AQL internally.

  The change speeds up this REST API method and will lead to additional query information being
  returned by the REST API. Clients can use this extra information or ignore it.

* Foxx Queue job success/failure handlers arguments have changed from `(jobId, jobData, result, jobFailures)` to `(result, jobData, job)`.

* added Foxx Queue job options `repeatTimes`, `repeatUntil` and `repeatDelay` to automatically re-schedule jobs when they are completed.

* added Foxx manifest configuration type `password` to mask values in the web interface.

* fixed default values in Foxx manifest configurations sometimes not being used as defaults.

* fixed optional parameters in Foxx manifest configurations sometimes not being cleared correctly.

* Foxx dependencies can now be marked as optional using a slightly more verbose syntax in your manifest file.

* converted Foxx constructors to ES6 classes so you can extend them using class syntax.

* updated aqb to 2.0.

* updated chai to 3.0.

* Use more madvise calls to speed up things when memory is tight, in particular
  at load time but also for random accesses later.

* Overhauled web interface

  The web interface now has a new design.

  The API documentation for ArangoDB has been moved from "Tools" to "Links" in the web interface.

  The "Applications" tab in the web interfaces has been renamed to "Services".


v2.6.12 (2015-12-02)
--------------------

* fixed disappearing of documents for collections transferred via `sync` if the
  the collection was dropped right before synchronization and drop and (re-)create
  collection markers were located in the same WAL file

* added missing lock instruction for primary index in compactor size calculation

* fixed issue #1589

* fixed issue #1583

* Foxx: optional configuration options no longer log validation errors when assigned
  empty values (#1495)


v2.6.11 (2015-11-18)
--------------------

* fixed potentially invalid pointer access in shaper when the currently accessed
  document got re-located by the WAL collector at the very same time


v2.6.10 (2015-11-10)
--------------------

* disable replication appliers when starting in modes `--upgrade`, `--no-server`
  and `--check-upgrade`

* more detailed output in arango-dfdb

* fixed potential deadlock in collection status changing on Windows

* issue #1521: Can't dump/restore with user and password


v2.6.9 (2015-09-29)
-------------------

* added "special" password ARANGODB_DEFAULT_ROOT_PASSWORD. If you pass
  ARANGODB_DEFAULT_ROOT_PASSWORD as password, it will read the password
  from the environment variable ARANGODB_DEFAULT_ROOT_PASSWORD

* fixed failing AQL skiplist, sort and limit combination

  When using a Skiplist index on an attribute (say "a") and then using sort
  and skip on this attribute caused the result to be empty e.g.:

    require("internal").db.test.ensureSkiplist("a");
    require("internal").db._query("FOR x IN test SORT x.a LIMIT 10, 10");

  Was always empty no matter how many documents are stored in test.
  This is now fixed.

v2.6.8 (2015-09-09)
-------------------

* ARM only:

  The ArangoDB packages for ARM require the kernel to allow unaligned memory access.
  How the kernel handles unaligned memory access is configurable at runtime by
  checking and adjusting the contents `/proc/cpu/alignment`.

  In order to operate on ARM, ArangoDB requires the bit 1 to be set. This will
  make the kernel trap and adjust unaligned memory accesses. If this bit is not
  set, the kernel may send a SIGBUS signal to ArangoDB and terminate it.

  To set bit 1 in `/proc/cpu/alignment` use the following command as a privileged
  user (e.g. root):

      echo "2" > /proc/cpu/alignment

  Note that this setting affects all user processes and not just ArangoDB. Setting
  the alignment with the above command will also not make the setting permanent,
  so it will be lost after a restart of the system. In order to make the setting
  permanent, it should be executed during system startup or before starting arangod.

  The ArangoDB start/stop scripts do not adjust the alignment setting, but rely on
  the environment to have the correct alignment setting already. The reason for this
  is that the alignment settings also affect all other user processes (which ArangoDB
  is not aware of) and thus may have side-effects outside of ArangoDB. It is therefore
  more reasonable to have the system administrator carry out the change.


v2.6.7 (2015-08-25)
-------------------

* improved AssocMulti index performance when resizing.

  This makes the edge index perform less I/O when under memory pressure.


v2.6.6 (2015-08-23)
-------------------

* added startup option `--server.additional-threads` to create separate queues
  for slow requests.


v2.6.5 (2015-08-17)
-------------------

* added startup option `--database.throw-collection-not-loaded-error`

  Accessing a not-yet loaded collection will automatically load a collection
  on first access. This flag controls what happens in case an operation
  would need to wait for another thread to finalize loading a collection. If
  set to *true*, then the first operation that accesses an unloaded collection
  will load it. Further threads that try to access the same collection while
  it is still loading immediately fail with an error (1238, *collection not loaded*).
  This is to prevent all server threads from being blocked while waiting on the
  same collection to finish loading. When the first thread has completed loading
  the collection, the collection becomes regularly available, and all operations
  from that point on can be carried out normally, and error 1238 will not be
  thrown anymore for that collection.

  If set to *false*, the first thread that accesses a not-yet loaded collection
  will still load it. Other threads that try to access the collection while
  loading will not fail with error 1238 but instead block until the collection
  is fully loaded. This configuration might lead to all server threads being
  blocked because they are all waiting for the same collection to complete
  loading. Setting the option to *true* will prevent this from happening, but
  requires clients to catch error 1238 and react on it (maybe by scheduling
  a retry for later).

  The default value is *false*.

* fixed busy wait loop in scheduler threads that sometimes consumed 100% CPU while
  waiting for events on connections closed unexpectedly by the client side

* handle attribute `indexBuckets` when restoring collections via arangorestore.
  Previously the `indexBuckets` attribute value from the dump was ignored, and the
   server default value for `indexBuckets` was used when restoring a collection.

* fixed "EscapeValue already set error" crash in V8 actions that might have occurred when
  canceling V8-based operations.


v2.6.4 (2015-08-01)
-------------------

* V8: Upgrade to version 4.1.0.27 - this is intended to be the stable V8 version.

* fixed issue #1424: Arango shell should not processing arrows pushing on keyboard


v2.6.3 (2015-07-21)
-------------------

* issue #1409: Document values with null character truncated


v2.6.2 (2015-07-04)
-------------------

* fixed issue #1383: bindVars for HTTP API doesn't work with empty string

* fixed handling of default values in Foxx manifest configurations

* fixed handling of optional parameters in Foxx manifest configurations

* fixed a reference error being thrown in Foxx queues when a function-based job type is used that is not available and no options object is passed to queue.push


v2.6.1 (2015-06-24)
-------------------

* Add missing swagger files to cmake build. fixes #1368

* fixed documentation errors


v2.6.0 (2015-06-20)
-------------------

* using negative values for `SimpleQuery.skip()` is deprecated.
  This functionality will be removed in future versions of ArangoDB.

* The following simple query functions are now deprecated:

  * collection.near
  * collection.within
  * collection.geo
  * collection.fulltext
  * collection.range
  * collection.closedRange

  This also lead to the following REST API methods being deprecated from now on:

  * PUT /_api/simple/near
  * PUT /_api/simple/within
  * PUT /_api/simple/fulltext
  * PUT /_api/simple/range

  It is recommended to replace calls to these functions or APIs with equivalent AQL queries,
  which are more flexible because they can be combined with other operations:

      FOR doc IN NEAR(@@collection, @latitude, @longitude, @limit)
        RETURN doc

      FOR doc IN WITHIN(@@collection, @latitude, @longitude, @radius, @distanceAttributeName)
        RETURN doc

      FOR doc IN FULLTEXT(@@collection, @attributeName, @queryString, @limit)
        RETURN doc

      FOR doc IN @@collection
        FILTER doc.value >= @left && doc.value < @right
        LIMIT @skip, @limit
        RETURN doc`

  The above simple query functions and REST API methods may be removed in future versions
  of ArangoDB.

* deprecated now-obsolete AQL `SKIPLIST` function

  The function was introduced in older versions of ArangoDB with a less powerful query optimizer to
  retrieve data from a skiplist index using a `LIMIT` clause.

  Since 2.3 the same goal can be achieved by using regular AQL constructs, e.g.

      FOR doc IN collection FILTER doc.value >= @value SORT doc.value DESC LIMIT 1 RETURN doc

* fixed issues when switching the database inside tasks and during shutdown of database cursors

  These features were added during 2.6 alpha stage so the fixes affect devel/2.6-alpha builds only

* issue #1360: improved foxx-manager help

* added `--enable-tcmalloc` configure option.

  When this option is set, arangod and the client tools will be linked against tcmalloc, which replaces
  the system allocator. When the option is set, a tcmalloc library must be present on the system under
  one of the names `libtcmalloc`, `libtcmalloc_minimal` or `libtcmalloc_debug`.

  As this is a configure option, it is supported for manual builds on Linux-like systems only. tcmalloc
  support is currently experimental.

* issue #1353: Windows: HTTP API - incorrect path in errorMessage

* issue #1347: added option `--create-database` for arangorestore.

  Setting this option to `true` will now create the target database if it does not exist. When creating
  the target database, the username and passwords passed to arangorestore will be used to create an
  initial user for the new database.

* issue #1345: advanced debug information for User Functions

* issue #1341: Can't use bindvars in UPSERT

* fixed vulnerability in JWT implementation.

* changed default value of option `--database.ignore-datafile-errors` from `true` to `false`

  If the new default value of `false` is used, then arangod will refuse loading collections that contain
  datafiles with CRC mismatches or other errors. A collection with datafile errors will then become
  unavailable. This prevents follow up errors from happening.

  The only way to access such collection is to use the datafile debugger (arango-dfdb) and try to repair
  or truncate the datafile with it.

  If `--database.ignore-datafile-errors` is set to `true`, then collections will become available
  even if parts of their data cannot be loaded. This helps availability, but may cause (partial) data
  loss and follow up errors.

* added server startup option `--server.session-timeout` for controlling the timeout of user sessions
  in the web interface

* add sessions and cookie authentication for ArangoDB's web interface

  ArangoDB's built-in web interface now uses sessions. Session information ids are stored in cookies,
  so clients using the web interface must accept cookies in order to use it

* web interface: display query execution time in AQL editor

* web interface: renamed AQL query *submit* button to *execute*

* web interface: added query explain feature in AQL editor

* web interface: demo page added. only working if demo data is available, hidden otherwise

* web interface: added support for custom app scripts with optional arguments and results

* web interface: mounted apps that need to be configured are now indicated in the app overview

* web interface: added button for running tests to app details

* web interface: added button for configuring app dependencies to app details

* web interface: upgraded API documentation to use Swagger 2

* INCOMPATIBLE CHANGE

  removed startup option `--log.severity`

  The docs for `--log.severity` mentioned lots of severities (e.g. `exception`, `technical`, `functional`, `development`)
  but only a few severities (e.g. `all`, `human`) were actually used, with `human` being the default and `all` enabling the
  additional logging of requests. So the option pretended to control a lot of things which it actually didn't. Additionally,
  the option `--log.requests-file` was around for a long time already, also controlling request logging.

  Because the `--log.severity` option effectively did not control that much, it was removed. A side effect of removing the
  option is that 2.5 installations which used `--log.severity all` will not log requests after the upgrade to 2.6. This can
  be adjusted by setting the `--log.requests-file` option.

* add backtrace to fatal log events

* added optional `limit` parameter for AQL function `FULLTEXT`

* make fulltext index also index text values contained in direct sub-objects of the indexed
  attribute.

  Previous versions of ArangoDB only indexed the attribute value if it was a string. Sub-attributes
  of the index attribute were ignored when fulltext indexing.

  Now, if the index attribute value is an object, the object's values will each be included in the
  fulltext index if they are strings. If the index attribute value is an array, the array's values
  will each be included in the fulltext index if they are strings.

  For example, with a fulltext index present on the `translations` attribute, the following text
  values will now be indexed:

      var c = db._create("example");
      c.ensureFulltextIndex("translations");
      c.insert({ translations: { en: "fox", de: "Fuchs", fr: "renard", ru: "лиса" } });
      c.insert({ translations: "Fox is the English translation of the German word Fuchs" });
      c.insert({ translations: [ "ArangoDB", "document", "database", "Foxx" ] });

      c.fulltext("translations", "лиса").toArray();       // returns only first document
      c.fulltext("translations", "Fox").toArray();        // returns first and second documents
      c.fulltext("translations", "prefix:Fox").toArray(); // returns all three documents

* added batch document removal and lookup commands:

      collection.lookupByKeys(keys)
      collection.removeByKeys(keys)

  These commands can be used to perform multi-document lookup and removal operations efficiently
  from the ArangoShell. The argument to these operations is an array of document keys.

  Also added HTTP APIs for batch document commands:

  * PUT /_api/simple/lookup-by-keys
  * PUT /_api/simple/remove-by-keys

* properly prefix document address URLs with the current database name for calls to the REST
  API method GET `/_api/document?collection=...` (that method will return partial URLs to all
  documents in the collection).

  Previous versions of ArangoDB returned the URLs starting with `/_api/` but without the current
  database name, e.g. `/_api/document/mycollection/mykey`. Starting with 2.6, the response URLs
  will include the database name as well, e.g. `/_db/_system/_api/document/mycollection/mykey`.

* added dedicated collection export HTTP REST API

  ArangoDB now provides a dedicated collection export API, which can take snapshots of entire
  collections more efficiently than the general-purpose cursor API. The export API is useful
  to transfer the contents of an entire collection to a client application. It provides optional
  filtering on specific attributes.

  The export API is available at endpoint `POST /_api/export?collection=...`. The API has the
  same return value structure as the already established cursor API (`POST /_api/cursor`).

  An introduction to the export API is given in this blog post:
  http://jsteemann.github.io/blog/2015/04/04/more-efficient-data-exports/

* subquery optimizations for AQL queries

  This optimization avoids copying intermediate results into subqueries that are not required
  by the subquery.

  A brief description can be found here:
  http://jsteemann.github.io/blog/2015/05/04/subquery-optimizations/

* return value optimization for AQL queries

  This optimization avoids copying the final query result inside the query's main `ReturnNode`.

  A brief description can be found here:
  http://jsteemann.github.io/blog/2015/05/04/return-value-optimization-for-aql/

* speed up AQL queries containing big `IN` lists for index lookups

  `IN` lists used for index lookups had performance issues in previous versions of ArangoDB.
  These issues have been addressed in 2.6 so using bigger `IN` lists for filtering is much
  faster.

  A brief description can be found here:
  http://jsteemann.github.io/blog/2015/05/07/in-list-improvements/

* allow `@` and `.` characters in document keys, too

  This change also leads to document keys being URL-encoded when returned in HTTP `location`
  response headers.

* added alternative implementation for AQL COLLECT

  The alternative method uses a hash table for grouping and does not require its input elements
  to be sorted. It will be taken into account by the optimizer for `COLLECT` statements that do
  not use an `INTO` clause.

  In case a `COLLECT` statement can use the hash table variant, the optimizer will create an extra
  plan for it at the beginning of the planning phase. In this plan, no extra `SORT` node will be
  added in front of the `COLLECT` because the hash table variant of `COLLECT` does not require
  sorted input. Instead, a `SORT` node will be added after it to sort its output. This `SORT` node
  may be optimized away again in later stages. If the sort order of the result is irrelevant to
  the user, adding an extra `SORT null` after a hash `COLLECT` operation will allow the optimizer to
  remove the sorts altogether.

  In addition to the hash table variant of `COLLECT`, the optimizer will modify the original plan
  to use the regular `COLLECT` implementation. As this implementation requires sorted input, the
  optimizer will insert a `SORT` node in front of the `COLLECT`. This `SORT` node may be optimized
  away in later stages.

  The created plans will then be shipped through the regular optimization pipeline. In the end,
  the optimizer will pick the plan with the lowest estimated total cost as usual. The hash table
  variant does not require an up-front sort of the input, and will thus be preferred over the
  regular `COLLECT` if the optimizer estimates many input elements for the `COLLECT` node and
  cannot use an index to sort them.

  The optimizer can be explicitly told to use the regular *sorted* variant of `COLLECT` by
  suffixing a `COLLECT` statement with `OPTIONS { "method" : "sorted" }`. This will override the
  optimizer guesswork and only produce the *sorted* variant of `COLLECT`.

  A blog post on the new `COLLECT` implementation can be found here:
  http://jsteemann.github.io/blog/2015/04/22/collecting-with-a-hash-table/

* refactored HTTP REST API for cursors

  The HTTP REST API for cursors (`/_api/cursor`) has been refactored to improve its performance
  and use less memory.

  A post showing some of the performance improvements can be found here:
  http://jsteemann.github.io/blog/2015/04/01/improvements-for-the-cursor-api/

* simplified return value syntax for data-modification AQL queries

  ArangoDB 2.4 since version allows to return results from data-modification AQL queries. The
  syntax for this was quite limited and verbose:

      FOR i IN 1..10
        INSERT { value: i } IN test
        LET inserted = NEW
        RETURN inserted

  The `LET inserted = NEW RETURN inserted` was required literally to return the inserted
  documents. No calculations could be made using the inserted documents.

  This is now more flexible. After a data-modification clause (e.g. `INSERT`, `UPDATE`, `REPLACE`,
  `REMOVE`, `UPSERT`) there can follow any number of `LET` calculations. These calculations can
  refer to the pseudo-values `OLD` and `NEW` that are created by the data-modification statements.

  This allows returning projections of inserted or updated documents, e.g.:

      FOR i IN 1..10
        INSERT { value: i } IN test
        RETURN { _key: NEW._key, value: i }

  Still not every construct is allowed after a data-modification clause. For example, no functions
  can be called that may access documents.

  More information can be found here:
  http://jsteemann.github.io/blog/2015/03/27/improvements-for-data-modification-queries/

* added AQL `UPSERT` statement

  This adds an `UPSERT` statement to AQL that is a combination of both `INSERT` and `UPDATE` /
  `REPLACE`. The `UPSERT` will search for a matching document using a user-provided example.
  If no document matches the example, the *insert* part of the `UPSERT` statement will be
  executed. If there is a match, the *update* / *replace* part will be carried out:

      UPSERT { page: 'index.html' }                 /* search example */
        INSERT { page: 'index.html', pageViews: 1 } /* insert part */
        UPDATE { pageViews: OLD.pageViews + 1 }     /* update part */
        IN pageViews

  `UPSERT` can be used with an `UPDATE` or `REPLACE` clause. The `UPDATE` clause will perform
  a partial update of the found document, whereas the `REPLACE` clause will replace the found
  document entirely. The `UPDATE` or `REPLACE` parts can refer to the pseudo-value `OLD`, which
  contains all attributes of the found document.

  `UPSERT` statements can optionally return values. In the following query, the return
  attribute `found` will return the found document before the `UPDATE` was applied. If no
  document was found, `found` will contain a value of `null`. The `updated` result attribute will
  contain the inserted / updated document:

      UPSERT { page: 'index.html' }                 /* search example */
        INSERT { page: 'index.html', pageViews: 1 } /* insert part */
        UPDATE { pageViews: OLD.pageViews + 1 }     /* update part */
        IN pageViews
        RETURN { found: OLD, updated: NEW }

  A more detailed description of `UPSERT` can be found here:
  http://jsteemann.github.io/blog/2015/03/27/preview-of-the-upsert-command/

* adjusted default configuration value for `--server.backlog-size` from 10 to 64.

* issue #1231: bug xor feature in AQL: LENGTH(null) == 4

  This changes the behavior of the AQL `LENGTH` function as follows:

  - if the single argument to `LENGTH()` is `null`, then the result will now be `0`. In previous
    versions of ArangoDB, the result of `LENGTH(null)` was `4`.

  - if the single argument to `LENGTH()` is `true`, then the result will now be `1`. In previous
    versions of ArangoDB, the result of `LENGTH(true)` was `4`.

  - if the single argument to `LENGTH()` is `false`, then the result will now be `0`. In previous
    versions of ArangoDB, the result of `LENGTH(false)` was `5`.

  The results of `LENGTH()` with string, numeric, array object argument values do not change.

* issue #1298: Bulk import if data already exists (#1298)

  This change extends the HTTP REST API for bulk imports as follows:

  When documents are imported and the `_key` attribute is specified for them, the import can be
  used for inserting and updating/replacing documents. Previously, the import could be used for
  inserting new documents only, and re-inserting a document with an existing key would have failed
  with a *unique key constraint violated* error.

  The above behavior is still the default. However, the API now allows controlling the behavior
  in case of a unique key constraint error via the optional URL parameter `onDuplicate`.

  This parameter can have one of the following values:

  - `error`: when a unique key constraint error occurs, do not import or update the document but
    report an error. This is the default.

  - `update`: when a unique key constraint error occurs, try to (partially) update the existing
    document with the data specified in the import. This may still fail if the document would
    violate secondary unique indexes. Only the attributes present in the import data will be
    updated and other attributes already present will be preserved. The number of updated documents
    will be reported in the `updated` attribute of the HTTP API result.

  - `replace`: when a unique key constraint error occurs, try to fully replace the existing
    document with the data specified in the import. This may still fail if the document would
    violate secondary unique indexes. The number of replaced documents will be reported in the
    `updated` attribute of the HTTP API result.

  - `ignore`: when a unique key constraint error occurs, ignore this error. There will be no
    insert, update or replace for the particular document. Ignored documents will be reported
    separately in the `ignored` attribute of the HTTP API result.

  The result of the HTTP import API will now contain the attributes `ignored` and `updated`, which
  contain the number of ignored and updated documents respectively. These attributes will contain a
  value of zero unless the `onDuplicate` URL parameter is set to either `update` or `replace`
  (in this case the `updated` attribute may contain non-zero values) or `ignore` (in this case the
  `ignored` attribute may contain a non-zero value).

  To support the feature, arangoimp also has a new command line option `--on-duplicate` which can
  have one of the values `error`, `update`, `replace`, `ignore`. The default value is `error`.

  A few examples for using arangoimp with the `--on-duplicate` option can be found here:
  http://jsteemann.github.io/blog/2015/04/14/updating-documents-with-arangoimp/

* changed behavior of `db._query()` in the ArangoShell:

  if the command's result is printed in the shell, the first 10 results will be printed. Previously
  only a basic description of the underlying query result cursor was printed. Additionally, if the
  cursor result contains more than 10 results, the cursor is assigned to a global variable `more`,
  which can be used to iterate over the cursor result.

  Example:

      arangosh [_system]> db._query("FOR i IN 1..15 RETURN i")
      [object ArangoQueryCursor, count: 15, hasMore: true]

      [
        1,
        2,
        3,
        4,
        5,
        6,
        7,
        8,
        9,
        10
      ]

      type 'more' to show more documents


      arangosh [_system]> more
      [object ArangoQueryCursor, count: 15, hasMore: false]

      [
        11,
        12,
        13,
        14,
        15
      ]

* Disallow batchSize value 0 in HTTP `POST /_api/cursor`:

  The HTTP REST API `POST /_api/cursor` does not accept a `batchSize` parameter value of
  `0` any longer. A batch size of 0 never made much sense, but previous versions of ArangoDB
  did not check for this value. Now creating a cursor using a `batchSize` value 0 will
  result in an HTTP 400 error response

* REST Server: fix memory leaks when failing to add jobs

* 'EDGES' AQL Function

  The AQL function `EDGES` got a new fifth option parameter.
  Right now only one option is available: 'includeVertices'. This is a boolean parameter
  that allows to modify the result of the `EDGES` function.
  Default is 'includeVertices: false' which does not have any effect.
  'includeVertices: true' modifies the result, such that
  {vertex: <vertexDocument>, edge: <edgeDocument>} is returned.

* INCOMPATIBLE CHANGE:

  The result format of the AQL function `NEIGHBORS` has been changed.
  Before it has returned an array of objects containing 'vertex' and 'edge'.
  Now it will only contain the vertex directly.
  Also an additional option 'includeData' has been added.
  This is used to define if only the 'vertex._id' value should be returned (false, default),
  or if the vertex should be looked up in the collection and the complete JSON should be returned
  (true).
  Using only the id values can lead to significantly improved performance if this is the only information
  required.

  In order to get the old result format prior to ArangoDB 2.6, please use the function EDGES instead.
  Edges allows for a new option 'includeVertices' which, set to true, returns exactly the format of NEIGHBORS.
  Example:

      NEIGHBORS(<vertexCollection>, <edgeCollection>, <vertex>, <direction>, <example>)

  This can now be achieved by:

      EDGES(<edgeCollection>, <vertex>, <direction>, <example>, {includeVertices: true})

  If you are nesting several NEIGHBORS steps you can speed up their performance in the following way:

  Old Example:

  FOR va IN NEIGHBORS(Users, relations, 'Users/123', 'outbound') FOR vc IN NEIGHBORS(Products, relations, va.vertex._id, 'outbound') RETURN vc

  This can now be achieved by:

  FOR va IN NEIGHBORS(Users, relations, 'Users/123', 'outbound') FOR vc IN NEIGHBORS(Products, relations, va, 'outbound', null, {includeData: true}) RETURN vc
                                                                                                          ^^^^                  ^^^^^^^^^^^^^^^^^^^
                                                                                                  Use intermediate directly     include Data for final

* INCOMPATIBLE CHANGE:

  The AQL function `GRAPH_NEIGHBORS` now provides an additional option `includeData`.
  This option allows controlling whether the function should return the complete vertices
  or just their IDs. Returning only the IDs instead of the full vertices can lead to
  improved performance .

  If provided, `includeData` is set to `true`, all vertices in the result will be returned
  with all their attributes. The default value of `includeData` is `false`.
  This makes the default function results incompatible with previous versions of ArangoDB.

  To get the old result style in ArangoDB 2.6, please set the options as follows in calls
  to `GRAPH_NEIGHBORS`:

      GRAPH_NEIGHBORS(<graph>, <vertex>, { includeData: true })

* INCOMPATIBLE CHANGE:

  The AQL function `GRAPH_COMMON_NEIGHBORS` now provides an additional option `includeData`.
  This option allows controlling whether the function should return the complete vertices
  or just their IDs. Returning only the IDs instead of the full vertices can lead to
  improved performance .

  If provided, `includeData` is set to `true`, all vertices in the result will be returned
  with all their attributes. The default value of `includeData` is `false`.
  This makes the default function results incompatible with previous versions of ArangoDB.

  To get the old result style in ArangoDB 2.6, please set the options as follows in calls
  to `GRAPH_COMMON_NEIGHBORS`:

      GRAPH_COMMON_NEIGHBORS(<graph>, <vertexExamples1>, <vertexExamples2>, { includeData: true }, { includeData: true })

* INCOMPATIBLE CHANGE:

  The AQL function `GRAPH_SHORTEST_PATH` now provides an additional option `includeData`.
  This option allows controlling whether the function should return the complete vertices
  and edges or just their IDs. Returning only the IDs instead of full vertices and edges
  can lead to improved performance .

  If provided, `includeData` is set to `true`, all vertices and edges in the result will
  be returned with all their attributes. There is also an optional parameter `includePath` of
  type object.
  It has two optional sub-attributes `vertices` and `edges`, both of type boolean.
  Both can be set individually and the result will include all vertices on the path if
  `includePath.vertices == true` and all edges if `includePath.edges == true` respectively.

  The default value of `includeData` is `false`, and paths are now excluded by default.
  This makes the default function results incompatible with previous versions of ArangoDB.

  To get the old result style in ArangoDB 2.6, please set the options as follows in calls
  to `GRAPH_SHORTEST_PATH`:

      GRAPH_SHORTEST_PATH(<graph>, <source>, <target>, { includeData: true, includePath: { edges: true, vertices: true } })

  The attributes `startVertex` and `vertex` that were present in the results of `GRAPH_SHORTEST_PATH`
  in previous versions of ArangoDB will not be produced in 2.6. To calculate these attributes in 2.6,
  please extract the first and last elements from the `vertices` result attribute.

* INCOMPATIBLE CHANGE:

  The AQL function `GRAPH_DISTANCE_TO` will now return only the id the destination vertex
  in the `vertex` attribute, and not the full vertex data with all vertex attributes.

* INCOMPATIBLE CHANGE:

  All graph measurements functions in JavaScript module `general-graph` that calculated a
  single figure previously returned an array containing just the figure. Now these functions
  will return the figure directly and not put it inside an array.

  The affected functions are:

  * `graph._absoluteEccentricity`
  * `graph._eccentricity`
  * `graph._absoluteCloseness`
  * `graph._closeness`
  * `graph._absoluteBetweenness`
  * `graph._betweenness`
  * `graph._radius`
  * `graph._diameter`

* Create the `_graphs` collection in new databases with `waitForSync` attribute set to `false`

  The previous `waitForSync` value was `true`, so default the behavior when creating and dropping
  graphs via the HTTP REST API changes as follows if the new settings are in effect:

  * `POST /_api/graph` by default returns `HTTP 202` instead of `HTTP 201`
  * `DELETE /_api/graph/graph-name` by default returns `HTTP 202` instead of `HTTP 201`

  If the `_graphs` collection still has its `waitForSync` value set to `true`, then the HTTP status
  code will not change.

* Upgraded ICU to version 54; this increases performance in many places.
  based on https://code.google.com/p/chromium/issues/detail?id=428145

* added support for HTTP push aka chunked encoding

* issue #1051: add info whether server is running in service or user mode?

  This will add a "mode" attribute to the result of the result of HTTP GET `/_api/version?details=true`

  "mode" can have the following values:

  - `standalone`: server was started manually (e.g. on command-line)
  - `service`: service is running as Windows service, in daemon mode or under the supervisor

* improve system error messages in Windows port

* increased default value of `--server.request-timeout` from 300 to 1200 seconds for client tools
  (arangosh, arangoimp, arangodump, arangorestore)

* increased default value of `--server.connect-timeout` from 3 to 5 seconds for client tools
  (arangosh, arangoimp, arangodump, arangorestore)

* added startup option `--server.foxx-queues-poll-interval`

  This startup option controls the frequency with which the Foxx queues manager is checking
  the queue (or queues) for jobs to be executed.

  The default value is `1` second. Lowering this value will result in the queue manager waking
  up and checking the queues more frequently, which may increase CPU usage of the server.
  When not using Foxx queues, this value can be raised to save some CPU time.

* added startup option `--server.foxx-queues`

  This startup option controls whether the Foxx queue manager will check queue and job entries.
  Disabling this option can reduce server load but will prevent jobs added to Foxx queues from
  being processed at all.

  The default value is `true`, enabling the Foxx queues feature.

* make Foxx queues really database-specific.

  Foxx queues were and are stored in a database-specific collection `_queues`. However, a global
  cache variable for the queues led to the queue names being treated database-independently, which
  was wrong.

  Since 2.6, Foxx queues names are truly database-specific, so the same queue name can be used in
  two different databases for two different queues. Until then, it is advisable to think of queues
  as already being database-specific, and using the database name as a queue name prefix to be
  avoid name conflicts, e.g.:

      var queueName = "myQueue";
      var Foxx = require("org/arangodb/foxx");
      Foxx.queues.create(db._name() + ":" + queueName);

* added support for Foxx queue job types defined as app scripts.

  The old job types introduced in 2.4 are still supported but are known to cause issues in 2.5
  and later when the server is restarted or the job types are not defined in every thread.

  The new job types avoid this issue by storing an explicit mount path and script name rather
  than an assuming the job type is defined globally. It is strongly recommended to convert your
  job types to the new script-based system.

* renamed Foxx sessions option "sessionStorageApp" to "sessionStorage". The option now also accepts session storages directly.

* Added the following JavaScript methods for file access:
  * fs.copyFile() to copy single files
  * fs.copyRecursive() to copy directory trees
  * fs.chmod() to set the file permissions (non-Windows only)

* Added process.env for accessing the process environment from JavaScript code

* Cluster: kickstarter shutdown routines will more precisely follow the shutdown of its nodes.

* Cluster: don't delete agency connection objects that are currently in use.

* Cluster: improve passing along of HTTP errors

* fixed issue #1247: debian init script problems

* multi-threaded index creation on collection load

  When a collection contains more than one secondary index, they can be built in memory in
  parallel when the collection is loaded. How many threads are used for parallel index creation
  is determined by the new configuration parameter `--database.index-threads`. If this is set
  to 0, indexes are built by the opening thread only and sequentially. This is equivalent to
  the behavior in 2.5 and before.

* speed up building up primary index when loading collections

* added `count` attribute to `parameters.json` files of collections. This attribute indicates
  the number of live documents in the collection on unload. It is read when the collection is
  (re)loaded to determine the initial size for the collection's primary index

* removed remainders of MRuby integration, removed arangoirb

* simplified `controllers` property in Foxx manifests. You can now specify a filename directly
  if you only want to use a single file mounted at the base URL of your Foxx app.

* simplified `exports` property in Foxx manifests. You can now specify a filename directly if
  you only want to export variables from a single file in your Foxx app.

* added support for node.js-style exports in Foxx exports. Your Foxx exports file can now export
  arbitrary values using the `module.exports` property instead of adding properties to the
  `exports` object.

* added `scripts` property to Foxx manifests. You should now specify the `setup` and `teardown`
  files as properties of the `scripts` object in your manifests and can define custom,
  app-specific scripts that can be executed from the web interface or the CLI.

* added `tests` property to Foxx manifests. You can now define test cases using the `mocha`
  framework which can then be executed inside ArangoDB.

* updated `joi` package to 6.0.8.

* added `extendible` package.

* added Foxx model lifecycle events to repositories. See #1257.

* speed up resizing of edge index.

* allow to split an edge index into buckets which are resized individually.
  This is controlled by the `indexBuckets` attribute in the `properties`
  of the collection.

* fix a cluster deadlock bug in larger clusters by marking a thread waiting
  for a lock on a DBserver as blocked


v2.5.7 (2015-08-02)
-------------------

* V8: Upgrade to version 4.1.0.27 - this is intended to be the stable V8 version.


v2.5.6 (2015-07-21)
-------------------

* alter Windows build infrastructure so we can properly store pdb files.

* potentially fixed issue #1313: Wrong metric calculation at dashboard

  Escape whitespace in process name when scanning /proc/pid/stats

  This fixes statistics values read from that file

* Fixed variable naming in AQL `COLLECT INTO` results in case the COLLECT is placed
  in a subquery which itself is followed by other constructs that require variables


v2.5.5 (2015-05-29)
-------------------

* fixed vulnerability in JWT implementation.

* fixed format string for reading /proc/pid/stat

* take into account barriers used in different V8 contexts


v2.5.4 (2015-05-14)
-------------------

* added startup option `--log.performance`: specifying this option at startup will log
  performance-related info messages, mainly timings via the regular logging mechanisms

* cluster fixes

* fix for recursive copy under Windows


v2.5.3 (2015-04-29)
-------------------

* Fix fs.move to work across filesystem borders; Fixes Foxx app installation problems;
  issue #1292.

* Fix Foxx app install when installed on a different drive on Windows

* issue #1322: strange AQL result

* issue #1318: Inconsistent db._create() syntax

* issue #1315: queries to a collection fail with an empty response if the
  collection contains specific JSON data

* issue #1300: Make arangodump not fail if target directory exists but is empty

* allow specifying higher values than SOMAXCONN for `--server.backlog-size`

  Previously, arangod would not start when a `--server.backlog-size` value was
  specified that was higher than the platform's SOMAXCONN header value.

  Now, arangod will use the user-provided value for `--server.backlog-size` and
  pass it to the listen system call even if the value is higher than SOMAXCONN.
  If the user-provided value is higher than SOMAXCONN, arangod will log a warning
  on startup.

* Fixed a cluster deadlock bug. Mark a thread that is in a RemoteBlock as
  blocked to allow for additional dispatcher threads to be started.

* Fix locking in cluster by using another ReadWriteLock class for collections.

* Add a second DispatcherQueue for AQL in the cluster. This fixes a
  cluster-AQL thread explosion bug.


v2.5.2 (2015-04-11)
-------------------

* modules stored in _modules are automatically flushed when changed

* added missing query-id parameter in documentation of HTTP DELETE `/_api/query` endpoint

* added iterator for edge index in AQL queries

  this change may lead to less edges being read when used together with a LIMIT clause

* make graph viewer in web interface issue less expensive queries for determining
  a random vertex from the graph, and for determining vertex attributes

* issue #1285: syntax error, unexpected $undefined near '@_to RETURN obj

  this allows AQL bind parameter names to also start with underscores

* moved /_api/query to C++

* issue #1289: Foxx models created from database documents expose an internal method

* added `Foxx.Repository#exists`

* parallelize initialization of V8 context in multiple threads

* fixed a possible crash when the debug-level was TRACE

* cluster: do not initialize statistics collection on each
  coordinator, this fixes a race condition at startup

* cluster: fix a startup race w.r.t. the _configuration collection

* search for db:// JavaScript modules only after all local files have been
  considered, this speeds up the require command in a cluster considerably

* general cluster speedup in certain areas


v2.5.1 (2015-03-19)
-------------------

* fixed bug that caused undefined behavior when an AQL query was killed inside
  a calculation block

* fixed memleaks in AQL query cleanup in case out-of-memory errors are thrown

* by default, Debian and RedHat packages are built with debug symbols

* added option `--database.ignore-logfile-errors`

  This option controls how collection datafiles with a CRC mismatch are treated.

  If set to `false`, CRC mismatch errors in collection datafiles will lead
  to a collection not being loaded at all. If a collection needs to be loaded
  during WAL recovery, the WAL recovery will also abort (if not forced with
  `--wal.ignore-recovery-errors true`). Setting this flag to `false` protects
  users from unintentionally using a collection with corrupted datafiles, from
  which only a subset of the original data can be recovered.

  If set to `true`, CRC mismatch errors in collection datafiles will lead to
  the datafile being partially loaded. All data up to until the mismatch will
  be loaded. This will enable users to continue with collection datafiles
  that are corrupted, but will result in only a partial load of the data.
  The WAL recovery will still abort when encountering a collection with a
  corrupted datafile, at least if `--wal.ignore-recovery-errors` is not set to
  `true`.

  The default value is *true*, so for collections with corrupted datafiles
  there might be partial data loads once the WAL recovery has finished. If
  the WAL recovery will need to load a collection with a corrupted datafile,
  it will still stop when using the default values.

* INCOMPATIBLE CHANGE:

  make the arangod server refuse to start if during startup it finds a non-readable
  `parameter.json` file for a database or a collection.

  Stopping the startup process in this case requires manual intervention (fixing
  the unreadable files), but prevents follow-up errors due to ignored databases or
  collections from happening.

* datafiles and `parameter.json` files written by arangod are now created with read and write
  privileges for the arangod process user, and with read and write privileges for the arangod
  process group.

  Previously, these files were created with user read and write permissions only.

* INCOMPATIBLE CHANGE:

  abort WAL recovery if one of the collection's datafiles cannot be opened

* INCOMPATIBLE CHANGE:

  never try to raise the privileges after dropping them, this can lead to a race condition while
  running the recovery

  If you require to run ArangoDB on a port lower than 1024, you must run ArangoDB as root.

* fixed inefficiencies in `remove` methods of general-graph module

* added option `--database.slow-query-threshold` for controlling the default AQL slow query
  threshold value on server start

* add system error strings for Windows on many places

* rework service startup so we announce 'RUNNING' only when we're finished starting.

* use the Windows eventlog for FATAL and ERROR - log messages

* fix service handling in NSIS Windows installer, specify human readable name

* add the ICU_DATA environment variable to the fatal error messages

* fixed issue #1265: arangod crashed with SIGSEGV

* fixed issue #1241: Wildcards in examples


v2.5.0 (2015-03-09)
-------------------

* installer fixes for Windows

* fix for downloading Foxx

* fixed issue #1258: http pipelining not working?


v2.5.0-beta4 (2015-03-05)
-------------------------

* fixed issue #1247: debian init script problems


v2.5.0-beta3 (2015-02-27)
-------------------------

* fix Windows install path calculation in arango

* fix Windows logging of long strings

* fix possible undefinedness of const strings in Windows


v2.5.0-beta2 (2015-02-23)
-------------------------

* fixed issue #1256: agency binary not found #1256

* fixed issue #1230: API: document/col-name/_key and cursor return different floats

* front-end: dashboard tries not to (re)load statistics if user has no access

* V8: Upgrade to version 3.31.74.1

* etcd: Upgrade to version 2.0 - This requires go 1.3 to compile at least.

* refuse to startup if ICU wasn't initialized, this will i.e. prevent errors from being printed,
  and libraries from being loaded.

* front-end: unwanted removal of index table header after creating new index

* fixed issue #1248: chrome: applications filtering not working

* fixed issue #1198: queries remain in aql editor (front-end) if you navigate through different tabs

* Simplify usage of Foxx

  Thanks to our user feedback we learned that Foxx is a powerful, yet rather complicated concept.
  With this release we tried to make it less complicated while keeping all its strength.
  That includes a rewrite of the documentation as well as some code changes as listed below:

  * Moved Foxx applications to a different folder.

    The naming convention now is: <app-path>/_db/<dbname>/<mountpoint>/APP
    Before it was: <app-path>/databases/<dbname>/<appname>:<appversion>
    This caused some trouble as apps where cached based on name and version and updates did not apply.
    Hence the path on filesystem and the app's access URL had no relation to one another.
    Now the path on filesystem is identical to the URL (except for slashes and the appended APP)

  * Rewrite of Foxx routing

    The routing of Foxx has been exposed to major internal changes we adjusted because of user feedback.
    This allows us to set the development mode per mountpoint without having to change paths and hold
    apps at separate locations.

  * Foxx Development mode

    The development mode used until 2.4 is gone. It has been replaced by a much more mature version.
    This includes the deprecation of the javascript.dev-app-path parameter, which is useless since 2.5.
    Instead of having two separate app directories for production and development, apps now reside in
    one place, which is used for production as well as for development.
    Apps can still be put into development mode, changing their behavior compared to production mode.
    Development mode apps are still reread from disk at every request, and still they ship more debug
    output.

    This change has also made the startup options `--javascript.frontend-development-mode` and
    `--javascript.dev-app-path` obsolete. The former option will not have any effect when set, and the
    latter option is only read and used during the upgrade to 2.5 and does not have any effects later.

  * Foxx install process

    Installing Foxx apps has been a two step process: import them into ArangoDB and mount them at a
    specific mountpoint. These operations have been joined together. You can install an app at one
    mountpoint, that's it. No fetch, mount, unmount, purge cycle anymore. The commands have been
    simplified to just:

    * install: get your Foxx app up and running
    * uninstall: shut it down and erase it from disk

  * Foxx error output

    Until 2.4 the errors produced by Foxx were not optimal. Often, the error message was just
    `unable to parse manifest` and contained only an internal stack trace.
    In 2.5 we made major improvements there, including a much more fine-grained error output that
    helps you debug your Foxx apps. The error message printed is now much closer to its source and
    should help you track it down.

    Also we added the default handlers for unhandled errors in Foxx apps:

    * You will get a nice internal error page whenever your Foxx app is called but was not installed
      due to any error
    * You will get a proper error message when having an uncaught error appears in any app route

    In production mode the messages above will NOT contain any information about your Foxx internals
    and are safe to be exposed to third party users.
    In development mode the messages above will contain the stacktrace (if available), making it easier for
    your in-house devs to track down errors in the application.

* added `console` object to Foxx apps. All Foxx apps now have a console object implementing
  the familiar Console API in their global scope, which can be used to log diagnostic
  messages to the database.

* added `org/arangodb/request` module, which provides a simple API for making HTTP requests
  to external services.

* added optimizer rule `propagate-constant-attributes`

  This rule will look inside `FILTER` conditions for constant value equality comparisons,
  and insert the constant values in other places in `FILTER`s. For example, the rule will
  insert `42` instead of `i.value` in the second `FILTER` of the following query:

      FOR i IN c1 FOR j IN c2 FILTER i.value == 42 FILTER j.value == i.value RETURN 1

* added `filtered` value to AQL query execution statistics

  This value indicates how many documents were filtered by `FilterNode`s in the AQL query.
  Note that `IndexRangeNode`s can also filter documents by selecting only the required ranges
  from the index. The `filtered` value will not include the work done by `IndexRangeNode`s,
  but only the work performed by `FilterNode`s.

* added support for sparse hash and skiplist indexes

  Hash and skiplist indexes can optionally be made sparse. Sparse indexes exclude documents
  in which at least one of the index attributes is either not set or has a value of `null`.

  As such documents are excluded from sparse indexes, they may contain fewer documents than
  their non-sparse counterparts. This enables faster indexing and can lead to reduced memory
  usage in case the indexed attribute does occur only in some, but not all documents of the
  collection. Sparse indexes will also reduce the number of collisions in non-unique hash
  indexes in case non-existing or optional attributes are indexed.

  In order to create a sparse index, an object with the attribute `sparse` can be added to
  the index creation commands:

      db.collection.ensureHashIndex(attributeName, { sparse: true });
      db.collection.ensureHashIndex(attributeName1, attributeName2, { sparse: true });
      db.collection.ensureUniqueConstraint(attributeName, { sparse: true });
      db.collection.ensureUniqueConstraint(attributeName1, attributeName2, { sparse: true });

      db.collection.ensureSkiplist(attributeName, { sparse: true });
      db.collection.ensureSkiplist(attributeName1, attributeName2, { sparse: true });
      db.collection.ensureUniqueSkiplist(attributeName, { sparse: true });
      db.collection.ensureUniqueSkiplist(attributeName1, attributeName2, { sparse: true });

  Note that in place of the above specialized index creation commands, it is recommended to use
  the more general index creation command `ensureIndex`:

  ```js
  db.collection.ensureIndex({ type: "hash", sparse: true, unique: true, fields: [ attributeName ] });
  db.collection.ensureIndex({ type: "skiplist", sparse: false, unique: false, fields: [ "a", "b" ] });
  ```

  When not explicitly set, the `sparse` attribute defaults to `false` for new indexes.

  This causes a change in behavior when creating a unique hash index without specifying the
  sparse flag: in 2.4, unique hash indexes were implicitly sparse, always excluding `null` values.
  There was no option to control this behavior, and sparsity was neither supported for non-unique
  hash indexes nor skiplists in 2.4. This implicit sparsity of unique hash indexes was considered
  an inconsistency, and therefore the behavior was cleaned up in 2.5. As of 2.5, indexes will
  only be created sparse if sparsity is explicitly requested. Existing unique hash indexes from 2.4
  or before will automatically be migrated so they are still sparse after the upgrade to 2.5.

  Geo indexes are implicitly sparse, meaning documents without the indexed location attribute or
  containing invalid location coordinate values will be excluded from the index automatically. This
  is also a change when compared to pre-2.5 behavior, when documents with missing or invalid
  coordinate values may have caused errors on insertion when the geo index' `unique` flag was set
  and its `ignoreNull` flag was not.

  This was confusing and has been rectified in 2.5. The method `ensureGeoConstaint()` now does the
  same as `ensureGeoIndex()`. Furthermore, the attributes `constraint`, `unique`, `ignoreNull` and
  `sparse` flags are now completely ignored when creating geo indexes.

  The same is true for fulltext indexes. There is no need to specify non-uniqueness or sparsity for
  geo or fulltext indexes. They will always be non-unique and sparse.

  As sparse indexes may exclude some documents, they cannot be used for every type of query.
  Sparse hash indexes cannot be used to find documents for which at least one of the indexed
  attributes has a value of `null`. For example, the following AQL query cannot use a sparse
  index, even if one was created on attribute `attr`:

      FOR doc In collection
        FILTER doc.attr == null
        RETURN doc

  If the lookup value is non-constant, a sparse index may or may not be used, depending on
  the other types of conditions in the query. If the optimizer can safely determine that
  the lookup value cannot be `null`, a sparse index may be used. When uncertain, the optimizer
  will not make use of a sparse index in a query in order to produce correct results.

  For example, the following queries cannot use a sparse index on `attr` because the optimizer
  will not know beforehand whether the comparison values for `doc.attr` will include `null`:

      FOR doc In collection
        FILTER doc.attr == SOME_FUNCTION(...)
        RETURN doc

      FOR other IN otherCollection
        FOR doc In collection
          FILTER doc.attr == other.attr
          RETURN doc

  Sparse skiplist indexes can be used for sorting if the optimizer can safely detect that the
  index range does not include `null` for any of the index attributes.

* inspection of AQL data-modification queries will now detect if the data-modification part
  of the query can run in lockstep with the data retrieval part of the query, or if the data
  retrieval part must be executed before the data modification can start.

  Executing the two in lockstep allows using much smaller buffers for intermediate results
  and starts the actual data-modification operations much earlier than if the two phases
  were executed separately.

* Allow dynamic attribute names in AQL object literals

  This allows using arbitrary expressions to construct attribute names in object
  literals specified in AQL queries. To disambiguate expressions and other unquoted
  attribute names, dynamic attribute names need to be enclosed in brackets (`[` and `]`).
  Example:

      FOR i IN 1..100
        RETURN { [ CONCAT('value-of-', i) ] : i }

* make AQL optimizer rule "use-index-for-sort" remove sort also in case a non-sorted
  index (e.g. a hash index) is used for only equality lookups and all sort attributes
  are covered by the index.

  Example that does not require an extra sort (needs hash index on `value`):

      FOR doc IN collection FILTER doc.value == 1 SORT doc.value RETURN doc

  Another example that does not require an extra sort (with hash index on `value1`, `value2`):

      FOR doc IN collection FILTER doc.value1 == 1 && doc.value2 == 2 SORT doc.value1, doc.value2 RETURN doc

* make AQL optimizer rule "use-index-for-sort" remove sort also in case the sort criteria
  excludes the left-most index attributes, but the left-most index attributes are used
  by the index for equality-only lookups.

  Example that can use the index for sorting (needs skiplist index on `value1`, `value2`):

      FOR doc IN collection FILTER doc.value1 == 1 SORT doc.value2 RETURN doc

* added selectivity estimates for primary index, edge index, and hash index

  The selectivity estimates are returned by the `GET /_api/index` REST API method
  in a sub-attribute `selectivityEstimate` for each index that supports it. This
  attribute will be omitted for indexes that do not provide selectivity estimates.
  If provided, the selectivity estimate will be a numeric value between 0 and 1.

  Selectivity estimates will also be reported in the result of `collection.getIndexes()`
  for all indexes that support this. If no selectivity estimate can be determined for
  an index, the attribute `selectivityEstimate` will be omitted here, too.

  The web interface also shows selectivity estimates for each index that supports this.

  Currently the following index types can provide selectivity estimates:
  - primary index
  - edge index
  - hash index (unique and non-unique)

  No selectivity estimates will be provided when running in cluster mode.

* fixed issue #1226: arangod log issues

* added additional logger if arangod is started in foreground mode on a tty

* added AQL optimizer rule "move-calculations-down"

* use exclusive native SRWLocks on Windows instead of native mutexes

* added AQL functions `MD5`, `SHA1`, and `RANDOM_TOKEN`.

* reduced number of string allocations when parsing certain AQL queries

  parsing numbers (integers or doubles) does not require a string allocation
  per number anymore

* RequestContext#bodyParam now accepts arbitrary joi schemas and rejects invalid (but well-formed) request bodies.

* enforce that AQL user functions are wrapped inside JavaScript function () declarations

  AQL user functions were always expected to be wrapped inside a JavaScript function, but previously
  this was not enforced when registering a user function. Enforcing the AQL user functions to be contained
  inside functions prevents functions from doing some unexpected things that may have led to undefined
  behavior.

* Windows service uninstalling: only remove service if it points to the currently running binary,
  or --force was specified.

* Windows (debug only): print stacktraces on crash and run minidump

* Windows (cygwin): if you run arangosh in a cygwin shell or via ssh we will detect this and use
  the appropriate output functions.

* Windows: improve process management

* fix IPv6 reverse ip lookups - so far we only did IPv4 addresses.

* improve join documentation, add outer join example

* run jslint for unit tests too, to prevent "memory leaks" by global js objects with native code.

* fix error logging for exceptions - we wouldn't log the exception message itself so far.

* improve error reporting in the http client (Windows & *nix)

* improve error reports in cluster

* Standard errors can now contain custom messages.


v2.4.7 (XXXX-XX-XX)
-------------------

* fixed issue #1282: Geo WITHIN_RECTANGLE for nested lat/lng


v2.4.6 (2015-03-18)
-------------------

* added option `--database.ignore-logfile-errors`

  This option controls how collection datafiles with a CRC mismatch are treated.

  If set to `false`, CRC mismatch errors in collection datafiles will lead
  to a collection not being loaded at all. If a collection needs to be loaded
  during WAL recovery, the WAL recovery will also abort (if not forced with
  `--wal.ignore-recovery-errors true`). Setting this flag to `false` protects
  users from unintentionally using a collection with corrupted datafiles, from
  which only a subset of the original data can be recovered.

  If set to `true`, CRC mismatch errors in collection datafiles will lead to
  the datafile being partially loaded. All data up to until the mismatch will
  be loaded. This will enable users to continue with a collection datafiles
  that are corrupted, but will result in only a partial load of the data.
  The WAL recovery will still abort when encountering a collection with a
  corrupted datafile, at least if `--wal.ignore-recovery-errors` is not set to
  `true`.

  The default value is *true*, so for collections with corrupted datafiles
  there might be partial data loads once the WAL recovery has finished. If
  the WAL recovery will need to load a collection with a corrupted datafile,
  it will still stop when using the default values.

* INCOMPATIBLE CHANGE:

  make the arangod server refuse to start if during startup it finds a non-readable
  `parameter.json` file for a database or a collection.

  Stopping the startup process in this case requires manual intervention (fixing
  the unreadable files), but prevents follow-up errors due to ignored databases or
  collections from happening.

* datafiles and `parameter.json` files written by arangod are now created with read and write
  privileges for the arangod process user, and with read and write privileges for the arangod
  process group.

  Previously, these files were created with user read and write permissions only.

* INCOMPATIBLE CHANGE:

  abort WAL recovery if one of the collection's datafiles cannot be opened

* INCOMPATIBLE CHANGE:

  never try to raise the privileges after dropping them, this can lead to a race condition while
  running the recovery

  If you require to run ArangoDB on a port lower than 1024, you must run ArangoDB as root.

* fixed inefficiencies in `remove` methods of general-graph module

* added option `--database.slow-query-threshold` for controlling the default AQL slow query
  threshold value on server start


v2.4.5 (2015-03-16)
-------------------

* added elapsed time to HTTP request logging output (`--log.requests-file`)

* added AQL current and slow query tracking, killing of AQL queries

  This change enables retrieving the list of currently running AQL queries inside the selected database.
  AQL queries with an execution time beyond a certain threshold can be moved to a "slow query" facility
  and retrieved from there. Queries can also be killed by specifying the query id.

  This change adds the following HTTP REST APIs:

  - `GET /_api/query/current`: for retrieving the list of currently running queries
  - `GET /_api/query/slow`: for retrieving the list of slow queries
  - `DELETE /_api/query/slow`: for clearing the list of slow queries
  - `GET /_api/query/properties`: for retrieving the properties for query tracking
  - `PUT /_api/query/properties`: for adjusting the properties for query tracking
  - `DELETE /_api/query/<id>`: for killing an AQL query

  The following JavaScript APIs have been added:

  - require("org/arangodb/aql/queries").current();
  - require("org/arangodb/aql/queries").slow();
  - require("org/arangodb/aql/queries").clearSlow();
  - require("org/arangodb/aql/queries").properties();
  - require("org/arangodb/aql/queries").kill();

* fixed issue #1265: arangod crashed with SIGSEGV

* fixed issue #1241: Wildcards in examples

* fixed comment parsing in Foxx controllers


v2.4.4 (2015-02-24)
-------------------

* fixed the generation template for foxx apps. It now does not create deprecated functions anymore

* add custom visitor functionality for `GRAPH_NEIGHBORS` function, too

* increased default value of traversal option *maxIterations* to 100 times of its previous
  default value


v2.4.3 (2015-02-06)
-------------------

* fix multi-threading with openssl when running under Windows

* fix timeout on socket operations when running under Windows

* Fixed an error in Foxx routing which caused some apps that worked in 2.4.1 to fail with status 500: `undefined is not a function` errors in 2.4.2
  This error was occurring due to seldom internal rerouting introduced by the malformed application handler.


v2.4.2 (2015-01-30)
-------------------

* added custom visitor functionality for AQL traversals

  This allows more complex result processing in traversals triggered by AQL. A few examples
  are shown in [this article](http://jsteemann.github.io/blog/2015/01/28/using-custom-visitors-in-aql-graph-traversals/).

* improved number of results estimated for nodes of type EnumerateListNode and SubqueryNode
  in AQL explain output

* added AQL explain helper to explain arbitrary AQL queries

  The helper function prints the query execution plan and the indexes to be used in the
  query. It can be invoked from the ArangoShell or the web interface as follows:

      require("org/arangodb/aql/explainer").explain(query);

* enable use of indexes for certain AQL conditions with non-equality predicates, in
  case the condition(s) also refer to indexed attributes

  The following queries will now be able to use indexes:

      FILTER a.indexed == ... && a.indexed != ...
      FILTER a.indexed == ... && a.nonIndexed != ...
      FILTER a.indexed == ... && ! (a.indexed == ...)
      FILTER a.indexed == ... && ! (a.nonIndexed == ...)
      FILTER a.indexed == ... && ! (a.indexed != ...)
      FILTER a.indexed == ... && ! (a.nonIndexed != ...)
      FILTER (a.indexed == ... && a.nonIndexed == ...) || (a.indexed == ... && a.nonIndexed == ...)
      FILTER (a.indexed == ... && a.nonIndexed != ...) || (a.indexed == ... && a.nonIndexed != ...)

* Fixed spuriously occurring "collection not found" errors when running queries on local
  collections on a cluster DB server

* Fixed upload of Foxx applications to the server for apps exceeding approx. 1 MB zipped.

* Malformed Foxx applications will now return a more useful error when any route is requested.

  In Production a Foxx app mounted on /app will display an html page on /app/* stating a 503 Service temporarily not available.
  It will not state any information about your Application.
  Before it was a 404 Not Found without any information and not distinguishable from a correct not found on your route.

  In Development Mode the html page also contains information about the error occurred.

* Unhandled errors thrown in Foxx routes are now handled by the Foxx framework itself.

  In Production the route will return a status 500 with a body {error: "Error statement"}.
  In Development the route will return a status 500 with a body {error: "Error statement", stack: "..."}

  Before, it was status 500 with a plain text stack including ArangoDB internal routing information.

* The Applications tab in web interface will now request development apps more often.
  So if you have a fixed a syntax error in your app it should always be visible after reload.


v2.4.1 (2015-01-19)
-------------------

* improved WAL recovery output

* fixed certain OR optimizations in AQL optimizer

* better diagnostics for arangoimp

* fixed invalid result of HTTP REST API method `/_admin/foxx/rescan`

* fixed possible segmentation fault when passing a Buffer object into a V8 function
  as a parameter

* updated AQB module to 1.8.0.


v2.4.0 (2015-01-13)
-------------------

* updated AQB module to 1.7.0.

* fixed V8 integration-related crashes

* make `fs.move(src, dest)` also fail when both `src` and `dest` are
  existing directories. This ensures the same behavior of the move operation
  on different platforms.

* fixed AQL insert operation for multi-shard collections in cluster

* added optional return value for AQL data-modification queries.
  This allows returning the documents inserted, removed or updated with the query, e.g.

      FOR doc IN docs REMOVE doc._key IN docs LET removed = OLD RETURN removed
      FOR doc IN docs INSERT { } IN docs LET inserted = NEW RETURN inserted
      FOR doc IN docs UPDATE doc._key WITH { } IN docs LET previous = OLD RETURN previous
      FOR doc IN docs UPDATE doc._key WITH { } IN docs LET updated = NEW RETURN updated

  The variables `OLD` and `NEW` are automatically available when a `REMOVE`, `INSERT`,
  `UPDATE` or `REPLACE` statement is immediately followed by a `LET` statement.
  Note that the `LET` and `RETURN` statements in data-modification queries are not as
  flexible as the general versions of `LET` and `RETURN`. When returning documents from
  data-modification operations, only a single variable can be assigned using `LET`, and
  the assignment can only be either `OLD` or `NEW`, but not an arbitrary expression. The
  `RETURN` statement also allows using the just-created variable only, and no arbitrary
  expressions.


v2.4.0-beta1 (2014-12-26)
--------------------------

* fixed superstates in FoxxGenerator

* fixed issue #1065: Aardvark: added creation of documents and edges with _key property

* fixed issue #1198: Aardvark: current AQL editor query is now cached

* Upgraded V8 version from 3.16.14 to 3.29.59

  The built-in version of V8 has been upgraded from 3.16.14 to 3.29.59.
  This activates several ES6 (also dubbed *Harmony* or *ES.next*) features in
  ArangoDB, both in the ArangoShell and the ArangoDB server. They can be
  used for scripting and in server-side actions such as Foxx routes, traversals
  etc.

  The following ES6 features are available in ArangoDB 2.4 by default:

  * iterators
  * the `of` operator
  * symbols
  * predefined collections types (Map, Set etc.)
  * typed arrays

  Many other ES6 features are disabled by default, but can be made available by
  starting arangod or arangosh with the appropriate options:

  * arrow functions
  * proxies
  * generators
  * String, Array, and Number enhancements
  * constants
  * enhanced object and numeric literals

  To activate all these ES6 features in arangod or arangosh, start it with
  the following options:

      arangosh --javascript.v8-options="--harmony --harmony_generators"

  More details on the available ES6 features can be found in
  [this blog](https://jsteemann.github.io/blog/2014/12/19/using-es6-features-in-arangodb/).

* Added Foxx generator for building Hypermedia APIs

  A more detailed description is [here](https://www.arangodb.com/2014/12/08/building-hypermedia-apis-foxxgenerator)

* New `Applications` tab in web interface:

  The `applications` tab got a complete redesign.
  It will now only show applications that are currently running on ArangoDB.
  For a selected application, a new detailed view has been created.
  This view provides a better overview of the app:
  * author
  * license
  * version
  * contributors
  * download links
  * API documentation

  To install a new application, a new dialog is now available.
  It provides the features already available in the console application `foxx-manager` plus some more:
  * install an application from Github
  * install an application from a zip file
  * install an application from ArangoDB's application store
  * create a new application from scratch: this feature uses a generator to
    create a Foxx application with pre-defined CRUD methods for a given list
    of collections. The generated Foxx app can either be downloaded as a zip file or
    be installed on the server. Starting with a new Foxx app has never been easier.

* fixed issue #1102: Aardvark: Layout bug in documents overview

  The documents overview was entirely destroyed in some situations on Firefox.
  We replaced the plugin we used there.

* fixed issue #1168: Aardvark: pagination buttons jumping

* fixed issue #1161: Aardvark: Click on Import JSON imports previously uploaded file

* removed configure options `--enable-all-in-one-v8`, `--enable-all-in-one-icu`,
  and `--enable-all-in-one-libev`.

* global internal rename to fix naming incompatibilities with JSON:

  Internal functions with names containing `array` have been renamed to `object`,
  internal functions with names containing `list` have been renamed to `array`.
  The renaming was mainly done in the C++ parts. The documentation has also been
  adjusted so that the correct JSON type names are used in most places.

  The change also led to the addition of a few function aliases in AQL:

  * `TO_LIST` now is an alias of the new `TO_ARRAY`
  * `IS_LIST` now is an alias of the new `IS_ARRAY`
  * `IS_DOCUMENT` now is an alias of the new `IS_OBJECT`

  The changed also renamed the option `mergeArrays` to `mergeObjects` for AQL
  data-modification query options and HTTP document modification API

* AQL: added optimizer rule "remove-filter-covered-by-index"

  This rule removes FilterNodes and CalculationNodes from an execution plan if the
  filter is already covered by a previous IndexRangeNode. Removing the CalculationNode
  and the FilterNode will speed up query execution because the query requires less
  computation.

* AQL: added optimizer rule "remove-sort-rand"

  This rule removes a `SORT RAND()` expression from a query and moves the random
  iteration into the appropriate `EnumerateCollectionNode`. This is more efficient
  than individually enumerating and then sorting randomly.

* AQL: range optimizations for IN and OR

  This change enables usage of indexes for several additional cases. Filters containing
  the `IN` operator can now make use of indexes, and multiple OR- or AND-combined filter
  conditions can now also use indexes if the filters are accessing the same indexed
  attribute.

  Here are a few examples of queries that can now use indexes but couldn't before:

    FOR doc IN collection
      FILTER doc.indexedAttribute == 1 || doc.indexedAttribute > 99
      RETURN doc

    FOR doc IN collection
      FILTER doc.indexedAttribute IN [ 3, 42 ] || doc.indexedAttribute > 99
      RETURN doc

    FOR doc IN collection
      FILTER (doc.indexedAttribute > 2 && doc.indexedAttribute < 10) ||
             (doc.indexedAttribute > 23 && doc.indexedAttribute < 42)
      RETURN doc

* fixed issue #500: AQL parentheses issue

  This change allows passing subqueries as AQL function parameters without using
  duplicate brackets (e.g. `FUNC(query)` instead of `FUNC((query))`

* added optional `COUNT` clause to AQL `COLLECT`

  This allows more efficient group count calculation queries, e.g.

      FOR doc IN collection
        COLLECT age = doc.age WITH COUNT INTO length
        RETURN { age: age, count: length }

  A count-only query is also possible:

      FOR doc IN collection
        COLLECT WITH COUNT INTO length
        RETURN length

* fixed missing makeDirectory when fetching a Foxx application from a zip file

* fixed issue #1134: Change the default endpoint to localhost

  This change will modify the IP address ArangoDB listens on to 127.0.0.1 by default.
  This will make new ArangoDB installations unaccessible from clients other than
  localhost unless changed. This is a security feature.

  To make ArangoDB accessible from any client, change the server's configuration
  (`--server.endpoint`) to either `tcp://0.0.0.0:8529` or the server's publicly
  visible IP address.

* deprecated `Repository#modelPrototype`. Use `Repository#model` instead.

* IMPORTANT CHANGE: by default, system collections are included in replication and all
  replication API return values. This will lead to user accounts and credentials
  data being replicated from master to slave servers. This may overwrite
  slave-specific database users.

  If this is undesired, the `_users` collection can be excluded from replication
  easily by setting the `includeSystem` attribute to `false` in the following commands:

  * replication.sync({ includeSystem: false });
  * replication.applier.properties({ includeSystem: false });

  This will exclude all system collections (including `_aqlfunctions`, `_graphs` etc.)
  from the initial synchronization and the continuous replication.

  If this is also undesired, it is also possible to specify a list of collections to
  exclude from the initial synchronization and the continuous replication using the
  `restrictCollections` attribute, e.g.:

      replication.applier.properties({
        includeSystem: true,
        restrictType: "exclude",
        restrictCollections: [ "_users", "_graphs", "foo" ]
      });

  The HTTP API methods for fetching the replication inventory and for dumping collections
  also support the `includeSystem` control flag via a URL parameter.

* removed DEPRECATED replication methods:
  * `replication.logger.start()`
  * `replication.logger.stop()`
  * `replication.logger.properties()`
  * HTTP PUT `/_api/replication/logger-start`
  * HTTP PUT `/_api/replication/logger-stop`
  * HTTP GET `/_api/replication/logger-config`
  * HTTP PUT `/_api/replication/logger-config`

* fixed issue #1174, which was due to locking problems in distributed
  AQL execution

* improved cluster locking for AQL avoiding deadlocks

* use DistributeNode for modifying queries with REPLACE and UPDATE, if
  possible


v2.3.6 (2015-XX-XX)
-------------------

* fixed AQL subquery optimization that produced wrong result when multiple subqueries
  directly followed each other and and a directly following `LET` statement did refer
  to any but the first subquery.


v2.3.5 (2015-01-16)
-------------------

* fixed intermittent 404 errors in Foxx apps after mounting or unmounting apps

* fixed issue #1200: Expansion operator results in "Cannot call method 'forEach' of null"

* fixed issue #1199: Cannot unlink root node of plan


v2.3.4 (2014-12-23)
-------------------

* fixed cerberus path for MyArangoDB


v2.3.3 (2014-12-17)
-------------------

* fixed error handling in instantiation of distributed AQL queries, this
  also fixes a bug in cluster startup with many servers

* issue #1185: parse non-fractional JSON numbers with exponent (e.g. `4e-261`)

* issue #1159: allow --server.request-timeout and --server.connect-timeout of 0


v2.3.2 (2014-12-09)
-------------------

* fixed issue #1177: Fix bug in the user app's storage

* fixed issue #1173: AQL Editor "Save current query" resets user password

* fixed missing makeDirectory when fetching a Foxx application from a zip file

* put in warning about default changed: fixed issue #1134: Change the default endpoint to localhost

* fixed issue #1163: invalid fullCount value returned from AQL

* fixed range operator precedence

* limit default maximum number of plans created by AQL optimizer to 256 (from 1024)

* make AQL optimizer not generate an extra plan if an index can be used, but modify
  existing plans in place

* fixed AQL cursor ttl (time-to-live) issue

  Any user-specified cursor ttl value was not honored since 2.3.0.

* fixed segfault in AQL query hash index setup with unknown shapes

* fixed memleaks

* added AQL optimizer rule for removing `INTO` from a `COLLECT` statement if not needed

* fixed issue #1131

  This change provides the `KEEP` clause for `COLLECT ... INTO`. The `KEEP` clause
  allows controlling which variables will be kept in the variable created by `INTO`.

* fixed issue #1147, must protect dispatcher ID for etcd

v2.3.1 (2014-11-28)
-------------------

* recreate password if missing during upgrade

* fixed issue #1126

* fixed non-working subquery index optimizations

* do not restrict summary of Foxx applications to 60 characters

* fixed display of "required" path parameters in Foxx application documentation

* added more optimizations of constants values in AQL FILTER conditions

* fixed invalid or-to-in optimization for FILTERs containing comparisons
  with boolean values

* fixed replication of `_graphs` collection

* added AQL list functions `PUSH`, `POP`, `UNSHIFT`, `SHIFT`, `REMOVE_VALUES`,
  `REMOVE_VALUE`, `REMOVE_NTH` and `APPEND`

* added AQL functions `CALL` and `APPLY` to dynamically call other functions

* fixed AQL optimizer cost estimation for LIMIT node

* prevent Foxx queues from permanently writing to the journal even when
  server is idle

* fixed AQL COLLECT statement with INTO clause, which copied more variables
  than v2.2 and thus lead to too much memory consumption.
  This deals with #1107.

* fixed AQL COLLECT statement, this concerned every COLLECT statement,
  only the first group had access to the values of the variables before
  the COLLECT statement. This deals with #1127.

* fixed some AQL internals, where sometimes too many items were
  fetched from upstream in the presence of a LIMIT clause. This should
  generally improve performance.


v2.3.0 (2014-11-18)
-------------------

* fixed syslog flags. `--log.syslog` is deprecated and setting it has no effect,
  `--log.facility` now works as described. Application name has been changed from
  `triagens` to `arangod`. It can be changed using `--log.application`. The syslog
  will only contain the actual log message. The datetime prefix is omitted.

* fixed deflate in SimpleHttpClient

* fixed issue #1104: edgeExamples broken or changed

* fixed issue #1103: Error while importing user queries

* fixed issue #1100: AQL: HAS() fails on doc[attribute_name]

* fixed issue #1098: runtime error when creating graph vertex

* hide system applications in **Applications** tab by default

  Display of system applications can be toggled by using the *system applications*
  toggle in the UI.

* added HTTP REST API for managing tasks (`/_api/tasks`)

* allow passing character lists as optional parameter to AQL functions `TRIM`,
  `LTRIM` and `RTRIM`

  These functions now support trimming using custom character lists. If no character
  lists are specified, all whitespace characters will be removed as previously:

      TRIM("  foobar\t \r\n ")         // "foobar"
      TRIM(";foo;bar;baz, ", "; ")     // "foo;bar;baz"

* added AQL string functions `LTRIM`, `RTRIM`, `FIND_FIRST`, `FIND_LAST`, `SPLIT`,
  `SUBSTITUTE`

* added AQL functions `ZIP`, `VALUES` and `PERCENTILE`

* made AQL functions `CONCAT` and `CONCAT_SEPARATOR` work with list arguments

* dynamically create extra dispatcher threads if required

* fixed issue #1097: schemas in the API docs no longer show required properties as optional


v2.3.0-beta2 (2014-11-08)
-------------------------

* front-end: new icons for uploading and downloading JSON documents into a collection

* front-end: fixed documents pagination css display error

* front-end: fixed flickering of the progress view

* front-end: fixed missing event for documents filter function

* front-end: jsoneditor: added CMD+Return (Mac) CTRL+Return (Linux/Win) shortkey for
  saving a document

* front-end: added information tooltip for uploading json documents.

* front-end: added database management view to the collapsed navigation menu

* front-end: added collection truncation feature

* fixed issue #1086: arangoimp: Odd errors if arguments are not given properly

* performance improvements for AQL queries that use JavaScript-based expressions
  internally

* added AQL geo functions `WITHIN_RECTANGLE` and `IS_IN_POLYGON`

* fixed non-working query results download in AQL editor of web interface

* removed debug print message in AQL editor query export routine

* fixed issue #1075: Aardvark: user name required even if auth is off #1075

  The fix for this prefills the username input field with the current user's
  account name if any and `root` (the default username) otherwise. Additionally,
  the tooltip text has been slightly adjusted.

* fixed issue #1069: Add 'raw' link to swagger ui so that the raw swagger
  json can easily be retrieved

  This adds a link to the Swagger API docs to an application's detail view in
  the **Applications** tab of the web interface. The link produces the Swagger
  JSON directly. If authentication is turned on, the link requires authentication,
  too.

* documentation updates


v2.3.0-beta1 (2014-11-01)
-------------------------

* added dedicated `NOT IN` operator for AQL

  Previously, a `NOT IN` was only achievable by writing a negated `IN` condition:

      FOR i IN ... FILTER ! (i IN [ 23, 42 ]) ...

  This can now alternatively be expressed more intuitively as follows:

      FOR i IN ... FILTER i NOT IN [ 23, 42 ] ...

* added alternative logical operator syntax for AQL

  Previously, the logical operators in AQL could only be written as:
  - `&&`: logical and
  - `||`: logical or
  - `!`: negation

  ArangoDB 2.3 introduces the alternative variants for these operators:
  - `AND`: logical and
  - `OR`: logical or
  - `NOT`: negation

  The new syntax is just an alternative to the old syntax, allowing easier
  migration from SQL. The old syntax is still fully supported and will be.

* improved output of `ArangoStatement.parse()` and POST `/_api/query`

  If an AQL query can be parsed without problems, The return value of
  `ArangoStatement.parse()` now contains an attribute `ast` with the abstract
  syntax tree of the query (before optimizations). Though this is an internal
  representation of the query and is subject to change, it can be used to inspect
  how ArangoDB interprets a given query.

* improved `ArangoStatement.explain()` and POST `/_api/explain`

  The commands for explaining AQL queries have been improved.

* added command-line option `--javascript.v8-contexts` to control the number of
  V8 contexts created in arangod.

  Previously, the number of V8 contexts was equal to the number of server threads
  (as specified by option `--server.threads`).

  However, it may be sensible to create different amounts of threads and V8
  contexts. If the option is not specified, the number of V8 contexts created
  will be equal to the number of server threads. Thus no change in configuration
  is required to keep the old behavior.

  If you are using the default config files or merge them with your local config
  files, please review if the default number of server threads is okay in your
  environment. Additionally you should verify that the number of V8 contexts
  created (as specified in option `--javascript.v8-contexts`) is okay.

* the number of server.threads specified is now the minimum of threads
  started. There are situation in which threads are waiting for results of
  distributed database servers. In this case the number of threads is
  dynamically increased.

* removed index type "bitarray"

  Bitarray indexes were only half-way documented and integrated in previous versions
  of ArangoDB so their benefit was limited. The support for bitarray indexes has
  thus been removed in ArangoDB 2.3. It is not possible to create indexes of type
  "bitarray" with ArangoDB 2.3.

  When a collection is opened that contains a bitarray index definition created
  with a previous version of ArangoDB, ArangoDB will ignore it and log the following
  warning:

      index type 'bitarray' is not supported in this version of ArangoDB and is ignored

  Future versions of ArangoDB may automatically remove such index definitions so the
  warnings will eventually disappear.

* removed internal "_admin/modules/flush" in order to fix requireApp

* added basic support for handling binary data in Foxx

  Requests with binary payload can be processed in Foxx applications by
  using the new method `res.rawBodyBuffer()`. This will return the unparsed request
  body as a Buffer object.

  There is now also the method `req.requestParts()` available in Foxx to retrieve
  the individual components of a multipart HTTP request.

  Buffer objects can now be used when setting the response body of any Foxx action.
  Additionally, `res.send()` has been added as a convenience method for returning
  strings, JSON objects or buffers from a Foxx action:

      res.send("<p>some HTML</p>");
      res.send({ success: true });
      res.send(new Buffer("some binary data"));

  The convenience method `res.sendFile()` can now be used to easily return the
  contents of a file from a Foxx action:

      res.sendFile(applicationContext.foxxFilename("image.png"));

  `fs.write` now accepts not only strings but also Buffer objects as second parameter:

      fs.write(filename, "some data");
      fs.write(filename, new Buffer("some binary data"));

  `fs.readBuffer` can be used to return the contents of a file in a Buffer object.

* improved performance of insertion into non-unique hash indexes significantly in case
  many duplicate keys are used in the index

* issue #1042: set time zone in log output

  the command-line option `--log.use-local-time` was added to print dates and times in
  the server-local timezone instead of UTC

* command-line options that require a boolean value now validate the
  value given on the command-line

  This prevents issues if no value is specified for an option that
  requires a boolean value. For example, the following command-line would
  have caused trouble in 2.2, because `--server.endpoint` would have been
  used as the value for the `--server.disable-authentication` options
  (which requires a boolean value):

      arangod --server.disable-authentication --server.endpoint tcp://127.0.0.1:8529 data

  In 2.3, running this command will fail with an error and requires to
  be modified to:

      arangod --server.disable-authentication true --server.endpoint tcp://127.0.0.1:8529 data

* improved performance of CSV import in arangoimp

* fixed issue #1027: Stack traces are off-by-one

* fixed issue #1026: Modules loaded in different files within the same app
  should refer to the same module

* fixed issue #1025: Traversal not as expected in undirected graph

* added a _relation function in the general-graph module.

  This deprecated _directedRelation and _undirectedRelation.
  ArangoDB does not offer any constraints for undirected edges
  which caused some confusion of users how undirected relations
  have to be handled. Relation now only supports directed relations
  and the user can actively simulate undirected relations.

* changed return value of Foxx.applicationContext#collectionName:

  Previously, the function could return invalid collection names because
  invalid characters were not replaced in the application name prefix, only
  in the collection name passed.

  Now, the function replaces invalid characters also in the application name
  prefix, which might to slightly different results for application names that
  contained any characters outside the ranges [a-z], [A-Z] and [0-9].

* prevent XSS in AQL editor and logs view

* integrated tutorial into ArangoShell and web interface

* added option `--backslash-escape` for arangoimp when running CSV file imports

* front-end: added download feature for (filtered) documents

* front-end: added download feature for the results of a user query

* front-end: added function to move documents to another collection

* front-end: added sort-by attribute to the documents filter

* front-end: added sorting feature to database, graph management and user management view.

* issue #989: front-end: Databases view not refreshing after deleting a database

* issue #991: front-end: Database search broken

* front-end: added infobox which shows more information about a document (_id, _rev, _key) or
  an edge (_id, _rev, _key, _from, _to). The from and to attributes are clickable and redirect
  to their document location.

* front-end: added edit-mode for deleting multiple documents at the same time.

* front-end: added delete button to the detailed document/edge view.

* front-end: added visual feedback for saving documents/edges inside the editor (error/success).

* front-end: added auto-focusing for the first input field in a modal.

* front-end: added validation for user input in a modal.

* front-end: user defined queries are now stored inside the database and are bound to the current
  user, instead of using the local storage functionality of the browsers. The outcome of this is
  that user defined queries are now independently usable from any device. Also queries can now be
  edited through the standard document editor of the front-end through the _users collection.

* front-end: added import and export functionality for user defined queries.

* front-end: added new keywords and functions to the aql-editor theme

* front-end: applied tile-style to the graph view

* front-end: now using the new graph api including multi-collection support

* front-end: foxx apps are now deletable

* front-end: foxx apps are now installable and updateable through github, if github is their
  origin.

* front-end: added foxx app version control. Multiple versions of a single foxx app are now
  installable and easy to manage and are also arranged in groups.

* front-end: the user-set filter of a collection is now stored until the user navigates to
  another collection.

* front-end: fetching and filtering of documents, statistics, and query operations are now
  handled with asynchronous ajax calls.

* front-end: added progress indicator if the front-end is waiting for a server operation.

* front-end: fixed wrong count of documents in the documents view of a collection.

* front-end: fixed unexpected styling of the manage db view and navigation.

* front-end: fixed wrong handling of select fields in a modal view.

* front-end: fixed wrong positioning of some tooltips.

* automatically call `toJSON` function of JavaScript objects (if present)
  when serializing them into database documents. This change allows
  storing JavaScript date objects in the database in a sensible manner.


v2.2.7 (2014-11-19)
-------------------

* fixed issue #998: Incorrect application URL for non-system Foxx apps

* fixed issue #1079: AQL editor: keyword WITH in UPDATE query is not highlighted

* fix memory leak in cluster nodes

* fixed registration of AQL user-defined functions in Web UI (JS shell)

* fixed error display in Web UI for certain errors
  (now error message is printed instead of 'undefined')

* fixed issue #1059: bug in js module console

* fixed issue #1056: "fs": zip functions fail with passwords

* fixed issue #1063: Docs: measuring unit of --wal.logfile-size?

* fixed issue #1062: Docs: typo in 14.2 Example data


v2.2.6 (2014-10-20)
-------------------

* fixed issue #972: Compilation Issue

* fixed issue #743: temporary directories are now unique and one can read
  off the tool that created them, if empty, they are removed atexit

* Highly improved performance of all AQL GRAPH_* functions.

* Orphan collections in general graphs can now be found via GRAPH_VERTICES
  if either "any" or no direction is defined

* Fixed documentation for AQL function GRAPH_NEIGHBORS.
  The option "vertexCollectionRestriction" is meant to filter the target
  vertices only, and should not filter the path.

* Fixed a bug in GRAPH_NEIGHBORS which enforced only empty results
  under certain conditions


v2.2.5 (2014-10-09)
-------------------

* fixed issue #961: allow non-JSON values in undocument request bodies

* fixed issue 1028: libicu is now statically linked

* fixed cached lookups of collections on the server, which may have caused spurious
  problems after collection rename operations


v2.2.4 (2014-10-01)
-------------------

* fixed accessing `_from` and `_to` attributes in `collection.byExample` and
  `collection.firstExample`

  These internal attributes were not handled properly in the mentioned functions, so
  searching for them did not always produce documents

* fixed issue #1030: arangoimp 2.2.3 crashing, not logging on large Windows CSV file

* fixed issue #1025: Traversal not as expected in undirected graph

* fixed issue #1020

  This requires re-introducing the startup option `--database.force-sync-properties`.

  This option can again be used to force fsyncs of collection, index and database properties
  stored as JSON strings on disk in files named `parameter.json`. Syncing these files after
  a write may be necessary if the underlying storage does not sync file contents by itself
  in a "sensible" amount of time after a file has been written and closed.

  The default value is `true` so collection, index and database properties will always be
  synced to disk immediately. This affects creating, renaming and dropping collections as
  well as creating and dropping databases and indexes. Each of these operations will perform
  an additional fsync on the `parameter.json` file if the option is set to `true`.

  It might be sensible to set this option to `false` for workloads that create and drop a
  lot of collections (e.g. test runs).

  Document operations such as creating, updating and dropping documents are not affected
  by this option.

* fixed issue #1016: AQL editor bug

* fixed issue #1014: WITHIN function returns wrong distance

* fixed AQL shortest path calculation in function `GRAPH_SHORTEST_PATH` to return
  complete vertex objects instead of just vertex ids

* allow changing of attributes of documents stored in server-side JavaScript variables

  Previously, the following did not work:

      var doc = db.collection.document(key);
      doc._key = "abc"; // overwriting internal attributes not supported
      doc.value = 123;  // overwriting existing attributes not supported

  Now, modifying documents stored in server-side variables (e.g. `doc` in the above case)
  is supported. Modifying the variables will not update the documents in the database,
  but will modify the JavaScript object (which can be written back to the database using
  `db.collection.update` or `db.collection.replace`)

* fixed issue #997: arangoimp apparently doesn't support files >2gig on Windows

  large file support (requires using `_stat64` instead of `stat`) is now supported on
  Windows


v2.2.3 (2014-09-02)
-------------------

* added `around` for Foxx controller

* added `type` option for HTTP API `GET /_api/document?collection=...`

  This allows controlling the type of results to be returned. By default, paths to
  documents will be returned, e.g.

      [
        `/_api/document/test/mykey1`,
        `/_api/document/test/mykey2`,
        ...
      ]

  To return a list of document ids instead of paths, the `type` URL parameter can be
  set to `id`:

      [
        `test/mykey1`,
        `test/mykey2`,
        ...
      ]

  To return a list of document keys only, the `type` URL parameter can be set to `key`:

      [
        `mykey1`,
        `mykey2`,
        ...
      ]


* properly capitalize HTTP response header field names in case the `x-arango-async`
  HTTP header was used in a request.

* fixed several documentation issues

* speedup for several general-graph functions, AQL functions starting with `GRAPH_`
  and traversals


v2.2.2 (2014-08-08)
-------------------

* allow storing non-reserved attribute names starting with an underscore

  Previous versions of ArangoDB parsed away all attribute names that started with an
  underscore (e.g. `_test', '_foo', `_bar`) on all levels of a document (root level
  and sub-attribute levels). While this behavior was documented, it was unintuitive and
  prevented storing documents inside other documents, e.g.:

      {
        "_key" : "foo",
        "_type" : "mydoc",
        "references" : [
          {
            "_key" : "something",
            "_rev" : "...",
            "value" : 1
          },
          {
            "_key" : "something else",
            "_rev" : "...",
            "value" : 2
          }
        ]
      }

  In the above example, previous versions of ArangoDB removed all attributes and
  sub-attributes that started with underscores, meaning the embedded documents would lose
  some of their attributes. 2.2.2 should preserve such attributes, and will also allow
  storing user-defined attribute names on the top-level even if they start with underscores
  (such as `_type` in the above example).

* fix conversion of JavaScript String, Number and Boolean objects to JSON.

  Objects created in JavaScript using `new Number(...)`, `new String(...)`, or
  `new Boolean(...)` were not converted to JSON correctly.

* fixed a race condition on task registration (i.e. `require("org/arangodb/tasks").register()`)

  this race condition led to undefined behavior when a just-created task with no offset and
  no period was instantly executed and deleted by the task scheduler, before the `register`
  function returned to the caller.

* changed run-tests.sh to execute all suitable tests.

* switch to new version of gyp

* fixed upgrade button


v2.2.1 (2014-07-24)
-------------------

* fixed hanging write-ahead log recovery for certain cases that involved dropping
  databases

* fixed issue with --check-version: when creating a new database the check failed

* issue #947 Foxx applicationContext missing some properties

* fixed issue with --check-version: when creating a new database the check failed

* added startup option `--wal.suppress-shape-information`

  Setting this option to `true` will reduce memory and disk space usage and require
  less CPU time when modifying documents or edges. It should therefore be turned on
  for standalone ArangoDB servers. However, for servers that are used as replication
  masters, setting this option to `true` will effectively disable the usage of the
  write-ahead log for replication, so it should be set to `false` for any replication
  master servers.

  The default value for this option is `false`.

* added optional `ttl` attribute to specify result cursor expiration for HTTP API method
  `POST /_api/cursor`

  The `ttl` attribute can be used to prevent cursor results from timing out too early.

* issue #947: Foxx applicationContext missing some properties

* (reported by Christian Neubauer):

  The problem was that in Google's V8, signed and unsigned chars are not always declared cleanly.
  so we need to force v8 to compile with forced signed chars which is done by the Flag:
    -fsigned-char
  at least it is enough to follow the instructions of compiling arango on rasperry
  and add "CFLAGS='-fsigned-char'" to the make command of V8 and remove the armv7=0

* Fixed a bug with the replication client. In the case of single document
  transactions the collection was not write locked.


v2.2.0 (2014-07-10)
-------------------

* The replication methods `logger.start`, `logger.stop` and `logger.properties` are
  no-ops in ArangoDB 2.2 as there is no separate replication logger anymore. Data changes
  are logged into the write-ahead log in ArangoDB 2.2, and not separately by the
  replication logger. The replication logger object is still there in ArangoDB 2.2 to
  ensure backwards-compatibility, however, logging cannot be started, stopped or
  configured anymore. Using any of these methods will do nothing.

  This also affects the following HTTP API methods:
  - `PUT /_api/replication/logger-start`
  - `PUT /_api/replication/logger-stop`
  - `GET /_api/replication/logger-config`
  - `PUT /_api/replication/logger-config`

  Using any of these methods is discouraged from now on as they will be removed in
  future versions of ArangoDB.

* INCOMPATIBLE CHANGE: replication of transactions has changed. Previously, transactions
  were logged on a master in one big block and shipped to a slave in one block, too.
  Now transactions will be logged and replicated as separate entries, allowing transactions
  to be bigger and also ensure replication progress.

  This change also affects the behavior of the `stop` method of the replication applier.
  If the replication applier is now stopped manually using the `stop` method and later
  restarted using the `start` method, any transactions that were unfinished at the
  point of stopping will be aborted on a slave, even if they later commit on the master.

  In ArangoDB 2.2, stopping the replication applier manually should be avoided unless the
  goal is to stop replication permanently or to do a full resync with the master anyway.
  If the replication applier still must be stopped, it should be made sure that the
  slave has fetched and applied all pending operations from a master, and that no
  extra transactions are started on the master before the `stop` command on the slave
  is executed.

  Replication of transactions in ArangoDB 2.2 might also lock the involved collections on
  the slave while a transaction is either committed or aborted on the master and the
  change has been replicated to the slave. This change in behavior may be important for
  slave servers that are used for read-scaling. In order to avoid long lasting collection
  locks on the slave, transactions should be kept small.

  The `_replication` system collection is not used anymore in ArangoDB 2.2 and its usage is
  discouraged.

* INCOMPATIBLE CHANGE: the figures reported by the `collection.figures` method
  now only reflect documents and data contained in the journals and datafiles of
  collections. Documents or deletions contained only in the write-ahead log will
  not influence collection figures until the write-ahead log garbage collection
  kicks in. The figures for a collection might therefore underreport the total
  resource usage of a collection.

  Additionally, the attributes `lastTick` and `uncollectedLogfileEntries` have been
  added to the result of the `figures` operation and the HTTP API method
  `PUT /_api/collection/figures`

* added `insert` method as an alias for `save`. Documents can now be inserted into
  a collection using either method:

      db.test.save({ foo: "bar" });
      db.test.insert({ foo: "bar" });

* added support for data-modification AQL queries

* added AQL keywords `INSERT`, `UPDATE`, `REPLACE` and `REMOVE` (and `WITH`) to
  support data-modification AQL queries.

  Unquoted usage of these keywords for attribute names in AQL queries will likely
  fail in ArangoDB 2.2. If any such attribute name needs to be used in a query, it
  should be enclosed in backticks to indicate the usage of a literal attribute
  name.

  For example, the following query will fail in ArangoDB 2.2 with a parse error:

      FOR i IN foo RETURN i.remove

  and needs to be rewritten like this:

      FOR i IN foo RETURN i.`remove`

* disallow storing of JavaScript objects that contain JavaScript native objects
  of type `Date`, `Function`, `RegExp` or `External`, e.g.

      db.test.save({ foo: /bar/ });
      db.test.save({ foo: new Date() });

  will now print

      Error: <data> cannot be converted into JSON shape: could not shape document

  Previously, objects of these types were silently converted into an empty object
  (i.e. `{ }`).

  To store such objects in a collection, explicitly convert them into strings
  like this:

      db.test.save({ foo: String(/bar/) });
      db.test.save({ foo: String(new Date()) });

* The replication methods `logger.start`, `logger.stop` and `logger.properties` are
  no-ops in ArangoDB 2.2 as there is no separate replication logger anymore. Data changes
  are logged into the write-ahead log in ArangoDB 2.2, and not separately by the
  replication logger. The replication logger object is still there in ArangoDB 2.2 to
  ensure backwards-compatibility, however, logging cannot be started, stopped or
  configured anymore. Using any of these methods will do nothing.

  This also affects the following HTTP API methods:
  - `PUT /_api/replication/logger-start`
  - `PUT /_api/replication/logger-stop`
  - `GET /_api/replication/logger-config`
  - `PUT /_api/replication/logger-config`

  Using any of these methods is discouraged from now on as they will be removed in
  future versions of ArangoDB.

* INCOMPATIBLE CHANGE: replication of transactions has changed. Previously, transactions
  were logged on a master in one big block and shipped to a slave in one block, too.
  Now transactions will be logged and replicated as separate entries, allowing transactions
  to be bigger and also ensure replication progress.

  This change also affects the behavior of the `stop` method of the replication applier.
  If the replication applier is now stopped manually using the `stop` method and later
  restarted using the `start` method, any transactions that were unfinished at the
  point of stopping will be aborted on a slave, even if they later commit on the master.

  In ArangoDB 2.2, stopping the replication applier manually should be avoided unless the
  goal is to stop replication permanently or to do a full resync with the master anyway.
  If the replication applier still must be stopped, it should be made sure that the
  slave has fetched and applied all pending operations from a master, and that no
  extra transactions are started on the master before the `stop` command on the slave
  is executed.

  Replication of transactions in ArangoDB 2.2 might also lock the involved collections on
  the slave while a transaction is either committed or aborted on the master and the
  change has been replicated to the slave. This change in behavior may be important for
  slave servers that are used for read-scaling. In order to avoid long lasting collection
  locks on the slave, transactions should be kept small.

  The `_replication` system collection is not used anymore in ArangoDB 2.2 and its usage is
  discouraged.

* INCOMPATIBLE CHANGE: the figures reported by the `collection.figures` method
  now only reflect documents and data contained in the journals and datafiles of
  collections. Documents or deletions contained only in the write-ahead log will
  not influence collection figures until the write-ahead log garbage collection
  kicks in. The figures for a collection might therefore underreport the total
  resource usage of a collection.

  Additionally, the attributes `lastTick` and `uncollectedLogfileEntries` have been
  added to the result of the `figures` operation and the HTTP API method
  `PUT /_api/collection/figures`

* added `insert` method as an alias for `save`. Documents can now be inserted into
  a collection using either method:

      db.test.save({ foo: "bar" });
      db.test.insert({ foo: "bar" });

* added support for data-modification AQL queries

* added AQL keywords `INSERT`, `UPDATE`, `REPLACE` and `REMOVE` (and `WITH`) to
  support data-modification AQL queries.

  Unquoted usage of these keywords for attribute names in AQL queries will likely
  fail in ArangoDB 2.2. If any such attribute name needs to be used in a query, it
  should be enclosed in backticks to indicate the usage of a literal attribute
  name.

  For example, the following query will fail in ArangoDB 2.2 with a parse error:

      FOR i IN foo RETURN i.remove

  and needs to be rewritten like this:

      FOR i IN foo RETURN i.`remove`

* disallow storing of JavaScript objects that contain JavaScript native objects
  of type `Date`, `Function`, `RegExp` or `External`, e.g.

      db.test.save({ foo: /bar/ });
      db.test.save({ foo: new Date() });

  will now print

      Error: <data> cannot be converted into JSON shape: could not shape document

  Previously, objects of these types were silently converted into an empty object
  (i.e. `{ }`).

  To store such objects in a collection, explicitly convert them into strings
  like this:

      db.test.save({ foo: String(/bar/) });
      db.test.save({ foo: String(new Date()) });

* honor startup option `--server.disable-statistics` when deciding whether or not
  to start periodic statistics collection jobs

  Previously, the statistics collection jobs were started even if the server was
  started with the `--server.disable-statistics` flag being set to `true`

* removed startup option `--random.no-seed`

  This option had no effect in previous versions of ArangoDB and was thus removed.

* removed startup option `--database.remove-on-drop`

  This option was used for debugging only.

* removed startup option `--database.force-sync-properties`

  This option is now superfluous as collection properties are now stored in the
  write-ahead log.

* introduced write-ahead log

  All write operations in an ArangoDB server instance are automatically logged
  to the server's write-ahead log. The write-ahead log is a set of append-only
  logfiles, and it is used in case of a crash recovery and for replication.
  Data from the write-ahead log will eventually be moved into the journals or
  datafiles of collections, allowing the server to remove older write-ahead log
  logfiles. Figures of collections will be updated when data are moved from the
  write-ahead log into the journals or datafiles of collections.

  Cross-collection transactions in ArangoDB should benefit considerably by this
  change, as less writes than in previous versions are required to ensure the data
  of multiple collections are atomically and durably committed. All data-modifying
  operations inside transactions (insert, update, remove) will write their
  operations into the write-ahead log directly, making transactions with multiple
  operations also require less physical memory than in previous versions of ArangoDB,
  that required all transaction data to fit into RAM.

  The `_trx` system collection is not used anymore in ArangoDB 2.2 and its usage is
  discouraged.

  The data in the write-ahead log can also be used in the replication context.
  The `_replication` collection that was used in previous versions of ArangoDB to
  store all changes on the server is not used anymore in ArangoDB 2.2. Instead,
  slaves can read from a master's write-ahead log to get informed about most
  recent changes. This removes the need to store data-modifying operations in
  both the actual place and the `_replication` collection.

* removed startup option `--server.disable-replication-logger`

  This option is superfluous in ArangoDB 2.2. There is no dedicated replication
  logger in ArangoDB 2.2. There is now always the write-ahead log, and it is also
  used as the server's replication log. Specifying the startup option
  `--server.disable-replication-logger` will do nothing in ArangoDB 2.2, but the
  option should not be used anymore as it might be removed in a future version.

* changed behavior of replication logger

  There is no dedicated replication logger in ArangoDB 2.2 as there is the
  write-ahead log now. The existing APIs for starting and stopping the replication
  logger still exist in ArangoDB 2.2 for downwards-compatibility, but calling
  the start or stop operations are no-ops in ArangoDB 2.2. When querying the
  replication logger status via the API, the server will always report that the
  replication logger is running. Configuring the replication logger is a no-op
  in ArangoDB 2.2, too. Changing the replication logger configuration has no
  effect. Instead, the write-ahead log configuration can be changed.

* removed MRuby integration for arangod

  ArangoDB had an experimental MRuby integration in some of the publish builds.
  This wasn't continuously developed, and so it has been removed in ArangoDB 2.2.

  This change has led to the following startup options being superfluous:

  - `--ruby.gc-interval`
  - `--ruby.action-directory`
  - `--ruby.modules-path`
  - `--ruby.startup-directory`

  Specifying these startup options will do nothing in ArangoDB 2.2, but the
  options should be avoided from now on as they might be removed in future versions.

* reclaim index memory when last document in collection is deleted

  Previously, deleting documents from a collection did not lead to index sizes being
  reduced. Instead, the already allocated index memory was re-used when a collection
  was refilled.

  Now, index memory for primary indexes and hash indexes is reclaimed instantly when
  the last document from a collection is removed.

* inlined and optimized functions in hash indexes

* added AQL TRANSLATE function

  This function can be used to perform lookups from static lists, e.g.

      LET countryNames = { US: "United States", UK: "United Kingdom", FR: "France" }
      RETURN TRANSLATE("FR", countryNames)

* fixed datafile debugger

* fixed check-version for empty directory

* moved try/catch block to the top of routing chain

* added mountedApp function for foxx-manager

* fixed issue #883: arango 2.1 - when starting multi-machine cluster, UI web
  does not change to cluster overview

* fixed dfdb: should not start any other V8 threads

* cleanup of version-check, added module org/arangodb/database-version,
  added --check-version option

* fixed issue #881: [2.1.0] Bombarded (every 10 sec or so) with
  "WARNING format string is corrupt" when in non-system DB Dashboard

* specialized primary index implementation to allow faster hash table
  rebuilding and reduce lookups in datafiles for the actual value of `_key`.

* issue #862: added `--overwrite` option to arangoimp

* removed number of property lookups for documents during AQL queries that
  access documents

* prevent buffering of long print results in arangosh's and arangod's print
  command

  this change will emit buffered intermediate print results and discard the
  output buffer to quickly deliver print results to the user, and to prevent
  constructing very large buffers for large results

* removed sorting of attribute names for use in a collection's shaper

  sorting attribute names was done on document insert to keep attributes
  of a collection in sorted order for faster comparisons. The sort order
  of attributes was only used in one particular and unlikely case, so it
  was removed. Collections with many different attribute names should
  benefit from this change by faster inserts and slightly less memory usage.

* fixed a bug in arangodump which got the collection name in _from and _to
  attributes of edges wrong (all were "_unknown")

* fixed a bug in arangorestore which did not recognize wrong _from and _to
  attributes of edges

* improved error detection and reporting in arangorestore


v2.1.1 (2014-06-06)
-------------------

* fixed dfdb: should not start any other V8 threads

* signature for collection functions was modified

  The basic change was the substitution of the input parameter of the
  function by an generic options object which can contain multiple
  option parameter of the function.
  Following functions were modified
  remove
  removeBySample
  replace
  replaceBySample
  update
  updateBySample

  Old signature is yet supported but it will be removed in future versions

v2.1.0 (2014-05-29)
-------------------

* implemented upgrade procedure for clusters

* fixed communication issue with agency which prevented reconnect
  after an agent failure

* fixed cluster dashboard in the case that one but not all servers
  in the cluster are down

* fixed a bug with coordinators creating local database objects
  in the wrong order (_system needs to be done first)

* improved cluster dashboard


v2.1.0-rc2 (2014-05-25)
-----------------------

* fixed issue #864: Inconsistent behavior of AQL REVERSE(list) function


v2.1.0-rc1 (XXXX-XX-XX)
-----------------------

* added server-side periodic task management functions:

  - require("org/arangodb/tasks").register(): registers a periodic task
  - require("org/arangodb/tasks").unregister(): unregisters and removes a
    periodic task
  - require("org/arangodb/tasks").get(): retrieves a specific tasks or all
    existing tasks

  the previous undocumented function `internal.definePeriodic` is now
  deprecated and will be removed in a future release.

* decrease the size of some seldom used system collections on creation.

  This will make these collections use less disk space and mapped memory.

* added AQL date functions

* added AQL FLATTEN() list function

* added index memory statistics to `db.<collection>.figures()` function

  The `figures` function will now return a sub-document `indexes`, which lists
  the number of indexes in the `count` sub-attribute, and the total memory
  usage of the indexes in bytes in the `size` sub-attribute.

* added AQL CURRENT_DATABASE() function

  This function returns the current database's name.

* added AQL CURRENT_USER() function

  This function returns the current user from an AQL query. The current user is the
  username that was specified in the `Authorization` HTTP header of the request. If
  authentication is turned off or the query was executed outside a request context,
  the function will return `null`.

* fixed issue #796: Searching with newline chars broken?

  fixed slightly different handling of backslash escape characters in a few
  AQL functions. Now handling of escape sequences should be consistent, and
  searching for newline characters should work the same everywhere

* added OpenSSL version check for configure

  It will report all OpenSSL versions < 1.0.1g as being too old.
  `configure` will only complain about an outdated OpenSSL version but not stop.

* require C++ compiler support (requires g++ 4.8, clang++ 3.4 or Visual Studio 13)

* less string copying returning JSONified documents from ArangoDB, e.g. via
  HTTP GET `/_api/document/<collection>/<document>`

* issue #798: Lower case http headers from arango

  This change allows returning capitalized HTTP headers, e.g.
  `Content-Length` instead of `content-length`.
  The HTTP spec says that headers are case-insensitive, but
  in fact several clients rely on a specific case in response
  headers.
  This change will capitalize HTTP headers if the `X-Arango-Version`
  request header is sent by the client and contains a value of at
  least `20100` (for version 2.1). The default value for the
  compatibility can also be set at server start, using the
  `--server.default-api-compatibility` option.

* simplified usage of `db._createStatement()`

  Previously, the function could not be called with a query string parameter as
  follows:

      db._createStatement(queryString);

  Calling it as above resulted in an error because the function expected an
  object as its parameter. From now on, it's possible to call the function with
  just the query string.

* make ArangoDB not send back a `WWW-Authenticate` header to a client in case the
  client sends the `X-Omit-WWW-Authenticate` HTTP header.

  This is done to prevent browsers from showing their built-in HTTP authentication
  dialog for AJAX requests that require authentication.
  ArangoDB will still return an HTTP 401 (Unauthorized) if the request doesn't
  contain valid credentials, but it will omit the `WWW-Authenticate` header,
  allowing clients to bypass the browser's authentication dialog.

* added REST API method HTTP GET `/_api/job/job-id` to query the status of an
  async job without potentially fetching it from the list of done jobs

* fixed non-intuitive behavior in jobs API: previously, querying the status
  of an async job via the API HTTP PUT `/_api/job/job-id` removed a currently
  executing async job from the list of queryable jobs on the server.
  Now, when querying the result of an async job that is still executing,
  the job is kept in the list of queryable jobs so its result can be fetched
  by a subsequent request.

* use a new data structure for the edge index of an edge collection. This
  improves the performance for the creation of the edge index and in
  particular speeds up removal of edges in graphs. Note however that
  this change might change the order in which edges starting at
  or ending in a vertex are returned. However, this order was never
  guaranteed anyway and it is not sensible to guarantee any particular
  order.

* provide a size hint to edge and hash indexes when initially filling them
  this will lead to less re-allocations when populating these indexes

  this may speed up building indexes when opening an existing collection

* don't requeue identical context methods in V8 threads in case a method is
  already registered

* removed arangod command line option `--database.remove-on-compacted`

* export the sort attribute for graph traversals to the HTTP interface

* add support for arangodump/arangorestore for clusters


v2.0.8 (XXXX-XX-XX)
-------------------

* fixed too-busy iteration over skiplists

  Even when a skiplist query was restricted by a limit clause, the skiplist
  index was queried without the limit. this led to slower-than-necessary
  execution times.

* fixed timeout overflows on 32 bit systems

  this bug has led to problems when select was called with a high timeout
  value (2000+ seconds) on 32bit systems that don't have a forgiving select
  implementation. when the call was made on these systems, select failed
  so no data would be read or sent over the connection

  this might have affected some cluster-internal operations.

* fixed ETCD issues on 32 bit systems

  ETCD was non-functional on 32 bit systems at all. The first call to the
  watch API crashed it. This was because atomic operations worked on data
  structures that were not properly aligned on 32 bit systems.

* fixed issue #848: db.someEdgeCollection.inEdge does not return correct
  value when called the 2nd time after a .save to the edge collection


v2.0.7 (2014-05-05)
-------------------

* issue #839: Foxx Manager missing "unfetch"

* fixed a race condition at startup

  this fixes undefined behavior in case the logger was involved directly at
  startup, before the logger initialization code was called. This should have
  occurred only for code that was executed before the invocation of main(),
  e.g. during ctor calls of statically defined objects.


v2.0.6 (2014-04-22)
-------------------

* fixed issue #835: arangosh doesn't show correct database name



v2.0.5 (2014-04-21)
-------------------

* Fixed a caching problem in IE JS Shell

* added cancelation for async jobs

* upgraded to new gyp for V8

* new Windows installer


v2.0.4 (2014-04-14)
-------------------

* fixed cluster authentication front-end issues for Firefox and IE, there are
  still problems with Chrome


v2.0.3 (2014-04-14)
-------------------

* fixed AQL optimizer bug

* fixed front-end issues

* added password change dialog


v2.0.2 (2014-04-06)
-------------------

* during cluster startup, do not log (somewhat expected) connection errors with
  log level error, but with log level info

* fixed dashboard modals

* fixed connection check for cluster planning front end: firefox does
  not support async:false

* document how to persist a cluster plan in order to relaunch an existing
  cluster later


v2.0.1 (2014-03-31)
-------------------

* make ArangoDB not send back a `WWW-Authenticate` header to a client in case the
  client sends the `X-Omit-WWW-Authenticate` HTTP header.

  This is done to prevent browsers from showing their built-in HTTP authentication
  dialog for AJAX requests that require authentication.
  ArangoDB will still return an HTTP 401 (Unauthorized) if the request doesn't
  contain valid credentials, but it will omit the `WWW-Authenticate` header,
  allowing clients to bypass the browser's authentication dialog.

* fixed isses in arango-dfdb:

  the dfdb was not able to unload certain system collections, so these couldn't be
  inspected with the dfdb sometimes. Additionally, it did not truncate corrupt
  markers from datafiles under some circumstances

* added `changePassword` attribute for users

* fixed non-working "save" button in collection edit view of web interface
  clicking the save button did nothing. one had to press enter in one of the input
  fields to send modified form data

* fixed V8 compile error on MacOS X

* prevent `body length: -9223372036854775808` being logged in development mode for
  some Foxx HTTP responses

* fixed several bugs in web interface dashboard

* fixed issue #783: coffee script not working in manifest file

* fixed issue #783: coffee script not working in manifest file

* fixed issue #781: Cant save current query from AQL editor ui

* bumped version in `X-Arango-Version` compatibility header sent by arangosh and other
  client tools from `1.5` to `2.0`.

* fixed startup options for arango-dfdb, added details option for arango-dfdb

* fixed display of missing error messages and codes in arangosh

* when creating a collection via the web interface, the collection type was always
  "document", regardless of the user's choice


v2.0.0 (2014-03-10)
-------------------

* first 2.0 release


v2.0.0-rc2 (2014-03-07)
-----------------------

* fixed cluster authorization


v2.0.0-rc1 (2014-02-28)
-----------------------

* added sharding :-)

* added collection._dbName attribute to query the name of the database from a collection

  more detailed documentation on the sharding and cluster features can be found in the user
  manual, section **Sharding**

* INCOMPATIBLE CHANGE: using complex values in AQL filter conditions with operators other
  than equality (e.g. >=, >, <=, <) will disable usage of skiplist indexes for filter
  evaluation.

  For example, the following queries will be affected by change:

      FOR doc IN docs FILTER doc.value < { foo: "bar" } RETURN doc
      FOR doc IN docs FILTER doc.value >= [ 1, 2, 3 ] RETURN doc

  The following queries will not be affected by the change:

      FOR doc IN docs FILTER doc.value == 1 RETURN doc
      FOR doc IN docs FILTER doc.value == "foo" RETURN doc
      FOR doc IN docs FILTER doc.value == [ 1, 2, 3 ] RETURN doc
      FOR doc IN docs FILTER doc.value == { foo: "bar" } RETURN doc

* INCOMPATIBLE CHANGE: removed undocumented method `collection.saveOrReplace`

  this feature was never advertised nor documented nor tested.

* INCOMPATIBLE CHANGE: removed undocumented REST API method `/_api/simple/BY-EXAMPLE-HASH`

  this feature was never advertised nor documented nor tested.

* added explicit startup parameter `--server.reuse-address`

  This flag can be used to control whether sockets should be acquired with the SO_REUSEADDR
  flag.

  Regardless of this setting, sockets on Windows are always acquired using the
  SO_EXCLUSIVEADDRUSE flag.

* removed undocumented REST API method GET `/_admin/database-name`

* added user validation API at POST `/_api/user/<username>`

* slightly improved users management API in `/_api/user`:

  Previously, when creating a new user via HTTP POST, the username needed to be
  passed in an attribute `username`. When users were returned via this API,
  the usernames were returned in an attribute named `user`. This was slightly
  confusing and was changed in 2.0 as follows:

  - when adding a user via HTTP POST, the username can be specified in an attribute
  `user`. If this attribute is not used, the API will look into the attribute `username`
  as before and use that value.
  - when users are returned via HTTP GET, the usernames are still returned in an
    attribute `user`.

  This change should be fully downwards-compatible with the previous version of the API.

* added AQL SLICE function to extract slices from lists

* made module loader more node compatible

* the startup option `--javascript.package-path` for arangosh is now deprecated and does
  nothing. Using it will not cause an error, but the option is ignored.

* added coffee script support

* Several UI improvements.

* Exchanged icons in the graphviewer toolbar

* always start networking and HTTP listeners when starting the server (even in
  console mode)

* allow vertex and edge filtering with user-defined functions in TRAVERSAL,
  TRAVERSAL_TREE and SHORTEST_PATH AQL functions:

      // using user-defined AQL functions for edge and vertex filtering
      RETURN TRAVERSAL(friends, friendrelations, "friends/john", "outbound", {
        followEdges: "myfunctions::checkedge",
        filterVertices: "myfunctions::checkvertex"
      })

      // using the following custom filter functions
      var aqlfunctions = require("org/arangodb/aql/functions");
      aqlfunctions.register("myfunctions::checkedge", function (config, vertex, edge, path) {
        return (edge.type !== 'dislikes'); // don't follow these edges
      }, false);

      aqlfunctions.register("myfunctions::checkvertex", function (config, vertex, path) {
        if (vertex.isDeleted || ! vertex.isActive) {
          return [ "prune", "exclude" ]; // exclude these and don't follow them
        }
        return [ ]; // include everything else
      }, false);

* fail if invalid `strategy`, `order` or `itemOrder` attribute values
  are passed to the AQL TRAVERSAL function. Omitting these attributes
  is not considered an error, but specifying an invalid value for any
  of these attributes will make an AQL query fail.

* issue #751: Create database through API should return HTTP status code 201

  By default, the server now returns HTTP 201 (created) when creating a new
  database successfully. To keep compatibility with older ArangoDB versions, the
  startup parameter `--server.default-api-compatibility` can be set to a value
  of `10400` to indicate API compatibility with ArangoDB 1.4. The compatibility
  can also be enforced by setting the `X-Arango-Version` HTTP header in a
  client request to this API on a per-request basis.

* allow direct access from the `db` object to collections whose names start
  with an underscore (e.g. db._users).

  Previously, access to such collections via the `db` object was possible from
  arangosh, but not from arangod (and thus Foxx and actions). The only way
  to access such collections from these places was via the `db._collection(<name>)`
  workaround.

* allow `\n` (as well as `\r\n`) as line terminator in batch requests sent to
  `/_api/batch` HTTP API.

* use `--data-binary` instead of `--data` parameter in generated cURL examples

* issue #703: Also show path of logfile for fm.config()

* issue #675: Dropping a collection used in "graph" module breaks the graph

* added "static" Graph.drop() method for graphs API

* fixed issue #695: arangosh server.password error

* use pretty-printing in `--console` mode by default

* simplified ArangoDB startup options

  Some startup options are now superfluous or their usage is simplified. The
  following options have been changed:

  * `--javascript.modules-path`: this option has been removed. The modules paths
    are determined by arangod and arangosh automatically based on the value of
    `--javascript.startup-directory`.

    If the option is set on startup, it is ignored so startup will not abort with
    an error `unrecognized option`.

  * `--javascript.action-directory`: this option has been removed. The actions
    directory is determined by arangod automatically based on the value of
    `--javascript.startup-directory`.

    If the option is set on startup, it is ignored so startup will not abort with
    an error `unrecognized option`.

  * `--javascript.package-path`: this option is still available but it is not
    required anymore to set the standard package paths (e.g. `js/npm`). arangod
    will automatically use this standard package path regardless of whether it
    was specified via the options.

    It is possible to use this option to add additional package paths to the
    standard value.

  Configuration files included with arangod are adjusted accordingly.

* layout of the graphs tab adapted to better fit with the other tabs

* database selection is moved to the bottom right corner of the web interface

* removed priority queue index type

  this feature was never advertised nor documented nor tested.

* display internal attributes in document source view of web interface

* removed separate shape collections

  When upgrading to ArangoDB 2.0, existing collections will be converted to include
  shapes and attribute markers in the datafiles instead of using separate files for
  shapes.

  When a collection is converted, existing shapes from the SHAPES directory will
  be written to a new datafile in the collection directory, and the SHAPES directory
  will be removed afterwards.

  This saves up to 2 MB of memory and disk space for each collection
  (savings are higher, the less different shapes there are in a collection).
  Additionally, one less file descriptor per opened collection will be used.

  When creating a new collection, the amount of sync calls may be reduced. The same
  may be true for documents with yet-unknown shapes. This may help performance
  in these cases.

* added AQL functions `NTH` and `POSITION`

* added signal handler for arangosh to save last command in more cases

* added extra prompt placeholders for arangosh:
  - `%e`: current endpoint
  - `%u`: current user

* added arangosh option `--javascript.gc-interval` to control amount of
  garbage collection performed by arangosh

* fixed issue #651: Allow addEdge() to take vertex ids in the JS library

* removed command-line option `--log.format`

  In previous versions, this option did not have an effect for most log messages, so
  it got removed.

* removed C++ logger implementation

  Logging inside ArangoDB is now done using the LOG_XXX() macros. The LOGGER_XXX()
  macros are gone.

* added collection status "loading"


v1.4.16 (XXXX-XX-XX)
--------------------

* fixed too eager datafile deletion

  this issue could have caused a crash when the compaction had marked datafiles as obsolete
  and they were removed while "old" temporary query results still pointed to the old datafile
  positions

* fixed issue #826: Replication fails when a collection's configuration changes


v1.4.15 (2014-04-19)
--------------------

* bugfix for AQL query optimizer

  the following type of query was too eagerly optimized, leading to errors in code-generation:

      LET a = (FOR i IN [] RETURN i) LET b = (FOR i IN [] RETURN i) RETURN 1

  the problem occurred when both lists in the subqueries were empty. In this case invalid code
  was generated and the query couldn't be executed.


v1.4.14 (2014-04-05)
--------------------

* fixed race conditions during shape / attribute insertion

  A race condition could have led to spurious `cannot find attribute #xx` or
  `cannot find shape #xx` (where xx is a number) warning messages being logged
  by the server. This happened when a new attribute was inserted and at the same
  time was queried by another thread.

  Also fixed a race condition that may have occurred when a thread tried to
  access the shapes / attributes hash tables while they were resized. In this
  cases, the shape / attribute may have been hashed to a wrong slot.

* fixed a memory barrier / cpu synchronization problem with libev, affecting
  Windows with Visual Studio 2013 (probably earlier versions are affected, too)

  The issue is described in detail here:
  http://lists.schmorp.de/pipermail/libev/2014q1/002318.html


v1.4.13 (2014-03-14)
--------------------

* added diagnostic output for Foxx application upload

* allow dump & restore from ArangoDB 1.4 with an ArangoDB 2.0 server

* allow startup options `temp-path` and `default-language` to be specified from the arangod
  configuration file and not only from the command line

* fixed too eager compaction

  The compaction will now wait for several seconds before trying to re-compact the same
  collection. Additionally, some other limits have been introduced for the compaction.


v1.4.12 (2014-03-05)
--------------------

* fixed display bug in web interface which caused the following problems:
  - documents were displayed in web interface as being empty
  - document attributes view displayed many attributes with content "undefined"
  - document source view displayed many attributes with name "TYPEOF" and value "undefined"
  - an alert popping up in the browser with message "Datatables warning..."

* re-introduced old-style read-write locks to supports Windows versions older than
  Windows 2008R2 and Windows 7. This should re-enable support for Windows Vista and
  Windows 2008.


v1.4.11 (2014-02-27)
--------------------

* added SHORTEST_PATH AQL function

  this calculates the shortest paths between two vertices, using the Dijkstra
  algorithm, employing a min-heap

  By default, ArangoDB does not know the distance between any two vertices and
  will use a default distance of 1. A custom distance function can be registered
  as an AQL user function to make the distance calculation use any document
  attributes or custom logic:

      RETURN SHORTEST_PATH(cities, motorways, "cities/CGN", "cities/MUC", "outbound", {
        paths: true,
        distance: "myfunctions::citydistance"
      })

      // using the following custom distance function
      var aqlfunctions = require("org/arangodb/aql/functions");
      aqlfunctions.register("myfunctions::distance", function (config, vertex1, vertex2, edge) {
        return Math.sqrt(Math.pow(vertex1.x - vertex2.x) + Math.pow(vertex1.y - vertex2.y));
      }, false);

* fixed bug in Graph.pathTo function

* fixed small memleak in AQL optimizer

* fixed access to potentially uninitialized variable when collection had a cap constraint


v1.4.10 (2014-02-21)
--------------------

* fixed graph constructor to allow graph with some parameter to be used

* added node.js "events" and "stream"

* updated npm packages

* added loading of .json file

* Fixed http return code in graph api with waitForSync parameter.

* Fixed documentation in graph, simple and index api.

* removed 2 tests due to change in ruby library.

* issue #756: set access-control-expose-headers on CORS response

  the following headers are now whitelisted by ArangoDB in CORS responses:
  - etag
  - content-encoding
  - content-length
  - location
  - server
  - x-arango-errors
  - x-arango-async-id


v1.4.9 (2014-02-07)
-------------------

* return a document's current etag in response header for HTTP HEAD requests on
  documents that return an HTTP 412 (precondition failed) error. This allows
  retrieving the document's current revision easily.

* added AQL function `SKIPLIST` to directly access skiplist indexes from AQL

  This is a shortcut method to use a skiplist index for retrieving specific documents in
  indexed order. The function capability is rather limited, but it may be used
  for several cases to speed up queries. The documents are returned in index order if
  only one condition is used.

      /* return all documents with mycollection.created > 12345678 */
      FOR doc IN SKIPLIST(mycollection, { created: [[ '>', 12345678 ]] })
        RETURN doc

      /* return first document with mycollection.created > 12345678 */
      FOR doc IN SKIPLIST(mycollection, { created: [[ '>', 12345678 ]] }, 0, 1)
        RETURN doc

      /* return all documents with mycollection.created between 12345678 and 123456790 */
      FOR doc IN SKIPLIST(mycollection, { created: [[ '>', 12345678 ], [ '<=', 123456790 ]] })
        RETURN doc

      /* return all documents with mycollection.a equal 1 and .b equal 2 */
      FOR doc IN SKIPLIST(mycollection, { a: [[ '==', 1 ]], b: [[ '==', 2 ]] })
        RETURN doc

  The function requires a skiplist index with the exact same attributes to
  be present on the specified collection. All attributes present in the skiplist
  index must be specified in the conditions specified for the `SKIPLIST` function.
  Attribute declaration order is important, too: attributes must be specified in the
  same order in the condition as they have been declared in the skiplist index.

* added command-line option `--server.disable-authentication-unix-sockets`

  with this option, authentication can be disabled for all requests coming
  in via UNIX domain sockets, enabling clients located on the same host as
  the ArangoDB server to connect without authentication.
  Other connections (e.g. TCP/IP) are not affected by this option.

  The default value for this option is `false`.
  Note: this option is only supported on platforms that support Unix domain
  sockets.

* call global arangod instance destructor on shutdown

* issue #755: TRAVERSAL does not use strategy, order and itemOrder options

  these options were not honored when configuring a traversal via the AQL
  TRAVERSAL function. Now, these options are used if specified.

* allow vertex and edge filtering with user-defined functions in TRAVERSAL,
  TRAVERSAL_TREE and SHORTEST_PATH AQL functions:

      // using user-defined AQL functions for edge and vertex filtering
      RETURN TRAVERSAL(friends, friendrelations, "friends/john", "outbound", {
        followEdges: "myfunctions::checkedge",
        filterVertices: "myfunctions::checkvertex"
      })

      // using the following custom filter functions
      var aqlfunctions = require("org/arangodb/aql/functions");
      aqlfunctions.register("myfunctions::checkedge", function (config, vertex, edge, path) {
        return (edge.type !== 'dislikes'); // don't follow these edges
      }, false);

      aqlfunctions.register("myfunctions::checkvertex", function (config, vertex, path) {
        if (vertex.isDeleted || ! vertex.isActive) {
          return [ "prune", "exclude" ]; // exclude these and don't follow them
        }
        return [ ]; // include everything else
      }, false);

* issue #748: add vertex filtering to AQL's TRAVERSAL[_TREE]() function


v1.4.8 (2014-01-31)
-------------------

* install foxx apps in the web interface

* fixed a segfault in the import API


v1.4.7 (2014-01-23)
-------------------

* issue #744: Add usage example arangoimp from Command line

* issue #738: added __dirname, __filename pseudo-globals. Fixes #733. (@by pluma)

* mount all Foxx applications in system apps directory on startup


v1.4.6 (2014-01-20)
-------------------

* issue #736: AQL function to parse collection and key from document handle

* added fm.rescan() method for Foxx-Manager

* fixed issue #734: foxx cookie and route problem

* added method `fm.configJson` for arangosh

* include `startupPath` in result of API `/_api/foxx/config`


v1.4.5 (2014-01-15)
-------------------

* fixed issue #726: Alternate Windows Install Method

* fixed issue #716: dpkg -P doesn't remove everything

* fixed bugs in description of HTTP API `_api/index`

* fixed issue #732: Rest API GET revision number

* added missing documentation for several methods in HTTP API `/_api/edge/...`

* fixed typos in description of HTTP API `_api/document`

* defer evaluation of AQL subqueries and logical operators (lazy evaluation)

* Updated font in WebFrontend, it now contains a version that renders properly on Windows

* generally allow function return values as call parameters to AQL functions

* fixed potential deadlock in global context method execution

* added override file "arangod.conf.local" (and co)


v1.4.4 (2013-12-24)
-------------------

* uid and gid are now set in the scripts, there is no longer a separate config file for
  arangod when started from a script

* foxx-manager is now an alias for arangosh

* arango-dfdb is now an alias for arangod, moved from bin to sbin

* changed from readline to linenoise for Windows

* added --install-service and --uninstall-service for Windows

* removed --daemon and --supervisor for Windows

* arangosh and arangod now uses the config-file which maps the binary name, i. e. if you
  rename arangosh to foxx-manager it will use the config file foxx-manager.conf

* fixed lock file for Windows

* fixed issue #711, #687: foxx-manager throws internal errors

* added `--server.ssl-protocol` option for client tools
  this allows connecting from arangosh, arangoimp, arangoimp etc. to an ArangoDB
  server that uses a non-default value for `--server.ssl-protocol`. The default
  value for the SSL protocol is 4 (TLSv1). If the server is configured to use a
  different protocol, it was not possible to connect to it with the client tools.

* added more detailed request statistics

  This adds the number of async-executed HTTP requests plus the number of HTTP
  requests per individual HTTP method type.

* added `--force` option for arangorestore
  this option allows continuing a restore operation even if the server reports errors
  in the middle of the restore operation

* better error reporting for arangorestore
  in case the server returned an HTTP error, arangorestore previously reported this
  error as `internal error` without any details only. Now server-side errors are
  reported by arangorestore with the server's error message

* include more system collections in dumps produced by arangodump
  previously some system collections were intentionally excluded from dumps, even if the
  dump was run with `--include-system-collections`. for example, the collections `_aal`,
  `_modules`, `_routing`, and `_users` were excluded. This makes sense in a replication
  context but not always in a dump context.
  When specifying `--include-system-collections`, arangodump will now include the above-
  mentioned collections in the dump, too. Some other system collections are still excluded
  even when the dump is run with `--include-system-collections`, for example `_replication`
  and `_trx`.

* fixed issue #701: ArangoStatement undefined in arangosh

* fixed typos in configuration files


v1.4.3 (2013-11-25)
-------------------

* fixed a segfault in the AQL optimizer, occurring when a constant non-list value was
  used on the right-hand side of an IN operator that had a collection attribute on the
  left-hand side

* issue #662:

  Fixed access violation errors (crashes) in the Windows version, occurring under some
  circumstances when accessing databases with multiple clients in parallel

* fixed issue #681: Problem with ArchLinux PKGBUILD configuration


v1.4.2 (2013-11-20)
-------------------

* fixed issue #669: Tiny documentation update

* ported Windows version to use native Windows API SRWLocks (slim read-write locks)
  and condition variables instead of homemade versions

  MSDN states the following about the compatibility of SRWLocks and Condition Variables:

      Minimum supported client:
      Windows Server 2008 [desktop apps | Windows Store apps]

      Minimum supported server:
      Windows Vista [desktop apps | Windows Store apps]

* fixed issue #662: ArangoDB on Windows hanging

  This fixes a deadlock issue that occurred on Windows when documents were written to
  a collection at the same time when some other thread tried to drop the collection.

* fixed file-based logging in Windows

  the logger complained on startup if the specified log file already existed

* fixed startup of server in daemon mode (`--daemon` startup option)

* fixed a segfault in the AQL optimizer

* issue #671: Method graph.measurement does not exist

* changed Windows condition variable implementation to use Windows native
  condition variables

  This is an attempt to fix spurious Windows hangs as described in issue #662.

* added documentation for JavaScript traversals

* added --code-page command-line option for Windows version of arangosh

* fixed a problem when creating edges via the web interface.

  The problem only occurred if a collection was created with type "document
  collection" via the web interface, and afterwards was dropped and re-created
  with type "edge collection". If the web interface page was not reloaded,
  the old collection type (document) was cached, making the subsequent creation
  of edges into the (seeming-to-be-document) collection fail.

  The fix is to not cache the collection type in the web interface. Users of
  an older version of the web interface can reload the collections page if they
  are affected.

* fixed a caching problem in arangosh: if a collection was created using the web
  interface, and then removed via arangosh, arangosh did not actually drop the
  collection due to caching.

  Because the `drop` operation was not carried out, this caused misleading error
  messages when trying to re-create the collection (e.g. `cannot create collection:
  duplicate name`).

* fixed ALT-introduced characters for arangosh console input on Windows

  The Windows readline port was not able to handle characters that are built
  using CTRL or ALT keys. Regular characters entered using the CTRL or ALT keys
  were silently swallowed and not passed to the terminal input handler.

  This did not seem to cause problems for the US keyboard layout, but was a
  severe issue for keyboard layouts that require the ALT (or ALT-GR) key to
  construct characters. For example, entering the character `{` with a German
  keyboard layout requires pressing ALT-GR + 9.

* fixed issue #665: Hash/skiplist combo madness bit my ass

  this fixes a problem with missing/non-deterministic rollbacks of inserts in
  case of a unique constraint violation into a collection with multiple secondary
  indexes (with at least one of them unique)

* fixed issue #664: ArangoDB installer on Windows requires drive c:

* partly fixed issue #662: ArangoDB on Windows hanging

  This fixes dropping databases on Windows. In previous 1.4 versions on Windows,
  one shape collection file was not unloaded and removed when dropping a database,
  leaving one directory and one shape collection file in the otherwise-dropped
  database directory.

* fixed issue #660: updated documentation on indexes


v1.4.1 (2013-11-08)
-------------------

* performance improvements for skip-list deletes


v1.4.1-rc1 (2013-11-07)
-----------------------

* fixed issue #635: Web-Interface should have a "Databases" Menu for Management

* fixed issue #624: Web-Interface is missing a Database selector

* fixed segfault in bitarray query

* fixed issue #656: Cannot create unique index through web interface

* fixed issue #654: bitarray index makes server down

* fixed issue #653: Slow query

* fixed issue #650: Randomness of any() should be improved

* made AQL `DOCUMENT()` function polymorphic and work with just one parameter.

  This allows using the `DOCUMENT` function like this:

      DOCUMENT('users/john')
      DOCUMENT([ 'users/john', 'users/amy' ])

  in addition to the existing use cases:

      DOCUMENT(users, 'users/john')
      DOCUMENT(users, 'john')
      DOCUMENT(users, [ 'users/john' ])
      DOCUMENT(users, [ 'users/john', 'users/amy' ])
      DOCUMENT(users, [ 'john', 'amy' ])

* simplified usage of ArangoDB batch API

  It is not necessary anymore to send the batch boundary in the HTTP `Content-Type`
  header. Previously, the batch API expected the client to send a Content-Type header
  of`multipart/form-data; boundary=<some boundary value>`. This is still supported in
  ArangoDB 2.0, but clients can now also omit this header. If the header is not
  present in a client request, ArangoDB will ignore the request content type and
  read the MIME boundary from the beginning of the request body.

  This also allows using the batch API with the Swagger "Try it out" feature (which is
  not too good at sending a different or even dynamic content-type request header).

* added API method GET `/_api/database/user`

  This returns the list of databases a specific user can see without changing the
  username/passwd.

* issue #424: Documentation about IDs needs to be upgraded


v1.4.0 (2013-10-29)
-------------------

* fixed issue #648: /batch API is missing from Web Interface API Documentation (Swagger)

* fixed issue #647: Icon tooltips missing

* fixed issue #646: index creation in web interface

* fixed issue #645: Allow jumping from edge to linked vertices

* merged PR for issue #643: Some minor corrections and a link to "Downloads"

* fixed issue #642: Completion of error handling

* fixed issue #639: compiling v1.4 on maverick produces warnings on -Wstrict-null-sentinel

* fixed issue #634: Web interface bug: Escape does not always propagate

* fixed issue #620: added startup option `--server.default-api-compatibility`

  This adds the following changes to the ArangoDB server and clients:
  - the server provides a new startup option `--server.default-api-compatibility`.
    This option can be used to determine the compatibility of (some) server API
    return values. The value for this parameter is a server version number,
    calculated as follows: `10000 * major + 100 * minor` (e.g. `10400` for ArangoDB
    1.3). The default value is `10400` (1.4), the minimum allowed value is `10300`
    (1.3).

    When setting this option to a value lower than the current server version,
    the server might respond with old-style results to "old" clients, increasing
    compatibility with "old" (non-up-to-date) clients.

  - the server will on each incoming request check for an HTTP header
    `x-arango-version`. Clients can optionally set this header to the API
    version number they support. For example, if a client sends the HTTP header
    `x-arango-version: 10300`, the server will pick this up and might send ArangoDB
    1.3-style responses in some situations.

    Setting either the startup parameter or using the HTTP header (or both) allows
    running "old" clients with newer versions of ArangoDB, without having to adjust
    the clients too much.

  - the `location` headers returned by the server for the APIs `/_api/document/...`
    and `/_api/collection/...` will have different values depending on the used API
    version. If the API compatibility is `10300`, the `location` headers returned
    will look like this:

        location: /_api/document/....

    whereas when an API compatibility of `10400` or higher is used, the `location`
    headers will look like this:

        location: /_db/<database name>/_api/document/...

  Please note that even in the presence of this, old API versions still may not
  be supported forever by the server.

* fixed issue #643: Some minor corrections and a link to "Downloads" by @frankmayer

* started issue #642: Completion of error handling

* fixed issue #639: compiling v1.4 on maverick produces warnings on
  -Wstrict-null-sentinel

* fixed issue #621: Standard Config needs to be fixed

* added function to manage indexes (web interface)

* improved server shutdown time by signaling shutdown to applicationserver,
  logging, cleanup and compactor threads

* added foxx-manager `replace` command

* added foxx-manager `installed` command (a more intuitive alias for `list`)

* fixed issue #617: Swagger API is missing '/_api/version'

* fixed issue #615: Swagger API: Some commands have no parameter entry forms

* fixed issue #614: API : Typo in : Request URL /_api/database/current

* fixed issue #609: Graph viz tool - different background color

* fixed issue #608: arangosh config files - eventually missing in the manual

* fixed issue #607: Admin interface: no core documentation

* fixed issue #603: Aardvark Foxx App Manager

* fixed a bug in type-mapping between AQL user functions and the AQL layer

  The bug caused errors like the following when working with collection documents
  in an AQL user function:

      TypeError: Cannot assign to read only property '_id' of #<ShapedJson>

* create less system collections when creating a new database

  This is achieved by deferring collection creation until the collections are actually
  needed by ArangoDB. The following collections are affected by the change:
  - `_fishbowl`
  - `_structures`


v1.4.0-beta2 (2013-10-14)
-------------------------

* fixed compaction on Windows

  The compaction on Windows did not ftruncate the cleaned datafiles to a smaller size.
  This has been fixed so not only the content of the files is cleaned but also files
  are re-created with potentially smaller sizes.

* only the following system collections will be excluded from replication from now on:
  - `_replication`
  - `_trx`
  - `_users`
  - `_aal`
  - `_fishbowl`
  - `_modules`
  - `_routing`

  Especially the following system collections will now be included in replication:
  - `_aqlfunctions`
  - `_graphs`

  In previous versions of ArangoDB, all system collections were excluded from the
  replication.

  The change also caused a change in the replication logger and applier:
  in previous versions of ArangoDB, only a collection's id was logged for an operation.
  This has not caused problems for non-system collections but for system collections
  there ids might differ. In addition to a collection id ArangoDB will now also log the
  name of a collection for each replication event.

  The replication applier will now look for the collection name attribute in logged
  events preferably.

* added database selection to arango-dfdb

* provide foxx-manager, arangodump, and arangorestore in Windows build

* ArangoDB 1.4 will refuse to start if option `--javascript.app-path` is not set.

* added startup option `--server.allow-method-override`

  This option can be set to allow overriding the HTTP request method in a request using
  one of the following custom headers:

  - x-http-method-override
  - x-http-method
  - x-method-override

  This allows bypassing proxies and tools that would otherwise just let certain types of
  requests pass. Enabling this option may impose a security risk, so it should only be
  used in very controlled environments.

  The default value for this option is `false` (no method overriding allowed).

* added "details" URL parameter for bulk import API

  Setting the `details` URL parameter to `true` in a call to POST `/_api/import` will make
  the import return details about non-imported documents in the `details` attribute. If
  `details` is `false` or omitted, no `details` attribute will be present in the response.
  This is the same behavior that previous ArangoDB versions exposed.

* added "complete" option for bulk import API

  Setting the `complete` URL parameter to `true` in a call to POST `/_api/import` will make
  the import completely fail if at least one of documents cannot be imported successfully.

  It defaults to `false`, which will make ArangoDB continue importing the other documents
  from the import even if some documents cannot be imported. This is the same behavior that
  previous ArangoDB versions exposed.

* added missing swagger documentation for `/_api/log`

* calling `/_api/logs` (or `/_admin/logs`) is only permitted from the `_system` database now.

  Calling this API method for/from other database will result in an HTTP 400.

' ported fix from https://github.com/novus/nvd3/commit/0894152def263b8dee60192f75f66700cea532cc

  This prevents JavaScript errors from occurring in Chrome when in the admin interface,
  section "Dashboard".

* show current database name in web interface (bottom right corner)

* added missing documentation for /_api/import in swagger API docs

* allow specification of database name for replication sync command replication applier

  This allows syncing from a master database with a different name than the slave database.

* issue #601: Show DB in prompt

  arangosh now displays the database name as part of the prompt by default.

  Can change the prompt by using the `--prompt` option, e.g.

      > arangosh --prompt "my db is named \"%d\"> "


v1.4.0-beta1 (2013-10-01)
-------------------------

* make the Foxx manager use per-database app directories

  Each database now has its own subdirectory for Foxx applications. Each database
  can thus use different Foxx applications if required. A Foxx app for a specific
  database resides in `<app-path>/databases/<database-name>/<app-name>`.

  System apps are shared between all databases. They reside in `<app-path>/system/<app-name>`.

* only trigger an engine reset in development mode for URLs starting with `/dev/`

  This prevents ArangoDB from reloading all Foxx applications when it is not
  actually necessary.

* changed error code from 10 (bad parameter) to 1232 (invalid key generator) for
  errors that are due to an invalid key generator specification when creating a new
  collection

* automatic detection of content-type / mime-type for Foxx assets based on filenames,
  added possibility to override auto detection

* added endpoint management API at `/_api/endpoint`

* changed HTTP return code of PUT `/_api/cursor` from 400 to 404 in case a
  non-existing cursor is referred to

* issue #360: added support for asynchronous requests

  Incoming HTTP requests with the headers `x-arango-async: true` or
  `x-arango-async: store` will be answered by the server instantly with a generic
  HTTP 202 (Accepted) response.

  The actual requests will be queued and processed by the server asynchronously,
  allowing the client to continue sending other requests without waiting for the
  server to process the actually requested operation.

  The exact point in time when a queued request is executed is undefined. If an
  error occurs during execution of an asynchronous request, the client will not
  be notified by the server.

  The maximum size of the asynchronous task queue can be controlled using the new
  option `--scheduler.maximal-queue-size`. If the queue contains this many number of
  tasks and a new asynchronous request comes in, the server will reject it with an
  HTTP 500 (internal server error) response.

  Results of incoming requests marked with header `x-arango-async: true` will be
  discarded by the server immediately. Clients have no way of accessing the result
  of such asynchronously executed request. This is just _fire and forget_.

  To later retrieve the result of an asynchronously executed request, clients can
  mark a request with the header `x-arango-async: keep`. This makes the server
  store the result of the request in memory until explicitly fetched by a client
  via the `/_api/job` API. The `/_api/job` API also provides methods for basic
  inspection of which pending or already finished requests there are on the server,
  plus ways for garbage collecting unneeded results.

* Added new option `--scheduler.maximal-queue-size`.

* issue #590: Manifest Lint

* added data dump and restore tools, arangodump and arangorestore.

  arangodump can be used to create a logical dump of an ArangoDB database, or
  just dedicated collections. It can be used to dump both a collection's structure
  (properties and indexes) and data (documents).

  arangorestore can be used to restore data from a dump created with arangodump.
  arangorestore currently does not re-create any indexes, and doesn't yet handle
  referenced documents in edges properly when doing just partial restores.
  This will be fixed until 1.4 stable.

* introduced `--server.database` option for arangosh, arangoimp, and arangob.

  The option allows these client tools to use a certain database for their actions.
  In arangosh, the current database can be switched at any time using the command

      db._useDatabase(<name>);

  When no database is specified, all client tools will assume they should use the
  default database `_system`. This is done for downwards-compatibility reasons.

* added basic multi database support (alpha)

  New databases can be created using the REST API POST `/_api/database` and the
  shell command `db._createDatabase(<name>)`.

  The default database in ArangoDB is called `_system`. This database is always
  present and cannot be deleted by the user. When an older version of ArangoDB is
  upgraded to 1.4, the previously only database will automatically become the
  `_system` database.

  New databases can be created with the above commands, and can be deleted with the
  REST API DELETE `/_api/database/<name>` or the shell command `db._dropDatabase(<name>);`.

  Deleting databases is still unstable in ArangoDB 1.4 alpha and might crash the
  server. This will be fixed until 1.4 stable.

  To access a specific database via the HTTP REST API, the `/_db/<name>/` prefix
  can be used in all URLs. ArangoDB will check if an incoming request starts with
  this prefix, and will automatically pick the database name from it. If the prefix
  is not there, ArangoDB will assume the request is made for the default database
  (`_system`). This is done for downwards-compatibility reasons.

  That means, the following URL pathnames are logically identical:

      /_api/document/mycollection/1234
      /_db/_system/document/mycollection/1234

  To access a different database (e.g. `test`), the URL pathname would look like this:

      /_db/test/document/mycollection/1234

  New databases can also be created and existing databases can only be dropped from
  within the default database (`_system`). It is not possible to drop the `_system`
  database itself.

  Cross-database operations are unintended and unsupported. The intention of the
  multi-database feature is to have the possibility to have a few databases managed
  by ArangoDB in parallel, but to only access one database at a time from a connection
  or a request.

  When accessing the web interface via the URL pathname `/_admin/html/` or `/_admin/aardvark`,
  the web interface for the default database (`_system`) will be displayed.
  To access the web interface for a different database, the database name can be
  put into the URLs as a prefix, e.g. `/_db/test/_admin/html` or
  `/_db/test/_admin/aardvark`.

  All internal request handlers and also all user-defined request handlers and actions
  (including Foxx) will only get to see the unprefixed URL pathnames (i.e. excluding
  any database name prefix). This is to ensure downwards-compatibility.

  To access the name of the requested database from any action (including Foxx), use
  use `req.database`.

  For example, when calling the URL `/myapp/myaction`, the content of `req.database`
  will be `_system` (the default database because no database got specified) and the
  content of `req.url` will be `/myapp/myaction`.

  When calling the URL `/_db/test/myapp/myaction`, the content of `req.database` will be
  `test`, and the content of `req.url` will still be `/myapp/myaction`.

* Foxx now excludes files starting with . (dot) when bundling assets

  This mitigates problems with editor swap files etc.

* made the web interface a Foxx application

  This change caused the files for the web interface to be moved from `html/admin` to
  `js/apps/aardvark` in the file system.

  The base URL for the admin interface changed from `_admin/html/index.html` to
  `_admin/aardvark/index.html`.

  The "old" redirection to `_admin/html/index.html` will now produce a 404 error.

  When starting ArangoDB with the `--upgrade` option, this will automatically be remedied
  by putting in a redirection from `/` to `/_admin/aardvark/index.html`, and from
  `/_admin/html/index.html` to `/_admin/aardvark/index.html`.

  This also obsoletes the following configuration (command-line) options:
  - `--server.admin-directory`
  - `--server.disable-admin-interface`

  when using these now obsolete options when the server is started, no error is produced
  for downwards-compatibility.

* changed User-Agent value sent by arangoimp, arangosh, and arangod from "VOC-Agent" to
  "ArangoDB"

* changed journal file creation behavior as follows:

  Previously, a journal file for a collection was always created when a collection was
  created. When a journal filled up and became full, the current journal was made a
  datafile, and a new (empty) journal was created automatically. There weren't many
  intended situations when a collection did not have at least one journal.

  This is changed now as follows:
  - when a collection is created, no journal file will be created automatically
  - when there is a write into a collection without a journal, the journal will be
    created lazily
  - when there is a write into a collection with a full journal, a new journal will
    be created automatically

  From the end user perspective, nothing should have changed, except that there is now
  less disk usage for empty collections. Disk usage of infrequently updated collections
  might also be reduced significantly by running the `rotate()` method of a collection,
  and not writing into a collection subsequently.

* added method `collection.rotate()`

  This allows premature rotation of a collection's current journal file into a (read-only)
  datafile. The purpose of using `rotate()` is to prematurely allow compaction (which is
  performed on datafiles only) on data, even if the journal was not filled up completely.

  Using `rotate()` may make sense in the following scenario:

      c = db._create("test");
      for (i = 0; i < 1000; ++i) {
        c.save(...); // insert lots of data here
      }

      ...
      c.truncate(); // collection is now empty
      // only data in datafiles will be compacted by following compaction runs
      // all data in the current journal would not be compacted

      // calling rotate will make the current journal a datafile, and thus make it
      // eligible for compaction
      c.rotate();

  Using `rotate()` may also be useful when data in a collection is known to not change
  in the immediate future. After having completed all write operations on a collection,
  performing a `rotate()` will reduce the size of the current journal to the actually
  required size (remember that journals are pre-allocated with a specific size) before
  making the journal a datafile. Thus `rotate()` may cause disk space savings, even if
  the datafiles does not qualify for compaction after rotation.

  Note: rotating the journal is asynchronous, so that the actual rotation may be executed
  after `rotate()` returns to the caller.

* changed compaction to merge small datafiles together (up to 3 datafiles are merged in
  a compaction run)

  In the regular case, this should leave less small datafiles stay around on disk and allow
  using less file descriptors in total.

* added AQL MINUS function

* added AQL UNION_DISTINCT function (more efficient than combination of `UNIQUE(UNION())`)

* updated mruby to 2013-08-22

* issue #587: Add db._create() in help for startup arangosh

* issue #586: Share a link on installation instructions in the User Manual

* issue #585: Bison 2.4 missing on Mac for custom build

* issue #584: Web interface images broken in devel

* issue #583: Small documentation update

* issue #581: Parameter binding for attributes

* issue #580: Small improvements (by @guidoreina)

* issue #577: Missing documentation for collection figures in implementor manual

* issue #576: Get disk usage for collections and graphs

  This extends the result of the REST API for /_api/collection/figures with
  the attributes `compactors.count`, `compactors.fileSize`, `shapefiles.count`,
  and `shapefiles.fileSize`.

* issue #575: installing devel version on mac (low prio)

* issue #574: Documentation (POST /_admin/routing/reload)

* issue #558: HTTP cursors, allow count to ignore LIMIT


v1.4.0-alpha1 (2013-08-02)
--------------------------

* added replication. check online manual for details.

* added server startup options `--server.disable-replication-logger` and
  `--server.disable-replication-applier`

* removed action deployment tool, this now handled with Foxx and its manager or
  by kaerus node utility

* fixed a server crash when using byExample / firstExample inside a transaction
  and the collection contained a usable hash/skiplist index for the example

* defineHttp now only expects a single context

* added collection detail dialog (web interface)

  Shows collection properties, figures (datafiles, journals, attributes, etc.)
  and indexes.

* added documents filter (web interface)

  Allows searching for documents based on attribute values. One or many filter
  conditions can be defined, using comparison operators such as '==', '<=', etc.

* improved AQL editor (web interface)

  Editor supports keyboard shortcuts (Submit, Undo, Redo, Select).
  Editor allows saving and reusing of user-defined queries.
  Added example queries to AQL editor.
  Added comment button.

* added document import (web interface)

  Allows upload of JSON-data from files. Files must have an extension of .json.

* added dashboard (web interface)

  Shows the status of replication and multiple system charts, e.g.
  Virtual Memory Size, Request Time, HTTP Connections etc.

* added API method `/_api/graph` to query all graphs with all properties.

* added example queries in web interface AQL editor

* added arango.reconnect(<host>) method for arangosh to dynamically switch server or
  user name

* added AQL range operator `..`

  The `..` operator can be used to easily iterate over a sequence of numeric
  values. It will produce a list of values in the defined range, with both bounding
  values included.

  Example:

      2010..2013

  will produce the following result:

      [ 2010, 2011, 2012, 2013 ]

* added AQL RANGE function

* added collection.first(count) and collection.last(count) document access functions

  These functions allow accessing the first or last n documents in a collection. The order
  is determined by document insertion/update time.

* added AQL INTERSECTION function

* INCOMPATIBLE CHANGE: changed AQL user function namespace resolution operator from `:` to `::`

  AQL user-defined functions were introduced in ArangoDB 1.3, and the namespace resolution
  operator for them was the single colon (`:`). A function call looked like this:

      RETURN mygroup:myfunc()

  The single colon caused an ambiguity in the AQL grammar, making it indistinguishable from
  named attributes or the ternary operator in some cases, e.g.

      { mygroup:myfunc ? mygroup:myfunc }

  The change of the namespace resolution operator from `:` to `::` fixes this ambiguity.

  Existing user functions in the database will be automatically fixed when starting ArangoDB
  1.4 with the `--upgrade` option. However, queries using user-defined functions need to be
  adjusted on the client side to use the new operator.

* allow multiple AQL LET declarations separated by comma, e.g.
  LET a = 1, b = 2, c = 3

* more useful AQL error messages

  The error position (line/column) is more clearly indicated for parse errors.
  Additionally, if a query references a collection that cannot be found, the error
  message will give a hint on the collection name

* changed return value for AQL `DOCUMENT` function in case document is not found

  Previously, when the AQL `DOCUMENT` function was called with the id of a document and
  the document could not be found, it returned `undefined`. This value is not part of the
  JSON type system and this has caused some problems.
  Starting with ArangoDB 1.4, the `DOCUMENT` function will return `null` if the document
  looked for cannot be found.

  In case the function is called with a list of documents, it will continue to return all
  found documents, and will not return `null` for non-found documents. This has not changed.

* added single line comments for AQL

  Single line comments can be started with a double forward slash: `//`.
  They end at the end of the line, or the end of the query string, whichever is first.

* fixed documentation issues #567, #568, #571.

* added collection.checksum(<withData>) method to calculate CRC checksums for
  collections

  This can be used to
  - check if data in a collection has changed
  - compare the contents of two collections on different ArangoDB instances

* issue #565: add description line to aal.listAvailable()

* fixed several out-of-memory situations when double freeing or invalid memory
  accesses could happen

* less msyncing during the creation of collections

  This is achieved by not syncing the initial (standard) markers in shapes collections.
  After all standard markers are written, the shapes collection will get synced.

* renamed command-line option `--log.filter` to `--log.source-filter` to avoid
  misunderstandings

* introduced new command-line option `--log.content-filter` to optionally restrict
  logging to just specific log messages (containing the filter string, case-sensitive).

  For example, to filter on just log entries which contain `ArangoDB`, use:

      --log.content-filter "ArangoDB"

* added optional command-line option `--log.requests-file` to log incoming HTTP
  requests to a file.

  When used, all HTTP requests will be logged to the specified file, containing the
  client IP address, HTTP method, requests URL, HTTP response code, and size of the
  response body.

* added a signal handler for SIGUSR1 signal:

  when ArangoDB receives this signal, it will respond all further incoming requests
  with an HTTP 503 (Service Unavailable) error. This will be the case until another
  SIGUSR1 signal is caught. This will make ArangoDB start serving requests regularly
  again. Note: this is not implemented on Windows.

* limited maximum request URI length to 16384 bytes:

  Incoming requests with longer request URIs will be responded to with an HTTP
  414 (Request-URI Too Long) error.

* require version 1.0 or 1.1 in HTTP version signature of requests sent by clients:

  Clients sending requests with a non-HTTP 1.0 or non-HTTP 1.1 version number will
  be served with an HTTP 505 (HTTP Version Not Supported) error.

* updated manual on indexes:

  using system attributes such as `_id`, `_key`, `_from`, `_to`, `_rev` in indexes is
  disallowed and will be rejected by the server. This was the case since ArangoDB 1.3,
  but was not properly documented.

* issue #563: can aal become a default object?

  aal is now a prefab object in arangosh

* prevent certain system collections from being renamed, dropped, or even unloaded.

  Which restrictions there are for which system collections may vary from release to
  release, but users should in general not try to modify system collections directly
  anyway.

  Note: there are no such restrictions for user-created collections.

* issue #559: added Foxx documentation to user manual

* added server startup option `--server.authenticate-system-only`. This option can be
  used to restrict the need for HTTP authentication to internal functionality and APIs,
  such as `/_api/*` and `/_admin/*`.
  Setting this option to `true` will thus force authentication for the ArangoDB APIs
  and the web interface, but allow unauthenticated requests for other URLs (including
  user defined actions and Foxx applications).
  The default value of this option is `false`, meaning that if authentication is turned
  on, authentication is still required for *all* incoming requests. Only by setting the
  option to `true` this restriction is lifted and authentication becomes required for
  URLs starting with `/_` only.

  Please note that authentication still needs to be enabled regularly by setting the
  `--server.disable-authentication` parameter to `false`. Otherwise no authentication
  will be required for any URLs as before.

* protect collections against unloading when there are still document barriers around.

* extended cap constraints to optionally limit the active data size in a collection to
  a specific number of bytes.

  The arguments for creating a cap constraint are now:
  `collection.ensureCapConstraint(<count>, <byteSize>);`

  It is supported to specify just a count as in ArangoDB 1.3 and before, to specify
  just a fileSize, or both. The first met constraint will trigger the automated
  document removal.

* added `db._exists(doc)` and `collection.exists(doc)` for easy document existence checks

* added API `/_api/current-database` to retrieve information about the database the
  client is currently connected to (note: the API `/_api/current-database` has been
  removed in the meantime. The functionality is accessible via `/_api/database/current`
  now).

* ensure a proper order of tick values in datafiles/journals/compactors.
  any new files written will have the _tick values of their markers in order. for
  older files, there are edge cases at the beginning and end of the datafiles when
  _tick values are not properly in order.

* prevent caching of static pages in PathHandler.
  whenever a static page is requested that is served by the general PathHandler, the
  server will respond to HTTP GET requests with a "Cache-Control: max-age=86400" header.

* added "doCompact" attribute when creating collections and to collection.properties().
  The attribute controls whether collection datafiles are compacted.

* changed the HTTP return code from 400 to 404 for some cases when there is a referral
  to a non-existing collection or document.

* introduced error code 1909 `too many iterations` that is thrown when graph traversals
  hit the `maxIterations` threshold.

* optionally limit traversals to a certain number of iterations
  the limitation can be achieved via the traversal API by setting the `maxIterations`
  attribute, and also via the AQL `TRAVERSAL` and `TRAVERSAL_TREE` functions by setting
  the same attribute. If traversals are not limited by the end user, a server-defined
  limit for `maxIterations` may be used to prevent server-side traversals from running
  endlessly.

* added graph traversal API at `/_api/traversal`

* added "API" link in web interface, pointing to REST API generated with Swagger

* moved "About" link in web interface into "links" menu

* allow incremental access to the documents in a collection from out of AQL
  this allows reading documents from a collection chunks when a full collection scan
  is required. memory usage might be must lower in this case and queries might finish
  earlier if there is an additional LIMIT statement

* changed AQL COLLECT to use a stable sort, so any previous SORT order is preserved

* issue #547: Javascript error in the web interface

* issue #550: Make AQL graph functions support key in addition to id

* issue #526: Unable to escape when an errorneous command is entered into the js shell

* issue #523: Graph and vertex methods for the javascript api

* issue #517: Foxx: Route parameters with capital letters fail

* issue #512: Binded Parameters for LIMIT


v1.3.3 (2013-08-01)
-------------------

* issue #570: updateFishbowl() fails once

* updated and fixed generated examples

* issue #559: added Foxx documentation to user manual

* added missing error reporting for errors that happened during import of edges


v1.3.2 (2013-06-21)
-------------------

* fixed memleak in internal.download()

* made the shape-collection journal size adaptive:
  if too big shapes come in, a shape journal will be created with a big-enough size
  automatically. the maximum size of a shape journal is still restricted, but to a
  very big value that should never be reached in practice.

* fixed a segfault that occurred when inserting documents with a shape size bigger
  than the default shape journal size (2MB)

* fixed a locking issue in collection.truncate()

* fixed value overflow in accumulated filesizes reported by collection.figures()

* issue #545: AQL FILTER unnecessary (?) loop

* issue #549: wrong return code with --daemon


v1.3.1 (2013-05-24)
-------------------

* removed currently unused _ids collection

* fixed usage of --temp-path in aranogd and arangosh

* issue #540: suppress return of temporary internal variables in AQL

* issue #530: ReferenceError: ArangoError is not a constructor

* issue #535: Problem with AQL user functions javascript API

* set --javascript.app-path for test execution to prevent startup error

* issue #532: Graph _edgesCache returns invalid data?

* issue #531: Arangod errors

* issue #529: Really weird transaction issue

* fixed usage of --temp-path in aranogd and arangosh


v1.3.0 (2013-05-10)
-------------------

* fixed problem on restart ("datafile-xxx is not sealed") when server was killed
  during a compaction run

* fixed leak when using cursors with very small batchSize

* issue #508: `unregistergroup` function not mentioned in http interface docs

* issue #507: GET /_api/aqlfunction returns code inside parentheses

* fixed issue #489: Bug in aal.install

* fixed issue 505: statistics not populated on MacOS


v1.3.0-rc1 (2013-04-24)
-----------------------

* updated documentation for 1.3.0

* added node modules and npm packages

* changed compaction to only compact datafiles with more at least 10% of dead
  documents (byte size-wise)

* issue #498: fixed reload of authentication info when using
  `require("org/arangodb/users").reload()`

* issue #495: Passing an empty array to create a document results in a
  "phantom" document

* added more precision for requests statistics figures

* added "sum" attribute for individual statistics results in statistics API
  at /_admin/statistics

* made "limit" an optional parameter in AQL function NEAR().
  limit can now be either omitted completely, or set to 0. If so, an internal
  default value (currently 100) will be applied for the limit.

* issue #481

* added "attributes.count" to output of `collection.figures()`
  this also affects the REST API /_api/collection/<name>/figures

* added IndexedPropertyGetter for ShapedJson objects

* added API for user-defined AQL functions

* issue #475: A better error message for deleting a non-existent graph

* issue #474: Web interface problems with the JS Shell

* added missing documentation for AQL UNION function

* added transaction support.
  This provides ACID transactions for ArangoDB. Transactions can be invoked
  using the `db._executeTransaction()` function, or the `/_api/transaction`
  REST API.

* switched to semantic versioning (at least for alpha & alpha naming)

* added saveOrReplace() for server-side JS

v1.3.alpha1 (2013-04-05)
------------------------

* cleanup of Module, Package, ArangoApp and modules "internal", "fs", "console"

* use Error instead of string in throw to allow stack-trace

* issue #454: error while creation of Collection

* make `collection.count()` not recalculate the number of documents on the fly, but
  use some internal document counters.

* issue #457: invalid string value in web interface

* make datafile id (datafile->_fid) identical to the numeric part of the filename.
  E.g. the datafile `journal-123456.db` will now have a datafile marker with the same
  fid (i.e. `123456`) instead of a different value. This change will only affect
  datafiles that are created with 1.3 and not any older files.
  The intention behind this change is to make datafile debugging easier.

* consistently discard document attributes with reserved names (system attributes)
  but without any known meaning, for example `_test`, `_foo`, ...

  Previously, these attributes were saved with the document regularly in some cases,
  but were discarded in other cases.
  Now these attributes are discarded consistently. "Real" system attributes such as
  `_key`, `_from`, `_to` are not affected and will work as before.

  Additionally, attributes with an empty name (``) are discarded when documents are
  saved.

  Though using reserved or empty attribute names in documents was not really and
  consistently supported in previous versions of ArangoDB, this change might cause
  an incompatibility for clients that rely on this feature.

* added server startup flag `--database.force-sync-properties` to force syncing of
  collection properties on collection creation, deletion and on property update.
  The default value is true to mimic the behavior of previous versions of ArangoDB.
  If set to false, collection properties are written to disk but no call to sync()
  is made.

* added detailed output of server version and components for REST APIs
  `/_admin/version` and `/_api/version`. To retrieve this extended information,
  call the REST APIs with URL parameter `details=true`.

* issue #443: For git-based builds include commit hash in version

* adjust startup log output to be more compact, less verbose

* set the required minimum number of file descriptors to 256.
  On server start, this number is enforced on systems that have rlimit. If the limit
  cannot be enforced, starting the server will fail.
  Note: 256 is considered to be the absolute minimum value. Depending on the use case
  for ArangoDB, a much higher number of file descriptors should be used.

  To avoid checking & potentially changing the number of maximum open files, use the
  startup option `--server.descriptors-minimum 0`

* fixed shapedjson to json conversion for special numeric values (NaN, +inf, -inf).
  Before, "NaN", "inf", or "-inf" were written into the JSONified output, but these
  values are not allowed in JSON. Now, "null" is written to the JSONified output as
  required.

* added AQL functions VARIANCE_POPULATION(), VARIANCE_SAMPLE(), STDDEV_POPULATION(),
  STDDEV_SAMPLE(), AVERAGE(), MEDIAN() to calculate statistical values for lists

* added AQL SQRT() function

* added AQL TRIM(), LEFT() and RIGHT() string functions

* fixed issue #436: GET /_api/document on edge

* make AQL REVERSE() and LENGTH() functions work on strings, too

* disabled DOT generation in `make doxygen`. this speeds up docs generation

* renamed startup option `--dispatcher.report-intervall` to `--dispatcher.report-interval`

* renamed startup option `--scheduler.report-intervall` to `--scheduler.report-interval`

* slightly changed output of REST API method /_admin/log.
  Previously, the log messages returned also contained the date and log level, now
  they will only contain the log message, and no date and log level information.
  This information can be re-created by API users from the `timestamp` and `level`
  attributes of the result.

* removed configure option `--enable-zone-debug`
  memory zone debugging is now automatically turned on when compiling with ArangoDB
  `--enable-maintainer-mode`

* removed configure option `--enable-arangob`
  arangob is now always included in the build


v1.2.3 (XXXX-XX-XX)
-------------------

* added optional parameter `edgexamples` for AQL function EDGES() and NEIGHBORS()

* added AQL function NEIGHBORS()

* added freebsd support

* fixed firstExample() query with `_id` and `_key` attributes

* issue triAGENS/ArangoDB-PHP#55: AQL optimizer may have mis-optimized duplicate
  filter statements with limit


v1.2.2 (2013-03-26)
-------------------

* fixed save of objects with common sub-objects

* issue #459: fulltext internal memory allocation didn't scale well
  This fix improves loading times for collections with fulltext indexes that have
  lots of equal words indexed.

* issue #212: auto-increment support

  The feature can be used by creating a collection with the extra `keyOptions`
  attribute as follows:

      db._create("mycollection", { keyOptions: { type: "autoincrement", offset: 1, increment: 10, allowUserKeys: true } });

  The `type` attribute will make sure the keys will be auto-generated if no
  `_key` attribute is specified for a document.

  The `allowUserKeys` attribute determines whether users might still supply own
  `_key` values with documents or if this is considered an error.

  The `increment` value determines the actual increment value, whereas the `offset`
  value can be used to seed to value sequence with a specific starting value.
  This will be useful later in a multi-master setup, when multiple servers can use
  different auto-increment seed values and thus generate non-conflicting auto-increment values.

  The default values currently are:

  - `allowUserKeys`: `true`
  - `offset`: `0`
  - `increment`: `1`

  The only other available key generator type currently is `traditional`.
  The `traditional` key generator will auto-generate keys in a fashion as ArangoDB
  always did (some increasing integer value, with a more or less unpredictable
  increment value).

  Note that for the `traditional` key generator there is only the option to disallow
  user-supplied keys and give the server the sole responsibility for key generation.
  This can be achieved by setting the `allowUserKeys` property to `false`.

  This change also introduces the following errors that API implementors may want to check
  the return values for:

  - 1222: `document key unexpected`: will be raised when a document is created with
    a `_key` attribute, but the underlying collection was set up with the `keyOptions`
    attribute `allowUserKeys: false`.

  - 1225: `out of keys`: will be raised when the auto-increment key generator runs
    out of keys. This may happen when the next key to be generated is 2^64 or higher.
    In practice, this will only happen if the values for `increment` or `offset` are
    not set appropriately, or if users are allowed to supply own keys, those keys
    are near the 2^64 threshold, and later the auto-increment feature kicks in and
    generates keys that cross that threshold.

    In practice it should not occur with proper configuration and proper usage of the
    collections.

  This change may also affect the following REST APIs:
  - POST `/_api/collection`: the server does now accept the optional `keyOptions`
    attribute in the second parameter
  - GET `/_api/collection/properties`: will return the `keyOptions` attribute as part
    of the collection's properties. The previous optional attribute `createOptions`
    is now gone.

* fixed `ArangoStatement.explain()` method with bind variables

* fixed misleading "cursor not found" error message in arangosh that occurred when
  `count()` was called for client-side cursors

* fixed handling of empty attribute names, which may have crashed the server under
  certain circumstances before

* fixed usage of invalid pointer in error message output when index description could
  not be opened


v1.2.1 (2013-03-14)
-------------------

* issue #444: please darken light color in arangosh

* issue #442: pls update post install info on osx

* fixed conversion of special double values (NaN, -inf, +inf) when converting from
  shapedjson to JSON

* fixed compaction of markers (location of _key was not updated correctly in memory,
  leading to _keys pointing to undefined memory after datafile rotation)

* fixed edge index key pointers to use document master pointer plus offset instead
  of direct _key address

* fixed case when server could not create any more journal or compactor files.
  Previously a wrong status code may have been returned, and not being able to create
  a new compactor file may have led to an infinite loop with error message
  "could not create compactor".

* fixed value truncation for numeric filename parts when renaming datafiles/journals


v1.2.0 (2013-03-01)
-------------------

* by default statistics are now switch off; in order to enable comment out
  the "disable-statistics = yes" line in "arangod.conf"

* fixed issue #435: csv parser skips data at buffer border

* added server startup option `--server.disable-statistics` to turn off statistics
  gathering without recompilation of ArangoDB.
  This partly addresses issue #432.

* fixed dropping of indexes without collection name, e.g.
  `db.xxx.dropIndex("123456");`
  Dropping an index like this failed with an assertion error.

* fixed issue #426: arangoimp should be able to import edges into edge collections

* fixed issue #425: In case of conflict ArangoDB returns HTTP 400 Bad request
  (with 1207 Error) instead of HTTP 409 Conflict

* fixed too greedy token consumption in AQL for negative values:
  e.g. in the statement `RETURN { a: 1 -2 }` the minus token was consumed as part
  of the value `-2`, and not interpreted as the binary arithmetic operator


v1.2.beta3 (2013-02-22)
-----------------------

* issue #427: ArangoDB Importer Manual has no navigation links (previous|home|next)

* issue #319: Documentation missing for Emergency console and incomplete for datafile debugger.

* issue #370: add documentation for reloadRouting and flushServerModules

* issue #393: added REST API for user management at /_api/user

* issue #393, #128: added simple cryptographic functions for user actions in module "crypto":
  * require("org/arangodb/crypto").md5()
  * require("org/arangodb/crypto").sha256()
  * require("org/arangodb/crypto").rand()

* added replaceByExample() Javascript and REST API method

* added updateByExample() Javascript and REST API method

* added optional "limit" parameter for removeByExample() Javascript and REST API method

* fixed issue #413

* updated bundled V8 version from 3.9.4 to 3.16.14.1
  Note: the Windows version used a more recent version (3.14.0.1) and was not updated.

* fixed issue #404: keep original request url in request object


v1.2.beta2 (2013-02-15)
-----------------------

* fixed issue #405: 1.2 compile warnings

* fixed issue #333: [debian] Group "arangodb" is not used when starting vie init.d script

* added optional parameter 'excludeSystem' to GET /_api/collection
  This parameter can be used to disable returning system collections in the list
  of all collections.

* added AQL functions KEEP() and UNSET()

* fixed issue #348: "HTTP Interface for Administration and Monitoring"
  documentation errors.

* fix stringification of specific positive int64 values. Stringification of int64
  values with the upper 32 bits cleared and the 33rd bit set were broken.

* issue #395:  Collection properties() function should return 'isSystem' for
  Javascript and REST API

* make server stop after upgrade procedure when invoked with `--upgrade option`.
  When started with the `--upgrade` option, the server will perfom
  the upgrade, and then exit with a status code indicating the result of the
  upgrade (0 = success, 1 = failure). To start the server regularly in either
  daemon or console mode, the `--upgrade` option must not be specified.
  This change was introduced to allow init.d scripts check the result of
  the upgrade procedure, even in case an upgrade was successful.
  this was introduced as part of issue #391.

* added AQL function EDGES()

* added more crash-protection when reading corrupted collections at startup

* added documentation for AQL function CONTAINS()

* added AQL function LIKE()

* replaced redundant error return code 1520 (Unable to open collection) with error code
  1203 (Collection not found). These error codes have the same meanings, but one of
  them was returned from AQL queries only, the other got thrown by other parts of
  ArangoDB. Now, error 1203 (Collection not found) is used in AQL too in case a
  non-existing collection is used.

v1.2.beta1 (2013-02-01)
-----------------------

* fixed issue #382: [Documentation error] Maschine... should be Machine...

* unified history file locations for arangod, arangosh, and arangoirb.
  - The readline history for arangod (emergency console) is now stored in file
    $HOME/.arangod. It was stored in $HOME/.arango before.
  - The readline history for arangosh is still stored in $HOME/.arangosh.
  - The readline history for arangoirb is now stored in $HOME/.arangoirb. It was
    stored in $HOME/.arango-mrb before.

* fixed issue #381: _users user should have a unique constraint

* allow negative list indexes in AQL to access elements from the end of a list,
  e.g. ```RETURN values[-1]``` will return the last element of the `values` list.

* collection ids, index ids, cursor ids, and document revision ids created and
  returned by ArangoDB are now returned as strings with numeric content inside.
  This is done to prevent some value overrun/truncation in any part of the
  complete client/server workflow.
  In ArangoDB 1.1 and before, these values were previously returned as
  (potentially very big) integer values. This may cause problems (clipping, overrun,
  precision loss) for clients that do not support big integers natively and store
  such values in IEEE754 doubles internally. This type loses precision after about
  52 bits and is thus not safe to hold an id.
  Javascript and 32 bit-PHP are examples for clients that may cause such problems.
  Therefore, ids are now returned by ArangoDB as strings, with the string
  content being the integer value as before.

  Example for documents ("_rev" attribute):
  - Document returned by ArangoDB 1.1: { "_rev": 1234, ... }
  - Document returned by ArangoDB 1.2: { "_rev": "1234", ... }

  Example for collections ("id" attribute / "_id" property):
  - Collection returned by ArangoDB 1.1: { "id": 9327643, "name": "test", ... }
  - Collection returned by ArangoDB 1.2: { "id": "9327643", "name": "test", ... }

  Example for cursors ("id" attribute):
  - Collection returned by ArangoDB 1.1: { "id": 11734292, "hasMore": true, ... }
  - Collection returned by ArangoDB 1.2: { "id": "11734292", "hasMore": true, ... }

* global variables are not automatically available anymore when starting the
  arangod Javascript emergency console (i.e. ```arangod --console```).

  Especially, the variables `db`, `edges`, and `internal` are not available
  anymore. `db` and `internal` can be made available in 1.2 by
  ```var db = require("org/arangodb").db;``` and
  ```var internal = require("internal");```, respectively.
  The reason for this change is to get rid of global variables in the server
  because this will allow more specific inclusion of functionality.

  For convenience, the global variable `db` is still available by default in
  arangosh. The global variable `edges`, which since ArangoDB 1.1 was kind of
  a redundant wrapper of `db`, has been removed in 1.2 completely.
  Please use `db` instead, and if creating an edge collection, use the explicit
  ```db._createEdgeCollection()``` command.

* issue #374: prevent endless redirects when calling admin interface with
  unexpected URLs

* issue #373: TRAVERSAL() `trackPaths` option does not work. Instead `paths` does work

* issue #358: added support for CORS

* honor optional waitForSync property for document removal, replace, update, and
  save operations in arangosh. The waitForSync parameter for these operations
  was previously honored by the REST API and on the server-side, but not when
  the waitForSync parameter was specified for a document operation in arangosh.

* calls to db.collection.figures() and /_api/collection/<collection>/figures now
  additionally return the number of shapes used in the collection in the
  extra attribute "shapes.count"

* added AQL TRAVERSAL_TREE() function to return a hierarchical result from a traversal

* added AQL TRAVERSAL() function to return the results from a traversal

* added AQL function ATTRIBUTES() to return the attribute names of a document

* removed internal server-side AQL functions from global scope.

  Now the AQL internal functions can only be accessed via the exports of the
  ahuacatl module, which can be included via ```require("org/arangodb/ahuacatl")```.
  It shouldn't be necessary for clients to access this module at all, but
  internal code may use this module.

  The previously global AQL-related server-side functions were moved to the
  internal namespace. This produced the following function name changes on
  the server:

     old name              new name
     ------------------------------------------------------
     AHUACATL_RUN       => require("internal").AQL_QUERY
     AHUACATL_EXPLAIN   => require("internal").AQL_EXPLAIN
     AHUACATL_PARSE     => require("internal").AQL_PARSE

  Again, clients shouldn't have used these functions at all as there is the
  ArangoStatement object to execute AQL queries.

* fixed issue #366: Edges index returns strange description

* added AQL function MATCHES() to check a document against a list of examples

* added documentation and tests for db.collection.removeByExample

* added --progress option for arangoimp. This will show the percentage of the input
  file that has been processed by arangoimp while the import is still running. It can
  be used as a rough indicator of progress for the entire import.

* make the server log documents that cannot be imported via /_api/import into the
  logfile using the warning log level. This may help finding illegal documents in big
  import runs.

* check on server startup whether the database directory and all collection directories
  are writable. if not, the server startup will be aborted. this prevents serious
  problems with collections being non-writable and this being detected at some pointer
  after the server has been started

* allow the following AQL constructs: FUNC(...)[...], FUNC(...).attribute

* fixed issue #361: Bug in Admin Interface. Header disappears when clicking new collection

* Added in-memory only collections

  Added collection creation parameter "isVolatile":
  if set to true, the collection is created as an in-memory only collection,
  meaning that all document data of that collection will reside in memory only,
  and will not be stored permanently to disk.
  This means that all collection data will be lost when the collection is unloaded
  or the server is shut down.
  As this collection type does not have datafile disk overhead for the regular
  document operations, it may be faster than normal disk-backed collections. The
  actual performance gains strongly depend on the underlying OS, filesystem, and
  settings though.
  This collection type should be used for caches only and not for any sensible data
  that cannot be re-created otherwise.
  Some platforms, namely Windows, currently do not support this collection type.
  When creating an in-memory collection on such platform, an error message will be
  returned by ArangoDB telling the user the platform does not support it.

  Note: in-memory collections are an experimental feature. The feature might
  change drastically or even be removed altogether in a future version of ArangoDB.

* fixed issue #353: Please include "pretty print" in Emergency Console

* fixed issue #352: "pretty print" console.log
  This was achieved by adding the dump() function for the "internal" object

* reduced insertion time for edges index
  Inserting into the edges index now avoids costly comparisons in case of a hash
  collision, reducing the prefilling/loading timer for bigger edge collections

* added fulltext queries to AQL via FULLTEXT() function. This allows search
  fulltext indexes from an AQL query to find matching documents

* added fulltext index type. This index type allows indexing words and prefixes of
  words from a specific document attribute. The index can be queries using a
  SimpleQueryFull object, the HTTP REST API at /_api/simple/fulltext, or via AQL

* added collection.revision() method to determine whether a collection has changed.
  The revision method returns a revision string that can be used by client programs
  for equality/inequality comparisons. The value returned by the revision method
  should be treated by clients as an opaque string and clients should not try to
  figure out the sense of the revision id. This is still useful enough to check
  whether data in a collection has changed.

* issue #346: adaptively determine NUMBER_HEADERS_PER_BLOCK

* issue #338: arangosh cursor positioning problems

* issue #326: use limit optimization with filters

* issue #325: use index to avoid sorting

* issue #324: add limit optimization to AQL

* removed arango-password script and added Javascript functionality to add/delete
  users instead. The functionality is contained in module `users` and can be invoked
  as follows from arangosh and arangod:
  * require("users").save("name", "passwd");
  * require("users").replace("name", "newPasswd");
  * require("users").remove("name");
  * require("users").reload();
  These functions are intentionally not offered via the web interface.
  This also addresses issue #313

* changed print output in arangosh and the web interface for JSON objects.
  Previously, printing a JSON object in arangosh resulted in the attribute values
  being printed as proper JSON, but attribute names were printed unquoted and
  unescaped. This was fine for the purpose of arangosh, but lead to invalid
  JSON being produced. Now, arangosh will produce valid JSON that can be used
  to send it back to ArangoDB or use it with arangoimp etc.

* fixed issue #300: allow importing documents via the REST /_api/import API
  from a JSON list, too.
  So far, the API only supported importing from a format that had one JSON object
  on each line. This is sometimes inconvenient, e.g. when the result of an AQL
  query or any other list is to be imported. This list is a JSON list and does not
  necessary have a document per line if pretty-printed.
  arangoimp now supports the JSON list format, too. However, the format requires
  arangoimp and the server to read the entire dataset at once. If the dataset is
  too big (bigger than --max-upload-size) then the import will be rejected. Even if
  increased, the entire list must fit in memory on both the client and the server,
  and this may be more resource-intensive than importing individual lines in chunks.

* removed unused parameter --reuse-ids for arangoimp. This parameter did not have
  any effect in 1.2, was never publicly announced and did evil (TM) things.

* fixed issue #297 (partly): added whitespace between command line and
  command result in arangosh, added shell colors for better usability

* fixed issue #296: system collections not usable from AQL

* fixed issue #295: deadlock on shutdown

* fixed issue #293: AQL queries should exploit edges index

* fixed issue #292: use index when filtering on _key in AQL

* allow user-definable document keys
  users can now define their own document keys by using the _key attribute
  when creating new documents or edges. Once specified, the value of _key is
  immutable.
  The restrictions for user-defined key values are:
  * the key must be at most 254 bytes long
  * it must consist of the letters a-z (lower or upper case), the digits 0-9,
    the underscore (_) or dash (-) characters only
  * any other characters, especially multi-byte sequences, whitespace or
    punctuation characters cannot be used inside key values

  Specifying a document key is optional when creating new documents. If no
  document key is specified, ArangoDB will create a document key itself.
  There are no guarantees about the format and pattern of auto-generated document
  keys other than the above restrictions.
  Clients should therefore treat auto-generated document keys as opaque values.
  Keys can be used to look up and reference documents, e.g.:
  * saving a document: `db.users.save({ "_key": "fred", ... })`
  * looking up a document: `db.users.document("fred")`
  * referencing other documents: `edges.relations.save("users/fred", "users/john", ...)`

  This change is downwards-compatible to ArangoDB 1.1 because in ArangoDB 1.1
  users were not able to define their own keys. If the user does not supply a _key
  attribute when creating a document, ArangoDB 1.2 will still generate a key of
  its own as ArangoDB 1.1 did. However, all documents returned by ArangoDB 1.2 will
  include a _key attribute and clients should be able to handle that (e.g. by
  ignoring it if not needed). Documents returned will still include the _id attribute
  as in ArangoDB 1.1.

* require collection names everywhere where a collection id was allowed in
  ArangoDB 1.1 & 1.0
  This change requires clients to use a collection name in place of a collection id
  at all places the client deals with collections.
  Examples:
  * creating edges: the _from and _to attributes must now contain collection names instead
    of collection ids: `edges.relations.save("test/my-key1", "test/my-key2", ...)`
  * retrieving edges: the returned _from and _to attributes now will contain collection
    names instead of ids, too: _from: `test/fred` instead of `1234/3455`
  * looking up documents: db.users.document("fred") or db._document("users/fred")

  Collection names must be used in REST API calls instead of collection ids, too.
  This change is thus not completely downwards-compatible to ArangoDB 1.1. ArangoDB 1.1
  required users to use collection ids in many places instead of collection names.
  This was unintuitive and caused overhead in cases when just the collection name was
  known on client-side but not its id. This overhead can now be avoided so clients can
  work with the collection names directly. There is no need to work with collection ids
  on the client side anymore.
  This change will likely require adjustments to API calls issued by clients, and also
  requires a change in how clients handle the _id value of returned documents. Previously,
  the _id value of returned documents contained the collection id, a slash separator and
  the document number. Since 1.2, _id will contain the collection name, a slash separator
  and the document key. The same applies to the _from and _to attribute values of edges
  that are returned by ArangoDB.

  Also removed (now unnecessary) location header in responses of the collections REST API.
  The location header was previously returned because it was necessary for clients.
  When clients created a collection, they specified the collection name. The collection
  id was generated on the server, but the client needed to use the server-generated
  collection id for further API calls, e.g. when creating edges etc. Therefore, the
  full collection URL, also containing the collection id, was returned by the server in
  responses to the collection API, in the HTTP location header.
  Returning the location header has become unnecessary in ArangoDB 1.2 because users
  can access collections by name and do not need to care about collection ids.


v1.1.3 (2013-XX-XX)
-------------------

* fix case when an error message was looked up for an error code but no error
  message was found. In this case a NULL ptr was returned and not checked everywhere.
  The place this error popped up was when inserting into a non-unique hash index
  failed with a specific, invalid error code.

* fixed issue #381:  db._collection("_users").getIndexes();

* fixed issue #379: arango-password fatal issue javscript.startup-directory

* fixed issue #372: Command-Line Options for the Authentication and Authorization


v1.1.2 (2013-01-20)
-------------------

* upgraded to mruby 2013-01-20 583983385b81c21f82704b116eab52d606a609f4

* fixed issue #357: Some spelling and grammar errors

* fixed issue #355: fix quotes in pdf manual

* fixed issue #351: Strange arangosh error message for long running query

* fixed randomly hanging connections in arangosh on MacOS

* added "any" query method: this returns a random document from a collection. It
  is also available via REST HTTP at /_api/simple/any.

* added deployment tool

* added getPeerVertex

* small fix for logging of long messages: the last character of log messages longer
  than 256 bytes was not logged.

* fixed truncation of human-readable log messages for web interface: the trailing \0
  byte was not appended for messages longer than 256 bytes

* fixed issue #341: ArangoDB crashes when stressed with Batch jobs
  Contrary to the issue title, this did not have anything to do with batch jobs but
  with too high memory usage. The memory usage of ArangoDB is now reduced for cases
   when there are lots of small collections with few documents each

* started with issue #317: Feature Request (from Google Groups): DATE handling

* backported issue #300: Extend arangoImp to Allow importing resultset-like
  (list of documents) formatted files

* fixed issue #337: "WaitForSync" on new collection does not work on Win/X64

* fixed issue #336: Collections REST API docs

* fixed issue #335: mmap errors due to wrong memory address calculation

* fixed issue #332: arangoimp --use-ids parameter seems to have no impact

* added option '--server.disable-authentication' for arangosh as well. No more passwd
  prompts if not needed

* fixed issue #330: session logging for arangosh

* fixed issue #329: Allow passing script file(s) as parameters for arangosh to run

* fixed issue #328: 1.1 compile warnings

* fixed issue #327: Javascript parse errors in front end


v1.1.1 (2012-12-18)
-------------------

* fixed issue #339: DELETE /_api/cursor/cursor-identifier return incollect errorNum

  The fix for this has led to a signature change of the function actions.resultNotFound().
  The meaning of parameter #3 for This function has changed from the error message string
  to the error code. The error message string is now parameter #4.
  Any client code that uses this function in custom actions must be adjusted.

* fixed issue #321: Problem upgrading arangodb 1.0.4 to 1.1.0 with Homebrew (OSX 10.8.2)

* fixed issue #230: add navigation and search for online documentation

* fixed issue #315: Strange result in PATH

* fixed issue #323: Wrong function returned in error message of AQL CHAR_LENGTH()

* fixed some log errors on startup / shutdown due to pid file handling and changing
  of directories


v1.1.0 (2012-12-05)
-------------------

* WARNING:
  arangod now performs a database version check at startup. It will look for a file
  named "VERSION" in its database directory. If the file is not present, arangod will
  perform an automatic upgrade of the database directory. This should be the normal
  case when upgrading from ArangoDB 1.0 to ArangoDB 1.1.

  If the VERSION file is present but is from an older version of ArangoDB, arangod
  will refuse to start and ask the user to run a manual upgrade first. A manual upgrade
  can be performed by starting arangod with the option `--upgrade`.

  This upgrade procedure shall ensure that users have full control over when they
  perform any updates/upgrades of their data, and can plan backups accordingly. The
  procedure also guarantees that the server is not run without any required system
  collections or with in incompatible data state.

* added AQL function DOCUMENT() to retrieve a document by its _id value

* fixed issue #311: fixed segfault on unload

* fixed issue #309: renamed stub "import" button from web interface

* fixed issue #307: added WaitForSync column in collections list in in web interface

* fixed issue #306: naming in web interface

* fixed issue #304: do not clear AQL query text input when switching tabs in
  web interface

* fixed issue #303: added documentation about usage of var keyword in web interface

* fixed issue #301: PATCH does not work in web interface

# fixed issue #269: fix make distclean & clean

* fixed issue #296: system collections not usable from AQL

* fixed issue #295: deadlock on shutdown

* added collection type label to web interface

* fixed issue #290: the web interface now disallows creating non-edges in edge collections
  when creating collections via the web interface, the collection type must also be
  specified (default is document collection)

* fixed issue #289: tab-completion does not insert any spaces

* fixed issue #282: fix escaping in web interface

* made AQL function NOT_NULL take any number of arguments. Will now return its
  first argument that is not null, or null if all arguments are null. This is downwards
  compatible.

* changed misleading AQL function name NOT_LIST() to FIRST_LIST() and slightly changed
  the behavior. The function will now return its first argument that is a list, or null
  if none of the arguments are lists.
  This is mostly downwards-compatible. The only change to the previous implementation in
  1.1-beta will happen if two arguments were passed and the 1st and 2nd arguments were
  both no lists. In previous 1.1, the 2nd argument was returned as is, but now null
  will be returned.

* add AQL function FIRST_DOCUMENT(), with same behavior as FIRST_LIST(), but working
  with documents instead of lists.

* added UPGRADING help text

* fixed issue #284: fixed Javascript errors when adding edges/vertices without own
  attributes

* fixed issue #283: AQL LENGTH() now works on documents, too

* fixed issue #281: documentation for skip lists shows wrong example

* fixed AQL optimizer bug, related to OR-combined conditions that filtered on the
  same attribute but with different conditions

* fixed issue #277: allow usage of collection names when creating edges
  the fix of this issue also implies validation of collection names / ids passed to
  the REST edge create method. edges with invalid collection ids or names in the
  "from" or "to" values will be rejected and not saved


v1.1.beta2 (2012-11-13)
-----------------------

* fixed arangoirb compilation

* fixed doxygen


v1.1.beta1 (2012-10-24)
-----------------------

* fixed AQL optimizer bug

* WARNING:
  - the user has changed from "arango" to "arangodb", the start script has changed from
    "arangod" to "arangodb", the database directory has changed from "/var/arangodb" to
    "/var/lib/arangodb" to be compliant with various Linux policies

  - In 1.1, we have introduced types for collections: regular documents go into document
    collections, and edges go into edge collections. The prefixing (db.xxx vs. edges.xxx)
    works slightly different in 1.1: edges.xxx can still be used to access collections,
    however, it will not determine the type of existing collections anymore. To create an
    edge collection 1.1, you can use db._createEdgeCollection() or edges._create().
    And there's of course also db._createDocumentCollection().
    db._create() is also still there and will create a document collection by default,
    whereas edges._create() will create an edge collection.

  - the admin web interface that was previously available via the simple URL suffix /
    is now available via a dedicated URL suffix only: /_admin/html
    The reason for this is that routing and URLs are now subject to changes by the end user,
    and only URLs parts prefixed with underscores (e.g. /_admin or /_api) are reserved
    for ArangoDB's internal usage.

* the server now handles requests with invalid Content-Length header values as follows:
  - if Content-Length is negative, the server will respond instantly with HTTP 411
    (length required)

  - if Content-Length is positive but shorter than the supplied body, the server will
    respond with HTTP 400 (bad request)

  - if Content-Length is positive but longer than the supplied body, the server will
    wait for the client to send the missing bytes. The server allows 90 seconds for this
    and will close the connection if the client does not send the remaining data

  - if Content-Length is bigger than the maximum allowed size (512 MB), the server will
    fail with HTTP 413 (request entity too large).

  - if the length of the HTTP headers is greater than the maximum allowed size (1 MB),
    the server will fail with HTTP 431 (request header fields too large)

* issue #265: allow optional base64 encoding/decoding of action response data

* issue #252: create _modules collection using arango-upgrade (note: arango-upgrade was
  finally replaced by the `--upgrade` option for arangod)

* issue #251: allow passing arbitrary options to V8 engine using new command line option:
  --javascript.v8-options. Using this option, the Harmony features or other settings in
  v8 can be enabled if the end user requires them

* issue #248: allow AQL optimizer to pull out completely uncorrelated subqueries to the
  top level, resulting in less repeated evaluation of the subquery

* upgraded to Doxygen 1.8.0

* issue #247: added AQL function MERGE_RECURSIVE

* issue #246: added clear() function in arangosh

* issue #245: Documentation: Central place for naming rules/limits inside ArangoDB

* reduced size of hash index elements by 50 %, allowing more index elements to fit in
  memory

* issue #235: GUI Shell throws Error:ReferenceError: db is not defined

* issue #229: methods marked as "under construction"

* issue #228: remove unfinished APIs (/_admin/config/*)

* having the OpenSSL library installed is now a prerequisite to compiling ArangoDB
  Also removed the --enable-ssl configure option because ssl is always required.

* added AQL functions TO_LIST, NOT_LIST

* issue #224: add optional Content-Id for batch requests

* issue #221: more documentation on AQL explain functionality. Also added
  ArangoStatement.explain() client method

* added db._createStatement() method on server as well (was previously available
  on the client only)

* issue #219: continue in case of "document not found" error in PATHS() function

* issue #213: make waitForSync overridable on specific actions

* changed AQL optimizer to use indexes in more cases. Previously, indexes might
  not have been used when in a reference expression the inner collection was
  specified last. Example: FOR u1 IN users FOR u2 IN users FILTER u1._id == u2._id
  Previously, this only checked whether an index could be used for u2._id (not
  possible). It was not checked whether an index on u1._id could be used (possible).
  Now, for expressions that have references/attribute names on both sides of the
  above as above, indexes are checked for both sides.

* issue #204: extend the CSV import by TSV and by user configurable
  separator character(s)

* issue #180: added support for batch operations

* added startup option --server.backlog-size
  this allows setting the value of the backlog for the listen() system call.
  the default value is 10, the maximum value is platform-dependent

* introduced new configure option "--enable-maintainer-mode" for
  ArangoDB maintainers. this option replaces the previous compile switches
  --with-boost-test, --enable-bison, --enable-flex and --enable-errors-dependency
  the individual configure options have been removed. --enable-maintainer-mode
  turns them all on.

* removed potentially unused configure option --enable-memfail

* fixed issue #197: HTML web interface calls /_admin/user-manager/session

* fixed issue #195: VERSION file in database directory

* fixed issue #193: REST API HEAD request returns a message body on 404

* fixed issue #188: intermittent issues with 1.0.0
  (server-side cursors not cleaned up in all cases, pthreads deadlock issue)

* issue #189: key store should use ISO datetime format bug

* issue #187: run arango-upgrade on server start (note: arango-upgrade was finally
  replaced by the `--upgrade` option for arangod)n

* fixed issue #183: strange unittest error

* fixed issue #182: manual pages

* fixed issue #181: use getaddrinfo

* moved default database directory to "/var/lib/arangodb" in accordance with
  http://www.pathname.com/fhs/pub/fhs-2.3.html

* fixed issue #179: strange text in import manual

* fixed issue #178: test for aragoimp is missing

* fixed issue #177: a misleading error message was returned if unknown variables
  were used in certain positions in an AQL query.

* fixed issue #176: explain how to use AQL from the arangosh

* issue #175: re-added hidden (and deprecated) option --server.http-port. This
  option is only there to be downwards-compatible to Arango 1.0.

* fixed issue #174: missing Documentation for `within`

* fixed issue #170: add db.<coll_name>.all().toArray() to arangosh help screen

* fixed issue #169: missing argument in Simple Queries

* added program arango-upgrade. This program must be run after installing ArangoDB
  and after upgrading from a previous version of ArangoDB. The arango-upgrade script
  will ensure all system collections are created and present in the correct state.
  It will also perform any necessary data updates.
  Note: arango-upgrade was finally replaced by the `--upgrade` option for arangod.

* issue #153: edge collection should be a flag for a collection
  collections now have a type so that the distinction between document and edge
  collections can now be done at runtime using a collection's type value.
  A collection's type can be queried in Javascript using the <collection>.type() method.

  When new collections are created using db._create(), they will be document
  collections by default. When edge._create() is called, an edge collection will be created.
  To explicitly create a collection of a specific/different type, use the methods
  _createDocumentCollection() or _createEdgeCollection(), which are available for
  both the db and the edges object.
  The Javascript objects ArangoEdges and ArangoEdgesCollection have been removed
  completely.
  All internal and test code has been adjusted for this, and client code
  that uses edges.* should also still work because edges is still there and creates
  edge collections when _create() is called.

  INCOMPATIBLE CHANGE: Client code might still need to be changed in the following aspect:
  Previously, collections did not have a type so documents and edges could be inserted
  in the same collection. This is now disallowed. Edges can only be inserted into
  edge collections now. As there were no collection types in 1.0, ArangoDB will perform
  an automatic upgrade when migrating from 1.0 to 1.1.
  The automatic upgrade will check every collection and determine its type as follows:
  - if among the first 50 documents in the collection there are documents with
    attributes "_from" and "_to", the collection is typed as an edge collection
  - if among the first 50 documents in the collection there are no documents with
    attributes "_from" and "_to", the collection is made as a document collection

* issue #150: call V8 garbage collection on server periodically

* issue #110: added support for partial updates

  The REST API for documents now offers an HTTP PATCH method to partially update
  documents. Overwriting/replacing documents is still available via the HTTP PUT method
  as before. The Javascript API in the shell also offers a new update() method in extension to
  the previously existing replace() method.


v1.0.4 (2012-11-12)
-------------------

* issue #275: strange error message in arangosh 1.0.3 at startup


v1.0.3 (2012-11-08)
-------------------

* fixed AQL optimizer bug

* issue #273: fixed segfault in arangosh on HTTP 40x

* issue #265: allow optional base64 encoding/decoding of action response data

* issue #252: _modules collection not created automatically


v1.0.2 (2012-10-22)
-------------------

* repository CentOS-X.Y moved to CentOS-X, same for Debian

* bugfix for rollback from edges

* bugfix for hash indexes

* bugfix for StringBuffer::erase_front

* added autoload for modules

* added AQL function TO_LIST


v1.0.1 (2012-09-30)
-------------------

* draft for issue #165: front-end application howto

* updated mruby to cf8fdea4a6598aa470e698e8cbc9b9b492319d

* fix for issue #190: install doesn't create log directory

* fix for issue #194: potential race condition between creating and dropping collections

* fix for issue #193: REST API HEAD request returns a message body on 404

* fix for issue #188: intermittent issues with 1.0.0

* fix for issue #163: server cannot create collection because of abandoned files

* fix for issue #150: call V8 garbage collection on server periodically


v1.0.0 (2012-08-17)
-------------------

* fix for issue #157: check for readline and ncurses headers, not only libraries


v1.0.beta4 (2012-08-15)
-----------------------

* fix for issue #152: fix memleak for barriers


v1.0.beta3 (2012-08-10)
-----------------------

* fix for issue #151: Memleak, collection data not removed

* fix for issue #149: Inconsistent port for admin interface

* fix for issue #163: server cannot create collection because of abandoned files

* fix for issue #157: check for readline and ncurses headers, not only libraries

* fix for issue #108: db.<collection>.truncate() inefficient

* fix for issue #109: added startup note about cached collection names and how to
  refresh them

* fix for issue #156: fixed memleaks in /_api/import

* fix for issue #59: added tests for /_api/import

* modified return value for calls to /_api/import: now, the attribute "empty" is
  returned as well, stating the number of empty lines in the input. Also changed the
  return value of the error code attribute ("errorNum") from 1100 ("corrupted datafile")
  to 400 ("bad request") in case invalid/unexpected JSON data was sent to the server.
  This error code is more appropriate as no datafile is broken but just input data is
  incorrect.

* fix for issue #152: Memleak for barriers

* fix for issue #151: Memleak, collection data not removed

* value of --database.maximal-journal-size parameter is now validated on startup. If
  value is smaller than the minimum value (currently 1048576), an error is thrown and
  the server will not start. Before this change, the global value of maximal journal
  size was not validated at server start, but only on collection level

* increased sleep value in statistics creation loop from 10 to 500 microseconds. This
  reduces accuracy of statistics values somewhere after the decimal points but saves
  CPU time.

* avoid additional sync() calls when writing partial shape data (attribute name data)
  to disk. sync() will still be called when the shape marker (will be written after
  the attributes) is written to disk

* issue #147: added flag --database.force-sync-shapes to force synching of shape data
  to disk. The default value is true so it is the same behavior as in version 1.0.
  if set to false, shape data is synched to disk if waitForSync for the collection is
  set to true, otherwise, shape data is not synched.

* fix for issue #145: strange issue on Travis: added epsilon for numeric comparison in
  geo index

* fix for issue #136: adjusted message during indexing

* issue #131: added timeout for HTTP keep-alive connections. The default value is 300
  seconds. There is a startup parameter server.keep-alive-timeout to configure the value.
  Setting it to 0 will disable keep-alive entirely on the server.

* fix for issue #137: AQL optimizer should use indexes for ref accesses with
  2 named attributes


v1.0.beta2 (2012-08-03)
-----------------------

* fix for issue #134: improvements for centos RPM

* fixed problem with disable-admin-interface in config file


v1.0.beta1 (2012-07-29)
-----------------------

* fixed issue #118: We need a collection "debugger"

* fixed issue #126: Access-Shaper must be cached

* INCOMPATIBLE CHANGE: renamed parameters "connect-timeout" and "request-timeout"
  for arangosh and arangoimp to "--server.connect-timeout" and "--server.request-timeout"

* INCOMPATIBLE CHANGE: authorization is now required on the server side
  Clients sending requests without HTTP authorization will be rejected with HTTP 401
  To allow backwards compatibility, the server can be started with the option
  "--server.disable-authentication"

* added options "--server.username" and "--server.password" for arangosh and arangoimp
  These parameters must be used to specify the user and password to be used when
  connecting to the server. If no password is given on the command line, arangosh/
  arangoimp will interactively prompt for a password.
  If no user name is specified on the command line, the default user "root" will be
  used.

* added startup option "--server.ssl-cipher-list" to determine which ciphers to
  use in SSL context. also added SSL_OP_CIPHER_SERVER_PREFERENCE to SSL default
  options so ciphers are tried in server and not in client order

* changed default SSL protocol to TLSv1 instead of SSLv2

* changed log-level of SSL-related messages

* added SSL connections if server is compiled with OpenSSL support. Use --help-ssl

* INCOMPATIBLE CHANGE: removed startup option "--server.admin-port".
  The new endpoints feature (see --server.endpoint) allows opening multiple endpoints
  anyway, and the distinction between admin and "other" endpoints can be emulated
  later using privileges.

* INCOMPATIBLE CHANGE: removed startup options "--port", "--server.port", and
  "--server.http-port" for arangod.
  These options have been replaced by the new "--server.endpoint" parameter

* INCOMPATIBLE CHANGE: removed startup option "--server" for arangosh and arangoimp.
  These options have been replaced by the new "--server.endpoint" parameter

* Added "--server.endpoint" option to arangod, arangosh, and arangoimp.
  For arangod, this option allows specifying the bind endpoints for the server
  The server can be bound to one or multiple endpoints at once. For arangosh
  and arangoimp, the option specifies the server endpoint to connect to.
  The following endpoint syntax is currently supported:
  - tcp://host:port or http@tcp://host:port (HTTP over IPv4)
  - tcp://[host]:port or http@tcp://[host]:port (HTTP over IPv6)
  - ssl://host:port or http@tcp://host:port (HTTP over SSL-encrypted IPv4)
  - ssl://[host]:port or http@tcp://[host]:port (HTTP over SSL-encrypted IPv6)
  - unix:///path/to/socket or http@unix:///path/to/socket (HTTP over UNIX socket)

  If no port is specified, the default port of 8529 will be used.

* INCOMPATIBLE CHANGE: removed startup options "--server.require-keep-alive" and
  "--server.secure-require-keep-alive".
  The server will now behave as follows which should be more conforming to the
  HTTP standard:
  * if a client sends a "Connection: close" header, the server will close the
    connection
  * if a client sends a "Connection: keep-alive" header, the server will not
    close the connection
  * if a client does not send any "Connection" header, the server will assume
    "keep-alive" if the request was an HTTP/1.1 request, and "close" if the
    request was an HTTP/1.0 request

* (minimal) internal optimizations for HTTP request parsing and response header
  handling

* fixed Unicode unescaping bugs for \f and surrogate pairs in BasicsC/strings.c

* changed implementation of TRI_BlockCrc32 algorithm to use 8 bytes at a time

* fixed issue #122: arangod doesn't start if <log.file> cannot be created

* fixed issue #121: wrong collection size reported

* fixed issue #98: Unable to change journalSize

* fixed issue #88: fds not closed

* fixed escaping of document data in HTML admin front end

* added HTTP basic authentication, this is always turned on

* added server startup option --server.disable-admin-interface to turn off the
  HTML admin interface

* honor server startup option --database.maximal-journal-size when creating new
  collections without specific journalsize setting. Previously, these
  collections were always created with journal file sizes of 32 MB and the
  --database.maximal-journal-size setting was ignored

* added server startup option --database.wait-for-sync to control the default
  behavior

* renamed "--unit-tests" to "--javascript.unit-tests"


v1.0.alpha3 (2012-06-30)
------------------------

* fixed issue #116: createCollection=create option doesn't work

* fixed issue #115: Compilation issue under OSX 10.7 Lion & 10.8 Mountain Lion
  (homebrew)

* fixed issue #114: image not found

* fixed issue #111: crash during "make unittests"

* fixed issue #104: client.js -> ARANGO_QUIET is not defined


v1.0.alpha2 (2012-06-24)
------------------------

* fixed issue #112: do not accept document with duplicate attribute names

* fixed issue #103: Should we cleanup the directory structure

* fixed issue #100: "count" attribute exists in cursor response with "count:
  false"

* fixed issue #84 explain command

* added new MRuby version (2012-06-02)

* added --log.filter

* cleanup of command line options:
** --startup.directory => --javascript.startup-directory
** --quite => --quiet
** --gc.interval => --javascript.gc-interval
** --startup.modules-path => --javascript.modules-path
** --action.system-directory => --javascript.action-directory
** --javascript.action-threads => removed (is now the same pool as --server.threads)

* various bug-fixes

* support for import

* added option SKIP_RANGES=1 for make unittests

* fixed several range-related assertion failures in the AQL query optimizer

* fixed AQL query optimizations for some edge cases (e.g. nested subqueries with
  invalid constant filter expressions)


v1.0.alpha1 (2012-05-28)
------------------------

Alpha Release of ArangoDB 1.0<|MERGE_RESOLUTION|>--- conflicted
+++ resolved
@@ -1,10 +1,9 @@
 devel
 -----
 
-<<<<<<< HEAD
 * fixed issue #3811: gharial api is now checking existence of _from and _to vertices
   during edge creation
-=======
+
 * Fixed internal issue #2237: AQL queries on collections with replicationFactor:
   "satellite" crashed arangod in single server mode
 
@@ -38,7 +37,6 @@
 
 * added new collection property `cacheEnabled` which enables in-memory caching for
   documents and primary index entries. Available only when using RocksDB
->>>>>>> a84f7805
 
 * arangodump now supports `--threads` option to dump collections in parallel
 
