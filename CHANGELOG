--- conflicted
+++ resolved
@@ -40,15 +40,12 @@
 * added hidden option `--server.ask-jwt-secret`. This is an internal option
   for debugging and should not be exposed to end-users.
 
-<<<<<<< HEAD
-* fixed agency's log compaction for internal issue #2249 
-=======
 * fix for internal issue #2215. supervision will now wait for agent to
   fully prepare before adding 10 second grace period after leadership change
 
 * fixed internal issue #2215's FailedLeader timeout bug
 
->>>>>>> bde36eb1
+* fixed agency's log compaction for internal issue #2249 
 
 v3.3.5 (2018-03-28)
 -------------------
