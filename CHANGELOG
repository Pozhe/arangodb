<<<<<<< HEAD
not released yet
----------------

* fixed issue #197: HTML web interface calls /_admin/user-manager/session

* fixed issue #195: VERSION file in database directory

* fixed issue #193: REST API HEAD request returns a message body on 404

* fixed issue #188: intermittent issues with 1.0.0
  (server-side cursors not cleaned up in all cases, pthreads deadlock issue)

* issue #189: key store should use ISO datetime format bug 

* issue #187: run arango-upgrade on server start 

* fixed issue #183: strange unittest error

* fixed issue #182: manual pages

* fixed issue #181: use getaddrinfo

* moved default database directory to "/var/lib/arangodb" in accordance with 
  http://www.pathname.com/fhs/pub/fhs-2.3.html

* fixed issue #179: strange text in import manual

* fixed issue #178: test for aragoimp is missing

* fixed issue #177: a misleading error message was returned if unknown variables
  were used in certain positions in an AQL query.

* fixed issue #176: explain how to use AQL from the arangosh

* issue #175: re-added hidden (and deprecated) option --server.http-port. This 
  option is only there to be downwards-compatible to Arango 1.0.

* fixed issue #174: missing Documentation for `within`

* fixed issue #170: add db.<coll_name>.all().toArray() to arangosh help screen

* fixed issue #169: missing argument in Simple Queries

* added program arango-upgrade. This program must be run after installing ArangoDB
  and after upgrading from a previous version of ArangoDB. The arango-upgrade script
  will ensure all system collections are created and present in the correct state.
  It will also perform any necessary data updates.

* issue #153: edge collection should be a flag for a collection
  collections now have a type: the type can be queried in Javascript using the 
  <collection>.type() method. When new collections are created using 
  db._create(), they will be document collections by default. To explicitly
  create a document collection, use db._createDocumentCollection(). To
  create an edge collection, use db._createEdgeCollection(). The previous
  functionality to create edge collections via edges._create() has been removed.
  The distinction between document and edge collections is now done at runtime
  using a collection's type value, and not by addressing collections via two 
  different base objects (db.* and edges.*).
  The Javascript objects ArangoEdges and ArangoEdgesCollection have been removed
  completely.
  All internal and test code has been adjusted for this, however, client code
  that uses edges.* must be adjusted to use db.* instead.

* issue #150: call V8 garbage collection on server periodically

* issue #110: added support for partial updates

  The REST API for documents now offers an HTTP PATCH method to partially update
  documents. Overwriting/replacing documents is still available via the HTTP PUT method
  as before. The Javascript API in the shell also offers a new update() method in extension to
  the previously existing replace() method.

=======
>>>>>>> b36fa7c5
v1.0.1 (2012-XX-XX)
-------------------

* updated mruby to cf8fdea4a6598aa470e698e8cbc9b9b492319d

* fix for issue #190: install doesn't create log directory

* fix for issue #194: potential race condition between creating and dropping collections

* fix for issue #193: REST API HEAD request returns a message body on 404

* fix for issue #188: intermittent issues with 1.0.0 

* fix for issue #163: server cannot create collection because of abandoned files
  
* fix for issue #150: call V8 garbage collection on server periodically 


v1.0.0 (2012-08-17)
-------------------

v1.0.0 (2012-08-17)
-------------------

* fix for issue #157: check for readline and ncurses headers, not only libraries


v1.0.beta4 (2012-08-15)
-----------------------

* fix for issue #152: fix memleak for barriers


v1.0.beta3 (2012-08-10)
-----------------------

* fix for issue #151: Memleak, collection data not removed

* fix for issue #149: Inconsistent port for admin interface

* fix for issue #163: server cannot create collection because of abandoned files

* fix for issue #157: check for readline and ncurses headers, not only libraries

* fix for issue #108: db.<collection>.truncate() inefficient

* fix for issue #109: added startup note about cached collection names and how to
  refresh them

* fix for issue #156: fixed memleaks in /_api/import

* fix for issue #59: added tests for /_api/import

* modified return value for calls to /_api/import: now, the attribute "empty" is 
  returned as well, stating the number of empty lines in the input. Also changed the
  return value of the error code attribute ("errorNum") from 1100 ("corrupted datafile")
  to 400 ("bad request") in case invalid/unexpected JSON data was sent to the server. 
  This error code is more appropriate as no datafile is broken but just input data is
  incorrect.

* fix for issue #152: Memleak for barriers

* fix for issue #151: Memleak, collection data not removed

* value of --database.maximal-journal-size parameter is now validated on startup. If
  value is smaller than the minimum value (currently 1048576), an error is thrown and
  the server will not start. Before this change, the global value of maximal journal 
  size was not validated at server start, but only on collection level

* increased sleep value in statistics creation loop from 10 to 500 microseconds. This
  reduces accuracy of statistics values somewhere after the decimal points but saves
  CPU time.

* avoid additional sync() calls when writing partial shape data (attribute name data) 
  to disk. sync() will still be called when the shape marker (will be written after
  the attributes) is written to disk 

* issue #147: added flag --database.force-sync-shapes to force synching of shape data
  to disk. The default value is true so it is the same behavior as in version 1.0.
  if set to false, shape data is synched to disk if waitForSync for the collection is
  set to true, otherwise, shape data is not synched.
  
* fix for issue #145: strange issue on Travis: added epsilon for numeric comparion in
  geo index

* fix for issue #136: adjusted message during indexing

* issue #131: added timeout for HTTP keep-alive connections. The default value is 300 
  seconds. There is a startup parameter server.keep-alive-timeout to configure the value. 
  Setting it to 0 will disable keep-alive entirely on the server.

* fix for issue #137: AQL optimizer should use indexes for ref accesses with 
  2 named attributes


v1.0.beta2 (2012-08-03)
-----------------------

* fix for issue #134: improvements for centos RPM

* fixed problem with disable-admin-interface in config file


v1.0.beta1 (2012-07-29)
-----------------------

* fixed issue #118: We need a collection "debugger"

* fixed issue #126: Access-Shaper must be cached

* INCOMPATIBLE CHANGE: renamed parameters "connect-timeout" and "request-timeout" 
  for arangosh and arangoimp to "--server.connect-timeout" and "--server.request-timeout"

* INCOMPATIBLE CHANGE: authorization is now required on the server side
  Clients sending requests without HTTP autorization will be rejected with HTTP 401
  To allow backwards compatibility, the server can be started with the option
  "--server.disable-authentication"

* added options "--server.username" and "--server.password" for arangosh and arangoimp
  These parameters must be used to specify the user and password to be used when
  connecting to the server. If no password is given on the command line, arangosh/
  arangoimp will interactively prompt for a password.
  If no user name is specified on the command line, the default user "root" will be
  used.

* added startup option "--server.ssl-cipher-list" to determine which ciphers to
  use in SSL context. also added SSL_OP_CIPHER_SERVER_PREFERENCE to SSL default 
  options so ciphers are tried in server and not in client order

* changed default SSL protocol to TLSv1 instead of SSLv2

* changed log-level of SSL-related messages

* added SSL connections if server is compiled with OpenSSL support. Use --help-ssl

* INCOMPATIBLE CHANGE: removed startup option "--server.admin-port". 
  The new endpoints feature (see --server.endpoint) allows opening multiple endpoints 
  anyway, and the distinction between admin and "other" endpoints can be emulated 
  later using privileges

* INCOMPATIBLE CHANGE: removed startup options "--port", "--server.port", and 
  "--server.http-port" for arangod. 
  These options have been replaced by the new "--server.endpoint" parameter
  
* INCOMPATIBLE CHANGE: removed startup option "--server" for arangosh and arangoimp.
  These options have been replaced by the new "--server.endpoint" parameter

* Added "--server.endpoint" option to arangod, arangosh, and arangoimp.
  For arangod, this option allows specifying the bind endpoints for the server
  The server can be bound to one or multiple endpoints at once. For arangosh
  and arangoimp, the option specifies the server endpoint to connect to.
  The following endpoint syntax is currently supported:
  - tcp://host:port or http@tcp://host:port (HTTP over IPv4)
  - tcp://[host]:port or http@tcp://[host]:port (HTTP over IPv6)
  - ssl://host:port or http@tcp://host:port (HTTP over SSL-encrypted IPv4)
  - ssl://[host]:port or http@tcp://[host]:port (HTTP over SSL-encrypted IPv6)
  - unix://path/to/socket or http@unix:///path/to/socket (HTTP over UNIX socket)

  If no port is specified, the default port of 8529 will be used.

* INCOMPATIBLE CHANGE: removed startup options "--server.require-keep-alive" and 
  "--server.secure-require-keep-alive". 
  The server will now behave as follows which should be more conforming to the 
  HTTP standard:
  * if a client sends a "Connection: close" header, the server will close the
    connection
  * if a client sends a "Connection: keep-alive" header, the server will not
    close the connection
  * if a client does not send any "Connection" header, the server will assume
    "keep-alive" if the request was an HTTP/1.1 request, and "close" if the
    request was an HTTP/1.0 request

* (minimal) internal optimisations for HTTP request parsing and response header 
  handling

* fixed Unicode unescaping bugs for \f and surrogate pairs in BasicsC/strings.c

* changed implementation of TRI_BlockCrc32 algorithm to use 8 bytes at a time

* fixed issue #122: arangod doesn't start if <log.file> cannot be created

* fixed issue #121: wrong collection size reported

* fixed issue #98: Unable to change journalSize

* fixed issue #88: fds not closed

* fixed escaping of document data in HTML admin front end

* added HTTP basic authentication, this is always turned on

* added server startup option --server.disable-admin-interface to turn off the
  HTML admin interface

* honor server startup option --database.maximal-journal-size when creating new
  collections without specific journalsize setting. Previously, these
  collections were always created with journal file sizes of 32 MB and the
  --database.maximal-journal-size setting was ignored

* added server startup option --database.wait-for-sync to control the default
  behavior

* renamed "--unit-tests" to "--javascript.unit-tests"


v1.0.alpha3 (2012-06-30)
------------------------

* fixed issue #116: createCollection=create option doesn't work

* fixed issue #115: Compilation issue under OSX 10.7 Lion & 10.8 Mountain Lion
  (homebrew)

* fixed issue #114: image not found

* fixed issue #111: crash during "make unittests"

* fixed issue #104: client.js -> ARANGO_QUIET is not defined


v1.0.alpha2 (2012-06-24)
------------------------

* fixed issue #112: do not accept document with duplicate attribute names

* fixed issue #103: Should we cleanup the directory structure

* fixed issue #100: "count" attribute exists in cursor response with "count:
  false"

* fixed issue #84 explain command 

* added new MRuby version (2012-06-02)

* added --log.filter

* cleanup of command line options:
** --startup.directory => --javascript.startup-directory
** --quite => --quiet
** --gc.interval => --javascript.gc-interval
** --startup.modules-path => --javascript.modules-path
** --action.system-directory => --javascript.action-directory
** --javascript.action-threads => removed (is now the same pool as --server.threads)

* various bug-fixes

* support for import

* added option SKIP_RANGES=1 for make unittests

* fixed several range-related assertion failures in the AQL query optimiser

* fixed AQL query optimisations for some edge cases (e.g. nested subqueries with
  invalid constant filter expressions)


v1.0.alpha1 (2012-05-28)
------------------------

Alpha Release of ArangoDB 1.0<|MERGE_RESOLUTION|>--- conflicted
+++ resolved
@@ -1,4 +1,3 @@
-<<<<<<< HEAD
 not released yet
 ----------------
 
@@ -71,8 +70,6 @@
   as before. The Javascript API in the shell also offers a new update() method in extension to
   the previously existing replace() method.
 
-=======
->>>>>>> b36fa7c5
 v1.0.1 (2012-XX-XX)
 -------------------
 
@@ -90,9 +87,6 @@
   
 * fix for issue #150: call V8 garbage collection on server periodically 
 
-
-v1.0.0 (2012-08-17)
--------------------
 
 v1.0.0 (2012-08-17)
 -------------------
