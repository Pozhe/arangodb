<<<<<<< HEAD
v3.3.9 (XXXX-XX-XX)
-------------------

* UI: fixed an unreasonable event bug within the modal view engine
=======
v3.3.9 (xxxx-xx-xx)
-------------------

* fixed issue #3811: gharial api is now checking existence of _from and _to vertices
  during edge creation

* fixed internal issue #2149: number of documents in the UI is not adjusted after moving them

* fixed internal issue #2150: UI - loading a saved query does not update the list of bind parameters

* fixed internal issue #2147 - fixed database filter in UI

* fixed issue #4934: Wrong used GeoIndex depending on FILTER order

* added `query` and `aql.literal` helpers to `@arangodb` module.
>>>>>>> f14dc581

v3.3.8 (2018-04-24)
-------------------

* added arangod startup option `--dump-options` to print all configuration parameters
  as a JSON object

* fixed: (Enterprise only) If you restore a SmartGraph where the collections
  are still existing and are supposed to be dropped on restore we ended up in
  duplicate name error. This is now gone and the SmartGraph is correctly restored.

* fix lookups by `_id` in smart graph edge collections

* improve startup resilience in case there are datafile errors (MMFiles)

  also allow repairing broken VERSION files automatically on startup by
  specifying the option `--database.ignore-datafile-errors true`

* fix issue #4582: UI query editor now supports usage of empty string as bind parameter value

* fixed internal issue #2148: Number of documents found by filter is misleading in web UI

* added startup option `--database.required-directory-state`

  using this option it is possible to require the database directory to be
  in a specific state on startup. the options for this value are:

  - non-existing: database directory must not exist
  - existing: database directory must exist
  - empty: database directory must exist but be empty
  - populated: database directory must exist and contain specific files already
  - any: any state allowed

* field "$schema" in Foxx manifest.json files no longer produce warnings

* added `@arangodb/locals` module to expose the Foxx service context as an
  alternative to using `module.context` directly.

* supervision can be put into maintenance mode

v3.3.7 (2018-04-11)
-------------------

* added hidden option `--query.registry-ttl` to control the lifetime of cluster AQL
  query parts

* fixed internal issue #2237: AQL queries on collections with replicationFactor:
  "satellite" crashed arangod in single server mode

* fixed restore of satellite collections: replicationFactor was set to 1 during
  restore

* fixed dump and restore of smart graphs:
  a) The dump will not include the hidden shadow collections anymore, they were dumped
     accidentially and only contain duplicated data.
  b) Restore will now ignore hidden shadow collections as all data is contained
     in the smart-edge collection. You can manually include these collections from an
     old dump (3.3.5 or earlier) by using `--force`.
  c) Restore of a smart-graph will now create smart collections properly instead
     of getting into `TIMEOUT_IN_CLUSTER_OPERATION`

* fixed issue in AQL query optimizer rule "restrict-to-single-shard", which
  may have sent documents to a wrong shard in AQL INSERT queries that specified
  the value for `_key` using an expression (and not a constant value)
  Important: if you were affected by this bug in v3.3.5 it is required that you
  recreate your dataset in v3.3.6 (i.e. dumping and restoring) instead of doing
  a simple binary upgrade

* added /_admin/status HTTP API for debugging purposes

* added ArangoShell helper function for packaging all information about an
  AQL query so it can be run and analyzed elsewhere:

  query = "FOR doc IN mycollection FILTER doc.value > 42 RETURN doc";
  require("@arangodb/aql/explainer").debugDump("/tmp/query-debug-info", query);

  Entitled users can send the generated file to the ArangoDB support to facilitate
  reproduction and debugging.

* added hidden option `--server.ask-jwt-secret`. This is an internal option
  for debugging and should not be exposed to end-users.

* fix for internal issue #2215. supervision will now wait for agent to
  fully prepare before adding 10 second grace period after leadership change

* fixed internal issue #2215's FailedLeader timeout bug


v3.3.5 (2018-03-28)
-------------------

* fixed issue #4934: Wrong used GeoIndex depending on FILTER order

* make build id appear in startup log message alongside with other version info

* make AQL data modification operations that are sent to all shards and that are
  supposed to return values (i.e. `RETURN OLD` or `RETURN NEW`) not return fake
  empty result rows if the document to be updated/replaced/removed was not present
  on the target shard

* added AQL optimizer rule `restrict-to-single-shard`

  This rule will kick in if a collection operation (index lookup or data
  modification operation) will only affect a single shard, and the operation can be
  restricted to the single shard and is not applied for all shards. This optimization
  can be applied for queries that access a collection only once in the query, and that
  do not use traversals, shortest path queries and that do not access collection data
  dynamically using the `DOCUMENT`, `FULLTEXT`, `NEAR` or `WITHIN` AQL functions.
  Additionally, the optimizer will only pull off this optimization if can safely
  determine the values of all the collection's shard keys from the query, and when the
  shard keys are covered by a single index (this is always true if the shard key is
  the default `_key`)

* display missing attributes of GatherNodes in AQL explain output

* make AQL optimizer rule `undistribute-remove-after-enum-coll` fire in a few
  more cases in which it is possible

* slightly improve index selection for the RocksDB engine when there are multiple
  competing indexes with the same attribute prefixes, but different amount of
  attributes covered. In this case, the more specialized index will be preferred
  now

* fix issue #4924: removeFollower now prefers to remove the last follower(s)

* added "collect-in-cluster" optimizer rule to have COLLECT WITH COUNT queries
  without grouping being executed on the DB servers and the coordinator only summing
  up the counts from the individual shards

* fixed issue #4900: Nested FOR query uses index but ignores other filters

* properly exit v8::Context in one place where it was missing before

* added hidden option `--cluster.index-create-timeout` for controlling the
  default value of the index creation timeout in cluster
  under normal circumstances, this option does not need to be adjusted

* increase default timeout for index creation in cluster to 3600s

* fixed issue #4843: Query-Result has more Docs than the Collection itself

* fixed the behavior of ClusterInfo when waiting for current to catch
  up with plan in create collection.

* fixed issue #4827: COLLECT on edge _to field doesn't group distinct values as expected (MMFiles)


v3.3.4 (2018-03-01)
-------------------

* fix AQL `fullCount` result value in some cluster cases when it was off a bit

* fix issue #4651: Simple query taking forever until a request timeout error

* fix issue #4657: fixed incomplete content type header

* Vastly improved the Foxx Store UI

* fix issue #4677: AQL WITH with bind parameters results in "access after data-modification"
  for two independent UPSERTs

* remove unused startup option `--ldap.permissions-attribute-name`

* fix issue #4457: create /var/tmp/arangod with correct user in supervisor mode

* remove long disfunctional admin/long_echo handler

* fixed Foxx API:

  * PUT /_api/foxx/service: Respect force flag
  * PATCH /_api/foxx/service: Check whether a service under given mount exists

* internal issue #1726: supervision failed to remove multiple servers
  from health monitoring at once.

* more information from inception, why agent is activated

* fixed a bug where supervision tried to deal with shards of virtual collections

* Behaviour of permissions for databases and collections changed:
  The new fallback rule for databases for which an access level is not explicitly specified:
  Choose the higher access level of:
    * A wildcard database grant
    * A database grant on the `_system` database
  The new fallback rule for collections for which an access level is not explicitly specified:
  Choose the higher access level of:
    * Any wildcard access grant in the same database, or on "*/*"
    * The access level for the current database
    * The access level for the `_system` database

* fix internal issue 1770: collection creation using distributeShardsLike yields
  errors and did not distribute shards correctly in the following cases:
  1. If numberOfShards * replicationFactor % nrDBServers != 0
     (shards * replication is not divisible by DBServers).
  2. If there was failover / move shard case on the leading collection
     and creating the follower collection afterwards.

* fix timeout issues in replication client expiration

* added missing edge filter to neighbors-only traversals
  in case a filter condition was moved into the traverser and the traversal was
  executed in breadth-first mode and was returning each visited vertex exactly
  once, and there was a filter on the edges of the path and the resulting vertices
  and edges were not used later, the edge filter was not applied

* fixed issue #4160: Run arangod with "--database.auto-upgrade" option always crash silently without error log

* fix internal issue #1848: AQL optimizer was trying to resolve attribute accesses
  to attributes of constant object values at query compile time, but only did so far
  the very first attribute in each object

  this fixes https://stackoverflow.com/questions/48648737/beginner-bug-in-for-loops-from-objects

* fix inconvenience: If we want to start server with a non-existing
  --javascript.app-path it will now be created (if possible)

* fixed: REST API `POST _api/foxx` now returns HTTP code 201 on success, as documented.
         returned 200 before.

* fixed: REST API `PATCH _api/foxx/dependencies` now updates the existing dependencies
         instead of replacing them.

* fixed: Foxx upload of single javascript file. You now can upload via http-url pointing
         to a javascript file.

* fixed issue #4395: If your foxx app includes an `APP` folder it got
         accidently removed by selfhealing this is not the case anymore.

* fixed internal issue #1969 - command apt-get purge/remove arangodb3e was failing


v3.3.3 (2018-01-26)
-------------------

* fix issue #4272: VERSION file keeps disappearing

* fix internal issue #81: quotation marks disappeared when switching table/json
  editor in the query editor ui

* added option `--rocksdb.throttle` to control whether write-throttling is enabled
  Write-throttling is turned on by default, to reduce chances of compactions getting
  too far behind and blocking incoming writes.

* fixed issue #4308: Crash when getter for error.name throws an error (on Windows)

* UI: fixed a query editor caching and parsing issue

* Fixed internal issue #1683: fixes an UI issue where a collection name gets wrongly cached
  within the documents overview of a collection.

* Fixed an issue with the index estimates in RocksDB in the case a transaction is aborted.
  Former the index estimates were modified if the transaction commited or not.
  Now they will only be modified if the transaction commited successfully.

* UI: optimized login view for very small screen sizes

* UI: optimized error messages for invalid query bind parameter

* Truncate in RocksDB will now do intermediate commits every 10.000 documents
  if truncate fails or the server crashes during this operation all deletes
  that have been commited so far are persisted.

* make the default value of `--rocksdb.block-cache-shard-bits` use the RocksDB
  default value. This will mostly mean the default number block cache shard
  bits is lower than before, allowing each shard to store more data and cause
  less evictions from block cache

* UI: optimized login view for very small screen sizes

* issue #4222: Permission error preventing AQL query import / export on webui

* UI: optimized error messages for invalid query bind parameter

* UI: upgraded swagger ui to version 3.9.0

* issue #3504: added option `--force-same-database` for arangorestore

  with this option set to true, it is possible to make any arangorestore attempt
  fail if the specified target database does not match the database name
  specified in the source dump's "dump.json" file. it can thus be used to
  prevent restoring data into the "wrong" database

  The option is set to `false` by default to ensure backwards-compatibility

* make the default value of `--rocksdb.block-cache-shard-bits` use the RocksDB
  default value. This will mostly mean the default number block cache shard
  bits is lower than before, allowing each shard to store more data and cause
  less evictions from block cache

* fixed issue #4255: AQL SORT consuming too much memory

* fixed incorrect persistence of RAFT vote and term


v3.3.2 (2018-01-04)
-------------------

* fixed issue #4199: Internal failure: JavaScript exception in file 'arangosh.js'
  at 98,7: ArangoError 4: Expecting type String

* fixed issue in agency supervision with a good server being left in
  failedServers

* distinguish isReady and allInSync in clusterInventory

* fixed issue #4197: AQL statement not working in 3.3.1 when upgraded from 3.2.10

* do not reuse collection ids when restoring collections from a dump, but assign
  new collection ids, this should prevent collection id conflicts

* fix issue #4393: broken handling of unix domain sockets in
  JS_Download

v3.3.1 (2017-12-28)
-------------------

* UI: displayed wrong wfs property for a collection when using RocksDB as
  storage engine

* added `--ignore-missing` option to arangoimp
  this option allows importing lines with less fields than specified in the CSV
  header line

* changed misleading error message from "no leader" to "not a leader"

* optimize usage of AQL FULLTEXT index function to a FOR loop with index
  usage in some cases
  When the optimization is applied, this especially speeds up fulltext index
  queries in the cluster

* UI: improved the behavior during collection creation in a cluster environment

* Agency lockup fixes for very small machines.

* Agency performance improvement by finer grained locking.

* Use steady_clock in agency whereever possible.

* Agency prevent Supervision thread crash.

* Fix agency integer overflow in timeout calculation.


v3.3.0 (2012-12-14)
-------------------

* release version

* added a missing try/catch block in the supervision thread


v3.3.rc8 (2017-12-12)
---------------------

* UI: fixed broken foxx configuration keys. Some valid configuration values
  could not be edited via the ui.

* UI: Shard distribution view now has an accordion view instead of displaying
  all shards of all collections at once.

* UI: pressing the return key inside a select2 box no longer triggers the modals

* UI: coordinators and db servers are now in sorted order (ascending)


v3.3.rc7 (2017-12-07)
---------------------

* fixed issue #3741: fix terminal color output in Windows

* UI: fixed issue #3822: disabled name input field for system collections

* fixed issue #3640: limit in subquery

* fixed issue #3745: Invalid result when using OLD object with array attribute in UPSERT statement

* UI: edge collections were wrongly added to from and to vertices select box during graph creation

* UI: added not found views for documents and collections

* UI: using default user database api during database creation now

* UI: the graph viewer backend now picks one random start vertex of the
  first 1000 documents instead of calling any(). The implementation of
  "any" is known to scale bad on huge collections with RocksDB.

* UI: fixed disappearing of the navigation label in some case special case

* UI: the graph viewer now displays updated label values correctly.
  Additionally the included node/edge editor now closes automatically
	after a successful node/edge update.

* fixed issue #3917: traversals with high maximal depth take extremely long
  in planning phase.


v3.3.rc4 (2017-11-28)
---------------------

* minor bug-fixes


v3.3.rc3 (2017-11-24)
---------------------

* bug-fixes


v3.3.rc2 (2017-11-22)
---------------------

* UI: document/edge editor now remembering their modes (e.g. code or tree)

* UI: optimized error messages for invalid graph definitions. Also fixed a
  graph renderer cleanup error.

* UI: added a delay within the graph viewer while changing the colors of the
  graph. Necessary due different browser behaviour.

* added options `--encryption.keyfile` and `--encryption.key-generator` to arangodump
  and arangorestore

* UI: the graph viewer now displays updated label values correctly.
  Additionally the included node/edge editor now closes automatically
	after a successful node/edge update.

* removed `--recycle-ids` option for arangorestore

  using that option could have led to problems on the restore, with potential
  id conflicts between the originating server (the source dump server) and the
  target server (the restore server)


v3.3.rc1 (2017-11-17)
---------------------

* add readonly mode REST API

* allow compilation of ArangoDB source code with g++ 7

* upgrade minimum required g++ compiler version to g++ 5.4
  That means ArangoDB source code will not compile with g++ 4.x or g++ < 5.4 anymore.

* AQL: during a traversal if a vertex is not found. It will not print an ERROR to the log and continue
  with a NULL value, but will register a warning at the query and continue with a NULL value.
  The situation is not desired as an ERROR as ArangoDB can store edges pointing to non-existing
  vertex which is perfectly valid, but it may be a n issue on the data model, so users
  can directly see it on the query now and do not "by accident" have to check the LOG output.


v3.3.beta1 (2017-11-07)
-----------------------

* introduce `enforceReplicationFactor`: An optional parameter controlling
  if the server should bail out during collection creation if there are not
  enough DBServers available for the desired `replicationFactor`.

* fixed issue #3516: Show execution time in arangosh

  this change adds more dynamic prompt components for arangosh
  The following components are now available for dynamic prompts,
  settable via the `--console.prompt` option in arangosh:

  - '%t': current time as timestamp
  - '%a': elpased time since ArangoShell start in seconds
  - '%p': duration of last command in seconds
  - '%d': name of current database
  - '%e': current endpoint
  - '%E': current endpoint without protocol
  - '%u': current user

  The time a command takes can be displayed easily by starting arangosh with `--console.prompt "%p> "`.

* make the ArangoShell refill its collection cache when a yet-unknown collection
  is first accessed. This fixes the following problem:

      arangosh1> db._collections();  // shell1 lists all collections
      arangosh2> db._create("test"); // shell2 now creates a new collection 'test'
      arangosh1> db.test.insert({}); // shell1 is not aware of the collection created
                                     // in shell2, so the insert will fail

* incremental transfer of initial collection data now can handle partial
  responses for a chunk, allowing the leader/master to send smaller chunks
  (in terms of HTTP response size) and limit memory usage

* initial creation of shards for cluster collections is now faster with
  replicationFactor values bigger than 1. this is achieved by an optimization
  for the case when the collection on the leader is still empty

* potential fix for issue #3517: several "filesystem full" errors in logs
  while there's a lot of disk space

* added C++ implementations for AQL function `SUBSTRING()`, `LEFT()`, `RIGHT()` and `TRIM()`


v3.3.milestone2 (2017-10-19)
----------------------------

* added new replication module

* make AQL `DISTINCT` not change the order of the results it is applied on

* show C++ function name of call site in ArangoDB log output

  This requires option `--log.line-number` to be set to *true*

* fixed issue #3408: Hard crash in query for pagination

* UI: fixed unresponsive events in cluster shards view

* UI: added word wrapping to query editor

* fixed issue #3395: AQL: cannot instantiate CollectBlock with undetermined
  aggregation method

* minimum number of V8 contexts in console mode must be 2, not 1. this is
  required to ensure the console gets one dedicated V8 context and all other
  operations have at least one extra context. This requirement was not enforced
  anymore.

* UI: fixed wrong user attribute name validation, issue #3228

* make AQL return a proper error message in case of a unique key constraint
  violation. previously it only returned the generic "unique constraint violated"
  error message but omitted the details about which index caused the problem.

  This addresses https://stackoverflow.com/questions/46427126/arangodb-3-2-unique-constraint-violation-id-or-key

* fix potential overflow in CRC marker check when a corrupted CRC marker
  is found at the very beginning of an MMFiles datafile


v3.3.milestone1 (2017-10-11)
----------------------------

* added option `--server.local-authentication`

* UI: added user roles

* added config option `--log.color` to toggle colorful logging to terminal

* added config option `--log.thread-name` to additionally log thread names

* usernames must not start with `:role:`, added new options:
    --server.authentication-timeout
    --ldap.roles-attribute-name
    --ldap.roles-transformation
    --ldap.roles-search
    --ldap.superuser-role
    --ldap.roles-include
    --ldap.roles-exclude

* performance improvements for full collection scans and a few other operations
  in MMFiles engine

* added `--rocksdb.encryption-key-generator` for enterprise

* removed `--compat28` parameter from arangodump and replication API

  older ArangoDB versions will no longer be supported by these tools.

* increase the recommended value for `/proc/sys/vm/max_map_count` to a value
  eight times as high as the previous recommended value. Increasing the
  values helps to prevent an ArangoDB server from running out of memory mappings.

  The raised minimum recommended value may lead to ArangoDB showing some startup
  warnings as follows:

      WARNING {memory} maximum number of memory mappings per process is 65530, which seems too low. it is recommended to set it to at least 512000
      WARNING {memory} execute 'sudo sysctl -w "vm.max_map_count=512000"'


v3.2.7 (2017-11-13)
-------------------

* Cluster customers, which have upgraded from 3.1 to 3.2 need to upgrade
  to 3.2.7. The cluster supervision is otherwise not operational.

* Fixed issue #3597: AQL with path filters returns unexpected results
  In some cases breadth first search in combination with vertex filters
  yields wrong result, the filter was not applied correctly.

* enable JEMalloc background thread for purging and returning unused memory
  back to the operating system (Linux only)

* fixed some undefined behavior in some internal value caches for AQL GatherNodes
  and SortNodes, which could have led to sorted results being effectively not
  correctly sorted.

* make the replication applier for the RocksDB engine start automatically after a
  restart of the server if the applier was configured with its `autoStart` property
  set to `true`. previously the replication appliers were only automatically restarted
  at server start for the MMFiles engine.

* fixed arangodump batch size adaptivity in cluster mode and upped default batch size
  for arangodump

  these changes speed up arangodump in cluster context

* smart graphs now return a proper inventory in response to replication inventory
  requests

* fixed issue #3618: Inconsistent behavior of OR statement with object bind parameters

* only users with read/write rights on the "_system" database can now execute
  "_admin/shutdown" as well as modify properties of the write-ahead log (WAL)

* increase default maximum number of V8 contexts to at least 16 if not explicitly
  configured otherwise.
  the procedure for determining the actual maximum value of V8 contexts is unchanged
  apart from the value `16` and works as follows:
  - if explicitly set, the value of the configuration option `--javascript.v8-contexts`
    is used as the maximum number of V8 contexts
  - when the option is not set, the maximum number of V8 contexts is determined
    by the configuration option `--server.threads` if that option is set. if
    `--server.threads` is not set, then the maximum number of V8 contexts is the
    server's reported hardware concurrency (number of processors visible
    to the arangod process). if that would result in a maximum value of less than 16
    in any of these two cases, then the maximum value will be increased to 16.

* fixed issue #3447: ArangoError 1202: AQL: NotFound: (while executing) when
  updating collection

* potential fix for issue #3581: Unexpected "rocksdb unique constraint
  violated" with unique hash index

* fixed geo index optimizer rule for geo indexes with a single (array of coordinates)
  attribute.

* improved the speed of the shards overview in cluster (API endpoint /_api/cluster/shardDistribution API)
  It is now guaranteed to return after ~2 seconds even if the entire cluster is unresponsive.

* fix agency precondition check for complex objects
  this fixes issues with several CAS operations in the agency

* several fixes for agency restart and shutdown

* the cluster-internal representation of planned collection objects is now more
  lightweight than before, using less memory and not allocating any cache for indexes
  etc.

* fixed issue #3403: How to kill long running AQL queries with the browser console's
  AQL (display issue)

* fixed issue #3549: server reading ENGINE config file fails on common standard
  newline character

* UI: fixed error notifications for collection modifications

* several improvements for the truncate operation on collections:

  * the timeout for the truncate operation was increased in cluster mode in
    order to prevent too frequent "could not truncate collection" errors

  * after a truncate operation, collections in MMFiles still used disk space.
    to reclaim disk space used by truncated collection, the truncate actions
    in the web interface and from the ArangoShell now issue an extra WAL flush
    command (in cluster mode, this command is also propagated to all servers).
    the WAL flush allows all servers to write out any pending operations into the
    datafiles of the truncated collection. afterwards, a final journal rotate
    command is sent, which enables the compaction to entirely remove all datafiles
    and journals for the truncated collection, so that all disk space can be
    reclaimed

  * for MMFiles a special method will be called after a truncate operation so that
    all indexes of the collection can free most of their memory. previously some
    indexes (hash and skiplist indexes) partially kept already allocated memory
    in order to avoid future memory allocations

  * after a truncate operation in the RocksDB engine, an additional compaction
    will be triggered for the truncated collection. this compaction removes all
    deletions from the key space so that follow-up scans over the collection's key
    range do not have to filter out lots of already-removed values

  These changes make truncate operations potentially more time-consuming than before,
  but allow for memory/disk space savings afterwards.

* enable JEMalloc background threads for purging and returning unused memory
  back to the operating system (Linux only)

  JEMalloc will create its background threads on demand. The number of background
  threads is capped by the number of CPUs or active arenas. The background threads run
  periodically and purge unused memory pages, allowing memory to be returned to the
  operating system.

  This change will make the arangod process create several additional threads.
  It is accompanied by an increased `TasksMax` value in the systemd service configuration
  file for the arangodb3 service.

* upgraded bundled V8 engine to bugfix version v5.7.492.77

  this upgrade fixes a memory leak in upstream V8 described in
  https://bugs.chromium.org/p/v8/issues/detail?id=5945 that will result in memory
  chunks only getting uncommitted but not unmapped


v3.2.6 (2017-10-26)
-------------------

* UI: fixed event cleanup in cluster shards view

* UI: reduced cluster dashboard api calls

* fixed a permission problem that prevented collection contents to be displayed
  in the web interface

* removed posix_fadvise call from RocksDB's PosixSequentialFile::Read(). This is
  consistent with Facebook PR 2573 (#3505)

  this fix should improve the performance of the replication with the RocksDB
  storage engine

* allow changing of collection replication factor for existing collections

* UI: replicationFactor of a collection is now changeable in a cluster
  environment

* several fixes for the cluster agency

* fixed undefined behavior in the RocksDB-based geo index

* fixed Foxxmaster failover

* purging or removing the Debian/Ubuntu arangodb3 packages now properly stops
  the arangod instance before actuallying purging or removing


v3.2.5 (2017-10-16)
-------------------

* general-graph module and _api/gharial now accept cluster options
  for collection creation. It is now possible to set replicationFactor and
  numberOfShards for all collections created via this graph object.
  So adding a new collection will not result in a singleShard and
  no replication anymore.

* fixed issue #3408: Hard crash in query for pagination

* minimum number of V8 contexts in console mode must be 2, not 1. this is
  required to ensure the console gets one dedicated V8 context and all other
  operations have at least one extra context. This requirement was not enforced
  anymore.

* fixed issue #3395: AQL: cannot instantiate CollectBlock with undetermined
  aggregation method

* UI: fixed wrong user attribute name validation, issue #3228

* fix potential overflow in CRC marker check when a corrupted CRC marker
  is found at the very beginning of an MMFiles datafile

* UI: fixed unresponsive events in cluster shards view

* Add statistics about the V8 context counts and number of available/active/busy
  threads we expose through the server statistics interface.


v3.2.4 (2017-09-26)
-------------------

* UI: no default index selected during index creation

* UI: added replicationFactor option during SmartGraph creation

* make the MMFiles compactor perform less writes during normal compaction
  operation

  This partially fixes issue #3144

* make the MMFiles compactor configurable

  The following options have been added:

* `--compaction.db-sleep-time`: sleep interval between two compaction runs
    (in s)
  * `--compaction.min-interval"`: minimum sleep time between two compaction
     runs (in s)
  * `--compaction.min-small-data-file-size`: minimal filesize threshold
    original datafiles have to be below for a compaction
  * `--compaction.dead-documents-threshold`: minimum unused count of documents
    in a datafile
  * `--compaction.dead-size-threshold`: how many bytes of the source data file
    are allowed to be unused at most
  * `--compaction.dead-size-percent-threshold`: how many percent of the source
    datafile should be unused at least
  * `--compaction.max-files`: Maximum number of files to merge to one file
  * `--compaction.max-result-file-size`: how large may the compaction result
    file become (in bytes)
  * `--compaction.max-file-size-factor`: how large the resulting file may
    be in comparison to the collection's `--database.maximal-journal-size' setting`

* fix downwards-incompatibility in /_api/explain REST handler

* fix Windows implementation for fs.getTempPath() to also create a
  sub-directory as we do on linux

* fixed a multi-threading issue in cluster-internal communication

* performance improvements for traversals and edge lookups

* removed internal memory zone handling code. the memory zones were a leftover
  from the early ArangoDB days and did not provide any value in the current
  implementation.

* (Enterprise only) added `skipInaccessibleCollections` option for AQL queries:
  if set, AQL queries (especially graph traversals) will treat collections to
  which a user has no access rights to as if these collections were empty.

* adjusted scheduler thread handling to start and stop less threads in
  normal operations

* leader-follower replication catchup code has been rewritten in C++

* early stage AQL optimization now also uses the C++ implementations of
  AQL functions if present. Previously it always referred to the JavaScript
  implementations and ignored the C++ implementations. This change gives
  more flexibility to the AQL optimizer.

* ArangoDB tty log output is now colored for log messages with levels
  FATAL, ERR and WARN.

* changed the return values of AQL functions `REGEX_TEST` and `REGEX_REPLACE`
  to `null` when the input regex is invalid. Previous versions of ArangoDB
  partly returned `false` for invalid regexes and partly `null`.

* added `--log.role` option for arangod

  When set to `true`, this option will make the ArangoDB logger print a single
  character with the server's role into each logged message. The roles are:

  - U: undefined/unclear (used at startup)
  - S: single server
  - C: coordinator
  - P: primary
  - A: agent

  The default value for this option is `false`, so no roles will be logged.


v3.2.3 (2017-09-07)
-------------------

* fixed issue #3106: orphan collections could not be registered in general-graph module

* fixed wrong selection of the database inside the internal cluster js api

* added startup option `--server.check-max-memory-mappings` to make arangod check
  the number of memory mappings currently used by the process and compare it with
  the maximum number of allowed mappings as determined by /proc/sys/vm/max_map_count

  The default value is `true`, so the checks will be performed. When the current
  number of mappings exceeds 90% of the maximum number of mappings, the creation
  of further V8 contexts will be deferred.

  Note that this option is effective on Linux systems only.

* arangoimp now has a `--remove-attribute` option

* added V8 context lifetime control options
  `--javascript.v8-contexts-max-invocations` and `--javascript.v8-contexts-max-age`

  These options allow specifying after how many invocations a used V8 context is
  disposed, or after what time a V8 context is disposed automatically after its
  creation. If either of the two thresholds is reached, an idl V8 context will be
  disposed.

  The default value of `--javascript.v8-contexts-max-invocations` is 0, meaning that
  the maximum number of invocations per context is unlimited. The default value
  for `--javascript.v8-contexts-max-age` is 60 seconds.

* fixed wrong UI cluster health information

* fixed issue #3070: Add index in _jobs collection

* fixed issue #3125: HTTP Foxx API JSON parsing

* fixed issue #3120: Foxx queue: job isn't running when server.authentication = true

* fixed supervision failure detection and handling, which happened with simultaneous
  agency leadership change


v3.2.2 (2017-08-23)
-------------------

* make "Rebalance shards" button work in selected database only, and not make
  it rebalance the shards of all databases

* fixed issue #2847: adjust the response of the DELETE `/_api/users/database/*` calls

* fixed issue #3075: Error when upgrading arangoDB on linux ubuntu 16.04

* fixed a buffer overrun in linenoise console input library for long input strings

* increase size of the linenoise input buffer to 8 KB

* abort compilation if the detected GCC or CLANG isn't in the range of compilers
  we support

* fixed spurious cluster hangups by always sending AQL-query related requests
  to the correct servers, even after failover or when a follower drops

  The problem with the previous shard-based approach was that responsibilities
  for shards may change from one server to another at runtime, after the query
  was already instanciated. The coordinator and other parts of the query then
  sent further requests for the query to the servers now responsible for the
  shards.
  However, an AQL query must send all further requests to the same servers on
  which the query was originally instanciated, even in case of failover.
  Otherwise this would potentially send requests to servers that do not know
  about the query, and would also send query shutdown requests to the wrong
  servers, leading to abandoned queries piling up and using resources until
  they automatically time out.

* fixed issue with RocksDB engine acquiring the collection count values too
  early, leading to the collection count values potentially being slightly off
  even in exclusive transactions (for which the exclusive access should provide
  an always-correct count value)

* fixed some issues in leader-follower catch-up code, specifically for the
  RocksDB engine

* make V8 log fatal errors to syslog before it terminates the process.
  This change is effective on Linux only.

* fixed issue with MMFiles engine creating superfluous collection journals
  on shutdown

* fixed issue #3067: Upgrade from 3.2 to 3.2.1 reset autoincrement keys

* fixed issue #3044: ArangoDB server shutdown unexpectedly

* fixed issue #3039: Incorrect filter interpretation

* fixed issue #3037: Foxx, internal server error when I try to add a new service

* improved MMFiles fulltext index document removal performance
  and fulltext index query performance for bigger result sets

* ui: fixed a display bug within the slow and running queries view

* ui: fixed a bug when success event triggers twice in a modal

* ui: fixed the appearance of the documents filter

* ui: graph vertex collections not restricted to 10 anymore

* fixed issue #2835: UI detection of JWT token in case of server restart or upgrade

* upgrade jemalloc version to 5.0.1

  This fixes problems with the memory allocator returing "out of memory" when
  calling munmap to free memory in order to return it to the OS.

  It seems that calling munmap on Linux can increase the number of mappings, at least
  when a region is partially unmapped. This can lead to the process exceeding its
  maximum number of mappings, and munmap and future calls to mmap returning errors.

  jemalloc version 5.0.1 does not have the `--enable-munmap` configure option anymore,
  so the problem is avoided. To return memory to the OS eventually, jemalloc 5's
  background purge threads are used on Linux.

* fixed issue #2978: log something more obvious when you log a Buffer

* fixed issue #2982: AQL parse error?

* fixed issue #3125: HTTP Foxx API Json parsing

v3.2.1 (2017-08-09)
-------------------

* added C++ implementations for AQL functions `LEFT()`, `RIGHT()` and `TRIM()`

* fixed docs for issue #2968: Collection _key autoincrement value increases on error

* fixed issue #3011: Optimizer rule reduce-extraction-to-projection breaks queries

* Now allowing to restore users in a sharded environment as well
  It is still not possible to restore collections that are sharded
  differently than by _key.

* fixed an issue with restoring of system collections and user rights.
  It was not possible to restore users into an authenticated server.

* fixed issue #2977: Documentation for db._createDatabase is wrong

* ui: added bind parameters to slow query history view

* fixed issue #1751: Slow Query API should provide bind parameters, webui should display them

* ui: fixed a bug when moving multiple documents was not possible

* fixed docs for issue #2968: Collection _key autoincrement value increases on error

* AQL CHAR_LENGTH(null) returns now 0. Since AQL TO_STRING(null) is '' (string of length 0)

* ui: now supports single js file upload for Foxx services in addition to zip files

* fixed a multi-threading issue in the agency when callElection was called
  while the Supervision was calling updateSnapshot

* added startup option `--query.tracking-with-bindvars`

  This option controls whether the list of currently running queries
  and the list of slow queries should contain the bind variables used
  in the queries or not.

  The option can be changed at runtime using the commands

      // enables tracking of bind variables
      // set to false to turn tracking of bind variables off
      var value = true;
      require("@arangodb/aql/queries").properties({
        trackBindVars: value
      });

* index selectivity estimates are now available in the cluster as well

* fixed issue #2943: loadIndexesIntoMemory not returning the same structure
  as the rest of the collection APIs

* fixed issue #2949: ArangoError 1208: illegal name

* fixed issue #2874: Collection properties do not return `isVolatile`
  attribute

* potential fix for issue #2939: Segmentation fault when starting
  coordinator node

* fixed issue #2810: out of memory error when running UPDATE/REPLACE
  on medium-size collection

* fix potential deadlock errors in collector thread

* disallow the usage of volatile collections in the RocksDB engine
  by throwing an error when a collection is created with attribute
  `isVolatile` set to `true`.
  Volatile collections are unsupported by the RocksDB engine, so
  creating them should not succeed and silently create a non-volatile
  collection

* prevent V8 from issuing SIGILL instructions when it runs out of memory

  Now arangod will attempt to log a FATAL error into its logfile in case V8
  runs out of memory. In case V8 runs out of memory, it will still terminate the
  entire process. But at least there should be something in the ArangoDB logs
  indicating what the problem was. Apart from that, the arangod process should
  now be exited with SIGABRT rather than SIGILL as it shouldn't return into the
  V8 code that aborted the process with `__builtin_trap`.

  this potentially fixes issue #2920: DBServer crashing automatically post upgrade to 3.2

* Foxx queues and tasks now ensure that the scripts in them run with the same
  permissions as the Foxx code who started the task / queue

* fixed issue #2928: Offset problems

* fixed issue #2876: wrong skiplist index usage in edge collection

* fixed issue #2868: cname missing from logger-follow results in rocksdb

* fixed issue #2889: Traversal query using incorrect collection id

* fixed issue #2884: AQL traversal uniqueness constraints "propagating" to other traversals? Weird results

* arangoexport: added `--query` option for passing an AQL query to export the result

* fixed issue #2879: No result when querying for the last record of a query

* ui: allows now to edit default access level for collections in database
  _system for all users except the root user.

* The _users collection is no longer accessible outside the arngod process, _queues is always read-only

* added new option "--rocksdb.max-background-jobs"

* removed options "--rocksdb.max-background-compactions", "--rocksdb.base-background-compactions" and "--rocksdb.max-background-flushes"

* option "--rocksdb.compaction-read-ahead-size" now defaults to 2MB

* change Windows build so that RocksDB doesn't enforce AVX optimizations by default
  This fixes startup crashes on servers that do not have AVX CPU extensions

* speed up RocksDB secondary index creation and dropping

* removed RocksDB note in Geo index docs


v3.2.0 (2017-07-20)
-------------------

* fixed UI issues

* fixed multi-threading issues in Pregel

* fixed Foxx resilience

* added command-line option `--javascript.allow-admin-execute`

  This option can be used to control whether user-defined JavaScript code
  is allowed to be executed on server by sending via HTTP to the API endpoint
  `/_admin/execute`  with an authenticated user account.
  The default value is `false`, which disables the execution of user-defined
  code. This is also the recommended setting for production. In test environments,
  it may be convenient to turn the option on in order to send arbitrary setup
  or teardown commands for execution on the server.


v3.2.beta6 (2017-07-18)
-----------------------

* various bugfixes


v3.2.beta5 (2017-07-16)
-----------------------

* numerous bugfixes


v3.2.beta4 (2017-07-04)
-----------------------

* ui: fixed document view _from and _to linking issue for special characters

* added function `db._parse(query)` for parsing an AQL query and returning information about it

* fixed one medium priority and two low priority security user interface
  issues found by owasp zap.

* ui: added index deduplicate options

* ui: fixed renaming of collections for the rocksdb storage engine

* documentation and js fixes for secondaries

* RocksDB storage format was changed, users of the previous beta/alpha versions
  must delete the database directory and re-import their data

* enabled permissions on database and collection level

* added and changed some user related REST APIs
    * added `PUT /_api/user/{user}/database/{database}/{collection}` to change collection permission
    * added `GET /_api/user/{user}/database/{database}/{collection}`
    * added optional `full` parameter to the `GET /_api/user/{user}/database/` REST call

* added user functions in the arangoshell `@arangodb/users` module
    * added `grantCollection` and `revokeCollection` functions
    * added `permission(user, database, collection)` to retrieve collection specific rights

* added "deduplicate" attribute for array indexes, which controls whether inserting
  duplicate index values from the same document into a unique array index will lead to
  an error or not:

      // with deduplicate = true, which is the default value:
      db._create("test");
      db.test.ensureIndex({ type: "hash", fields: ["tags[*]"], deduplicate: true });
      db.test.insert({ tags: ["a", "b"] });
      db.test.insert({ tags: ["c", "d", "c"] }); // will work, because deduplicate = true
      db.test.insert({ tags: ["a"] }); // will fail

      // with deduplicate = false
      db._create("test");
      db.test.ensureIndex({ type: "hash", fields: ["tags[*]"], deduplicate: false });
      db.test.insert({ tags: ["a", "b"] });
      db.test.insert({ tags: ["c", "d", "c"] }); // will not work, because deduplicate = false
      db.test.insert({ tags: ["a"] }); // will fail

  The "deduplicate" attribute is now also accepted by the index creation HTTP
  API endpoint POST /_api/index and is returned by GET /_api/index.

* added optimizer rule "remove-filters-covered-by-traversal"

* Debian/Ubuntu installer: make messages about future package upgrades more clear

* fix a hangup in VST

  The problem happened when the two first chunks of a VST message arrived
  together on a connection that was newly switched to VST.

* fix deletion of outdated WAL files in RocksDB engine

* make use of selectivity estimates in hash, skiplist and persistent indexes
  in RocksDB engine

* changed VM overcommit recommendation for user-friendliness

* fix a shutdown bug in the cluster: a destroyed query could still be active

* do not terminate the entire server process if a temp file cannot be created
  (Windows only)

* fix log output in the front-end, it stopped in case of too many messages


v3.2.beta3 (2017-06-27)
-----------------------

* numerous bugfixes


v3.2.beta2 (2017-06-20)
-----------------------

* potentially fixed issue #2559: Duplicate _key generated on insertion

* fix invalid results (too many) when a skipping LIMIT was used for a
  traversal. `LIMIT x` or `LIMIT 0, x` were not affected, but `LIMIT s, x`
  may have returned too many results

* fix races in SSL communication code

* fix invalid locking in JWT authentication cache, which could have
  crashed the server

* fix invalid first group results for sorted AQL COLLECT when LIMIT
  was used

* fix potential race, which could make arangod hang on startup

* removed `exception` field from transaction error result; users should throw
  explicit `Error` instances to return custom exceptions (addresses issue #2561)

* fixed issue #2613: Reduce log level when Foxx manager tries to self heal missing database

* add a read only mode for users and collection level authorization

* removed `exception` field from transaction error result; users should throw
  explicit `Error` instances to return custom exceptions (addresses issue #2561)

* fixed issue #2677: Foxx disabling development mode creates non-deterministic service bundle

* fixed issue #2684: Legacy service UI not working


v3.2.beta1 (2017-06-12)
-----------------------

* provide more context for index errors (addresses issue #342)

* arangod now validates several OS/environment settings on startup and warns if
  the settings are non-ideal. Most of the checks are executed on Linux systems only.

* fixed issue #2515: The replace-or-with-in optimization rule might prevent use of indexes

* added `REGEX_REPLACE` AQL function

* the RocksDB storage format was changed, users of the previous alpha versions
  must delete the database directory and re-import their data

* added server startup option `--query.fail-on-warning`

  setting this option to `true` will abort any AQL query with an exception if
  it causes a warning at runtime. The value can be overridden per query by
  setting the `failOnWarning` attribute in a query's options.

* added --rocksdb.num-uncompressed-levels to adjust number of non-compressed levels

* added checks for memory managment and warn (i. e. if hugepages are enabled)

* set default SSL cipher suite string to "HIGH:!EXPORT:!aNULL@STRENGTH"

* fixed issue #2469: Authentication = true does not protect foxx-routes

* fixed issue #2459: compile success but can not run with rocksdb

* `--server.maximal-queue-size` is now an absolute maximum. If the queue is
  full, then 503 is returned. Setting it to 0 means "no limit".

* (Enterprise only) added authentication against an LDAP server

* fixed issue #2083: Foxx services aren't distributed to all coordinators

* fixed issue #2384: new coordinators don't pick up existing Foxx services

* fixed issue #2408: Foxx service validation causes unintended side-effects

* extended HTTP API with routes for managing Foxx services

* added distinction between hasUser and authorized within Foxx
  (cluster internal requests are authorized requests but don't have a user)

* arangoimp now has a `--threads` option to enable parallel imports of data

* PR #2514: Foxx services that can't be fixed by self-healing now serve a 503 error

* added `time` function to `@arangodb` module


v3.2.alpha4 (2017-04-25)
------------------------

* fixed issue #2450: Bad optimization plan on simple query

* fixed issue #2448: ArangoDB Web UI takes no action when Delete button is clicked

* fixed issue #2442: Frontend shows already deleted databases during login

* added 'x-content-type-options: nosniff' to avoid MSIE bug

* set default value for `--ssl.protocol` from TLSv1 to TLSv1.2.

* AQL breaking change in cluster:
  The SHORTEST_PATH statement using edge-collection names instead
  of a graph name now requires to explicitly name the vertex-collection names
  within the AQL query in the cluster. It can be done by adding `WITH <name>`
  at the beginning of the query.

  Example:
  ```
  FOR v,e IN OUTBOUND SHORTEST_PATH @start TO @target edges [...]
  ```

  Now has to be:

  ```
  WITH vertices
  FOR v,e IN OUTBOUND SHORTEST_PATH @start TO @target edges [...]
  ```

  This change is due to avoid dead-lock sitations in clustered case.
  An error stating the above is included.

* add implicit use of geo indexes when using SORT/FILTER in AQL, without
  the need to use the special-purpose geo AQL functions `NEAR` or `WITHIN`.

  the special purpose `NEAR` AQL function can now be substituted with the
  following AQL (provided there is a geo index present on the `doc.latitude`
  and `doc.longitude` attributes):

      FOR doc in geoSort
        SORT DISTANCE(doc.latitude, doc.longitude, 0, 0)
        LIMIT 5
        RETURN doc

  `WITHIN` can be substituted with the following AQL:

      FOR doc in geoFilter
        FILTER DISTANCE(doc.latitude, doc.longitude, 0, 0) < 2000
        RETURN doc

  Compared to using the special purpose AQL functions this approach has the
  advantage that it is more composable, and will also honor any `LIMIT` values
  used in the AQL query.

* potential fix for shutdown hangs on OSX

* added KB, MB, GB prefix for integer parameters, % for integer parameters
  with a base value

* added JEMALLOC 4.5.0

* added `--vm.resident-limit` and `--vm.path` for file-backed memory mapping
  after reaching a configurable maximum RAM size

* try recommended limit for file descriptors in case of unlimited
  hard limit

* issue #2413: improve logging in case of lock timeout and deadlocks

* added log topic attribute to /_admin/log api

* removed internal build option `USE_DEV_TIMERS`

  Enabling this option activated some proprietary timers for only selected
  events in arangod. Instead better use `perf` to gather timings.


v3.2.alpha3 (2017-03-22)
------------------------

* increase default collection lock timeout from 30 to 900 seconds

* added function `db._engine()` for retrieval of storage engine information at
  server runtime

  There is also an HTTP REST handler at GET /_api/engine that returns engine
  information.

* require at least cmake 3.2 for building ArangoDB

* make arangod start with less V8 JavaScript contexts

  This speeds up the server start (a little bit) and makes it use less memory.
  Whenever a V8 context is needed by a Foxx action or some other operation and
  there is no usable V8 context, a new one will be created dynamically now.

  Up to `--javascript.v8-contexts` V8 contexts will be created, so this option
  will change its meaning. Previously as many V8 contexts as specified by this
  option were created at server start, and the number of V8 contexts did not
  change at runtime. Now up to this number of V8 contexts will be in use at the
  same time, but the actual number of V8 contexts is dynamic.

  The garbage collector thread will automatically delete unused V8 contexts after
  a while. The number of spare contexts will go down to as few as configured in
  the new option `--javascript.v8-contexts-minimum`. Actually that many V8 contexts
  are also created at server start.

  The first few requests in new V8 contexts will take longer than in contexts
  that have been there already. Performance may therefore suffer a bit for the
  initial requests sent to ArangoDB or when there are only few but performance-
  critical situations in which new V8 contexts will be created. If this is a
  concern, it can easily be fixed by setting `--javascipt.v8-contexts-minimum`
  and `--javascript.v8-contexts` to a relatively high value, which will guarantee
  that many number of V8 contexts to be created at startup and kept around even
  when unused.

  Waiting for an unused V8 context will now also abort if no V8 context can be
  acquired/created after 120 seconds.

* improved diagnostic messages written to logfiles by supervisor process

* fixed issue #2367

* added "bindVars" to attributes of currently running and slow queries

* added "jsonl" as input file type for arangoimp

* upgraded version of bundled zlib library from 1.2.8 to 1.2.11

* added input file type `auto` for arangoimp so it can automatically detect the
  type of the input file from the filename extension

* fixed variables parsing in GraphQL

* added `--translate` option for arangoimp to translate attribute names from
  the input files to attriubte names expected by ArangoDB

  The `--translate` option can be specified multiple times (once per translation
  to be executed). The following example renames the "id" column from the input
  file to "_key", and the "from" column to "_from", and the "to" column to "_to":

      arangoimp --type csv --file data.csv --translate "id=_key" --translate "from=_from" --translate "to=_to"

  `--translate` works for CSV and TSV inputs only.

* changed default value for `--server.max-packet-size` from 128 MB to 256 MB

* fixed issue #2350

* fixed issue #2349

* fixed issue #2346

* fixed issue #2342

* change default string truncation length from 80 characters to 256 characters for
  `print`/`printShell` functions in ArangoShell and arangod. This will emit longer
  prefixes of string values before truncating them with `...`, which is helpful
  for debugging.

* always validate incoming JSON HTTP requests for duplicate attribute names

  Incoming JSON data with duplicate attribute names will now be rejected as
  invalid. Previous versions of ArangoDB only validated the uniqueness of
  attribute names inside incoming JSON for some API endpoints, but not
  consistently for all APIs.

* don't let read-only transactions block the WAL collector

* allow passing own `graphql-sync` module instance to Foxx GraphQL router

* arangoexport can now export to csv format

* arangoimp: fixed issue #2214

* Foxx: automatically add CORS response headers

* added "OPTIONS" to CORS `access-control-allow-methods` header

* Foxx: Fix arangoUser sometimes not being set correctly

* fixed issue #1974


v3.2.alpha2 (2017-02-20)
------------------------

* ui: fixed issue #2065

* ui: fixed a dashboard related memory issue

* Internal javascript rest actions will now hide their stack traces to the client
  unless maintainer mode is activated. Instead they will always log to the logfile

* Removed undocumented internal HTTP API:
  * PUT _api/edges

  The documented GET _api/edges and the undocumented POST _api/edges remains unmodified.

* updated V8 version to 5.7.0.0

* change undocumented behaviour in case of invalid revision ids in
  If-Match and If-None-Match headers from 400 (BAD) to 412 (PRECONDITION
  FAILED).

* change undocumented behaviour in case of invalid revision ids in
  JavaScript document operations from 1239 ("illegal document revision")
  to 1200 ("conflict").

* added data export tool, arangoexport.

  arangoexport can be used to export collections to json, jsonl or xml
  and export a graph or collections to xgmml.

* fixed a race condition when closing a connection

* raised default hard limit on threads for very small to 64

* fixed negative counting of http connection in UI


v3.2.alpha1 (2017-02-05)
------------------------

* added figure `httpRequests` to AQL query statistics

* removed revisions cache intermediate layer implementation

* obsoleted startup options `--database.revision-cache-chunk-size` and
  `--database.revision-cache-target-size`

* fix potential port number over-/underruns

* added startup option `--log.shorten-filenames` for controlling whether filenames
  in log messages should be shortened to just the filename with the absolute path

* removed IndexThreadFeature, made `--database.index-threads` option obsolete

* changed index filling to make it more parallel, dispatch tasks to boost::asio

* more detailed stacktraces in Foxx apps

* generated Foxx services now use swagger tags


v3.1.24 (XXXX-XX-XX)
--------------------

* fixed one more LIMIT issue in traversals


v3.1.23 (2017-06-19)
--------------------

* potentially fixed issue #2559: Duplicate _key generated on insertion

* fix races in SSL communication code

* fix invalid results (too many) when a skipping LIMIT was used for a
  traversal. `LIMIT x` or `LIMIT 0, x` were not affected, but `LIMIT s, x`
  may have returned too many results

* fix invalid first group results for sorted AQL COLLECT when LIMIT
  was used

* fix invalid locking in JWT authentication cache, which could have
  crashed the server

* fix undefined behavior in traverser when traversals were used inside
  a FOR loop


v3.1.22 (2017-06-07)
--------------------

* fixed issue #2505: Problem with export + report of a bug

* documented changed behavior of WITH

* fixed ui glitch in aardvark

* avoid agency compaction bug

* fixed issue #2283: disabled proxy communication internally


v3.1.21 (2017-05-22)
--------------------

* fixed issue #2488:  AQL operator IN error when data use base64 chars

* more randomness in seeding RNG

v3.1.20 (2016-05-16)
--------------------

* fixed incorrect sorting for distributeShardsLike

* improve reliability of AgencyComm communication with Agency

* fixed shard numbering bug, where ids were erouneously incremented by 1

* remove an unnecessary precondition in createCollectionCoordinator

* funny fail rotation fix

* fix in SimpleHttpClient for correct advancement of readBufferOffset

* forward SIG_HUP in supervisor process to the server process to fix logrotaion
  You need to stop the remaining arangod server process manually for the upgrade to work.


v3.1.19 (2017-04-28)
--------------------

* Fixed a StackOverflow issue in Traversal and ShortestPath. Occured if many (>1000) input
  values in a row do not return any result. Fixes issue: #2445

* fixed issue #2448

* fixed issue #2442

* added 'x-content-type-options: nosniff' to avoid MSIE bug

* fixed issue #2441

* fixed issue #2440

* Fixed a StackOverflow issue in Traversal and ShortestPath. Occured if many (>1000) input
  values in a row do not return any result. Fixes issue: #2445

* fix occasional hanging shutdowns on OS X


v3.1.18 (2017-04-18)
--------------------

* fixed error in continuous synchronization of collections

* fixed spurious hangs on server shutdown

* better error messages during restore collection

* completely overhaul supervision. More detailed tests

* Fixed a dead-lock situation in cluster traversers, it could happen in
  rare cases if the computation on one DBServer could be completed much earlier
  than the other server. It could also be restricted to SmartGraphs only.

* (Enterprise only) Fixed a bug in SmartGraph DepthFirstSearch. In some
  more complicated queries, the maxDepth limit of 1 was not considered strictly
  enough, causing the traverser to do unlimited depth searches.

* fixed issue #2415

* fixed issue #2422

* fixed issue #1974


v3.1.17 (2017-04-04)
--------------------

* (Enterprise only) fixed a bug where replicationFactor was not correctly
  forwarded in SmartGraph creation.

* fixed issue #2404

* fixed issue #2397

* ui - fixed smart graph option not appearing

* fixed issue #2389

* fixed issue #2400


v3.1.16 (2017-03-27)
--------------------

* fixed issue #2392

* try to raise file descriptors to at least 8192, warn otherwise

* ui - aql editor improvements + updated ace editor version (memory leak)

* fixed lost HTTP requests

* ui - fixed some event issues

* avoid name resolution when given connection string is a valid ip address

* helps with issue #1842, bug in COLLECT statement in connection with LIMIT.

* fix locking bug in cluster traversals

* increase lock timeout defaults

* increase various cluster timeouts

* limit default target size for revision cache to 1GB, which is better for
  tight RAM situations (used to be 40% of (totalRAM - 1GB), use
  --database.revision-cache-target-size <VALUEINBYTES> to get back the
  old behaviour

* fixed a bug with restarted servers indicating status as "STARTUP"
  rather that "SERVING" in Nodes UI.


v3.1.15 (2017-03-20)
--------------------

* add logrotate configuration as requested in #2355

* fixed issue #2376

* ui - changed document api due a chrome bug

* ui - fixed a submenu bug

* added endpoint /_api/cluster/endpoints in cluster case to get all
  coordinator endpoints

* fix documentation of /_api/endpoint, declaring this API obsolete.

* Foxx response objects now have a `type` method for manipulating the content-type header

* Foxx tests now support `xunit` and `tap` reporters


v3.1.14 (2017-03-13)
--------------------

* ui - added feature request (multiple start nodes within graph viewer) #2317

* added missing locks to authentication cache methods

* ui - added feature request (multiple start nodes within graph viewer) #2317

* ui - fixed wrong merge of statistics information from different coordinators

* ui - fixed issue #2316

* ui - fixed wrong protocol usage within encrypted environment

* fixed compile error on Mac Yosemite

* minor UI fixes


v3.1.13 (2017-03-06)
--------------------

* fixed variables parsing in GraphQL

* fixed issue #2214

* fixed issue #2342

* changed thread handling to queue only user requests on coordinator

* use exponential backoff when waiting for collection locks

* repair short name server lookup in cluster in the case of a removed
  server


v3.1.12 (2017-02-28)
--------------------

* disable shell color escape sequences on Windows

* fixed issue #2326

* fixed issue #2320

* fixed issue #2315

* fixed a race condition when closing a connection

* raised default hard limit on threads for very small to 64

* fixed negative counting of http connection in UI

* fixed a race when renaming collections

* fixed a race when dropping databases


v3.1.11 (2017-02-17)
--------------------

* fixed a race between connection closing and sending out last chunks of data to clients
  when the "Connection: close" HTTP header was set in requests

* ui: optimized smart graph creation usability

* ui: fixed #2308

* fixed a race in async task cancellation via `require("@arangodb/tasks").unregisterTask()`

* fixed spuriously hanging threads in cluster AQL that could sit idle for a few minutes

* fixed potential numeric overflow for big index ids in index deletion API

* fixed sort issue in cluster, occurring when one of the local sort buffers of a
  GatherNode was empty

* reduce number of HTTP requests made for certain kinds of join queries in cluster,
  leading to speedup of some join queries

* supervision deals with demised coordinators correctly again

* implement a timeout in TraverserEngineRegistry

* agent communication reduced in large batches of append entries RPCs

* inception no longer estimates RAFT timings

* compaction in agents has been moved to a separate thread

* replicated logs hold local timestamps

* supervision jobs failed leader and failed follower revisited for
  function in precarious stability situations

* fixed bug in random number generator for 64bit int


v3.1.10 (2017-02-02)
--------------------

* updated versions of bundled node modules:
  - joi: from 8.4.2 to 9.2.0
  - joi-to-json-schema: from 2.2.0 to 2.3.0
  - sinon: from 1.17.4 to 1.17.6
  - lodash: from 4.13.1 to 4.16.6

* added shortcut for AQL ternary operator
  instead of `condition ? true-part : false-part` it is now possible to also use a
  shortcut variant `condition ? : false-part`, e.g.

      FOR doc IN docs RETURN doc.value ?: 'not present'

  instead of

      FOR doc IN docs RETURN doc.value ? doc.value : 'not present'

* fixed wrong sorting order in cluster, if an index was used to sort with many
  shards.

* added --replication-factor, --number-of-shards and --wait-for-sync to arangobench

* turn on UTF-8 string validation for VelocyPack values received via VST connections

* fixed issue #2257

* upgraded Boost version to 1.62.0

* added optional detail flag for db.<collection>.count()
  setting the flag to `true` will make the count operation returned the per-shard
  counts for the collection:

      db._create("test", { numberOfShards: 10 });
      for (i = 0; i < 1000; ++i) {
        db.test.insert({value: i});
      }
      db.test.count(true);

      {
        "s100058" : 99,
        "s100057" : 103,
        "s100056" : 100,
        "s100050" : 94,
        "s100055" : 90,
        "s100054" : 122,
        "s100051" : 109,
        "s100059" : 99,
        "s100053" : 95,
        "s100052" : 89
      }

* added optional memory limit for AQL queries:

      db._query("FOR i IN 1..100000 SORT i RETURN i", {}, { options: { memoryLimit: 100000 } });

  This option limits the default maximum amount of memory (in bytes) that a single
  AQL query can use.
  When a single AQL query reaches the specified limit value, the query will be
  aborted with a *resource limit exceeded* exception. In a cluster, the memory
  accounting is done per shard, so the limit value is effectively a memory limit per
  query per shard.

  The global limit value can be overriden per query by setting the *memoryLimit*
  option value for individual queries when running an AQL query.

* added server startup option `--query.memory-limit`

* added convenience function to create vertex-centric indexes.

  Usage: `db.collection.ensureVertexCentricIndex("label", {type: "hash", direction: "outbound"})`
  That will create an index that can be used on OUTBOUND with filtering on the
  edge attribute `label`.

* change default log output for tools to stdout (instead of stderr)

* added option -D to define a configuration file environment key=value

* changed encoding behavior for URLs encoded in the C++ code of ArangoDB:
  previously the special characters `-`, `_`, `~` and `.` were returned as-is
  after URL-encoding, now `.` will be encoded to be `%2e`.
  This also changes the behavior of how incoming URIs are processed: previously
  occurrences of `..` in incoming request URIs were collapsed (e.g. `a/../b/` was
  collapsed to a plain `b/`). Now `..` in incoming request URIs are not collapsed.

* Foxx request URL suffix is no longer unescaped

* @arangodb/request option json now defaults to `true` if the response body is not empty and encoding is not explicitly set to `null` (binary).
  The option can still be set to `false` to avoid unnecessary attempts at parsing the response as JSON.

* Foxx configuration values for unknown options will be discarded when saving the configuration in production mode using the web interface

* module.context.dependencies is now immutable

* process.stdout.isTTY now returns `true` in arangosh and when running arangod with the `--console` flag

* add support for Swagger tags in Foxx


v3.1.9 (XXXX-XX-XX)
-------------------

* macos CLI package: store databases and apps in the users home directory

* ui: fixed re-login issue within a non system db, when tab was closed

* fixed a race in the VelocyStream Commtask implementation

* fixed issue #2256


v3.1.8 (2017-01-09)
-------------------

* add Windows silent installer

* add handling of debug symbols during Linux & windows release builds.

* fixed issue #2181

* fixed issue #2248: reduce V8 max old space size from 3 GB to 1 GB on 32 bit systems

* upgraded Boost version to 1.62.0

* fixed issue #2238

* fixed issue #2234

* agents announce new endpoints in inception phase to leader

* agency leadership accepts updatet endpoints to given uuid

* unified endpoints replace localhost with 127.0.0.1

* fix several problems within an authenticated cluster


v3.1.7 (2016-12-29)
-------------------

* fixed one too many elections in RAFT

* new agency comm backported from devel


v3.1.6 (2016-12-20)
-------------------

* fixed issue #2227

* fixed issue #2220

* agency constituent/agent bug fixes in race conditions picking up
  leadership

* supervision does not need waking up anymore as it is running
  regardless

* agents challenge their leadership more rigorously


v3.1.5 (2016-12-16)
-------------------

* lowered default value of `--database.revision-cache-target-size` from 75% of
  RAM to less than 40% of RAM

* fixed issue #2218

* fixed issue #2217

* Foxx router.get/post/etc handler argument can no longer accidentally omitted

* fixed issue #2223


v3.1.4 (2016-12-08)
-------------------

* fixed issue #2211

* fixed issue #2204

* at cluster start, coordinators wait until at least one DBserver is there,
  and either at least two DBservers are there or 15s have passed, before they
  initiate the bootstrap of system collections.

* more robust agency startup from devel

* supervision's AddFollower adds many followers at once

* supervision has new FailedFollower job

* agency's Node has new method getArray

* agency RAFT timing estimates more conservative in waitForSync
  scenario

* agency RAFT timing estimates capped at maximum 2.0/10.0 for low/high


v3.1.3 (2016-12-02)
-------------------

* fix a traversal bug when using skiplist indexes:
  if we have a skiplist of ["a", "unused", "_from"] and a traversal like:
  FOR v,e,p IN OUTBOUND @start @@edges
    FILTER p.edges[0].a == 'foo'
    RETURN v
  And the above index applied on "a" is considered better than EdgeIndex, than
  the executor got into undefined behaviour.

* fix endless loop when trying to create a collection with replicationFactor: -1


v3.1.2 (2016-11-24)
-------------------

* added support for descriptions field in Foxx dependencies

* (Enterprise only) fixed a bug in the statistic report for SmartGraph traversals.
Now they state correctly how many documents were fetched from the index and how many
have been filtered.

* Prevent uniform shard distribution when replicationFactor == numServers

v3.1.1 (2016-11-15)
-------------------

* fixed issue #2176

* fixed issue #2168

* display index usage of traversals in AQL explainer output (previously missing)

* fixed issue #2163

* preserve last-used HLC value across server starts

* allow more control over handling of pre-3.1 _rev values

  this changes the server startup option `--database.check-30-revisions` from a boolean (true/false)
  parameter to a string parameter with the following possible values:

  - "fail":
    will validate _rev values of 3.0 collections on collection loading and throw an exception when invalid _rev values are found.
    in this case collections with invalid _rev values are marked as corrupted and cannot be used in the ArangoDB 3.1 instance.
    the fix procedure for such collections is to export the collections from 3.0 database with arangodump and restore them in 3.1 with arangorestore.
    collections that do not contain invalid _rev values are marked as ok and will not be re-checked on following loads.
    collections that contain invalid _rev values will be re-checked on following loads.

  - "true":
    will validate _rev values of 3.0 collections on collection loading and print a warning when invalid _rev values are found.
    in this case collections with invalid _rev values can be used in the ArangoDB 3.1 instance.
    however, subsequent operations on documents with invalid _rev values may silently fail or fail with explicit errors.
    the fix procedure for such collections is to export the collections from 3.0 database with arangodump and restore them in 3.1 with arangorestore.
    collections that do not contain invalid _rev values are marked as ok and will not be re-checked on following loads.
    collections that contain invalid _rev values will be re-checked on following loads.

  - "false":
    will not validate _rev values on collection loading and not print warnings.
    no hint is given when invalid _rev values are found.
    subsequent operations on documents with invalid _rev values may silently fail or fail with explicit errors.
    this setting does not affect whether collections are re-checked later.
    collections will be re-checked on following loads if `--database.check-30-revisions` is later set to either `true` or `fail`.

  The change also suppresses warnings that were printed when collections were restored using arangorestore, and the restore
  data contained invalid _rev values. Now these warnings are suppressed, and new HLC _rev values are generated for these documents
  as before.

* added missing functions to AQL syntax highlighter in web interface

* fixed display of `ANY` direction in traversal explainer output (direction `ANY` was shown as either
  `INBOUND` or `OUTBOUND`)

* changed behavior of toJSON() function when serializing an object before saving it in the database

  if an object provides a toJSON() function, this function is still called for serializing it.
  the change is that the result of toJSON() is not stringified anymore, but saved as is. previous
  versions of ArangoDB called toJSON() and after that additionally stringified its result.

  This change will affect the saving of JS Buffer objects, which will now be saved as arrays of
  bytes instead of a comma-separated string of the Buffer's byte contents.

* allow creating unique indexes on more attributes than present in shardKeys

  The following combinations of shardKeys and indexKeys are allowed/not allowed:

  shardKeys     indexKeys
      a             a        ok
      a             b    not ok
      a           a b        ok
    a b             a    not ok
    a b             b    not ok
    a b           a b        ok
    a b         a b c        ok
  a b c           a b    not ok
  a b c         a b c        ok

* fixed wrong version in web interface login screen (EE only)

* make web interface not display an exclamation mark next to ArangoDB version number 3.1

* fixed search for arbitrary document attributes in web interface in case multiple
  search values were used on different attribute names. in this case, the search always
  produced an empty result

* disallow updating `_from` and `_to` values of edges in Smart Graphs. Updating these
  attributes would lead to potential redistribution of edges to other shards, which must be
  avoided.

* fixed issue #2148

* updated graphql-sync dependency to 0.6.2

* fixed issue #2156

* fixed CRC4 assembly linkage


v3.1.0 (2016-10-29)
-------------------

* AQL breaking change in cluster:

  from ArangoDB 3.1 onwards `WITH` is required for traversals in a
  clustered environment in order to avoid deadlocks.

  Note that for queries that access only a single collection or that have all
  collection names specified somewhere else in the query string, there is no
  need to use *WITH*. *WITH* is only useful when the AQL query parser cannot
  automatically figure out which collections are going to be used by the query.
  *WITH* is only useful for queries that dynamically access collections, e.g.
  via traversals, shortest path operations or the *DOCUMENT()* function.

  more info can be found [here](https://github.com/arangodb/arangodb/blob/devel/Documentation/Books/AQL/Operations/With.md)

* added AQL function `DISTANCE` to calculate the distance between two arbitrary
  coordinates (haversine formula)

* fixed issue #2110

* added Auto-aptation of RAFT timings as calculations only


v3.1.rc2 (2016-10-10)
---------------------

* second release candidate


v3.1.rc1 (2016-09-30)
---------------------

* first release candidate


v3.1.alpha2 (2016-09-01)
------------------------

* added module.context.createDocumentationRouter to replace module.context.apiDocumentation

* bug in RAFT implementation of reads. dethroned leader still answered requests in isolation

* ui: added new graph viewer

* ui: aql-editor added tabular & graph display

* ui: aql-editor improved usability

* ui: aql-editor: query profiling support

* fixed issue #2109

* fixed issue #2111

* fixed issue #2075

* added AQL function `DISTANCE` to calculate the distance between two arbitrary
  coordinates (haversine formula)

* rewrote scheduler and dispatcher based on boost::asio

  parameters changed:
    `--scheduler.threads` and `--server.threads` are now merged into a single one: `--server.threads`

    hidden `--server.extra-threads` has been removed

    hidden `--server.aql-threads` has been removed

    hidden `--server.backend` has been removed

    hidden `--server.show-backends` has been removed

    hidden `--server.thread-affinity` has been removed

* fixed issue #2086

* fixed issue #2079

* fixed issue #2071

  make the AQL query optimizer inject filter condition expressions referred to
  by variables during filter condition aggregation.
  For example, in the following query

      FOR doc IN collection
        LET cond1 = (doc.value == 1)
        LET cond2 = (doc.value == 2)
        FILTER cond1 || cond2
        RETURN { doc, cond1, cond2 }

  the optimizer will now inject the conditions for `cond1` and `cond2` into the filter
  condition `cond1 || cond2`, expanding it to `(doc.value == 1) || (doc.value == 2)`
  and making these conditions available for index searching.

  Note that the optimizer previously already injected some conditions into other
  conditions, but only if the variable that defined the condition was not used
  elsewhere. For example, the filter condition in the query

      FOR doc IN collection
        LET cond = (doc.value == 1)
        FILTER cond
        RETURN { doc }

  already got optimized before because `cond` was only used once in the query and
  the optimizer decided to inject it into the place where it was used.

  This only worked for variables that were referred to once in the query.
  When a variable was used multiple times, the condition was not injected as
  in the following query:

      FOR doc IN collection
        LET cond = (doc.value == 1)
        FILTER cond
        RETURN { doc, cond }

  The fix for #2070 now will enable this optimization so that the query can
  use an index on `doc.value` if available.

* changed behavior of AQL array comparison operators for empty arrays:
  * `ALL` and `ANY` now always return `false` when the left-hand operand is an
    empty array. The behavior for non-empty arrays does not change:
    * `[] ALL == 1` will return `false`
    * `[1] ALL == 1` will return `true`
    * `[1, 2] ALL == 1` will return `false`
    * `[2, 2] ALL == 1` will return `false`
    * `[] ANY == 1` will return `false`
    * `[1] ANY == 1` will return `true`
    * `[1, 2] ANY == 1` will return `true`
    * `[2, 2] ANY == 1` will return `false`
  * `NONE` now always returns `true` when the left-hand operand is an empty array.
    The behavior for non-empty arrays does not change:
    * `[] NONE == 1` will return `true`
    * `[1] NONE == 1` will return `false`
    * `[1, 2] NONE == 1` will return `false`
    * `[2, 2] NONE == 1` will return `true`

* added experimental AQL functions `JSON_STRINGIFY` and `JSON_PARSE`

* added experimental support for incoming gzip-compressed requests

* added HTTP REST APIs for online loglevel adjustments:

  - GET `/_admin/log/level` returns the current loglevel settings
  - PUT `/_admin/log/level` modifies the current loglevel settings

* PATCH /_api/gharial/{graph-name}/vertex/{collection-name}/{vertex-key}
  - changed default value for keepNull to true

* PATCH /_api/gharial/{graph-name}/edge/{collection-name}/{edge-key}
  - changed default value for keepNull to true

* renamed `maximalSize` attribute in parameter.json files to `journalSize`

  The `maximalSize` attribute will still be picked up from collections that
  have not been adjusted. Responses from the replication API will now also use
  `journalSize` instead of `maximalSize`.

* added `--cluster.system-replication-factor` in order to adjust the
  replication factor for new system collections

* fixed issue #2012

* added a memory expection in case V8 memory gets too low

* added Optimizer Rule for other indexes in Traversals
  this allows AQL traversals to use other indexes than the edge index.
  So traversals with filters on edges can now make use of more specific
  indexes, e.g.

      FOR v, e, p IN 2 OUTBOUND @start @@edge FILTER p.edges[0].foo == "bar"

  will prefer a Hash Index on [_from, foo] above the EdgeIndex.

* fixed epoch computation in hybrid logical clock

* fixed thread affinity

* replaced require("internal").db by require("@arangodb").db

* added option `--skip-lines` for arangoimp
  this allows skipping the first few lines from the import file in case the
  CSV or TSV import are used

* fixed periodic jobs: there should be only one instance running - even if it
  runs longer than the period

* improved performance of primary index and edge index lookups

* optimizations for AQL `[*]` operator in case no filter, no projection and
  no offset/limit are used

* added AQL function `OUTERSECTION` to return the symmetric difference of its
  input arguments

* Foxx manifests of installed services are now saved to disk with indentation

* Foxx tests and scripts in development mode should now always respect updated
  files instead of loading stale modules

* When disabling Foxx development mode the setup script is now re-run

* Foxx now provides an easy way to directly serve GraphQL requests using the
  `@arangodb/foxx/graphql` module and the bundled `graphql-sync` dependency

* Foxx OAuth2 module now correctly passes the `access_token` to the OAuth2 server

* added iconv-lite and timezone modules

* web interface now allows installing GitHub and zip services in legacy mode

* added module.context.createDocumentationRouter to replace module.context.apiDocumentation

* bug in RAFT implementation of reads. dethroned leader still answered
  requests in isolation

* all lambdas in ClusterInfo might have been left with dangling references.

* Agency bug fix for handling of empty json objects as values.

* Foxx tests no longer support the Mocha QUnit interface as this resulted in weird
  inconsistencies in the BDD and TDD interfaces. This fixes the TDD interface
  as well as out-of-sequence problems when using the BDD before/after functions.

* updated bundled JavaScript modules to latest versions; joi has been updated from 8.4 to 9.2
  (see [joi 9.0.0 release notes](https://github.com/hapijs/joi/issues/920) for information on
  breaking changes and new features)

* fixed issue #2139

* updated graphql-sync dependency to 0.6.2

* fixed issue #2156


v3.0.13 (XXXX-XX-XX)
--------------------

* fixed issue #2315

* fixed issue #2210


v3.0.12 (2016-11-23)
--------------------

* fixed issue #2176

* fixed issue #2168

* fixed issues #2149, #2159

* fixed error reporting for issue #2158

* fixed assembly linkage bug in CRC4 module

* added support for descriptions field in Foxx dependencies


v3.0.11 (2016-11-08)
--------------------

* fixed issue #2140: supervisor dies instead of respawning child

* fixed issue #2131: use shard key value entered by user in web interface

* fixed issue #2129: cannot kill a long-run query

* fixed issue #2110

* fixed issue #2081

* fixed issue #2038

* changes to Foxx service configuration or dependencies should now be
  stored correctly when options are cleared or omitted

* Foxx tests no longer support the Mocha QUnit interface as this resulted in weird
  inconsistencies in the BDD and TDD interfaces. This fixes the TDD interface
  as well as out-of-sequence problems when using the BDD before/after functions.

* fixed issue #2148


v3.0.10 (2016-09-26)
--------------------

* fixed issue #2072

* fixed issue #2070

* fixed slow cluster starup issues. supervision will demonstrate more
  patience with db servers


v3.0.9 (2016-09-21)
-------------------

* fixed issue #2064

* fixed issue #2060

* speed up `collection.any()` and skiplist index creation

* fixed multiple issues where ClusterInfo bug hung agency in limbo
  timeouting on multiple collection and database callbacks


v3.0.8 (2016-09-14)
-------------------

* fixed issue #2052

* fixed issue #2005

* fixed issue #2039

* fixed multiple issues where ClusterInfo bug hung agency in limbo
  timeouting on multiple collection and database callbacks


v3.0.7 (2016-09-05)
-------------------

* new supervision job handles db server failure during collection creation.


v3.0.6 (2016-09-02)
-------------------

* fixed issue #2026

* slightly better error diagnostics for AQL query compilation and replication

* fixed issue #2018

* fixed issue #2015

* fixed issue #2012

* fixed wrong default value for arangoimp's `--on-duplicate` value

* fix execution of AQL traversal expressions when there are multiple
  conditions that refer to variables set outside the traversal

* properly return HTTP 503 in JS actions when backend is gone

* supervision creates new key in agency for failed servers

* new shards will not be allocated on failed or cleaned servers


v3.0.5 (2016-08-18)
-------------------

* execute AQL ternary operator via C++ if possible

* fixed issue #1977

* fixed extraction of _id attribute in AQL traversal conditions

* fix SSL agency endpoint

* Minimum RAFT timeout was one order of magnitude to short.

* Optimized RAFT RPCs from leader to followers for efficiency.

* Optimized RAFT RPC handling on followers with respect to compaction.

* Fixed bug in handling of duplicates and overlapping logs

* Fixed bug in supervision take over after leadership change.

v3.0.4 (2016-08-01)
-------------------

* added missing lock for periodic jobs access

* fix multiple foxx related cluster issues

* fix handling of empty AQL query strings

* fixed issue in `INTERSECTION` AQL function with duplicate elements
  in the source arrays

* fixed issue #1970

* fixed issue #1968

* fixed issue #1967

* fixed issue #1962

* fixed issue #1959

* replaced require("internal").db by require("@arangodb").db

* fixed issue #1954

* fixed issue #1953

* fixed issue #1950

* fixed issue #1949

* fixed issue #1943

* fixed segfault in V8, by backporting https://bugs.chromium.org/p/v8/issues/detail?id=5033

* Foxx OAuth2 module now correctly passes the `access_token` to the OAuth2 server

* fixed credentialed CORS requests properly respecting --http.trusted-origin

* fixed a crash in V8Periodic task (forgotten lock)

* fixed two bugs in synchronous replication (syncCollectionFinalize)


v3.0.3 (2016-07-17)
-------------------

* fixed issue #1942

* fixed issue #1941

* fixed array index batch insertion issues for hash indexes that caused problems when
  no elements remained for insertion

* fixed AQL MERGE() function with External objects originating from traversals

* fixed some logfile recovery errors with error message "document not found"

* fixed issue #1937

* fixed issue #1936

* improved performance of arangorestore in clusters with synchronous
  replication

* Foxx tests and scripts in development mode should now always respect updated
  files instead of loading stale modules

* When disabling Foxx development mode the setup script is now re-run

* Foxx manifests of installed services are now saved to disk with indentation


v3.0.2 (2016-07-09)
-------------------

* fixed assertion failure in case multiple remove operations were used in the same query

* fixed upsert behavior in case upsert was used in a loop with the same document example

* fixed issue #1930

* don't expose local file paths in Foxx error messages.

* fixed issue #1929

* make arangodump dump the attribute `isSystem` when dumping the structure
  of a collection, additionally make arangorestore not fail when the attribute
  is missing

* fixed "Could not extract custom attribute" issue when using COLLECT with
  MIN/MAX functions in some contexts

* honor presence of persistent index for sorting

* make AQL query optimizer not skip "use-indexes-rule", even if enough
  plans have been created already

* make AQL optimizer not skip "use-indexes-rule", even if enough execution plans
  have been created already

* fix double precision value loss in VelocyPack JSON parser

* added missing SSL support for arangorestore

* improved cluster import performance

* fix Foxx thumbnails on DC/OS

* fix Foxx configuration not being saved

* fix Foxx app access from within the frontend on DC/OS

* add option --default-replication-factor to arangorestore and simplify
  the control over the number of shards when restoring

* fix a bug in the VPack -> V8 conversion if special attributes _key,
  _id, _rev, _from and _to had non-string values, which is allowed
  below the top level

* fix malloc_usable_size for darwin


v3.0.1 (2016-06-30)
-------------------

* fixed periodic jobs: there should be only one instance running - even if it
  runs longer than the period

* increase max. number of collections in AQL queries from 32 to 256

* fixed issue #1916: header "authorization" is required" when opening
  services page

* fixed issue #1915: Explain: member out of range

* fixed issue #1914: fix unterminated buffer

* don't remove lockfile if we are the same (now stale) pid
  fixes docker setups (our pid will always be 1)

* do not use revision id comparisons in compaction for determining whether a
  revision is obsolete, but marker memory addresses
  this ensures revision ids don't matter when compacting documents

* escape Unicode characters in JSON HTTP responses
  this converts UTF-8 characters in HTTP responses of arangod into `\uXXXX`
  escape sequences. This makes the HTTP responses fit into the 7 bit ASCII
  character range, which speeds up HTTP response parsing for some clients,
  namely node.js/v8

* add write before read collections when starting a user transaction
  this allows specifying the same collection in both read and write mode without
  unintended side effects

* fixed buffer overrun that occurred when building very large result sets

* index lookup optimizations for primary index and edge index

* fixed "collection is a nullptr" issue when starting a traversal from a transaction

* enable /_api/import on coordinator servers


v3.0.0 (2016-06-22)
-------------------

* minor GUI fixxes

* fix for replication and nonces


v3.0.0-rc3 (2016-06-19)
-----------------------

* renamed various Foxx errors to no longer refer to Foxx services as apps

* adjusted various error messages in Foxx to be more informative

* specifying "files" in a Foxx manifest to be mounted at the service root
  no longer results in 404s when trying to access non-file routes

* undeclared path parameters in Foxx no longer break the service

* trusted reverse proxy support is now handled more consistently

* ArangoDB request compatibility and user are now exposed in Foxx

* all bundled NPM modules have been upgraded to their latest versions


v3.0.0-rc2 (2016-06-12)
-----------------------

* added option `--server.max-packet-size` for client tools

* renamed option `--server.ssl-protocol` to `--ssl.protocol` in client tools
  (was already done for arangod, but overlooked for client tools)

* fix handling of `--ssl.protocol` value 5 (TLS v1.2) in client tools, which
  claimed to support it but didn't

* config file can use '@include' to include a different config file as base


v3.0.0-rc1 (2016-06-10)
-----------------------

* the user management has changed: it now has users that are independent of
  databases. A user can have one or more database assigned to the user.

* forward ported V8 Comparator bugfix for inline heuristics from
  https://github.com/v8/v8/commit/5ff7901e24c2c6029114567de5a08ed0f1494c81

* changed to-string conversion for AQL objects and arrays, used by the AQL
  function `TO_STRING()` and implicit to-string casts in AQL

  - arrays are now converted into their JSON-stringify equivalents, e.g.

    - `[ ]` is now converted to `[]`
    - `[ 1, 2, 3 ]` is now converted to `[1,2,3]`
    - `[ "test", 1, 2 ] is now converted to `["test",1,2]`

    Previous versions of ArangoDB converted arrays with no members into the
    empty string, and non-empty arrays into a comma-separated list of member
    values, without the surrounding angular brackets. Additionally, string
    array members were not enclosed in quotes in the result string:

    - `[ ]` was converted to ``
    - `[ 1, 2, 3 ]` was converted to `1,2,3`
    - `[ "test", 1, 2 ] was converted to `test,1,2`

  - objects are now converted to their JSON-stringify equivalents, e.g.

    - `{ }` is converted to `{}`
    - `{ a: 1, b: 2 }` is converted to `{"a":1,"b":2}`
    - `{ "test" : "foobar" }` is converted to `{"test":"foobar"}`

    Previous versions of ArangoDB always converted objects into the string
    `[object Object]`

  This change affects also the AQL functions `CONCAT()` and `CONCAT_SEPARATOR()`
  which treated array values differently in previous versions. Previous versions
  of ArangoDB automatically flattened array values on the first level of the array,
  e.g. `CONCAT([1, 2, 3, [ 4, 5, 6 ]])` produced `1,2,3,4,5,6`. Now this will produce
  `[1,2,3,[4,5,6]]`. To flatten array members on the top level, you can now use
  the more explicit `CONCAT(FLATTEN([1, 2, 3, [4, 5, 6]], 1))`.

* added C++ implementations for AQL functions `SLICE()`, `CONTAINS()` and
  `RANDOM_TOKEN()`

* as a consequence of the upgrade to V8 version 5, the implementation of the
  JavaScript `Buffer` object had to be changed. JavaScript `Buffer` objects in
  ArangoDB now always store their data on the heap. There is no shared pool
  for small Buffer values, and no pointing into existing Buffer data when
  extracting slices. This change may increase the cost of creating Buffers with
  short contents or when peeking into existing Buffers, but was required for
  safer memory management and to prevent leaks.

* the `db` object's function `_listDatabases()` was renamed to just `_databases()`
  in order to make it more consistent with the existing `_collections()` function.
  Additionally the `db` object's `_listEndpoints()` function was renamed to just
  `_endpoints()`.

* changed default value of `--server.authentication` from `false` to `true` in
  configuration files etc/relative/arangod.conf and etc/arangodb/arangod.conf.in.
  This means the server will be started with authentication enabled by default,
  requiring all client connections to provide authentication data when connecting
  to ArangoDB. Authentication can still be turned off via setting the value of
  `--server.authentication` to `false` in ArangoDB's configuration files or by
  specifying the option on the command-line.

* Changed result format for querying all collections via the API GET `/_api/collection`.

  Previous versions of ArangoDB returned an object with an attribute named `collections`
  and an attribute named `names`. Both contained all available collections, but
  `collections` contained the collections as an array, and `names` contained the
  collections again, contained in an object in which the attribute names were the
  collection names, e.g.

  ```
  {
    "collections": [
      {"id":"5874437","name":"test","isSystem":false,"status":3,"type":2},
      {"id":"17343237","name":"something","isSystem":false,"status":3,"type":2},
      ...
    ],
    "names": {
      "test": {"id":"5874437","name":"test","isSystem":false,"status":3,"type":2},
      "something": {"id":"17343237","name":"something","isSystem":false,"status":3,"type":2},
      ...
    }
  }
  ```
  This result structure was redundant, and therefore has been simplified to just

  ```
  {
    "result": [
      {"id":"5874437","name":"test","isSystem":false,"status":3,"type":2},
      {"id":"17343237","name":"something","isSystem":false,"status":3,"type":2},
      ...
    ]
  }
  ```

  in ArangoDB 3.0.

* added AQL functions `TYPENAME()` and `HASH()`

* renamed arangob tool to arangobench

* added AQL string comparison operator `LIKE`

  The operator can be used to compare strings like this:

      value LIKE search

  The operator is currently implemented by calling the already existing AQL
  function `LIKE`.

  This change also makes `LIKE` an AQL keyword. Using `LIKE` in either case as
  an attribute or collection name in AQL thus requires quoting.

* make AQL optimizer rule "remove-unnecessary-calculations" fire in more cases

  The rule will now remove calculations that are used exactly once in other
  expressions (e.g. `LET a = doc RETURN a.value`) and calculations,
  or calculations that are just references (e.g. `LET a = b`).

* renamed AQL optimizer rule "merge-traversal-filter" to "optimize-traversals"
  Additionally, the optimizer rule will remove unused edge and path result variables
  from the traversal in case they are specified in the `FOR` section of the traversal,
  but not referenced later in the query. This saves constructing edges and paths
  results.

* added AQL optimizer rule "inline-subqueries"

  This rule can pull out certain subqueries that are used as an operand to a `FOR`
  loop one level higher, eliminating the subquery completely. For example, the query

      FOR i IN (FOR j IN [1,2,3] RETURN j) RETURN i

  will be transformed by the rule to:

      FOR i IN [1,2,3] RETURN i

  The query

      FOR name IN (FOR doc IN _users FILTER doc.status == 1 RETURN doc.name) LIMIT 2 RETURN name

  will be transformed into

      FOR tmp IN _users FILTER tmp.status == 1 LIMIT 2 RETURN tmp.name

  The rule will only fire when the subquery is used as an operand to a `FOR` loop, and
  if the subquery does not contain a `COLLECT` with an `INTO` variable.

* added new endpoint "srv://" for DNS service records

* The result order of the AQL functions VALUES and ATTRIBUTES has never been
  guaranteed and it only had the "correct" ordering by accident when iterating
  over objects that were not loaded from the database. This accidental behavior
  is now changed by introduction of VelocyPack. No ordering is guaranteed unless
  you specify the sort parameter.

* removed configure option `--enable-logger`

* added AQL array comparison operators

  All AQL comparison operators now also exist in an array variant. In the
  array variant, the operator is preceded with one of the keywords *ALL*, *ANY*
  or *NONE*. Using one of these keywords changes the operator behavior to
  execute the comparison operation for all, any, or none of its left hand
  argument values. It is therefore expected that the left hand argument
  of an array operator is an array.

  Examples:

      [ 1, 2, 3 ] ALL IN [ 2, 3, 4 ]   // false
      [ 1, 2, 3 ] ALL IN [ 1, 2, 3 ]   // true
      [ 1, 2, 3 ] NONE IN [ 3 ]        // false
      [ 1, 2, 3 ] NONE IN [ 23, 42 ]   // true
      [ 1, 2, 3 ] ANY IN [ 4, 5, 6 ]   // false
      [ 1, 2, 3 ] ANY IN [ 1, 42 ]     // true
      [ 1, 2, 3 ] ANY == 2             // true
      [ 1, 2, 3 ] ANY == 4             // false
      [ 1, 2, 3 ] ANY > 0              // true
      [ 1, 2, 3 ] ANY <= 1             // true
      [ 1, 2, 3 ] NONE < 99            // false
      [ 1, 2, 3 ] NONE > 10            // true
      [ 1, 2, 3 ] ALL > 2              // false
      [ 1, 2, 3 ] ALL > 0              // true
      [ 1, 2, 3 ] ALL >= 3             // false
      ["foo", "bar"] ALL != "moo"      // true
      ["foo", "bar"] NONE == "bar"     // false
      ["foo", "bar"] ANY == "foo"      // true

* improved AQL optimizer to remove unnecessary sort operations in more cases

* allow enclosing AQL identifiers in forward ticks in addition to using
  backward ticks

  This allows for convenient writing of AQL queries in JavaScript template strings
  (which are delimited with backticks themselves), e.g.

      var q = `FOR doc IN ´collection´ RETURN doc.´name´`;

* allow to set `print.limitString` to configure the number of characters
  to output before truncating

* make logging configurable per log "topic"

  `--log.level <level>` sets the global log level to <level>, e.g. `info`,
  `debug`, `trace`.

  `--log.level topic=<level>` sets the log level for a specific topic.
  Currently, the following topics exist: `collector`, `compactor`, `mmap`,
  `performance`, `queries`, and `requests`. `performance` and `requests` are
  set to FATAL by default. `queries` is set to info. All others are
  set to the global level by default.

  The new log option `--log.output <definition>` allows directing the global
  or per-topic log output to different outputs. The output definition
  "<definition>" can be one of

    "-" for stdin
    "+" for stderr
    "syslog://<syslog-facility>"
    "syslog://<syslog-facility>/<application-name>"
    "file://<relative-path>"

  The option can be specified multiple times in order to configure the output
  for different log topics. To set up a per-topic output configuration, use
  `--log.output <topic>=<definition>`, e.g.

    queries=file://queries.txt

  logs all queries to the file "queries.txt".

* the option `--log.requests-file` is now deprecated. Instead use

    `--log.level requests=info`
    `--log.output requests=file://requests.txt`

* the option `--log.facility` is now deprecated. Instead use

    `--log.output requests=syslog://facility`

* the option `--log.performance` is now deprecated. Instead use

    `--log.level performance=trace`

* removed option `--log.source-filter`

* removed configure option `--enable-logger`

* change collection directory names to include a random id component at the end

  The new pattern is `collection-<id>-<random>`, where `<id>` is the collection
  id and `<random>` is a random number. Previous versions of ArangoDB used a
  pattern `collection-<id>` without the random number.

  ArangoDB 3.0 understands both the old and name directory name patterns.

* removed mostly unused internal spin-lock implementation

* removed support for pre-Windows 7-style locks. This removes compatibility for
  Windows versions older than Windows 7 (e.g. Windows Vista, Windows XP) and
  Windows 2008R2 (e.g. Windows 2008).

* changed names of sub-threads started by arangod

* added option `--default-number-of-shards` to arangorestore, allowing creating
  collections with a specifiable number of shards from a non-cluster dump

* removed support for CoffeeScript source files

* removed undocumented SleepAndRequeue

* added WorkMonitor to inspect server threads

* when downloading a Foxx service from the web interface the suggested filename
  is now based on the service's mount path instead of simply "app.zip"

* the `@arangodb/request` response object now stores the parsed JSON response
  body in a property `json` instead of `body` when the request was made using the
  `json` option. The `body` instead contains the response body as a string.

* the Foxx API has changed significantly, 2.8 services are still supported
  using a backwards-compatible "legacy mode"


v2.8.12 (XXXX-XX-XX)
--------------------

* issue #2091: decrease connect timeout to 5 seconds on startup

* fixed issue #2072

* slightly better error diagnostics for some replication errors

* fixed issue #1977

* fixed issue in `INTERSECTION` AQL function with duplicate elements
  in the source arrays

* fixed issue #1962

* fixed issue #1959

* export aqlQuery template handler as require('org/arangodb').aql for forwards-compatibility


v2.8.11 (2016-07-13)
--------------------

* fixed array index batch insertion issues for hash indexes that caused problems when
  no elements remained for insertion

* fixed issue #1937


v2.8.10 (2016-07-01)
--------------------

* make sure next local _rev value used for a document is at least as high as the
  _rev value supplied by external sources such as replication

* make adding a collection in both read- and write-mode to a transaction behave as
  expected (write includes read). This prevents the `unregister collection used in
  transaction` error

* fixed sometimes invalid result for `byExample(...).count()` when an index plus
  post-filtering was used

* fixed "collection is a nullptr" issue when starting a traversal from a transaction

* honor the value of startup option `--database.wait-for-sync` (that is used to control
  whether new collections are created with `waitForSync` set to `true` by default) also
  when creating collections via the HTTP API (and thus the ArangoShell). When creating
  a collection via these mechanisms, the option was ignored so far, which was inconsistent.

* fixed issue #1826: arangosh --javascript.execute: internal error (geo index issue)

* fixed issue #1823: Arango crashed hard executing very simple query on windows


v2.8.9 (2016-05-13)
-------------------

* fixed escaping and quoting of extra parameters for executables in Mac OS X App

* added "waiting for" status variable to web interface collection figures view

* fixed undefined behavior in query cache invaldation

* fixed access to /_admin/statistics API in case statistics are disable via option
  `--server.disable-statistics`

* Foxx manager will no longer fail hard when Foxx store is unreachable unless installing
  a service from the Foxx store (e.g. when behind a firewall or GitHub is unreachable).


v2.8.8 (2016-04-19)
-------------------

* fixed issue #1805: Query: internal error (location: arangod/Aql/AqlValue.cpp:182).
  Please report this error to arangodb.com (while executing)

* allow specifying collection name prefixes for `_from` and `_to` in arangoimp:

  To avoid specifying complete document ids (consisting of collection names and document
  keys) for *_from* and *_to* values when importing edges with arangoimp, there are now
  the options *--from-collection-prefix* and *--to-collection-prefix*.

  If specified, these values will be automatically prepended to each value in *_from*
  (or *_to* resp.). This allows specifying only document keys inside *_from* and/or *_to*.

  *Example*

      > arangoimp --from-collection-prefix users --to-collection-prefix products ...

  Importing the following document will then create an edge between *users/1234* and
  *products/4321*:

  ```js
  { "_from" : "1234", "_to" : "4321", "desc" : "users/1234 is connected to products/4321" }
  ```

* requests made with the interactive system API documentation in the web interface
  (Swagger) will now respect the active database instead of always using `_system`


v2.8.7 (2016-04-07)
-------------------

* optimized primary=>secondary failover

* fix to-boolean conversion for documents in AQL

* expose the User-Agent HTTP header from the ArangoShell since Github seems to
  require it now, and we use the ArangoShell for fetching Foxx repositories from Github

* work with http servers that only send

* fixed potential race condition between compactor and collector threads

* fix removal of temporary directories on arangosh exit

* javadoc-style comments in Foxx services are no longer interpreted as
  Foxx comments outside of controller/script/exports files (#1748)

* removed remaining references to class syntax for Foxx Model and Repository
  from the documentation

* added a safe-guard for corrupted master-pointer


v2.8.6 (2016-03-23)
-------------------

* arangosh can now execute JavaScript script files that contain a shebang
  in the first line of the file. This allows executing script files directly.

  Provided there is a script file `/path/to/script.js` with the shebang
  `#!arangosh --javascript.execute`:

      > cat /path/to/script.js
      #!arangosh --javascript.execute
      print("hello from script.js");

  If the script file is made executable

      > chmod a+x /path/to/script.js

  it can be invoked on the shell directly and use arangosh for its execution:

      > /path/to/script.js
      hello from script.js

  This did not work in previous versions of ArangoDB, as the whole script contents
  (including the shebang) were treated as JavaScript code.
  Now shebangs in script files will now be ignored for all files passed to arangosh's
  `--javascript.execute` parameter.

  The alternative way of executing a JavaScript file with arangosh still works:

      > arangosh --javascript.execute /path/to/script.js
      hello from script.js

* added missing reset of traversal state for nested traversals.
  The state of nested traversals (a traversal in an AQL query that was
  located in a repeatedly executed subquery or inside another FOR loop)
  was not reset properly, so that multiple invocations of the same nested
  traversal with different start vertices led to the nested traversal
  always using the start vertex provided on the first invocation.

* fixed issue #1781: ArangoDB startup time increased tremendously

* fixed issue #1783: SIGHUP should rotate the log


v2.8.5 (2016-03-11)
-------------------

* Add OpenSSL handler for TLS V1.2 as sugested by kurtkincaid in #1771

* fixed issue #1765 (The webinterface should display the correct query time)
  and #1770 (Display ACTUAL query time in aardvark's AQL editor)

* Windows: the unhandled exception handler now calls the windows logging
  facilities directly without locks.
  This fixes lockups on crashes from the logging framework.

* improve nullptr handling in logger.

* added new endpoint "srv://" for DNS service records

* `org/arangodb/request` no longer sets the content-type header to the
  string "undefined" when no content-type header should be sent (issue #1776)


v2.8.4 (2016-03-01)
-------------------

* global modules are no longer incorrectly resolved outside the ArangoDB
  JavaScript directory or the Foxx service's root directory (issue #1577)

* improved error messages from Foxx and JavaScript (issues #1564, #1565, #1744)


v2.8.3 (2016-02-22)
-------------------

* fixed AQL filter condition collapsing for deeply-nested cases, potentially
  enabling usage of indexes in some dedicated cases

* added parentheses in AQL explain command output to correctly display precedence
  of logical and arithmetic operators

* Foxx Model event listeners defined on the model are now correctly invoked by
  the Repository methods (issue #1665)

* Deleting a Foxx service in the frontend should now always succeed even if the
  files no longer exist on the file system (issue #1358)

* Routing actions loaded from the database no longer throw exceptions when
  trying to load other modules using "require"

* The `org/arangodb/request` response object now sets a property `json` to the
  parsed JSON response body in addition to overwriting the `body` property when
  the request was made using the `json` option.

* Improved Windows stability

* Fixed a bug in the interactive API documentation that would escape slashes
  in document-handle fields. Document handles are now provided as separate
  fields for collection name and document key.


v2.8.2 (2016-02-09)
-------------------

* the continuous replication applier will now prevent the master's WAL logfiles
  from being removed if they are still needed by the applier on the slave. This
  should help slaves that suffered from masters garbage collection WAL logfiles
  which would have been needed by the slave later.

  The initial synchronization will block removal of still needed WAL logfiles
  on the master for 10 minutes initially, and will extend this period when further
  requests are made to the master. Initial synchronization hands over its handle
  for blocking logfile removal to the continuous replication when started via
  the *setupReplication* function. In this case, continuous replication will
  extend the logfile removal blocking period for the required WAL logfiles when
  the slave makes additional requests.

  All handles that block logfile removal will time out automatically after at
  most 5 minutes should a master not be contacted by the slave anymore (e.g. in
  case the slave's replication is turned off, the slaves loses the connection
  to the master or the slave goes down).

* added all-in-one function *setupReplication* to synchronize data from master
  to slave and start the continuous replication:

      require("@arangodb/replication").setupReplication(configuration);

  The command will return when the initial synchronization is finished and the
  continuous replication has been started, or in case the initial synchronization
  has failed.

  If the initial synchronization is successful, the command will store the given
  configuration on the slave. It also configures the continuous replication to start
  automatically if the slave is restarted, i.e. *autoStart* is set to *true*.

  If the command is run while the slave's replication applier is already running,
  it will first stop the running applier, drop its configuration and do a
  resynchronization of data with the master. It will then use the provided configration,
  overwriting any previously existing replication configuration on the slave.

  The following example demonstrates how to use the command for setting up replication
  for the *_system* database. Note that it should be run on the slave and not the
  master:

      db._useDatabase("_system");
      require("@arangodb/replication").setupReplication({
        endpoint: "tcp://master.domain.org:8529",
        username: "myuser",
        password: "mypasswd",
        verbose: false,
        includeSystem: false,
        incremental: true,
        autoResync: true
      });

* the *sync* and *syncCollection* functions now always start the data synchronization
  as an asynchronous server job. The call to *sync* or *syncCollection* will block
  until synchronization is either complete or has failed with an error. The functions
  will automatically poll the slave periodically for status updates.

  The main benefit is that the connection to the slave does not need to stay open
  permanently and is thus not affected by timeout issues. Additionally the caller does
  not need to query the synchronization status from the slave manually as this is
  now performed automatically by these functions.

* fixed undefined behavior when explaining some types of AQL traversals, fixed
  display of some types of traversals in AQL explain output


v2.8.1 (2016-01-29)
-------------------

* Improved AQL Pattern matching by allowing to specify a different traversal
  direction for one or many of the edge collections.

      FOR v, e, p IN OUTBOUND @start @@ec1, INBOUND @@ec2, @@ec3

  will traverse *ec1* and *ec3* in the OUTBOUND direction and for *ec2* it will use
  the INBOUND direction. These directions can be combined in arbitrary ways, the
  direction defined after *IN [steps]* will we used as default direction and can
  be overriden for specific collections.
  This feature is only available for collection lists, it is not possible to
  combine it with graph names.

* detect more types of transaction deadlocks early

* fixed display of relational operators in traversal explain output

* fixed undefined behavior in AQL function `PARSE_IDENTIFIER`

* added "engines" field to Foxx services generated in the admin interface

* added AQL function `IS_SAME_COLLECTION`:

  *IS_SAME_COLLECTION(collection, document)*: Return true if *document* has the same
  collection id as the collection specified in *collection*. *document* can either be
  a [document handle](../Glossary/README.md#document-handle) string, or a document with
  an *_id* attribute. The function does not validate whether the collection actually
  contains the specified document, but only compares the name of the specified collection
  with the collection name part of the specified document.
  If *document* is neither an object with an *id* attribute nor a *string* value,
  the function will return *null* and raise a warning.

      /* true */
      IS_SAME_COLLECTION('_users', '_users/my-user')
      IS_SAME_COLLECTION('_users', { _id: '_users/my-user' })

      /* false */
      IS_SAME_COLLECTION('_users', 'foobar/baz')
      IS_SAME_COLLECTION('_users', { _id: 'something/else' })


v2.8.0 (2016-01-25)
-------------------

* avoid recursive locking


v2.8.0-beta8 (2016-01-19)
-------------------------

* improved internal datafile statistics for compaction and compaction triggering
  conditions, preventing excessive growth of collection datafiles under some
  workloads. This should also fix issue #1596.

* renamed AQL optimizer rule `remove-collect-into` to `remove-collect-variables`

* fixed primary and edge index lookups prematurely aborting searches when the
  specified id search value contained a different collection than the collection
  the index was created for


v2.8.0-beta7 (2016-01-06)
-------------------------

* added vm.runInThisContext

* added AQL keyword `AGGREGATE` for use in AQL `COLLECT` statement

  Using `AGGREGATE` allows more efficient aggregation (incrementally while building
  the groups) than previous versions of AQL, which built group aggregates afterwards
  from the total of all group values.

  `AGGREGATE` can be used inside a `COLLECT` statement only. If used, it must follow
  the declaration of grouping keys:

      FOR doc IN collection
        COLLECT gender = doc.gender AGGREGATE minAge = MIN(doc.age), maxAge = MAX(doc.age)
        RETURN { gender, minAge, maxAge }

  or, if no grouping keys are used, it can follow the `COLLECT` keyword:

      FOR doc IN collection
        COLLECT AGGREGATE minAge = MIN(doc.age), maxAge = MAX(doc.age)
        RETURN {
  minAge, maxAge
}

  Only specific expressions are allowed on the right-hand side of each `AGGREGATE`
  assignment:

  - on the top level the expression must be a call to one of the supported aggregation
    functions `LENGTH`, `MIN`, `MAX`, `SUM`, `AVERAGE`, `STDDEV_POPULATION`, `STDDEV_SAMPLE`,
    `VARIANCE_POPULATION`, or `VARIANCE_SAMPLE`

  - the expression must not refer to variables introduced in the `COLLECT` itself

* Foxx: mocha test paths with wildcard characters (asterisks) now work on Windows

* reserved AQL keyword `NONE` for future use

* web interface: fixed a graph display bug concerning dashboard view

* web interface: fixed several bugs during the dashboard initialize process

* web interface: included several bugfixes: #1597, #1611, #1623

* AQL query optimizer now converts `LENGTH(collection-name)` to an optimized
  expression that returns the number of documents in a collection

* adjusted the behavior of the expansion (`[*]`) operator in AQL for non-array values

  In ArangoDB 2.8, calling the expansion operator on a non-array value will always
  return an empty array. Previous versions of ArangoDB expanded non-array values by
  calling the `TO_ARRAY()` function for the value, which for example returned an
  array with a single value for boolean, numeric and string input values, and an array
  with the object's values for an object input value. This behavior was inconsistent
  with how the expansion operator works for the array indexes in 2.8, so the behavior
  is now unified:

  - if the left-hand side operand of `[*]` is an array, the array will be returned as
    is when calling `[*]` on it
  - if the left-hand side operand of `[*]` is not an array, an empty array will be
    returned by `[*]`

  AQL queries that rely on the old behavior can be changed by either calling `TO_ARRAY`
  explicitly or by using the `[*]` at the correct position.

  The following example query will change its result in 2.8 compared to 2.7:

      LET values = "foo" RETURN values[*]

  In 2.7 the query has returned the array `[ "foo" ]`, but in 2.8 it will return an
  empty array `[ ]`. To make it return the array `[ "foo" ]` again, an explicit
  `TO_ARRAY` function call is needed in 2.8 (which in this case allows the removal
  of the `[*]` operator altogether). This also works in 2.7:

      LET values = "foo" RETURN TO_ARRAY(values)

  Another example:

      LET values = [ { name: "foo" }, { name: "bar" } ]
      RETURN values[*].name[*]

  The above returned `[ [ "foo" ], [ "bar" ] ] in 2.7. In 2.8 it will return
  `[ [ ], [ ] ]`, because the value of `name` is not an array. To change the results
  to the 2.7 style, the query can be changed to

      LET values = [ { name: "foo" }, { name: "bar" } ]
      RETURN values[* RETURN TO_ARRAY(CURRENT.name)]

  The above also works in 2.7.
  The following types of queries won't change:

      LET values = [ 1, 2, 3 ] RETURN values[*]
      LET values = [ { name: "foo" }, { name: "bar" } ] RETURN values[*].name
      LET values = [ { names: [ "foo", "bar" ] }, { names: [ "baz" ] } ] RETURN values[*].names[*]
      LET values = [ { names: [ "foo", "bar" ] }, { names: [ "baz" ] } ] RETURN values[*].names[**]

* slightly adjusted V8 garbage collection strategy so that collection eventually
  happens in all contexts that hold V8 external references to documents and
  collections.

  also adjusted default value of `--javascript.gc-frequency` from 10 seconds to
  15 seconds, as less internal operations are carried out in JavaScript.

* fixes for AQL optimizer and traversal

* added `--create-collection-type` option to arangoimp

  This allows specifying the type of the collection to be created when
  `--create-collection` is set to `true`.

* Foxx export cache should no longer break if a broken app is loaded in the
  web admin interface.


v2.8.0-beta2 (2015-12-16)
-------------------------

* added AQL query optimizer rule "sort-in-values"

  This rule pre-sorts the right-hand side operand of the `IN` and `NOT IN`
  operators so the operation can use a binary search with logarithmic complexity
  instead of a linear search. The rule is applied when the right-hand side
  operand of an `IN` or `NOT IN` operator in a filter condition is a variable that
  is defined in a different loop/scope than the operator itself. Additionally,
  the filter condition must consist of solely the `IN` or `NOT IN` operation
  in order to avoid any side-effects.

* changed collection status terminology in web interface for collections for
  which an unload request has been issued from `in the process of being unloaded`
  to `will be unloaded`.

* unloading a collection via the web interface will now trigger garbage collection
  in all v8 contexts and force a WAL flush. This increases the chances of perfoming
  the unload faster.

* added the following attributes to the result of `collection.figures()` and the
  corresponding HTTP API at `PUT /_api/collection/<name>/figures`:

  - `documentReferences`: The number of references to documents in datafiles
    that JavaScript code currently holds. This information can be used for
    debugging compaction and unload issues.
  - `waitingFor`: An optional string value that contains information about
    which object type is at the head of the collection's cleanup queue. This
    information can be used for debugging compaction and unload issues.
  - `compactionStatus.time`: The point in time the compaction for the collection
    was last executed. This information can be used for debugging compaction
    issues.
  - `compactionStatus.message`: The action that was performed when the compaction
    was last run for the collection. This information can be used for debugging
    compaction issues.

  Note: `waitingFor` and `compactionStatus` may be empty when called on a coordinator
  in a cluster.

* the compaction will now provide queryable status info that can be used to track
  its progress. The compaction status is displayed in the web interface, too.

* better error reporting for arangodump and arangorestore

* arangodump will now fail by default when trying to dump edges that
  refer to already dropped collections. This can be circumvented by
  specifying the option `--force true` when invoking arangodump

* fixed cluster upgrade procedure

* the AQL functions `NEAR` and `WITHIN` now have stricter validations
  for their input parameters `limit`, `radius` and `distance`. They may now throw
  exceptions when invalid parameters are passed that may have not led
  to exceptions in previous versions.

* deprecation warnings now log stack traces

* Foxx: improved backwards compatibility with 2.5 and 2.6

  - reverted Model and Repository back to non-ES6 "classes" because of
    compatibility issues when using the extend method with a constructor

  - removed deprecation warnings for extend and controller.del

  - restored deprecated method Model.toJSONSchema

  - restored deprecated `type`, `jwt` and `sessionStorageApp` options
    in Controller#activateSessions

* Fixed a deadlock problem in the cluster


v2.8.0-beta1 (2015-12-06)
-------------------------

* added AQL function `IS_DATESTRING(value)`

  Returns true if *value* is a string that can be used in a date function.
  This includes partial dates such as *2015* or *2015-10* and strings containing
  invalid dates such as *2015-02-31*. The function will return false for all
  non-string values, even if some of them may be usable in date functions.


v2.8.0-alpha1 (2015-12-03)
--------------------------

* added AQL keywords `GRAPH`, `OUTBOUND`, `INBOUND` and `ANY` for use in graph
  traversals, reserved AQL keyword `ALL` for future use

  Usage of these keywords as collection names, variable names or attribute names
  in AQL queries will not be possible without quoting. For example, the following
  AQL query will still work as it uses a quoted collection name and a quoted
  attribute name:

      FOR doc IN `OUTBOUND`
        RETURN doc.`any`

* issue #1593: added AQL `POW` function for exponentation

* added cluster execution site info in explain output for AQL queries

* replication improvements:

  - added `autoResync` configuration parameter for continuous replication.

    When set to `true`, a replication slave will automatically trigger a full data
    re-synchronization with the master when the master cannot provide the log data
    the slave had asked for. Note that `autoResync` will only work when the option
    `requireFromPresent` is also set to `true` for the continuous replication, or
    when the continuous syncer is started and detects that no start tick is present.

    Automatic re-synchronization may transfer a lot of data from the master to the
    slave and may be expensive. It is therefore turned off by default.
    When turned off, the slave will never perform an automatic re-synchronization
    with the master.

  - added `idleMinWaitTime` and `idleMaxWaitTime` configuration parameters for
    continuous replication.

    These parameters can be used to control the minimum and maximum wait time the
    slave will (intentionally) idle and not poll for master log changes in case the
    master had sent the full logs already.
    The `idleMaxWaitTime` value will only be used when `adapativePolling` is set
    to `true`. When `adaptivePolling` is disable, only `idleMinWaitTime` will be
    used as a constant time span in which the slave will not poll the master for
    further changes. The default values are 0.5 seconds for `idleMinWaitTime` and
    2.5 seconds for `idleMaxWaitTime`, which correspond to the hard-coded values
    used in previous versions of ArangoDB.

  - added `initialSyncMaxWaitTime` configuration parameter for initial and continuous
    replication

    This option controls the maximum wait time (in seconds) that the initial
    synchronization will wait for a response from the master when fetching initial
    collection data. If no response is received within this time period, the initial
    synchronization will give up and fail. This option is also relevant for
    continuous replication in case *autoResync* is set to *true*, as then the
    continuous replication may trigger a full data re-synchronization in case
    the master cannot the log data the slave had asked for.

  - HTTP requests sent from the slave to the master during initial synchronization
    will now be retried if they fail with connection problems.

  - the initial synchronization now logs its progress so it can be queried using
    the regular replication status check APIs.

  - added `async` attribute for `sync` and `syncCollection` operations called from
    the ArangoShell. Setthing this attribute to `true` will make the synchronization
    job on the server go into the background, so that the shell does not block. The
    status of the started asynchronous synchronization job can be queried from the
    ArangoShell like this:

        /* starts initial synchronization */
        var replication = require("@arangodb/replication");
        var id = replication.sync({
          endpoint: "tcp://master.domain.org:8529",
          username: "myuser",
          password: "mypasswd",
          async: true
       });

       /* now query the id of the returned async job and print the status */
       print(replication.getSyncResult(id));

    The result of `getSyncResult()` will be `false` while the server-side job
    has not completed, and different to `false` if it has completed. When it has
    completed, all job result details will be returned by the call to `getSyncResult()`.


* fixed non-deterministic query results in some cluster queries

* fixed issue #1589

* return HTTP status code 410 (gone) instead of HTTP 408 (request timeout) for
  server-side operations that are canceled / killed. Sending 410 instead of 408
  prevents clients from re-starting the same (canceled) operation. Google Chrome
  for example sends the HTTP request again in case it is responded with an HTTP
  408, and this is exactly the opposite of the desired behavior when an operation
  is canceled / killed by the user.

* web interface: queries in AQL editor now cancelable

* web interface: dashboard - added replication information

* web interface: AQL editor now supports bind parameters

* added startup option `--server.hide-product-header` to make the server not send
  the HTTP response header `"Server: ArangoDB"` in its HTTP responses. By default,
  the option is turned off so the header is still sent as usual.

* added new AQL function `UNSET_RECURSIVE` to recursively unset attritutes from
  objects/documents

* switched command-line editor in ArangoShell and arangod to linenoise-ng

* added automatic deadlock detection for transactions

  In case a deadlock is detected, a multi-collection operation may be rolled back
  automatically and fail with error 29 (`deadlock detected`). Client code for
  operations containing more than one collection should be aware of this potential
  error and handle it accordingly, either by giving up or retrying the transaction.

* Added C++ implementations for the AQL arithmetic operations and the following
  AQL functions:
  - ABS
  - APPEND
  - COLLECTIONS
  - CURRENT_DATABASE
  - DOCUMENT
  - EDGES
  - FIRST
  - FIRST_DOCUMENT
  - FIRST_LIST
  - FLATTEN
  - FLOOR
  - FULLTEXT
  - LAST
  - MEDIAN
  - MERGE_RECURSIVE
  - MINUS
  - NEAR
  - NOT_NULL
  - NTH
  - PARSE_IDENTIFIER
  - PERCENTILE
  - POP
  - POSITION
  - PUSH
  - RAND
  - RANGE
  - REMOVE_NTH
  - REMOVE_VALUE
  - REMOVE_VALUES
  - ROUND
  - SHIFT
  - SQRT
  - STDDEV_POPULATION
  - STDDEV_SAMPLE
  - UNSHIFT
  - VARIANCE_POPULATION
  - VARIANCE_SAMPLE
  - WITHIN
  - ZIP

* improved performance of skipping over many documents in an AQL query when no
  indexes and no filters are used, e.g.

      FOR doc IN collection
        LIMIT 1000000, 10
        RETURN doc

* Added array indexes

  Hash indexes and skiplist indexes can now optionally be defined for array values
  so they index individual array members.

  To define an index for array values, the attribute name is extended with the
  expansion operator `[*]` in the index definition:

      arangosh> db.colName.ensureHashIndex("tags[*]");

  When given the following document

      { tags: [ "AQL", "ArangoDB", "Index" ] }

  the index will now contain the individual values `"AQL"`, `"ArangoDB"` and `"Index"`.

  Now the index can be used for finding all documents having `"ArangoDB"` somewhere in their
  tags array using the following AQL query:

      FOR doc IN colName
        FILTER "ArangoDB" IN doc.tags[*]
        RETURN doc

* rewrote AQL query optimizer rule `use-index-range` and renamed it to `use-indexes`.
  The name change affects rule names in the optimizer's output.

* rewrote AQL execution node `IndexRangeNode` and renamed it to `IndexNode`. The name
  change affects node names in the optimizer's explain output.

* added convenience function `db._explain(query)` for human-readable explanation
  of AQL queries

* module resolution as used by `require` now behaves more like in node.js

* the `org/arangodb/request` module now returns response bodies for error responses
  by default. The old behavior of not returning bodies for error responses can be
  re-enabled by explicitly setting the option `returnBodyOnError` to `false` (#1437)


v2.7.6 (2016-01-30)
-------------------

* detect more types of transaction deadlocks early


v2.7.5 (2016-01-22)
-------------------

* backported added automatic deadlock detection for transactions

  In case a deadlock is detected, a multi-collection operation may be rolled back
  automatically and fail with error 29 (`deadlock detected`). Client code for
  operations containing more than one collection should be aware of this potential
  error and handle it accordingly, either by giving up or retrying the transaction.

* improved internal datafile statistics for compaction and compaction triggering
  conditions, preventing excessive growth of collection datafiles under some
  workloads. This should also fix issue #1596.

* Foxx export cache should no longer break if a broken app is loaded in the
  web admin interface.

* Foxx: removed some incorrect deprecation warnings.

* Foxx: mocha test paths with wildcard characters (asterisks) now work on Windows


v2.7.4 (2015-12-21)
-------------------

* slightly adjusted V8 garbage collection strategy so that collection eventually
  happens in all contexts that hold V8 external references to documents and
  collections.

* added the following attributes to the result of `collection.figures()` and the
  corresponding HTTP API at `PUT /_api/collection/<name>/figures`:

  - `documentReferences`: The number of references to documents in datafiles
    that JavaScript code currently holds. This information can be used for
    debugging compaction and unload issues.
  - `waitingFor`: An optional string value that contains information about
    which object type is at the head of the collection's cleanup queue. This
    information can be used for debugging compaction and unload issues.
  - `compactionStatus.time`: The point in time the compaction for the collection
    was last executed. This information can be used for debugging compaction
    issues.
  - `compactionStatus.message`: The action that was performed when the compaction
    was last run for the collection. This information can be used for debugging
    compaction issues.

  Note: `waitingFor` and `compactionStatus` may be empty when called on a coordinator
  in a cluster.

* the compaction will now provide queryable status info that can be used to track
  its progress. The compaction status is displayed in the web interface, too.


v2.7.3 (2015-12-17)
-------------------

* fixed some replication value conversion issues when replication applier properties
  were set via ArangoShell

* fixed disappearing of documents for collections transferred via `sync` or
  `syncCollection` if the collection was dropped right before synchronization
  and drop and (re-)create collection markers were located in the same WAL file


* fixed an issue where overwriting the system sessions collection would break
  the web interface when authentication is enabled

v2.7.2 (2015-12-01)
-------------------

* replication improvements:

  - added `autoResync` configuration parameter for continuous replication.

    When set to `true`, a replication slave will automatically trigger a full data
    re-synchronization with the master when the master cannot provide the log data
    the slave had asked for. Note that `autoResync` will only work when the option
    `requireFromPresent` is also set to `true` for the continuous replication, or
    when the continuous syncer is started and detects that no start tick is present.

    Automatic re-synchronization may transfer a lot of data from the master to the
    slave and may be expensive. It is therefore turned off by default.
    When turned off, the slave will never perform an automatic re-synchronization
    with the master.

  - added `idleMinWaitTime` and `idleMaxWaitTime` configuration parameters for
    continuous replication.

    These parameters can be used to control the minimum and maximum wait time the
    slave will (intentionally) idle and not poll for master log changes in case the
    master had sent the full logs already.
    The `idleMaxWaitTime` value will only be used when `adapativePolling` is set
    to `true`. When `adaptivePolling` is disable, only `idleMinWaitTime` will be
    used as a constant time span in which the slave will not poll the master for
    further changes. The default values are 0.5 seconds for `idleMinWaitTime` and
    2.5 seconds for `idleMaxWaitTime`, which correspond to the hard-coded values
    used in previous versions of ArangoDB.

  - added `initialSyncMaxWaitTime` configuration parameter for initial and continuous
    replication

    This option controls the maximum wait time (in seconds) that the initial
    synchronization will wait for a response from the master when fetching initial
    collection data. If no response is received within this time period, the initial
    synchronization will give up and fail. This option is also relevant for
    continuous replication in case *autoResync* is set to *true*, as then the
    continuous replication may trigger a full data re-synchronization in case
    the master cannot the log data the slave had asked for.

  - HTTP requests sent from the slave to the master during initial synchronization
    will now be retried if they fail with connection problems.

  - the initial synchronization now logs its progress so it can be queried using
    the regular replication status check APIs.

* fixed non-deterministic query results in some cluster queries

* added missing lock instruction for primary index in compactor size calculation

* fixed issue #1589

* fixed issue #1583

* fixed undefined behavior when accessing the top level of a document with the `[*]`
  operator

* fixed potentially invalid pointer access in shaper when the currently accessed
  document got re-located by the WAL collector at the very same time

* Foxx: optional configuration options no longer log validation errors when assigned
  empty values (#1495)

* Foxx: constructors provided to Repository and Model sub-classes via extend are
  now correctly called (#1592)


v2.7.1 (2015-11-07)
-------------------

* switch to linenoise next generation

* exclude `_apps` collection from replication

  The slave has its own `_apps` collection which it populates on server start.
  When replicating data from the master to the slave, the data from the master may
  clash with the slave's own data in the `_apps` collection. Excluding the `_apps`
  collection from replication avoids this.

* disable replication appliers when starting in modes `--upgrade`, `--no-server`
  and `--check-upgrade`

* more detailed output in arango-dfdb

* fixed "no start tick" issue in replication applier

  This error could occur after restarting a slave server after a shutdown
  when no data was ever transferred from the master to the slave via the
  continuous replication

* fixed problem during SSL client connection abort that led to scheduler thread
  staying at 100% CPU saturation

* fixed potential segfault in AQL `NEIGHBORS` function implementation when C++ function
  variant was used and collection names were passed as strings

* removed duplicate target for some frontend JavaScript files from the Makefile

* make AQL function `MERGE()` work on a single array parameter, too.
  This allows combining the attributes of multiple objects from an array into
  a single object, e.g.

      RETURN MERGE([
        { foo: 'bar' },
        { quux: 'quetzalcoatl', ruled: true },
        { bar: 'baz', foo: 'done' }
      ])

  will now return:

      {
        "foo": "done",
        "quux": "quetzalcoatl",
        "ruled": true,
        "bar": "baz"
      }

* fixed potential deadlock in collection status changing on Windows

* fixed hard-coded `incremental` parameter in shell implementation of
  `syncCollection` function in replication module

* fix for GCC5: added check for '-stdlib' option


v2.7.0 (2015-10-09)
-------------------

* fixed request statistics aggregation
  When arangod was started in supervisor mode, the request statistics always showed
  0 requests, as the statistics aggregation thread did not run then.

* read server configuration files before dropping privileges. this ensures that
  the SSL keyfile specified in the configuration can be read with the server's start
  privileges (i.e. root when using a standard ArangoDB package).

* fixed replication with a 2.6 replication configuration and issues with a 2.6 master

* raised default value of `--server.descriptors-minimum` to 1024

* allow Foxx apps to be installed underneath URL path `/_open/`, so they can be
  (intentionally) accessed without authentication.

* added *allowImplicit* sub-attribute in collections declaration of transactions.
  The *allowImplicit* attributes allows making transactions fail should they
  read-access a collection that was not explicitly declared in the *collections*
  array of the transaction.

* added "special" password ARANGODB_DEFAULT_ROOT_PASSWORD. If you pass
  ARANGODB_DEFAULT_ROOT_PASSWORD as password, it will read the password
  from the environment variable ARANGODB_DEFAULT_ROOT_PASSWORD


v2.7.0-rc2 (2015-09-22)
-----------------------

* fix over-eager datafile compaction

  This should reduce the need to compact directly after loading a collection when a
  collection datafile contained many insertions and updates for the same documents. It
  should also prevent from re-compacting already merged datafiles in case not many
  changes were made. Compaction will also make fewer index lookups than before.

* added `syncCollection()` function in module `org/arangodb/replication`

  This allows synchronizing the data of a single collection from a master to a slave
  server. Synchronization can either restore the whole collection by transferring all
  documents from the master to the slave, or incrementally by only transferring documents
  that differ. This is done by partitioning the collection's entire key space into smaller
  chunks and comparing the data chunk-wise between master and slave. Only chunks that are
  different will be re-transferred.

  The `syncCollection()` function can be used as follows:

      require("org/arangodb/replication").syncCollection(collectionName, options);

  e.g.

      require("org/arangodb/replication").syncCollection("myCollection", {
        endpoint: "tcp://127.0.0.1:8529",  /* master */
        username: "root",                  /* username for master */
        password: "secret",                /* password for master */
        incremental: true                  /* use incremental mode */
      });


* additionally allow the following characters in document keys:

  `(` `)` `+` `,` `=` `;` `$` `!` `*` `'` `%`


v2.7.0-rc1 (2015-09-17)
-----------------------

* removed undocumented server-side-only collection functions:
  * collection.OFFSET()
  * collection.NTH()
  * collection.NTH2()
  * collection.NTH3()

* upgraded Swagger to version 2.0 for the Documentation

  This gives the user better prepared test request structures.
  More conversions will follow so finally client libraries can be auto-generated.

* added extra AQL functions for date and time calculation and manipulation.
  These functions were contributed by GitHub users @CoDEmanX and @friday.
  A big thanks for their work!

  The following extra date functions are available from 2.7 on:

  * `DATE_DAYOFYEAR(date)`: Returns the day of year number of *date*.
    The return values range from 1 to 365, or 366 in a leap year respectively.

  * `DATE_ISOWEEK(date)`: Returns the ISO week date of *date*.
    The return values range from 1 to 53. Monday is considered the first day of the week.
    There are no fractional weeks, thus the last days in December may belong to the first
    week of the next year, and the first days in January may be part of the previous year's
    last week.

  * `DATE_LEAPYEAR(date)`: Returns whether the year of *date* is a leap year.

  * `DATE_QUARTER(date)`: Returns the quarter of the given date (1-based):
    * 1: January, February, March
    * 2: April, May, June
    * 3: July, August, September
    * 4: October, November, December

  - *DATE_DAYS_IN_MONTH(date)*: Returns the number of days in *date*'s month (28..31).

  * `DATE_ADD(date, amount, unit)`: Adds *amount* given in *unit* to *date* and
    returns the calculated date.

    *unit* can be either of the following to specify the time unit to add or
    subtract (case-insensitive):
    - y, year, years
    - m, month, months
    - w, week, weeks
    - d, day, days
    - h, hour, hours
    - i, minute, minutes
    - s, second, seconds
    - f, millisecond, milliseconds

    *amount* is the number of *unit*s to add (positive value) or subtract
    (negative value).

  * `DATE_SUBTRACT(date, amount, unit)`: Subtracts *amount* given in *unit* from
    *date* and returns the calculated date.

    It works the same as `DATE_ADD()`, except that it subtracts. It is equivalent
    to calling `DATE_ADD()` with a negative amount, except that `DATE_SUBTRACT()`
    can also subtract ISO durations. Note that negative ISO durations are not
    supported (i.e. starting with `-P`, like `-P1Y`).

  * `DATE_DIFF(date1, date2, unit, asFloat)`: Calculate the difference
    between two dates in given time *unit*, optionally with decimal places.
    Returns a negative value if *date1* is greater than *date2*.

  * `DATE_COMPARE(date1, date2, unitRangeStart, unitRangeEnd)`: Compare two
    partial dates and return true if they match, false otherwise. The parts to
    compare are defined by a range of time units.

    The full range is: years, months, days, hours, minutes, seconds, milliseconds.
    Pass the unit to start from as *unitRangeStart*, and the unit to end with as
    *unitRangeEnd*. All units in between will be compared. Leave out *unitRangeEnd*
    to only compare *unitRangeStart*.

  * `DATE_FORMAT(date, format)`: Format a date according to the given format string.
    It supports the following placeholders (case-insensitive):
    - %t: timestamp, in milliseconds since midnight 1970-01-01
    - %z: ISO date (0000-00-00T00:00:00.000Z)
    - %w: day of week (0..6)
    - %y: year (0..9999)
    - %yy: year (00..99), abbreviated (last two digits)
    - %yyyy: year (0000..9999), padded to length of 4
    - %yyyyyy: year (-009999 .. +009999), with sign prefix and padded to length of 6
    - %m: month (1..12)
    - %mm: month (01..12), padded to length of 2
    - %d: day (1..31)
    - %dd: day (01..31), padded to length of 2
    - %h: hour (0..23)
    - %hh: hour (00..23), padded to length of 2
    - %i: minute (0..59)
    - %ii: minute (00..59), padded to length of 2
    - %s: second (0..59)
    - %ss: second (00..59), padded to length of 2
    - %f: millisecond (0..999)
    - %fff: millisecond (000..999), padded to length of 3
    - %x: day of year (1..366)
    - %xxx: day of year (001..366), padded to length of 3
    - %k: ISO week date (1..53)
    - %kk: ISO week date (01..53), padded to length of 2
    - %l: leap year (0 or 1)
    - %q: quarter (1..4)
    - %a: days in month (28..31)
    - %mmm: abbreviated English name of month (Jan..Dec)
    - %mmmm: English name of month (January..December)
    - %www: abbreviated English name of weekday (Sun..Sat)
    - %wwww: English name of weekday (Sunday..Saturday)
    - %&: special escape sequence for rare occasions
    - %%: literal %
    - %: ignored

* new WAL logfiles and datafiles are now created non-sparse

  This prevents SIGBUS signals being raised when memory of a sparse datafile is accessed
  and the disk is full and the accessed file part is not actually disk-backed. In
  this case the mapped memory region is not necessarily backed by physical memory, and
  accessing the memory may raise SIGBUS and crash arangod.

* the `internal.download()` function and the module `org/arangodb/request` used some
  internal library function that handled the sending of HTTP requests from inside of
  ArangoDB. This library unconditionally set an HTTP header `Accept-Encoding: gzip`
  in all outgoing HTTP requests.

  This has been fixed in 2.7, so `Accept-Encoding: gzip` is not set automatically anymore.
  Additionally, the header `User-Agent: ArangoDB` is not set automatically either. If
  client applications desire to send these headers, they are free to add it when
  constructing the requests using the `download` function or the request module.

* fixed issue #1436: org/arangodb/request advertises deflate without supporting it

* added template string generator function `aqlQuery` for generating AQL queries

  This can be used to generate safe AQL queries with JavaScript parameter
  variables or expressions easily:

      var name = 'test';
      var attributeName = '_key';
      var query = aqlQuery`FOR u IN users FILTER u.name == ${name} RETURN u.${attributeName}`;
      db._query(query);

* report memory usage for document header data (revision id, pointer to data etc.)
  in `db.collection.figures()`. The memory used for document headers will now
  show up in the already existing attribute `indexes.size`. Due to that, the index
  sizes reported by `figures()` in 2.7 will be higher than those reported by 2.6,
  but the 2.7 values are more accurate.

* IMPORTANT CHANGE: the filenames in dumps created by arangodump now contain
  not only the name of the dumped collection, but also an additional 32-digit hash
  value. This is done to prevent overwriting dump files in case-insensitive file
  systems when there exist multiple collections with the same name (but with
  different cases).

  For example, if a database has two collections: `test` and `Test`, previous
  versions of ArangoDB created the files

  * `test.structure.json` and `test.data.json` for collection `test`
  * `Test.structure.json` and `Test.data.json` for collection `Test`

  This did not work for case-insensitive filesystems, because the files for the
  second collection would have overwritten the files of the first. arangodump in
  2.7 will create the following filenames instead:

  * `test_098f6bcd4621d373cade4e832627b4f6.structure.json` and `test_098f6bcd4621d373cade4e832627b4f6.data.json`
  * `Test_0cbc6611f5540bd0809a388dc95a615b.structure.json` and `Test_0cbc6611f5540bd0809a388dc95a615b.data.json`

  These filenames will be unambiguous even in case-insensitive filesystems.

* IMPORTANT CHANGE: make arangod actually close lingering client connections
  when idle for at least the duration specified via `--server.keep-alive-timeout`.
  In previous versions of ArangoDB, connections were not closed by the server
  when the timeout was reached and the client was still connected. Now the
  connection is properly closed by the server in case of timeout. Client
  applications relying on the old behavior may now need to reconnect to the
  server when their idle connections time out and get closed (note: connections
  being idle for a long time may be closed by the OS or firewalls anyway -
  client applications should be aware of that and try to reconnect).

* IMPORTANT CHANGE: when starting arangod, the server will drop the process
  privileges to the specified values in options `--server.uid` and `--server.gid`
  instantly after parsing the startup options.

  That means when either `--server.uid` or `--server.gid` are set, the privilege
  change will happen earlier. This may prevent binding the server to an endpoint
  with a port number lower than 1024 if the arangodb user has no privileges
  for that. Previous versions of ArangoDB changed the privileges later, so some
  startup actions were still carried out under the invoking user (i.e. likely
  *root* when started via init.d or system scripts) and especially binding to
  low port numbers was still possible there.

  The default privileges for user *arangodb* will not be sufficient for binding
  to port numbers lower than 1024. To have an ArangoDB 2.7 bind to a port number
  lower than 1024, it needs to be started with either a different privileged user,
  or the privileges of the *arangodb* user have to raised manually beforehand.

* added AQL optimizer rule `patch-update-statements`

* Linux startup scripts and systemd configuration for arangod now try to
  adjust the NOFILE (number of open files) limits for the process. The limit
  value is set to 131072 (128k) when ArangoDB is started via start/stop
  commands

* When ArangoDB is started/stopped manually via the start/stop commands, the
  main process will wait for up to 10 seconds after it forks the supervisor
  and arangod child processes. If the startup fails within that period, the
  start/stop script will fail with an exit code other than zero. If the
  startup of the supervisor or arangod is still ongoing after 10 seconds,
  the main program will still return with exit code 0. The limit of 10 seconds
  is arbitrary because the time required for a startup is not known in advance.

* added startup option `--database.throw-collection-not-loaded-error`

  Accessing a not-yet loaded collection will automatically load a collection
  on first access. This flag controls what happens in case an operation
  would need to wait for another thread to finalize loading a collection. If
  set to *true*, then the first operation that accesses an unloaded collection
  will load it. Further threads that try to access the same collection while
  it is still loading immediately fail with an error (1238, *collection not loaded*).
  This is to prevent all server threads from being blocked while waiting on the
  same collection to finish loading. When the first thread has completed loading
  the collection, the collection becomes regularly available, and all operations
  from that point on can be carried out normally, and error 1238 will not be
  thrown anymore for that collection.

  If set to *false*, the first thread that accesses a not-yet loaded collection
  will still load it. Other threads that try to access the collection while
  loading will not fail with error 1238 but instead block until the collection
  is fully loaded. This configuration might lead to all server threads being
  blocked because they are all waiting for the same collection to complete
  loading. Setting the option to *true* will prevent this from happening, but
  requires clients to catch error 1238 and react on it (maybe by scheduling
  a retry for later).

  The default value is *false*.

* added better control-C support in arangosh

  When CTRL-C is pressed in arangosh, it will now print a `^C` first. Pressing
  CTRL-C again will reset the prompt if something was entered before, or quit
  arangosh if no command was entered directly before.

  This affects the arangosh version build with Readline-support only (Linux
  and MacOS).

  The MacOS version of ArangoDB for Homebrew now depends on Readline, too. The
  Homebrew formula has been changed accordingly.
  When self-compiling ArangoDB on MacOS without Homebrew, Readline now is a
  prerequisite.

* increased default value for collection-specific `indexBuckets` value from 1 to 8

  Collections created from 2.7 on will use the new default value of `8` if not
  overridden on collection creation or later using
  `collection.properties({ indexBuckets: ... })`.

  The `indexBuckets` value determines the number of buckets to use for indexes of
  type `primary`, `hash` and `edge`. Having multiple index buckets allows splitting
  an index into smaller components, which can be filled in parallel when a collection
  is loading. Additionally, resizing and reallocation of indexes are faster and
  less intrusive if the index uses multiple buckets, because resize and reallocation
  will affect only data in a single bucket instead of all index values.

  The index buckets will be filled in parallel when loading a collection if the collection
  has an `indexBuckets` value greater than 1 and the collection contains a significant
  amount of documents/edges (the current threshold is 256K documents but this value
  may change in future versions of ArangoDB).

* changed HTTP client to use poll instead of select on Linux and MacOS

  This affects the ArangoShell and user-defined JavaScript code running inside
  arangod that initiates its own HTTP calls.

  Using poll instead of select allows using arbitrary high file descriptors
  (bigger than the compiled in FD_SETSIZE). Server connections are still handled using
  epoll, which has never been affected by FD_SETSIZE.

* implemented AQL `LIKE` function using ICU regexes

* added `RETURN DISTINCT` for AQL queries to return unique results:

      FOR doc IN collection
        RETURN DISTINCT doc.status

  This change also introduces `DISTINCT` as an AQL keyword.

* removed `createNamedQueue()` and `addJob()` functions from org/arangodb/tasks

* use less locks and more atomic variables in the internal dispatcher
  and V8 context handling implementations. This leads to improved throughput in
  some ArangoDB internals and allows for higher HTTP request throughput for
  many operations.

  A short overview of the improvements can be found here:

  https://www.arangodb.com/2015/08/throughput-enhancements/

* added shorthand notation for attribute names in AQL object literals:

      LET name = "Peter"
      LET age = 42
      RETURN { name, age }

  The above is the shorthand equivalent of the generic form

      LET name = "Peter"
      LET age = 42
      RETURN { name : name, age : age }

* removed configure option `--enable-timings`

  This option did not have any effect.

* removed configure option `--enable-figures`

  This option previously controlled whether HTTP request statistics code was
  compiled into ArangoDB or not. The previous default value was `true` so
  statistics code was available in official packages. Setting the option to
  `false` led to compile errors so it is doubtful the default value was
  ever changed. By removing the option some internal statistics code was also
  simplified.

* removed run-time manipulation methods for server endpoints:

  * `db._removeEndpoint()`
  * `db._configureEndpoint()`
  * HTTP POST `/_api/endpoint`
  * HTTP DELETE `/_api/endpoint`

* AQL query result cache

  The query result cache can optionally cache the complete results of all or selected AQL queries.
  It can be operated in the following modes:

  * `off`: the cache is disabled. No query results will be stored
  * `on`: the cache will store the results of all AQL queries unless their `cache`
    attribute flag is set to `false`
  * `demand`: the cache will store the results of AQL queries that have their
    `cache` attribute set to `true`, but will ignore all others

  The mode can be set at server startup using the `--database.query-cache-mode` configuration
  option and later changed at runtime.

  The following HTTP REST APIs have been added for controlling the query cache:

  * HTTP GET `/_api/query-cache/properties`: returns the global query cache configuration
  * HTTP PUT `/_api/query-cache/properties`: modifies the global query cache configuration
  * HTTP DELETE `/_api/query-cache`: invalidates all results in the query cache

  The following JavaScript functions have been added for controlling the query cache:

  * `require("org/arangodb/aql/cache").properties()`: returns the global query cache configuration
  * `require("org/arangodb/aql/cache").properties(properties)`: modifies the global query cache configuration
  * `require("org/arangodb/aql/cache").clear()`: invalidates all results in the query cache

* do not link arangoimp against V8

* AQL function call arguments optimization

  This will lead to arguments in function calls inside AQL queries not being copied but passed
  by reference. This may speed up calls to functions with bigger argument values or queries that
  call functions a lot of times.

* upgraded V8 version to 4.3.61

* removed deprecated AQL `SKIPLIST` function.

  This function was introduced in older versions of ArangoDB with a less powerful query optimizer to
  retrieve data from a skiplist index using a `LIMIT` clause. It was marked as deprecated in ArangoDB
  2.6.

  Since ArangoDB 2.3 the behavior of the `SKIPLIST` function can be emulated using regular AQL
  constructs, e.g.

      FOR doc IN @@collection
        FILTER doc.value >= @value
        SORT doc.value DESC
        LIMIT 1
        RETURN doc

* the `skip()` function for simple queries does not accept negative input any longer.
  This feature was deprecated in 2.6.0.

* fix exception handling

  In some cases JavaScript exceptions would re-throw without information of the original problem.
  Now the original exception is logged for failure analysis.

* based REST API method PUT `/_api/simple/all` on the cursor API and make it use AQL internally.

  The change speeds up this REST API method and will lead to additional query information being
  returned by the REST API. Clients can use this extra information or ignore it.

* Foxx Queue job success/failure handlers arguments have changed from `(jobId, jobData, result, jobFailures)` to `(result, jobData, job)`.

* added Foxx Queue job options `repeatTimes`, `repeatUntil` and `repeatDelay` to automatically re-schedule jobs when they are completed.

* added Foxx manifest configuration type `password` to mask values in the web interface.

* fixed default values in Foxx manifest configurations sometimes not being used as defaults.

* fixed optional parameters in Foxx manifest configurations sometimes not being cleared correctly.

* Foxx dependencies can now be marked as optional using a slightly more verbose syntax in your manifest file.

* converted Foxx constructors to ES6 classes so you can extend them using class syntax.

* updated aqb to 2.0.

* updated chai to 3.0.

* Use more madvise calls to speed up things when memory is tight, in particular
  at load time but also for random accesses later.

* Overhauled web interface

  The web interface now has a new design.

  The API documentation for ArangoDB has been moved from "Tools" to "Links" in the web interface.

  The "Applications" tab in the web interfaces has been renamed to "Services".


v2.6.12 (2015-12-02)
--------------------

* fixed disappearing of documents for collections transferred via `sync` if the
  the collection was dropped right before synchronization and drop and (re-)create
  collection markers were located in the same WAL file

* added missing lock instruction for primary index in compactor size calculation

* fixed issue #1589

* fixed issue #1583

* Foxx: optional configuration options no longer log validation errors when assigned
  empty values (#1495)


v2.6.11 (2015-11-18)
--------------------

* fixed potentially invalid pointer access in shaper when the currently accessed
  document got re-located by the WAL collector at the very same time


v2.6.10 (2015-11-10)
--------------------

* disable replication appliers when starting in modes `--upgrade`, `--no-server`
  and `--check-upgrade`

* more detailed output in arango-dfdb

* fixed potential deadlock in collection status changing on Windows

* issue #1521: Can't dump/restore with user and password


v2.6.9 (2015-09-29)
-------------------

* added "special" password ARANGODB_DEFAULT_ROOT_PASSWORD. If you pass
  ARANGODB_DEFAULT_ROOT_PASSWORD as password, it will read the password
  from the environment variable ARANGODB_DEFAULT_ROOT_PASSWORD

* fixed failing AQL skiplist, sort and limit combination

  When using a Skiplist index on an attribute (say "a") and then using sort
  and skip on this attribute caused the result to be empty e.g.:

    require("internal").db.test.ensureSkiplist("a");
    require("internal").db._query("FOR x IN test SORT x.a LIMIT 10, 10");

  Was always empty no matter how many documents are stored in test.
  This is now fixed.

v2.6.8 (2015-09-09)
-------------------

* ARM only:

  The ArangoDB packages for ARM require the kernel to allow unaligned memory access.
  How the kernel handles unaligned memory access is configurable at runtime by
  checking and adjusting the contents `/proc/cpu/alignment`.

  In order to operate on ARM, ArangoDB requires the bit 1 to be set. This will
  make the kernel trap and adjust unaligned memory accesses. If this bit is not
  set, the kernel may send a SIGBUS signal to ArangoDB and terminate it.

  To set bit 1 in `/proc/cpu/alignment` use the following command as a privileged
  user (e.g. root):

      echo "2" > /proc/cpu/alignment

  Note that this setting affects all user processes and not just ArangoDB. Setting
  the alignment with the above command will also not make the setting permanent,
  so it will be lost after a restart of the system. In order to make the setting
  permanent, it should be executed during system startup or before starting arangod.

  The ArangoDB start/stop scripts do not adjust the alignment setting, but rely on
  the environment to have the correct alignment setting already. The reason for this
  is that the alignment settings also affect all other user processes (which ArangoDB
  is not aware of) and thus may have side-effects outside of ArangoDB. It is therefore
  more reasonable to have the system administrator carry out the change.


v2.6.7 (2015-08-25)
-------------------

* improved AssocMulti index performance when resizing.

  This makes the edge index perform less I/O when under memory pressure.


v2.6.6 (2015-08-23)
-------------------

* added startup option `--server.additional-threads` to create separate queues
  for slow requests.


v2.6.5 (2015-08-17)
-------------------

* added startup option `--database.throw-collection-not-loaded-error`

  Accessing a not-yet loaded collection will automatically load a collection
  on first access. This flag controls what happens in case an operation
  would need to wait for another thread to finalize loading a collection. If
  set to *true*, then the first operation that accesses an unloaded collection
  will load it. Further threads that try to access the same collection while
  it is still loading immediately fail with an error (1238, *collection not loaded*).
  This is to prevent all server threads from being blocked while waiting on the
  same collection to finish loading. When the first thread has completed loading
  the collection, the collection becomes regularly available, and all operations
  from that point on can be carried out normally, and error 1238 will not be
  thrown anymore for that collection.

  If set to *false*, the first thread that accesses a not-yet loaded collection
  will still load it. Other threads that try to access the collection while
  loading will not fail with error 1238 but instead block until the collection
  is fully loaded. This configuration might lead to all server threads being
  blocked because they are all waiting for the same collection to complete
  loading. Setting the option to *true* will prevent this from happening, but
  requires clients to catch error 1238 and react on it (maybe by scheduling
  a retry for later).

  The default value is *false*.

* fixed busy wait loop in scheduler threads that sometimes consumed 100% CPU while
  waiting for events on connections closed unexpectedly by the client side

* handle attribute `indexBuckets` when restoring collections via arangorestore.
  Previously the `indexBuckets` attribute value from the dump was ignored, and the
   server default value for `indexBuckets` was used when restoring a collection.

* fixed "EscapeValue already set error" crash in V8 actions that might have occurred when
  canceling V8-based operations.


v2.6.4 (2015-08-01)
-------------------

* V8: Upgrade to version 4.1.0.27 - this is intended to be the stable V8 version.

* fixed issue #1424: Arango shell should not processing arrows pushing on keyboard


v2.6.3 (2015-07-21)
-------------------

* issue #1409: Document values with null character truncated


v2.6.2 (2015-07-04)
-------------------

* fixed issue #1383: bindVars for HTTP API doesn't work with empty string

* fixed handling of default values in Foxx manifest configurations

* fixed handling of optional parameters in Foxx manifest configurations

* fixed a reference error being thrown in Foxx queues when a function-based job type is used that is not available and no options object is passed to queue.push


v2.6.1 (2015-06-24)
-------------------

* Add missing swagger files to cmake build. fixes #1368

* fixed documentation errors


v2.6.0 (2015-06-20)
-------------------

* using negative values for `SimpleQuery.skip()` is deprecated.
  This functionality will be removed in future versions of ArangoDB.

* The following simple query functions are now deprecated:

  * collection.near
  * collection.within
  * collection.geo
  * collection.fulltext
  * collection.range
  * collection.closedRange

  This also lead to the following REST API methods being deprecated from now on:

  * PUT /_api/simple/near
  * PUT /_api/simple/within
  * PUT /_api/simple/fulltext
  * PUT /_api/simple/range

  It is recommended to replace calls to these functions or APIs with equivalent AQL queries,
  which are more flexible because they can be combined with other operations:

      FOR doc IN NEAR(@@collection, @latitude, @longitude, @limit)
        RETURN doc

      FOR doc IN WITHIN(@@collection, @latitude, @longitude, @radius, @distanceAttributeName)
        RETURN doc

      FOR doc IN FULLTEXT(@@collection, @attributeName, @queryString, @limit)
        RETURN doc

      FOR doc IN @@collection
        FILTER doc.value >= @left && doc.value < @right
        LIMIT @skip, @limit
        RETURN doc`

  The above simple query functions and REST API methods may be removed in future versions
  of ArangoDB.

* deprecated now-obsolete AQL `SKIPLIST` function

  The function was introduced in older versions of ArangoDB with a less powerful query optimizer to
  retrieve data from a skiplist index using a `LIMIT` clause.

  Since 2.3 the same goal can be achieved by using regular AQL constructs, e.g.

      FOR doc IN collection FILTER doc.value >= @value SORT doc.value DESC LIMIT 1 RETURN doc

* fixed issues when switching the database inside tasks and during shutdown of database cursors

  These features were added during 2.6 alpha stage so the fixes affect devel/2.6-alpha builds only

* issue #1360: improved foxx-manager help

* added `--enable-tcmalloc` configure option.

  When this option is set, arangod and the client tools will be linked against tcmalloc, which replaces
  the system allocator. When the option is set, a tcmalloc library must be present on the system under
  one of the names `libtcmalloc`, `libtcmalloc_minimal` or `libtcmalloc_debug`.

  As this is a configure option, it is supported for manual builds on Linux-like systems only. tcmalloc
  support is currently experimental.

* issue #1353: Windows: HTTP API - incorrect path in errorMessage

* issue #1347: added option `--create-database` for arangorestore.

  Setting this option to `true` will now create the target database if it does not exist. When creating
  the target database, the username and passwords passed to arangorestore will be used to create an
  initial user for the new database.

* issue #1345: advanced debug information for User Functions

* issue #1341: Can't use bindvars in UPSERT

* fixed vulnerability in JWT implementation.

* changed default value of option `--database.ignore-datafile-errors` from `true` to `false`

  If the new default value of `false` is used, then arangod will refuse loading collections that contain
  datafiles with CRC mismatches or other errors. A collection with datafile errors will then become
  unavailable. This prevents follow up errors from happening.

  The only way to access such collection is to use the datafile debugger (arango-dfdb) and try to repair
  or truncate the datafile with it.

  If `--database.ignore-datafile-errors` is set to `true`, then collections will become available
  even if parts of their data cannot be loaded. This helps availability, but may cause (partial) data
  loss and follow up errors.

* added server startup option `--server.session-timeout` for controlling the timeout of user sessions
  in the web interface

* add sessions and cookie authentication for ArangoDB's web interface

  ArangoDB's built-in web interface now uses sessions. Session information ids are stored in cookies,
  so clients using the web interface must accept cookies in order to use it

* web interface: display query execution time in AQL editor

* web interface: renamed AQL query *submit* button to *execute*

* web interface: added query explain feature in AQL editor

* web interface: demo page added. only working if demo data is available, hidden otherwise

* web interface: added support for custom app scripts with optional arguments and results

* web interface: mounted apps that need to be configured are now indicated in the app overview

* web interface: added button for running tests to app details

* web interface: added button for configuring app dependencies to app details

* web interface: upgraded API documentation to use Swagger 2

* INCOMPATIBLE CHANGE

  removed startup option `--log.severity`

  The docs for `--log.severity` mentioned lots of severities (e.g. `exception`, `technical`, `functional`, `development`)
  but only a few severities (e.g. `all`, `human`) were actually used, with `human` being the default and `all` enabling the
  additional logging of requests. So the option pretended to control a lot of things which it actually didn't. Additionally,
  the option `--log.requests-file` was around for a long time already, also controlling request logging.

  Because the `--log.severity` option effectively did not control that much, it was removed. A side effect of removing the
  option is that 2.5 installations which used `--log.severity all` will not log requests after the upgrade to 2.6. This can
  be adjusted by setting the `--log.requests-file` option.

* add backtrace to fatal log events

* added optional `limit` parameter for AQL function `FULLTEXT`

* make fulltext index also index text values contained in direct sub-objects of the indexed
  attribute.

  Previous versions of ArangoDB only indexed the attribute value if it was a string. Sub-attributes
  of the index attribute were ignored when fulltext indexing.

  Now, if the index attribute value is an object, the object's values will each be included in the
  fulltext index if they are strings. If the index attribute value is an array, the array's values
  will each be included in the fulltext index if they are strings.

  For example, with a fulltext index present on the `translations` attribute, the following text
  values will now be indexed:

      var c = db._create("example");
      c.ensureFulltextIndex("translations");
      c.insert({ translations: { en: "fox", de: "Fuchs", fr: "renard", ru: "лиса" } });
      c.insert({ translations: "Fox is the English translation of the German word Fuchs" });
      c.insert({ translations: [ "ArangoDB", "document", "database", "Foxx" ] });

      c.fulltext("translations", "лиса").toArray();       // returns only first document
      c.fulltext("translations", "Fox").toArray();        // returns first and second documents
      c.fulltext("translations", "prefix:Fox").toArray(); // returns all three documents

* added batch document removal and lookup commands:

      collection.lookupByKeys(keys)
      collection.removeByKeys(keys)

  These commands can be used to perform multi-document lookup and removal operations efficiently
  from the ArangoShell. The argument to these operations is an array of document keys.

  Also added HTTP APIs for batch document commands:

  * PUT /_api/simple/lookup-by-keys
  * PUT /_api/simple/remove-by-keys

* properly prefix document address URLs with the current database name for calls to the REST
  API method GET `/_api/document?collection=...` (that method will return partial URLs to all
  documents in the collection).

  Previous versions of ArangoDB returned the URLs starting with `/_api/` but without the current
  database name, e.g. `/_api/document/mycollection/mykey`. Starting with 2.6, the response URLs
  will include the database name as well, e.g. `/_db/_system/_api/document/mycollection/mykey`.

* added dedicated collection export HTTP REST API

  ArangoDB now provides a dedicated collection export API, which can take snapshots of entire
  collections more efficiently than the general-purpose cursor API. The export API is useful
  to transfer the contents of an entire collection to a client application. It provides optional
  filtering on specific attributes.

  The export API is available at endpoint `POST /_api/export?collection=...`. The API has the
  same return value structure as the already established cursor API (`POST /_api/cursor`).

  An introduction to the export API is given in this blog post:
  http://jsteemann.github.io/blog/2015/04/04/more-efficient-data-exports/

* subquery optimizations for AQL queries

  This optimization avoids copying intermediate results into subqueries that are not required
  by the subquery.

  A brief description can be found here:
  http://jsteemann.github.io/blog/2015/05/04/subquery-optimizations/

* return value optimization for AQL queries

  This optimization avoids copying the final query result inside the query's main `ReturnNode`.

  A brief description can be found here:
  http://jsteemann.github.io/blog/2015/05/04/return-value-optimization-for-aql/

* speed up AQL queries containing big `IN` lists for index lookups

  `IN` lists used for index lookups had performance issues in previous versions of ArangoDB.
  These issues have been addressed in 2.6 so using bigger `IN` lists for filtering is much
  faster.

  A brief description can be found here:
  http://jsteemann.github.io/blog/2015/05/07/in-list-improvements/

* allow `@` and `.` characters in document keys, too

  This change also leads to document keys being URL-encoded when returned in HTTP `location`
  response headers.

* added alternative implementation for AQL COLLECT

  The alternative method uses a hash table for grouping and does not require its input elements
  to be sorted. It will be taken into account by the optimizer for `COLLECT` statements that do
  not use an `INTO` clause.

  In case a `COLLECT` statement can use the hash table variant, the optimizer will create an extra
  plan for it at the beginning of the planning phase. In this plan, no extra `SORT` node will be
  added in front of the `COLLECT` because the hash table variant of `COLLECT` does not require
  sorted input. Instead, a `SORT` node will be added after it to sort its output. This `SORT` node
  may be optimized away again in later stages. If the sort order of the result is irrelevant to
  the user, adding an extra `SORT null` after a hash `COLLECT` operation will allow the optimizer to
  remove the sorts altogether.

  In addition to the hash table variant of `COLLECT`, the optimizer will modify the original plan
  to use the regular `COLLECT` implementation. As this implementation requires sorted input, the
  optimizer will insert a `SORT` node in front of the `COLLECT`. This `SORT` node may be optimized
  away in later stages.

  The created plans will then be shipped through the regular optimization pipeline. In the end,
  the optimizer will pick the plan with the lowest estimated total cost as usual. The hash table
  variant does not require an up-front sort of the input, and will thus be preferred over the
  regular `COLLECT` if the optimizer estimates many input elements for the `COLLECT` node and
  cannot use an index to sort them.

  The optimizer can be explicitly told to use the regular *sorted* variant of `COLLECT` by
  suffixing a `COLLECT` statement with `OPTIONS { "method" : "sorted" }`. This will override the
  optimizer guesswork and only produce the *sorted* variant of `COLLECT`.

  A blog post on the new `COLLECT` implementation can be found here:
  http://jsteemann.github.io/blog/2015/04/22/collecting-with-a-hash-table/

* refactored HTTP REST API for cursors

  The HTTP REST API for cursors (`/_api/cursor`) has been refactored to improve its performance
  and use less memory.

  A post showing some of the performance improvements can be found here:
  http://jsteemann.github.io/blog/2015/04/01/improvements-for-the-cursor-api/

* simplified return value syntax for data-modification AQL queries

  ArangoDB 2.4 since version allows to return results from data-modification AQL queries. The
  syntax for this was quite limited and verbose:

      FOR i IN 1..10
        INSERT { value: i } IN test
        LET inserted = NEW
        RETURN inserted

  The `LET inserted = NEW RETURN inserted` was required literally to return the inserted
  documents. No calculations could be made using the inserted documents.

  This is now more flexible. After a data-modification clause (e.g. `INSERT`, `UPDATE`, `REPLACE`,
  `REMOVE`, `UPSERT`) there can follow any number of `LET` calculations. These calculations can
  refer to the pseudo-values `OLD` and `NEW` that are created by the data-modification statements.

  This allows returning projections of inserted or updated documents, e.g.:

      FOR i IN 1..10
        INSERT { value: i } IN test
        RETURN { _key: NEW._key, value: i }

  Still not every construct is allowed after a data-modification clause. For example, no functions
  can be called that may access documents.

  More information can be found here:
  http://jsteemann.github.io/blog/2015/03/27/improvements-for-data-modification-queries/

* added AQL `UPSERT` statement

  This adds an `UPSERT` statement to AQL that is a combination of both `INSERT` and `UPDATE` /
  `REPLACE`. The `UPSERT` will search for a matching document using a user-provided example.
  If no document matches the example, the *insert* part of the `UPSERT` statement will be
  executed. If there is a match, the *update* / *replace* part will be carried out:

      UPSERT { page: 'index.html' }                 /* search example */
        INSERT { page: 'index.html', pageViews: 1 } /* insert part */
        UPDATE { pageViews: OLD.pageViews + 1 }     /* update part */
        IN pageViews

  `UPSERT` can be used with an `UPDATE` or `REPLACE` clause. The `UPDATE` clause will perform
  a partial update of the found document, whereas the `REPLACE` clause will replace the found
  document entirely. The `UPDATE` or `REPLACE` parts can refer to the pseudo-value `OLD`, which
  contains all attributes of the found document.

  `UPSERT` statements can optionally return values. In the following query, the return
  attribute `found` will return the found document before the `UPDATE` was applied. If no
  document was found, `found` will contain a value of `null`. The `updated` result attribute will
  contain the inserted / updated document:

      UPSERT { page: 'index.html' }                 /* search example */
        INSERT { page: 'index.html', pageViews: 1 } /* insert part */
        UPDATE { pageViews: OLD.pageViews + 1 }     /* update part */
        IN pageViews
        RETURN { found: OLD, updated: NEW }

  A more detailed description of `UPSERT` can be found here:
  http://jsteemann.github.io/blog/2015/03/27/preview-of-the-upsert-command/

* adjusted default configuration value for `--server.backlog-size` from 10 to 64.

* issue #1231: bug xor feature in AQL: LENGTH(null) == 4

  This changes the behavior of the AQL `LENGTH` function as follows:

  - if the single argument to `LENGTH()` is `null`, then the result will now be `0`. In previous
    versions of ArangoDB, the result of `LENGTH(null)` was `4`.

  - if the single argument to `LENGTH()` is `true`, then the result will now be `1`. In previous
    versions of ArangoDB, the result of `LENGTH(true)` was `4`.

  - if the single argument to `LENGTH()` is `false`, then the result will now be `0`. In previous
    versions of ArangoDB, the result of `LENGTH(false)` was `5`.

  The results of `LENGTH()` with string, numeric, array object argument values do not change.

* issue #1298: Bulk import if data already exists (#1298)

  This change extends the HTTP REST API for bulk imports as follows:

  When documents are imported and the `_key` attribute is specified for them, the import can be
  used for inserting and updating/replacing documents. Previously, the import could be used for
  inserting new documents only, and re-inserting a document with an existing key would have failed
  with a *unique key constraint violated* error.

  The above behavior is still the default. However, the API now allows controlling the behavior
  in case of a unique key constraint error via the optional URL parameter `onDuplicate`.

  This parameter can have one of the following values:

  - `error`: when a unique key constraint error occurs, do not import or update the document but
    report an error. This is the default.

  - `update`: when a unique key constraint error occurs, try to (partially) update the existing
    document with the data specified in the import. This may still fail if the document would
    violate secondary unique indexes. Only the attributes present in the import data will be
    updated and other attributes already present will be preserved. The number of updated documents
    will be reported in the `updated` attribute of the HTTP API result.

  - `replace`: when a unique key constraint error occurs, try to fully replace the existing
    document with the data specified in the import. This may still fail if the document would
    violate secondary unique indexes. The number of replaced documents will be reported in the
    `updated` attribute of the HTTP API result.

  - `ignore`: when a unique key constraint error occurs, ignore this error. There will be no
    insert, update or replace for the particular document. Ignored documents will be reported
    separately in the `ignored` attribute of the HTTP API result.

  The result of the HTTP import API will now contain the attributes `ignored` and `updated`, which
  contain the number of ignored and updated documents respectively. These attributes will contain a
  value of zero unless the `onDuplicate` URL parameter is set to either `update` or `replace`
  (in this case the `updated` attribute may contain non-zero values) or `ignore` (in this case the
  `ignored` attribute may contain a non-zero value).

  To support the feature, arangoimp also has a new command line option `--on-duplicate` which can
  have one of the values `error`, `update`, `replace`, `ignore`. The default value is `error`.

  A few examples for using arangoimp with the `--on-duplicate` option can be found here:
  http://jsteemann.github.io/blog/2015/04/14/updating-documents-with-arangoimp/

* changed behavior of `db._query()` in the ArangoShell:

  if the command's result is printed in the shell, the first 10 results will be printed. Previously
  only a basic description of the underlying query result cursor was printed. Additionally, if the
  cursor result contains more than 10 results, the cursor is assigned to a global variable `more`,
  which can be used to iterate over the cursor result.

  Example:

      arangosh [_system]> db._query("FOR i IN 1..15 RETURN i")
      [object ArangoQueryCursor, count: 15, hasMore: true]

      [
        1,
        2,
        3,
        4,
        5,
        6,
        7,
        8,
        9,
        10
      ]

      type 'more' to show more documents


      arangosh [_system]> more
      [object ArangoQueryCursor, count: 15, hasMore: false]

      [
        11,
        12,
        13,
        14,
        15
      ]

* Disallow batchSize value 0 in HTTP `POST /_api/cursor`:

  The HTTP REST API `POST /_api/cursor` does not accept a `batchSize` parameter value of
  `0` any longer. A batch size of 0 never made much sense, but previous versions of ArangoDB
  did not check for this value. Now creating a cursor using a `batchSize` value 0 will
  result in an HTTP 400 error response

* REST Server: fix memory leaks when failing to add jobs

* 'EDGES' AQL Function

  The AQL function `EDGES` got a new fifth option parameter.
  Right now only one option is available: 'includeVertices'. This is a boolean parameter
  that allows to modify the result of the `EDGES` function.
  Default is 'includeVertices: false' which does not have any effect.
  'includeVertices: true' modifies the result, such that
  {vertex: <vertexDocument>, edge: <edgeDocument>} is returned.

* INCOMPATIBLE CHANGE:

  The result format of the AQL function `NEIGHBORS` has been changed.
  Before it has returned an array of objects containing 'vertex' and 'edge'.
  Now it will only contain the vertex directly.
  Also an additional option 'includeData' has been added.
  This is used to define if only the 'vertex._id' value should be returned (false, default),
  or if the vertex should be looked up in the collection and the complete JSON should be returned
  (true).
  Using only the id values can lead to significantly improved performance if this is the only information
  required.

  In order to get the old result format prior to ArangoDB 2.6, please use the function EDGES instead.
  Edges allows for a new option 'includeVertices' which, set to true, returns exactly the format of NEIGHBORS.
  Example:

      NEIGHBORS(<vertexCollection>, <edgeCollection>, <vertex>, <direction>, <example>)

  This can now be achieved by:

      EDGES(<edgeCollection>, <vertex>, <direction>, <example>, {includeVertices: true})

  If you are nesting several NEIGHBORS steps you can speed up their performance in the following way:

  Old Example:

  FOR va IN NEIGHBORS(Users, relations, 'Users/123', 'outbound') FOR vc IN NEIGHBORS(Products, relations, va.vertex._id, 'outbound') RETURN vc

  This can now be achieved by:

  FOR va IN NEIGHBORS(Users, relations, 'Users/123', 'outbound') FOR vc IN NEIGHBORS(Products, relations, va, 'outbound', null, {includeData: true}) RETURN vc
                                                                                                          ^^^^                  ^^^^^^^^^^^^^^^^^^^
                                                                                                  Use intermediate directly     include Data for final

* INCOMPATIBLE CHANGE:

  The AQL function `GRAPH_NEIGHBORS` now provides an additional option `includeData`.
  This option allows controlling whether the function should return the complete vertices
  or just their IDs. Returning only the IDs instead of the full vertices can lead to
  improved performance .

  If provided, `includeData` is set to `true`, all vertices in the result will be returned
  with all their attributes. The default value of `includeData` is `false`.
  This makes the default function results incompatible with previous versions of ArangoDB.

  To get the old result style in ArangoDB 2.6, please set the options as follows in calls
  to `GRAPH_NEIGHBORS`:

      GRAPH_NEIGHBORS(<graph>, <vertex>, { includeData: true })

* INCOMPATIBLE CHANGE:

  The AQL function `GRAPH_COMMON_NEIGHBORS` now provides an additional option `includeData`.
  This option allows controlling whether the function should return the complete vertices
  or just their IDs. Returning only the IDs instead of the full vertices can lead to
  improved performance .

  If provided, `includeData` is set to `true`, all vertices in the result will be returned
  with all their attributes. The default value of `includeData` is `false`.
  This makes the default function results incompatible with previous versions of ArangoDB.

  To get the old result style in ArangoDB 2.6, please set the options as follows in calls
  to `GRAPH_COMMON_NEIGHBORS`:

      GRAPH_COMMON_NEIGHBORS(<graph>, <vertexExamples1>, <vertexExamples2>, { includeData: true }, { includeData: true })

* INCOMPATIBLE CHANGE:

  The AQL function `GRAPH_SHORTEST_PATH` now provides an additional option `includeData`.
  This option allows controlling whether the function should return the complete vertices
  and edges or just their IDs. Returning only the IDs instead of full vertices and edges
  can lead to improved performance .

  If provided, `includeData` is set to `true`, all vertices and edges in the result will
  be returned with all their attributes. There is also an optional parameter `includePath` of
  type object.
  It has two optional sub-attributes `vertices` and `edges`, both of type boolean.
  Both can be set individually and the result will include all vertices on the path if
  `includePath.vertices == true` and all edges if `includePath.edges == true` respectively.

  The default value of `includeData` is `false`, and paths are now excluded by default.
  This makes the default function results incompatible with previous versions of ArangoDB.

  To get the old result style in ArangoDB 2.6, please set the options as follows in calls
  to `GRAPH_SHORTEST_PATH`:

      GRAPH_SHORTEST_PATH(<graph>, <source>, <target>, { includeData: true, includePath: { edges: true, vertices: true } })

  The attributes `startVertex` and `vertex` that were present in the results of `GRAPH_SHORTEST_PATH`
  in previous versions of ArangoDB will not be produced in 2.6. To calculate these attributes in 2.6,
  please extract the first and last elements from the `vertices` result attribute.

* INCOMPATIBLE CHANGE:

  The AQL function `GRAPH_DISTANCE_TO` will now return only the id the destination vertex
  in the `vertex` attribute, and not the full vertex data with all vertex attributes.

* INCOMPATIBLE CHANGE:

  All graph measurements functions in JavaScript module `general-graph` that calculated a
  single figure previously returned an array containing just the figure. Now these functions
  will return the figure directly and not put it inside an array.

  The affected functions are:

  * `graph._absoluteEccentricity`
  * `graph._eccentricity`
  * `graph._absoluteCloseness`
  * `graph._closeness`
  * `graph._absoluteBetweenness`
  * `graph._betweenness`
  * `graph._radius`
  * `graph._diameter`

* Create the `_graphs` collection in new databases with `waitForSync` attribute set to `false`

  The previous `waitForSync` value was `true`, so default the behavior when creating and dropping
  graphs via the HTTP REST API changes as follows if the new settings are in effect:

  * `POST /_api/graph` by default returns `HTTP 202` instead of `HTTP 201`
  * `DELETE /_api/graph/graph-name` by default returns `HTTP 202` instead of `HTTP 201`

  If the `_graphs` collection still has its `waitForSync` value set to `true`, then the HTTP status
  code will not change.

* Upgraded ICU to version 54; this increases performance in many places.
  based on https://code.google.com/p/chromium/issues/detail?id=428145

* added support for HTTP push aka chunked encoding

* issue #1051: add info whether server is running in service or user mode?

  This will add a "mode" attribute to the result of the result of HTTP GET `/_api/version?details=true`

  "mode" can have the following values:

  - `standalone`: server was started manually (e.g. on command-line)
  - `service`: service is running as Windows service, in daemon mode or under the supervisor

* improve system error messages in Windows port

* increased default value of `--server.request-timeout` from 300 to 1200 seconds for client tools
  (arangosh, arangoimp, arangodump, arangorestore)

* increased default value of `--server.connect-timeout` from 3 to 5 seconds for client tools
  (arangosh, arangoimp, arangodump, arangorestore)

* added startup option `--server.foxx-queues-poll-interval`

  This startup option controls the frequency with which the Foxx queues manager is checking
  the queue (or queues) for jobs to be executed.

  The default value is `1` second. Lowering this value will result in the queue manager waking
  up and checking the queues more frequently, which may increase CPU usage of the server.
  When not using Foxx queues, this value can be raised to save some CPU time.

* added startup option `--server.foxx-queues`

  This startup option controls whether the Foxx queue manager will check queue and job entries.
  Disabling this option can reduce server load but will prevent jobs added to Foxx queues from
  being processed at all.

  The default value is `true`, enabling the Foxx queues feature.

* make Foxx queues really database-specific.

  Foxx queues were and are stored in a database-specific collection `_queues`. However, a global
  cache variable for the queues led to the queue names being treated database-independently, which
  was wrong.

  Since 2.6, Foxx queues names are truly database-specific, so the same queue name can be used in
  two different databases for two different queues. Until then, it is advisable to think of queues
  as already being database-specific, and using the database name as a queue name prefix to be
  avoid name conflicts, e.g.:

      var queueName = "myQueue";
      var Foxx = require("org/arangodb/foxx");
      Foxx.queues.create(db._name() + ":" + queueName);

* added support for Foxx queue job types defined as app scripts.

  The old job types introduced in 2.4 are still supported but are known to cause issues in 2.5
  and later when the server is restarted or the job types are not defined in every thread.

  The new job types avoid this issue by storing an explicit mount path and script name rather
  than an assuming the job type is defined globally. It is strongly recommended to convert your
  job types to the new script-based system.

* renamed Foxx sessions option "sessionStorageApp" to "sessionStorage". The option now also accepts session storages directly.

* Added the following JavaScript methods for file access:
  * fs.copyFile() to copy single files
  * fs.copyRecursive() to copy directory trees
  * fs.chmod() to set the file permissions (non-Windows only)

* Added process.env for accessing the process environment from JavaScript code

* Cluster: kickstarter shutdown routines will more precisely follow the shutdown of its nodes.

* Cluster: don't delete agency connection objects that are currently in use.

* Cluster: improve passing along of HTTP errors

* fixed issue #1247: debian init script problems

* multi-threaded index creation on collection load

  When a collection contains more than one secondary index, they can be built in memory in
  parallel when the collection is loaded. How many threads are used for parallel index creation
  is determined by the new configuration parameter `--database.index-threads`. If this is set
  to 0, indexes are built by the opening thread only and sequentially. This is equivalent to
  the behavior in 2.5 and before.

* speed up building up primary index when loading collections

* added `count` attribute to `parameters.json` files of collections. This attribute indicates
  the number of live documents in the collection on unload. It is read when the collection is
  (re)loaded to determine the initial size for the collection's primary index

* removed remainders of MRuby integration, removed arangoirb

* simplified `controllers` property in Foxx manifests. You can now specify a filename directly
  if you only want to use a single file mounted at the base URL of your Foxx app.

* simplified `exports` property in Foxx manifests. You can now specify a filename directly if
  you only want to export variables from a single file in your Foxx app.

* added support for node.js-style exports in Foxx exports. Your Foxx exports file can now export
  arbitrary values using the `module.exports` property instead of adding properties to the
  `exports` object.

* added `scripts` property to Foxx manifests. You should now specify the `setup` and `teardown`
  files as properties of the `scripts` object in your manifests and can define custom,
  app-specific scripts that can be executed from the web interface or the CLI.

* added `tests` property to Foxx manifests. You can now define test cases using the `mocha`
  framework which can then be executed inside ArangoDB.

* updated `joi` package to 6.0.8.

* added `extendible` package.

* added Foxx model lifecycle events to repositories. See #1257.

* speed up resizing of edge index.

* allow to split an edge index into buckets which are resized individually.
  This is controlled by the `indexBuckets` attribute in the `properties`
  of the collection.

* fix a cluster deadlock bug in larger clusters by marking a thread waiting
  for a lock on a DBserver as blocked


v2.5.7 (2015-08-02)
-------------------

* V8: Upgrade to version 4.1.0.27 - this is intended to be the stable V8 version.


v2.5.6 (2015-07-21)
-------------------

* alter Windows build infrastructure so we can properly store pdb files.

* potentially fixed issue #1313: Wrong metric calculation at dashboard

  Escape whitespace in process name when scanning /proc/pid/stats

  This fixes statistics values read from that file

* Fixed variable naming in AQL `COLLECT INTO` results in case the COLLECT is placed
  in a subquery which itself is followed by other constructs that require variables


v2.5.5 (2015-05-29)
-------------------

* fixed vulnerability in JWT implementation.

* fixed format string for reading /proc/pid/stat

* take into account barriers used in different V8 contexts


v2.5.4 (2015-05-14)
-------------------

* added startup option `--log.performance`: specifying this option at startup will log
  performance-related info messages, mainly timings via the regular logging mechanisms

* cluster fixes

* fix for recursive copy under Windows


v2.5.3 (2015-04-29)
-------------------

* Fix fs.move to work across filesystem borders; Fixes Foxx app installation problems;
  issue #1292.

* Fix Foxx app install when installed on a different drive on Windows

* issue #1322: strange AQL result

* issue #1318: Inconsistent db._create() syntax

* issue #1315: queries to a collection fail with an empty response if the
  collection contains specific JSON data

* issue #1300: Make arangodump not fail if target directory exists but is empty

* allow specifying higher values than SOMAXCONN for `--server.backlog-size`

  Previously, arangod would not start when a `--server.backlog-size` value was
  specified that was higher than the platform's SOMAXCONN header value.

  Now, arangod will use the user-provided value for `--server.backlog-size` and
  pass it to the listen system call even if the value is higher than SOMAXCONN.
  If the user-provided value is higher than SOMAXCONN, arangod will log a warning
  on startup.

* Fixed a cluster deadlock bug. Mark a thread that is in a RemoteBlock as
  blocked to allow for additional dispatcher threads to be started.

* Fix locking in cluster by using another ReadWriteLock class for collections.

* Add a second DispatcherQueue for AQL in the cluster. This fixes a
  cluster-AQL thread explosion bug.


v2.5.2 (2015-04-11)
-------------------

* modules stored in _modules are automatically flushed when changed

* added missing query-id parameter in documentation of HTTP DELETE `/_api/query` endpoint

* added iterator for edge index in AQL queries

  this change may lead to less edges being read when used together with a LIMIT clause

* make graph viewer in web interface issue less expensive queries for determining
  a random vertex from the graph, and for determining vertex attributes

* issue #1285: syntax error, unexpected $undefined near '@_to RETURN obj

  this allows AQL bind parameter names to also start with underscores

* moved /_api/query to C++

* issue #1289: Foxx models created from database documents expose an internal method

* added `Foxx.Repository#exists`

* parallelize initialization of V8 context in multiple threads

* fixed a possible crash when the debug-level was TRACE

* cluster: do not initialize statistics collection on each
  coordinator, this fixes a race condition at startup

* cluster: fix a startup race w.r.t. the _configuration collection

* search for db:// JavaScript modules only after all local files have been
  considered, this speeds up the require command in a cluster considerably

* general cluster speedup in certain areas


v2.5.1 (2015-03-19)
-------------------

* fixed bug that caused undefined behavior when an AQL query was killed inside
  a calculation block

* fixed memleaks in AQL query cleanup in case out-of-memory errors are thrown

* by default, Debian and RedHat packages are built with debug symbols

* added option `--database.ignore-logfile-errors`

  This option controls how collection datafiles with a CRC mismatch are treated.

  If set to `false`, CRC mismatch errors in collection datafiles will lead
  to a collection not being loaded at all. If a collection needs to be loaded
  during WAL recovery, the WAL recovery will also abort (if not forced with
  `--wal.ignore-recovery-errors true`). Setting this flag to `false` protects
  users from unintentionally using a collection with corrupted datafiles, from
  which only a subset of the original data can be recovered.

  If set to `true`, CRC mismatch errors in collection datafiles will lead to
  the datafile being partially loaded. All data up to until the mismatch will
  be loaded. This will enable users to continue with collection datafiles
  that are corrupted, but will result in only a partial load of the data.
  The WAL recovery will still abort when encountering a collection with a
  corrupted datafile, at least if `--wal.ignore-recovery-errors` is not set to
  `true`.

  The default value is *true*, so for collections with corrupted datafiles
  there might be partial data loads once the WAL recovery has finished. If
  the WAL recovery will need to load a collection with a corrupted datafile,
  it will still stop when using the default values.

* INCOMPATIBLE CHANGE:

  make the arangod server refuse to start if during startup it finds a non-readable
  `parameter.json` file for a database or a collection.

  Stopping the startup process in this case requires manual intervention (fixing
  the unreadable files), but prevents follow-up errors due to ignored databases or
  collections from happening.

* datafiles and `parameter.json` files written by arangod are now created with read and write
  privileges for the arangod process user, and with read and write privileges for the arangod
  process group.

  Previously, these files were created with user read and write permissions only.

* INCOMPATIBLE CHANGE:

  abort WAL recovery if one of the collection's datafiles cannot be opened

* INCOMPATIBLE CHANGE:

  never try to raise the privileges after dropping them, this can lead to a race condition while
  running the recovery

  If you require to run ArangoDB on a port lower than 1024, you must run ArangoDB as root.

* fixed inefficiencies in `remove` methods of general-graph module

* added option `--database.slow-query-threshold` for controlling the default AQL slow query
  threshold value on server start

* add system error strings for Windows on many places

* rework service startup so we announce 'RUNNING' only when we're finished starting.

* use the Windows eventlog for FATAL and ERROR - log messages

* fix service handling in NSIS Windows installer, specify human readable name

* add the ICU_DATA environment variable to the fatal error messages

* fixed issue #1265: arangod crashed with SIGSEGV

* fixed issue #1241: Wildcards in examples


v2.5.0 (2015-03-09)
-------------------

* installer fixes for Windows

* fix for downloading Foxx

* fixed issue #1258: http pipelining not working?


v2.5.0-beta4 (2015-03-05)
-------------------------

* fixed issue #1247: debian init script problems


v2.5.0-beta3 (2015-02-27)
-------------------------

* fix Windows install path calculation in arango

* fix Windows logging of long strings

* fix possible undefinedness of const strings in Windows


v2.5.0-beta2 (2015-02-23)
-------------------------

* fixed issue #1256: agency binary not found #1256

* fixed issue #1230: API: document/col-name/_key and cursor return different floats

* front-end: dashboard tries not to (re)load statistics if user has no access

* V8: Upgrade to version 3.31.74.1

* etcd: Upgrade to version 2.0 - This requires go 1.3 to compile at least.

* refuse to startup if ICU wasn't initialized, this will i.e. prevent errors from being printed,
  and libraries from being loaded.

* front-end: unwanted removal of index table header after creating new index

* fixed issue #1248: chrome: applications filtering not working

* fixed issue #1198: queries remain in aql editor (front-end) if you navigate through different tabs

* Simplify usage of Foxx

  Thanks to our user feedback we learned that Foxx is a powerful, yet rather complicated concept.
  With this release we tried to make it less complicated while keeping all its strength.
  That includes a rewrite of the documentation as well as some code changes as listed below:

  * Moved Foxx applications to a different folder.

    The naming convention now is: <app-path>/_db/<dbname>/<mountpoint>/APP
    Before it was: <app-path>/databases/<dbname>/<appname>:<appversion>
    This caused some trouble as apps where cached based on name and version and updates did not apply.
    Hence the path on filesystem and the app's access URL had no relation to one another.
    Now the path on filesystem is identical to the URL (except for slashes and the appended APP)

  * Rewrite of Foxx routing

    The routing of Foxx has been exposed to major internal changes we adjusted because of user feedback.
    This allows us to set the development mode per mountpoint without having to change paths and hold
    apps at separate locations.

  * Foxx Development mode

    The development mode used until 2.4 is gone. It has been replaced by a much more mature version.
    This includes the deprecation of the javascript.dev-app-path parameter, which is useless since 2.5.
    Instead of having two separate app directories for production and development, apps now reside in
    one place, which is used for production as well as for development.
    Apps can still be put into development mode, changing their behavior compared to production mode.
    Development mode apps are still reread from disk at every request, and still they ship more debug
    output.

    This change has also made the startup options `--javascript.frontend-development-mode` and
    `--javascript.dev-app-path` obsolete. The former option will not have any effect when set, and the
    latter option is only read and used during the upgrade to 2.5 and does not have any effects later.

  * Foxx install process

    Installing Foxx apps has been a two step process: import them into ArangoDB and mount them at a
    specific mountpoint. These operations have been joined together. You can install an app at one
    mountpoint, that's it. No fetch, mount, unmount, purge cycle anymore. The commands have been
    simplified to just:

    * install: get your Foxx app up and running
    * uninstall: shut it down and erase it from disk

  * Foxx error output

    Until 2.4 the errors produced by Foxx were not optimal. Often, the error message was just
    `unable to parse manifest` and contained only an internal stack trace.
    In 2.5 we made major improvements there, including a much more fine-grained error output that
    helps you debug your Foxx apps. The error message printed is now much closer to its source and
    should help you track it down.

    Also we added the default handlers for unhandled errors in Foxx apps:

    * You will get a nice internal error page whenever your Foxx app is called but was not installed
      due to any error
    * You will get a proper error message when having an uncaught error appears in any app route

    In production mode the messages above will NOT contain any information about your Foxx internals
    and are safe to be exposed to third party users.
    In development mode the messages above will contain the stacktrace (if available), making it easier for
    your in-house devs to track down errors in the application.

* added `console` object to Foxx apps. All Foxx apps now have a console object implementing
  the familiar Console API in their global scope, which can be used to log diagnostic
  messages to the database.

* added `org/arangodb/request` module, which provides a simple API for making HTTP requests
  to external services.

* added optimizer rule `propagate-constant-attributes`

  This rule will look inside `FILTER` conditions for constant value equality comparisons,
  and insert the constant values in other places in `FILTER`s. For example, the rule will
  insert `42` instead of `i.value` in the second `FILTER` of the following query:

      FOR i IN c1 FOR j IN c2 FILTER i.value == 42 FILTER j.value == i.value RETURN 1

* added `filtered` value to AQL query execution statistics

  This value indicates how many documents were filtered by `FilterNode`s in the AQL query.
  Note that `IndexRangeNode`s can also filter documents by selecting only the required ranges
  from the index. The `filtered` value will not include the work done by `IndexRangeNode`s,
  but only the work performed by `FilterNode`s.

* added support for sparse hash and skiplist indexes

  Hash and skiplist indexes can optionally be made sparse. Sparse indexes exclude documents
  in which at least one of the index attributes is either not set or has a value of `null`.

  As such documents are excluded from sparse indexes, they may contain fewer documents than
  their non-sparse counterparts. This enables faster indexing and can lead to reduced memory
  usage in case the indexed attribute does occur only in some, but not all documents of the
  collection. Sparse indexes will also reduce the number of collisions in non-unique hash
  indexes in case non-existing or optional attributes are indexed.

  In order to create a sparse index, an object with the attribute `sparse` can be added to
  the index creation commands:

      db.collection.ensureHashIndex(attributeName, { sparse: true });
      db.collection.ensureHashIndex(attributeName1, attributeName2, { sparse: true });
      db.collection.ensureUniqueConstraint(attributeName, { sparse: true });
      db.collection.ensureUniqueConstraint(attributeName1, attributeName2, { sparse: true });

      db.collection.ensureSkiplist(attributeName, { sparse: true });
      db.collection.ensureSkiplist(attributeName1, attributeName2, { sparse: true });
      db.collection.ensureUniqueSkiplist(attributeName, { sparse: true });
      db.collection.ensureUniqueSkiplist(attributeName1, attributeName2, { sparse: true });

  Note that in place of the above specialized index creation commands, it is recommended to use
  the more general index creation command `ensureIndex`:

  ```js
  db.collection.ensureIndex({ type: "hash", sparse: true, unique: true, fields: [ attributeName ] });
  db.collection.ensureIndex({ type: "skiplist", sparse: false, unique: false, fields: [ "a", "b" ] });
  ```

  When not explicitly set, the `sparse` attribute defaults to `false` for new indexes.

  This causes a change in behavior when creating a unique hash index without specifying the
  sparse flag: in 2.4, unique hash indexes were implicitly sparse, always excluding `null` values.
  There was no option to control this behavior, and sparsity was neither supported for non-unique
  hash indexes nor skiplists in 2.4. This implicit sparsity of unique hash indexes was considered
  an inconsistency, and therefore the behavior was cleaned up in 2.5. As of 2.5, indexes will
  only be created sparse if sparsity is explicitly requested. Existing unique hash indexes from 2.4
  or before will automatically be migrated so they are still sparse after the upgrade to 2.5.

  Geo indexes are implicitly sparse, meaning documents without the indexed location attribute or
  containing invalid location coordinate values will be excluded from the index automatically. This
  is also a change when compared to pre-2.5 behavior, when documents with missing or invalid
  coordinate values may have caused errors on insertion when the geo index' `unique` flag was set
  and its `ignoreNull` flag was not.

  This was confusing and has been rectified in 2.5. The method `ensureGeoConstaint()` now does the
  same as `ensureGeoIndex()`. Furthermore, the attributes `constraint`, `unique`, `ignoreNull` and
  `sparse` flags are now completely ignored when creating geo indexes.

  The same is true for fulltext indexes. There is no need to specify non-uniqueness or sparsity for
  geo or fulltext indexes. They will always be non-unique and sparse.

  As sparse indexes may exclude some documents, they cannot be used for every type of query.
  Sparse hash indexes cannot be used to find documents for which at least one of the indexed
  attributes has a value of `null`. For example, the following AQL query cannot use a sparse
  index, even if one was created on attribute `attr`:

      FOR doc In collection
        FILTER doc.attr == null
        RETURN doc

  If the lookup value is non-constant, a sparse index may or may not be used, depending on
  the other types of conditions in the query. If the optimizer can safely determine that
  the lookup value cannot be `null`, a sparse index may be used. When uncertain, the optimizer
  will not make use of a sparse index in a query in order to produce correct results.

  For example, the following queries cannot use a sparse index on `attr` because the optimizer
  will not know beforehand whether the comparison values for `doc.attr` will include `null`:

      FOR doc In collection
        FILTER doc.attr == SOME_FUNCTION(...)
        RETURN doc

      FOR other IN otherCollection
        FOR doc In collection
          FILTER doc.attr == other.attr
          RETURN doc

  Sparse skiplist indexes can be used for sorting if the optimizer can safely detect that the
  index range does not include `null` for any of the index attributes.

* inspection of AQL data-modification queries will now detect if the data-modification part
  of the query can run in lockstep with the data retrieval part of the query, or if the data
  retrieval part must be executed before the data modification can start.

  Executing the two in lockstep allows using much smaller buffers for intermediate results
  and starts the actual data-modification operations much earlier than if the two phases
  were executed separately.

* Allow dynamic attribute names in AQL object literals

  This allows using arbitrary expressions to construct attribute names in object
  literals specified in AQL queries. To disambiguate expressions and other unquoted
  attribute names, dynamic attribute names need to be enclosed in brackets (`[` and `]`).
  Example:

      FOR i IN 1..100
        RETURN { [ CONCAT('value-of-', i) ] : i }

* make AQL optimizer rule "use-index-for-sort" remove sort also in case a non-sorted
  index (e.g. a hash index) is used for only equality lookups and all sort attributes
  are covered by the index.

  Example that does not require an extra sort (needs hash index on `value`):

      FOR doc IN collection FILTER doc.value == 1 SORT doc.value RETURN doc

  Another example that does not require an extra sort (with hash index on `value1`, `value2`):

      FOR doc IN collection FILTER doc.value1 == 1 && doc.value2 == 2 SORT doc.value1, doc.value2 RETURN doc

* make AQL optimizer rule "use-index-for-sort" remove sort also in case the sort criteria
  excludes the left-most index attributes, but the left-most index attributes are used
  by the index for equality-only lookups.

  Example that can use the index for sorting (needs skiplist index on `value1`, `value2`):

      FOR doc IN collection FILTER doc.value1 == 1 SORT doc.value2 RETURN doc

* added selectivity estimates for primary index, edge index, and hash index

  The selectivity estimates are returned by the `GET /_api/index` REST API method
  in a sub-attribute `selectivityEstimate` for each index that supports it. This
  attribute will be omitted for indexes that do not provide selectivity estimates.
  If provided, the selectivity estimate will be a numeric value between 0 and 1.

  Selectivity estimates will also be reported in the result of `collection.getIndexes()`
  for all indexes that support this. If no selectivity estimate can be determined for
  an index, the attribute `selectivityEstimate` will be omitted here, too.

  The web interface also shows selectivity estimates for each index that supports this.

  Currently the following index types can provide selectivity estimates:
  - primary index
  - edge index
  - hash index (unique and non-unique)

  No selectivity estimates will be provided when running in cluster mode.

* fixed issue #1226: arangod log issues

* added additional logger if arangod is started in foreground mode on a tty

* added AQL optimizer rule "move-calculations-down"

* use exclusive native SRWLocks on Windows instead of native mutexes

* added AQL functions `MD5`, `SHA1`, and `RANDOM_TOKEN`.

* reduced number of string allocations when parsing certain AQL queries

  parsing numbers (integers or doubles) does not require a string allocation
  per number anymore

* RequestContext#bodyParam now accepts arbitrary joi schemas and rejects invalid (but well-formed) request bodies.

* enforce that AQL user functions are wrapped inside JavaScript function () declarations

  AQL user functions were always expected to be wrapped inside a JavaScript function, but previously
  this was not enforced when registering a user function. Enforcing the AQL user functions to be contained
  inside functions prevents functions from doing some unexpected things that may have led to undefined
  behavior.

* Windows service uninstalling: only remove service if it points to the currently running binary,
  or --force was specified.

* Windows (debug only): print stacktraces on crash and run minidump

* Windows (cygwin): if you run arangosh in a cygwin shell or via ssh we will detect this and use
  the appropriate output functions.

* Windows: improve process management

* fix IPv6 reverse ip lookups - so far we only did IPv4 addresses.

* improve join documentation, add outer join example

* run jslint for unit tests too, to prevent "memory leaks" by global js objects with native code.

* fix error logging for exceptions - we wouldn't log the exception message itself so far.

* improve error reporting in the http client (Windows & *nix)

* improve error reports in cluster

* Standard errors can now contain custom messages.


v2.4.7 (XXXX-XX-XX)
-------------------

* fixed issue #1282: Geo WITHIN_RECTANGLE for nested lat/lng


v2.4.6 (2015-03-18)
-------------------

* added option `--database.ignore-logfile-errors`

  This option controls how collection datafiles with a CRC mismatch are treated.

  If set to `false`, CRC mismatch errors in collection datafiles will lead
  to a collection not being loaded at all. If a collection needs to be loaded
  during WAL recovery, the WAL recovery will also abort (if not forced with
  `--wal.ignore-recovery-errors true`). Setting this flag to `false` protects
  users from unintentionally using a collection with corrupted datafiles, from
  which only a subset of the original data can be recovered.

  If set to `true`, CRC mismatch errors in collection datafiles will lead to
  the datafile being partially loaded. All data up to until the mismatch will
  be loaded. This will enable users to continue with a collection datafiles
  that are corrupted, but will result in only a partial load of the data.
  The WAL recovery will still abort when encountering a collection with a
  corrupted datafile, at least if `--wal.ignore-recovery-errors` is not set to
  `true`.

  The default value is *true*, so for collections with corrupted datafiles
  there might be partial data loads once the WAL recovery has finished. If
  the WAL recovery will need to load a collection with a corrupted datafile,
  it will still stop when using the default values.

* INCOMPATIBLE CHANGE:

  make the arangod server refuse to start if during startup it finds a non-readable
  `parameter.json` file for a database or a collection.

  Stopping the startup process in this case requires manual intervention (fixing
  the unreadable files), but prevents follow-up errors due to ignored databases or
  collections from happening.

* datafiles and `parameter.json` files written by arangod are now created with read and write
  privileges for the arangod process user, and with read and write privileges for the arangod
  process group.

  Previously, these files were created with user read and write permissions only.

* INCOMPATIBLE CHANGE:

  abort WAL recovery if one of the collection's datafiles cannot be opened

* INCOMPATIBLE CHANGE:

  never try to raise the privileges after dropping them, this can lead to a race condition while
  running the recovery

  If you require to run ArangoDB on a port lower than 1024, you must run ArangoDB as root.

* fixed inefficiencies in `remove` methods of general-graph module

* added option `--database.slow-query-threshold` for controlling the default AQL slow query
  threshold value on server start


v2.4.5 (2015-03-16)
-------------------

* added elapsed time to HTTP request logging output (`--log.requests-file`)

* added AQL current and slow query tracking, killing of AQL queries

  This change enables retrieving the list of currently running AQL queries inside the selected database.
  AQL queries with an execution time beyond a certain threshold can be moved to a "slow query" facility
  and retrieved from there. Queries can also be killed by specifying the query id.

  This change adds the following HTTP REST APIs:

  - `GET /_api/query/current`: for retrieving the list of currently running queries
  - `GET /_api/query/slow`: for retrieving the list of slow queries
  - `DELETE /_api/query/slow`: for clearing the list of slow queries
  - `GET /_api/query/properties`: for retrieving the properties for query tracking
  - `PUT /_api/query/properties`: for adjusting the properties for query tracking
  - `DELETE /_api/query/<id>`: for killing an AQL query

  The following JavaScript APIs have been added:

  - require("org/arangodb/aql/queries").current();
  - require("org/arangodb/aql/queries").slow();
  - require("org/arangodb/aql/queries").clearSlow();
  - require("org/arangodb/aql/queries").properties();
  - require("org/arangodb/aql/queries").kill();

* fixed issue #1265: arangod crashed with SIGSEGV

* fixed issue #1241: Wildcards in examples

* fixed comment parsing in Foxx controllers


v2.4.4 (2015-02-24)
-------------------

* fixed the generation template for foxx apps. It now does not create deprecated functions anymore

* add custom visitor functionality for `GRAPH_NEIGHBORS` function, too

* increased default value of traversal option *maxIterations* to 100 times of its previous
  default value


v2.4.3 (2015-02-06)
-------------------

* fix multi-threading with openssl when running under Windows

* fix timeout on socket operations when running under Windows

* Fixed an error in Foxx routing which caused some apps that worked in 2.4.1 to fail with status 500: `undefined is not a function` errors in 2.4.2
  This error was occurring due to seldom internal rerouting introduced by the malformed application handler.


v2.4.2 (2015-01-30)
-------------------

* added custom visitor functionality for AQL traversals

  This allows more complex result processing in traversals triggered by AQL. A few examples
  are shown in [this article](http://jsteemann.github.io/blog/2015/01/28/using-custom-visitors-in-aql-graph-traversals/).

* improved number of results estimated for nodes of type EnumerateListNode and SubqueryNode
  in AQL explain output

* added AQL explain helper to explain arbitrary AQL queries

  The helper function prints the query execution plan and the indexes to be used in the
  query. It can be invoked from the ArangoShell or the web interface as follows:

      require("org/arangodb/aql/explainer").explain(query);

* enable use of indexes for certain AQL conditions with non-equality predicates, in
  case the condition(s) also refer to indexed attributes

  The following queries will now be able to use indexes:

      FILTER a.indexed == ... && a.indexed != ...
      FILTER a.indexed == ... && a.nonIndexed != ...
      FILTER a.indexed == ... && ! (a.indexed == ...)
      FILTER a.indexed == ... && ! (a.nonIndexed == ...)
      FILTER a.indexed == ... && ! (a.indexed != ...)
      FILTER a.indexed == ... && ! (a.nonIndexed != ...)
      FILTER (a.indexed == ... && a.nonIndexed == ...) || (a.indexed == ... && a.nonIndexed == ...)
      FILTER (a.indexed == ... && a.nonIndexed != ...) || (a.indexed == ... && a.nonIndexed != ...)

* Fixed spuriously occurring "collection not found" errors when running queries on local
  collections on a cluster DB server

* Fixed upload of Foxx applications to the server for apps exceeding approx. 1 MB zipped.

* Malformed Foxx applications will now return a more useful error when any route is requested.

  In Production a Foxx app mounted on /app will display an html page on /app/* stating a 503 Service temporarily not available.
  It will not state any information about your Application.
  Before it was a 404 Not Found without any information and not distinguishable from a correct not found on your route.

  In Development Mode the html page also contains information about the error occurred.

* Unhandled errors thrown in Foxx routes are now handled by the Foxx framework itself.

  In Production the route will return a status 500 with a body {error: "Error statement"}.
  In Development the route will return a status 500 with a body {error: "Error statement", stack: "..."}

  Before, it was status 500 with a plain text stack including ArangoDB internal routing information.

* The Applications tab in web interface will now request development apps more often.
  So if you have a fixed a syntax error in your app it should always be visible after reload.


v2.4.1 (2015-01-19)
-------------------

* improved WAL recovery output

* fixed certain OR optimizations in AQL optimizer

* better diagnostics for arangoimp

* fixed invalid result of HTTP REST API method `/_admin/foxx/rescan`

* fixed possible segmentation fault when passing a Buffer object into a V8 function
  as a parameter

* updated AQB module to 1.8.0.


v2.4.0 (2015-01-13)
-------------------

* updated AQB module to 1.7.0.

* fixed V8 integration-related crashes

* make `fs.move(src, dest)` also fail when both `src` and `dest` are
  existing directories. This ensures the same behavior of the move operation
  on different platforms.

* fixed AQL insert operation for multi-shard collections in cluster

* added optional return value for AQL data-modification queries.
  This allows returning the documents inserted, removed or updated with the query, e.g.

      FOR doc IN docs REMOVE doc._key IN docs LET removed = OLD RETURN removed
      FOR doc IN docs INSERT { } IN docs LET inserted = NEW RETURN inserted
      FOR doc IN docs UPDATE doc._key WITH { } IN docs LET previous = OLD RETURN previous
      FOR doc IN docs UPDATE doc._key WITH { } IN docs LET updated = NEW RETURN updated

  The variables `OLD` and `NEW` are automatically available when a `REMOVE`, `INSERT`,
  `UPDATE` or `REPLACE` statement is immediately followed by a `LET` statement.
  Note that the `LET` and `RETURN` statements in data-modification queries are not as
  flexible as the general versions of `LET` and `RETURN`. When returning documents from
  data-modification operations, only a single variable can be assigned using `LET`, and
  the assignment can only be either `OLD` or `NEW`, but not an arbitrary expression. The
  `RETURN` statement also allows using the just-created variable only, and no arbitrary
  expressions.


v2.4.0-beta1 (2014-12-26)
--------------------------

* fixed superstates in FoxxGenerator

* fixed issue #1065: Aardvark: added creation of documents and edges with _key property

* fixed issue #1198: Aardvark: current AQL editor query is now cached

* Upgraded V8 version from 3.16.14 to 3.29.59

  The built-in version of V8 has been upgraded from 3.16.14 to 3.29.59.
  This activates several ES6 (also dubbed *Harmony* or *ES.next*) features in
  ArangoDB, both in the ArangoShell and the ArangoDB server. They can be
  used for scripting and in server-side actions such as Foxx routes, traversals
  etc.

  The following ES6 features are available in ArangoDB 2.4 by default:

  * iterators
  * the `of` operator
  * symbols
  * predefined collections types (Map, Set etc.)
  * typed arrays

  Many other ES6 features are disabled by default, but can be made available by
  starting arangod or arangosh with the appropriate options:

  * arrow functions
  * proxies
  * generators
  * String, Array, and Number enhancements
  * constants
  * enhanced object and numeric literals

  To activate all these ES6 features in arangod or arangosh, start it with
  the following options:

      arangosh --javascript.v8-options="--harmony --harmony_generators"

  More details on the available ES6 features can be found in
  [this blog](https://jsteemann.github.io/blog/2014/12/19/using-es6-features-in-arangodb/).

* Added Foxx generator for building Hypermedia APIs

  A more detailed description is [here](https://www.arangodb.com/2014/12/08/building-hypermedia-apis-foxxgenerator)

* New `Applications` tab in web interface:

  The `applications` tab got a complete redesign.
  It will now only show applications that are currently running on ArangoDB.
  For a selected application, a new detailed view has been created.
  This view provides a better overview of the app:
  * author
  * license
  * version
  * contributors
  * download links
  * API documentation

  To install a new application, a new dialog is now available.
  It provides the features already available in the console application `foxx-manager` plus some more:
  * install an application from Github
  * install an application from a zip file
  * install an application from ArangoDB's application store
  * create a new application from scratch: this feature uses a generator to
    create a Foxx application with pre-defined CRUD methods for a given list
    of collections. The generated Foxx app can either be downloaded as a zip file or
    be installed on the server. Starting with a new Foxx app has never been easier.

* fixed issue #1102: Aardvark: Layout bug in documents overview

  The documents overview was entirely destroyed in some situations on Firefox.
  We replaced the plugin we used there.

* fixed issue #1168: Aardvark: pagination buttons jumping

* fixed issue #1161: Aardvark: Click on Import JSON imports previously uploaded file

* removed configure options `--enable-all-in-one-v8`, `--enable-all-in-one-icu`,
  and `--enable-all-in-one-libev`.

* global internal rename to fix naming incompatibilities with JSON:

  Internal functions with names containing `array` have been renamed to `object`,
  internal functions with names containing `list` have been renamed to `array`.
  The renaming was mainly done in the C++ parts. The documentation has also been
  adjusted so that the correct JSON type names are used in most places.

  The change also led to the addition of a few function aliases in AQL:

  * `TO_LIST` now is an alias of the new `TO_ARRAY`
  * `IS_LIST` now is an alias of the new `IS_ARRAY`
  * `IS_DOCUMENT` now is an alias of the new `IS_OBJECT`

  The changed also renamed the option `mergeArrays` to `mergeObjects` for AQL
  data-modification query options and HTTP document modification API

* AQL: added optimizer rule "remove-filter-covered-by-index"

  This rule removes FilterNodes and CalculationNodes from an execution plan if the
  filter is already covered by a previous IndexRangeNode. Removing the CalculationNode
  and the FilterNode will speed up query execution because the query requires less
  computation.

* AQL: added optimizer rule "remove-sort-rand"

  This rule removes a `SORT RAND()` expression from a query and moves the random
  iteration into the appropriate `EnumerateCollectionNode`. This is more efficient
  than individually enumerating and then sorting randomly.

* AQL: range optimizations for IN and OR

  This change enables usage of indexes for several additional cases. Filters containing
  the `IN` operator can now make use of indexes, and multiple OR- or AND-combined filter
  conditions can now also use indexes if the filters are accessing the same indexed
  attribute.

  Here are a few examples of queries that can now use indexes but couldn't before:

    FOR doc IN collection
      FILTER doc.indexedAttribute == 1 || doc.indexedAttribute > 99
      RETURN doc

    FOR doc IN collection
      FILTER doc.indexedAttribute IN [ 3, 42 ] || doc.indexedAttribute > 99
      RETURN doc

    FOR doc IN collection
      FILTER (doc.indexedAttribute > 2 && doc.indexedAttribute < 10) ||
             (doc.indexedAttribute > 23 && doc.indexedAttribute < 42)
      RETURN doc

* fixed issue #500: AQL parentheses issue

  This change allows passing subqueries as AQL function parameters without using
  duplicate brackets (e.g. `FUNC(query)` instead of `FUNC((query))`

* added optional `COUNT` clause to AQL `COLLECT`

  This allows more efficient group count calculation queries, e.g.

      FOR doc IN collection
        COLLECT age = doc.age WITH COUNT INTO length
        RETURN { age: age, count: length }

  A count-only query is also possible:

      FOR doc IN collection
        COLLECT WITH COUNT INTO length
        RETURN length

* fixed missing makeDirectory when fetching a Foxx application from a zip file

* fixed issue #1134: Change the default endpoint to localhost

  This change will modify the IP address ArangoDB listens on to 127.0.0.1 by default.
  This will make new ArangoDB installations unaccessible from clients other than
  localhost unless changed. This is a security feature.

  To make ArangoDB accessible from any client, change the server's configuration
  (`--server.endpoint`) to either `tcp://0.0.0.0:8529` or the server's publicly
  visible IP address.

* deprecated `Repository#modelPrototype`. Use `Repository#model` instead.

* IMPORTANT CHANGE: by default, system collections are included in replication and all
  replication API return values. This will lead to user accounts and credentials
  data being replicated from master to slave servers. This may overwrite
  slave-specific database users.

  If this is undesired, the `_users` collection can be excluded from replication
  easily by setting the `includeSystem` attribute to `false` in the following commands:

  * replication.sync({ includeSystem: false });
  * replication.applier.properties({ includeSystem: false });

  This will exclude all system collections (including `_aqlfunctions`, `_graphs` etc.)
  from the initial synchronization and the continuous replication.

  If this is also undesired, it is also possible to specify a list of collections to
  exclude from the initial synchronization and the continuous replication using the
  `restrictCollections` attribute, e.g.:

      replication.applier.properties({
        includeSystem: true,
        restrictType: "exclude",
        restrictCollections: [ "_users", "_graphs", "foo" ]
      });

  The HTTP API methods for fetching the replication inventory and for dumping collections
  also support the `includeSystem` control flag via a URL parameter.

* removed DEPRECATED replication methods:
  * `replication.logger.start()`
  * `replication.logger.stop()`
  * `replication.logger.properties()`
  * HTTP PUT `/_api/replication/logger-start`
  * HTTP PUT `/_api/replication/logger-stop`
  * HTTP GET `/_api/replication/logger-config`
  * HTTP PUT `/_api/replication/logger-config`

* fixed issue #1174, which was due to locking problems in distributed
  AQL execution

* improved cluster locking for AQL avoiding deadlocks

* use DistributeNode for modifying queries with REPLACE and UPDATE, if
  possible


v2.3.6 (2015-XX-XX)
-------------------

* fixed AQL subquery optimization that produced wrong result when multiple subqueries
  directly followed each other and and a directly following `LET` statement did refer
  to any but the first subquery.


v2.3.5 (2015-01-16)
-------------------

* fixed intermittent 404 errors in Foxx apps after mounting or unmounting apps

* fixed issue #1200: Expansion operator results in "Cannot call method 'forEach' of null"

* fixed issue #1199: Cannot unlink root node of plan


v2.3.4 (2014-12-23)
-------------------

* fixed cerberus path for MyArangoDB


v2.3.3 (2014-12-17)
-------------------

* fixed error handling in instantiation of distributed AQL queries, this
  also fixes a bug in cluster startup with many servers

* issue #1185: parse non-fractional JSON numbers with exponent (e.g. `4e-261`)

* issue #1159: allow --server.request-timeout and --server.connect-timeout of 0


v2.3.2 (2014-12-09)
-------------------

* fixed issue #1177: Fix bug in the user app's storage

* fixed issue #1173: AQL Editor "Save current query" resets user password

* fixed missing makeDirectory when fetching a Foxx application from a zip file

* put in warning about default changed: fixed issue #1134: Change the default endpoint to localhost

* fixed issue #1163: invalid fullCount value returned from AQL

* fixed range operator precedence

* limit default maximum number of plans created by AQL optimizer to 256 (from 1024)

* make AQL optimizer not generate an extra plan if an index can be used, but modify
  existing plans in place

* fixed AQL cursor ttl (time-to-live) issue

  Any user-specified cursor ttl value was not honored since 2.3.0.

* fixed segfault in AQL query hash index setup with unknown shapes

* fixed memleaks

* added AQL optimizer rule for removing `INTO` from a `COLLECT` statement if not needed

* fixed issue #1131

  This change provides the `KEEP` clause for `COLLECT ... INTO`. The `KEEP` clause
  allows controlling which variables will be kept in the variable created by `INTO`.

* fixed issue #1147, must protect dispatcher ID for etcd

v2.3.1 (2014-11-28)
-------------------

* recreate password if missing during upgrade

* fixed issue #1126

* fixed non-working subquery index optimizations

* do not restrict summary of Foxx applications to 60 characters

* fixed display of "required" path parameters in Foxx application documentation

* added more optimizations of constants values in AQL FILTER conditions

* fixed invalid or-to-in optimization for FILTERs containing comparisons
  with boolean values

* fixed replication of `_graphs` collection

* added AQL list functions `PUSH`, `POP`, `UNSHIFT`, `SHIFT`, `REMOVE_VALUES`,
  `REMOVE_VALUE`, `REMOVE_NTH` and `APPEND`

* added AQL functions `CALL` and `APPLY` to dynamically call other functions

* fixed AQL optimizer cost estimation for LIMIT node

* prevent Foxx queues from permanently writing to the journal even when
  server is idle

* fixed AQL COLLECT statement with INTO clause, which copied more variables
  than v2.2 and thus lead to too much memory consumption.
  This deals with #1107.

* fixed AQL COLLECT statement, this concerned every COLLECT statement,
  only the first group had access to the values of the variables before
  the COLLECT statement. This deals with #1127.

* fixed some AQL internals, where sometimes too many items were
  fetched from upstream in the presence of a LIMIT clause. This should
  generally improve performance.


v2.3.0 (2014-11-18)
-------------------

* fixed syslog flags. `--log.syslog` is deprecated and setting it has no effect,
  `--log.facility` now works as described. Application name has been changed from
  `triagens` to `arangod`. It can be changed using `--log.application`. The syslog
  will only contain the actual log message. The datetime prefix is omitted.

* fixed deflate in SimpleHttpClient

* fixed issue #1104: edgeExamples broken or changed

* fixed issue #1103: Error while importing user queries

* fixed issue #1100: AQL: HAS() fails on doc[attribute_name]

* fixed issue #1098: runtime error when creating graph vertex

* hide system applications in **Applications** tab by default

  Display of system applications can be toggled by using the *system applications*
  toggle in the UI.

* added HTTP REST API for managing tasks (`/_api/tasks`)

* allow passing character lists as optional parameter to AQL functions `TRIM`,
  `LTRIM` and `RTRIM`

  These functions now support trimming using custom character lists. If no character
  lists are specified, all whitespace characters will be removed as previously:

      TRIM("  foobar\t \r\n ")         // "foobar"
      TRIM(";foo;bar;baz, ", "; ")     // "foo;bar;baz"

* added AQL string functions `LTRIM`, `RTRIM`, `FIND_FIRST`, `FIND_LAST`, `SPLIT`,
  `SUBSTITUTE`

* added AQL functions `ZIP`, `VALUES` and `PERCENTILE`

* made AQL functions `CONCAT` and `CONCAT_SEPARATOR` work with list arguments

* dynamically create extra dispatcher threads if required

* fixed issue #1097: schemas in the API docs no longer show required properties as optional


v2.3.0-beta2 (2014-11-08)
-------------------------

* front-end: new icons for uploading and downloading JSON documents into a collection

* front-end: fixed documents pagination css display error

* front-end: fixed flickering of the progress view

* front-end: fixed missing event for documents filter function

* front-end: jsoneditor: added CMD+Return (Mac) CTRL+Return (Linux/Win) shortkey for
  saving a document

* front-end: added information tooltip for uploading json documents.

* front-end: added database management view to the collapsed navigation menu

* front-end: added collection truncation feature

* fixed issue #1086: arangoimp: Odd errors if arguments are not given properly

* performance improvements for AQL queries that use JavaScript-based expressions
  internally

* added AQL geo functions `WITHIN_RECTANGLE` and `IS_IN_POLYGON`

* fixed non-working query results download in AQL editor of web interface

* removed debug print message in AQL editor query export routine

* fixed issue #1075: Aardvark: user name required even if auth is off #1075

  The fix for this prefills the username input field with the current user's
  account name if any and `root` (the default username) otherwise. Additionally,
  the tooltip text has been slightly adjusted.

* fixed issue #1069: Add 'raw' link to swagger ui so that the raw swagger
  json can easily be retrieved

  This adds a link to the Swagger API docs to an application's detail view in
  the **Applications** tab of the web interface. The link produces the Swagger
  JSON directly. If authentication is turned on, the link requires authentication,
  too.

* documentation updates


v2.3.0-beta1 (2014-11-01)
-------------------------

* added dedicated `NOT IN` operator for AQL

  Previously, a `NOT IN` was only achievable by writing a negated `IN` condition:

      FOR i IN ... FILTER ! (i IN [ 23, 42 ]) ...

  This can now alternatively be expressed more intuitively as follows:

      FOR i IN ... FILTER i NOT IN [ 23, 42 ] ...

* added alternative logical operator syntax for AQL

  Previously, the logical operators in AQL could only be written as:
  - `&&`: logical and
  - `||`: logical or
  - `!`: negation

  ArangoDB 2.3 introduces the alternative variants for these operators:
  - `AND`: logical and
  - `OR`: logical or
  - `NOT`: negation

  The new syntax is just an alternative to the old syntax, allowing easier
  migration from SQL. The old syntax is still fully supported and will be.

* improved output of `ArangoStatement.parse()` and POST `/_api/query`

  If an AQL query can be parsed without problems, The return value of
  `ArangoStatement.parse()` now contains an attribute `ast` with the abstract
  syntax tree of the query (before optimizations). Though this is an internal
  representation of the query and is subject to change, it can be used to inspect
  how ArangoDB interprets a given query.

* improved `ArangoStatement.explain()` and POST `/_api/explain`

  The commands for explaining AQL queries have been improved.

* added command-line option `--javascript.v8-contexts` to control the number of
  V8 contexts created in arangod.

  Previously, the number of V8 contexts was equal to the number of server threads
  (as specified by option `--server.threads`).

  However, it may be sensible to create different amounts of threads and V8
  contexts. If the option is not specified, the number of V8 contexts created
  will be equal to the number of server threads. Thus no change in configuration
  is required to keep the old behavior.

  If you are using the default config files or merge them with your local config
  files, please review if the default number of server threads is okay in your
  environment. Additionally you should verify that the number of V8 contexts
  created (as specified in option `--javascript.v8-contexts`) is okay.

* the number of server.threads specified is now the minimum of threads
  started. There are situation in which threads are waiting for results of
  distributed database servers. In this case the number of threads is
  dynamically increased.

* removed index type "bitarray"

  Bitarray indexes were only half-way documented and integrated in previous versions
  of ArangoDB so their benefit was limited. The support for bitarray indexes has
  thus been removed in ArangoDB 2.3. It is not possible to create indexes of type
  "bitarray" with ArangoDB 2.3.

  When a collection is opened that contains a bitarray index definition created
  with a previous version of ArangoDB, ArangoDB will ignore it and log the following
  warning:

      index type 'bitarray' is not supported in this version of ArangoDB and is ignored

  Future versions of ArangoDB may automatically remove such index definitions so the
  warnings will eventually disappear.

* removed internal "_admin/modules/flush" in order to fix requireApp

* added basic support for handling binary data in Foxx

  Requests with binary payload can be processed in Foxx applications by
  using the new method `res.rawBodyBuffer()`. This will return the unparsed request
  body as a Buffer object.

  There is now also the method `req.requestParts()` available in Foxx to retrieve
  the individual components of a multipart HTTP request.

  Buffer objects can now be used when setting the response body of any Foxx action.
  Additionally, `res.send()` has been added as a convenience method for returning
  strings, JSON objects or buffers from a Foxx action:

      res.send("<p>some HTML</p>");
      res.send({ success: true });
      res.send(new Buffer("some binary data"));

  The convenience method `res.sendFile()` can now be used to easily return the
  contents of a file from a Foxx action:

      res.sendFile(applicationContext.foxxFilename("image.png"));

  `fs.write` now accepts not only strings but also Buffer objects as second parameter:

      fs.write(filename, "some data");
      fs.write(filename, new Buffer("some binary data"));

  `fs.readBuffer` can be used to return the contents of a file in a Buffer object.

* improved performance of insertion into non-unique hash indexes significantly in case
  many duplicate keys are used in the index

* issue #1042: set time zone in log output

  the command-line option `--log.use-local-time` was added to print dates and times in
  the server-local timezone instead of UTC

* command-line options that require a boolean value now validate the
  value given on the command-line

  This prevents issues if no value is specified for an option that
  requires a boolean value. For example, the following command-line would
  have caused trouble in 2.2, because `--server.endpoint` would have been
  used as the value for the `--server.disable-authentication` options
  (which requires a boolean value):

      arangod --server.disable-authentication --server.endpoint tcp://127.0.0.1:8529 data

  In 2.3, running this command will fail with an error and requires to
  be modified to:

      arangod --server.disable-authentication true --server.endpoint tcp://127.0.0.1:8529 data

* improved performance of CSV import in arangoimp

* fixed issue #1027: Stack traces are off-by-one

* fixed issue #1026: Modules loaded in different files within the same app
  should refer to the same module

* fixed issue #1025: Traversal not as expected in undirected graph

* added a _relation function in the general-graph module.

  This deprecated _directedRelation and _undirectedRelation.
  ArangoDB does not offer any constraints for undirected edges
  which caused some confusion of users how undirected relations
  have to be handled. Relation now only supports directed relations
  and the user can actively simulate undirected relations.

* changed return value of Foxx.applicationContext#collectionName:

  Previously, the function could return invalid collection names because
  invalid characters were not replaced in the application name prefix, only
  in the collection name passed.

  Now, the function replaces invalid characters also in the application name
  prefix, which might to slightly different results for application names that
  contained any characters outside the ranges [a-z], [A-Z] and [0-9].

* prevent XSS in AQL editor and logs view

* integrated tutorial into ArangoShell and web interface

* added option `--backslash-escape` for arangoimp when running CSV file imports

* front-end: added download feature for (filtered) documents

* front-end: added download feature for the results of a user query

* front-end: added function to move documents to another collection

* front-end: added sort-by attribute to the documents filter

* front-end: added sorting feature to database, graph management and user management view.

* issue #989: front-end: Databases view not refreshing after deleting a database

* issue #991: front-end: Database search broken

* front-end: added infobox which shows more information about a document (_id, _rev, _key) or
  an edge (_id, _rev, _key, _from, _to). The from and to attributes are clickable and redirect
  to their document location.

* front-end: added edit-mode for deleting multiple documents at the same time.

* front-end: added delete button to the detailed document/edge view.

* front-end: added visual feedback for saving documents/edges inside the editor (error/success).

* front-end: added auto-focusing for the first input field in a modal.

* front-end: added validation for user input in a modal.

* front-end: user defined queries are now stored inside the database and are bound to the current
  user, instead of using the local storage functionality of the browsers. The outcome of this is
  that user defined queries are now independently usable from any device. Also queries can now be
  edited through the standard document editor of the front-end through the _users collection.

* front-end: added import and export functionality for user defined queries.

* front-end: added new keywords and functions to the aql-editor theme

* front-end: applied tile-style to the graph view

* front-end: now using the new graph api including multi-collection support

* front-end: foxx apps are now deletable

* front-end: foxx apps are now installable and updateable through github, if github is their
  origin.

* front-end: added foxx app version control. Multiple versions of a single foxx app are now
  installable and easy to manage and are also arranged in groups.

* front-end: the user-set filter of a collection is now stored until the user navigates to
  another collection.

* front-end: fetching and filtering of documents, statistics, and query operations are now
  handled with asynchronous ajax calls.

* front-end: added progress indicator if the front-end is waiting for a server operation.

* front-end: fixed wrong count of documents in the documents view of a collection.

* front-end: fixed unexpected styling of the manage db view and navigation.

* front-end: fixed wrong handling of select fields in a modal view.

* front-end: fixed wrong positioning of some tooltips.

* automatically call `toJSON` function of JavaScript objects (if present)
  when serializing them into database documents. This change allows
  storing JavaScript date objects in the database in a sensible manner.


v2.2.7 (2014-11-19)
-------------------

* fixed issue #998: Incorrect application URL for non-system Foxx apps

* fixed issue #1079: AQL editor: keyword WITH in UPDATE query is not highlighted

* fix memory leak in cluster nodes

* fixed registration of AQL user-defined functions in Web UI (JS shell)

* fixed error display in Web UI for certain errors
  (now error message is printed instead of 'undefined')

* fixed issue #1059: bug in js module console

* fixed issue #1056: "fs": zip functions fail with passwords

* fixed issue #1063: Docs: measuring unit of --wal.logfile-size?

* fixed issue #1062: Docs: typo in 14.2 Example data


v2.2.6 (2014-10-20)
-------------------

* fixed issue #972: Compilation Issue

* fixed issue #743: temporary directories are now unique and one can read
  off the tool that created them, if empty, they are removed atexit

* Highly improved performance of all AQL GRAPH_* functions.

* Orphan collections in general graphs can now be found via GRAPH_VERTICES
  if either "any" or no direction is defined

* Fixed documentation for AQL function GRAPH_NEIGHBORS.
  The option "vertexCollectionRestriction" is meant to filter the target
  vertices only, and should not filter the path.

* Fixed a bug in GRAPH_NEIGHBORS which enforced only empty results
  under certain conditions


v2.2.5 (2014-10-09)
-------------------

* fixed issue #961: allow non-JSON values in undocument request bodies

* fixed issue 1028: libicu is now statically linked

* fixed cached lookups of collections on the server, which may have caused spurious
  problems after collection rename operations


v2.2.4 (2014-10-01)
-------------------

* fixed accessing `_from` and `_to` attributes in `collection.byExample` and
  `collection.firstExample`

  These internal attributes were not handled properly in the mentioned functions, so
  searching for them did not always produce documents

* fixed issue #1030: arangoimp 2.2.3 crashing, not logging on large Windows CSV file

* fixed issue #1025: Traversal not as expected in undirected graph

* fixed issue #1020

  This requires re-introducing the startup option `--database.force-sync-properties`.

  This option can again be used to force fsyncs of collection, index and database properties
  stored as JSON strings on disk in files named `parameter.json`. Syncing these files after
  a write may be necessary if the underlying storage does not sync file contents by itself
  in a "sensible" amount of time after a file has been written and closed.

  The default value is `true` so collection, index and database properties will always be
  synced to disk immediately. This affects creating, renaming and dropping collections as
  well as creating and dropping databases and indexes. Each of these operations will perform
  an additional fsync on the `parameter.json` file if the option is set to `true`.

  It might be sensible to set this option to `false` for workloads that create and drop a
  lot of collections (e.g. test runs).

  Document operations such as creating, updating and dropping documents are not affected
  by this option.

* fixed issue #1016: AQL editor bug

* fixed issue #1014: WITHIN function returns wrong distance

* fixed AQL shortest path calculation in function `GRAPH_SHORTEST_PATH` to return
  complete vertex objects instead of just vertex ids

* allow changing of attributes of documents stored in server-side JavaScript variables

  Previously, the following did not work:

      var doc = db.collection.document(key);
      doc._key = "abc"; // overwriting internal attributes not supported
      doc.value = 123;  // overwriting existing attributes not supported

  Now, modifying documents stored in server-side variables (e.g. `doc` in the above case)
  is supported. Modifying the variables will not update the documents in the database,
  but will modify the JavaScript object (which can be written back to the database using
  `db.collection.update` or `db.collection.replace`)

* fixed issue #997: arangoimp apparently doesn't support files >2gig on Windows

  large file support (requires using `_stat64` instead of `stat`) is now supported on
  Windows


v2.2.3 (2014-09-02)
-------------------

* added `around` for Foxx controller

* added `type` option for HTTP API `GET /_api/document?collection=...`

  This allows controlling the type of results to be returned. By default, paths to
  documents will be returned, e.g.

      [
        `/_api/document/test/mykey1`,
        `/_api/document/test/mykey2`,
        ...
      ]

  To return a list of document ids instead of paths, the `type` URL parameter can be
  set to `id`:

      [
        `test/mykey1`,
        `test/mykey2`,
        ...
      ]

  To return a list of document keys only, the `type` URL parameter can be set to `key`:

      [
        `mykey1`,
        `mykey2`,
        ...
      ]


* properly capitalize HTTP response header field names in case the `x-arango-async`
  HTTP header was used in a request.

* fixed several documentation issues

* speedup for several general-graph functions, AQL functions starting with `GRAPH_`
  and traversals


v2.2.2 (2014-08-08)
-------------------

* allow storing non-reserved attribute names starting with an underscore

  Previous versions of ArangoDB parsed away all attribute names that started with an
  underscore (e.g. `_test', '_foo', `_bar`) on all levels of a document (root level
  and sub-attribute levels). While this behavior was documented, it was unintuitive and
  prevented storing documents inside other documents, e.g.:

      {
        "_key" : "foo",
        "_type" : "mydoc",
        "references" : [
          {
            "_key" : "something",
            "_rev" : "...",
            "value" : 1
          },
          {
            "_key" : "something else",
            "_rev" : "...",
            "value" : 2
          }
        ]
      }

  In the above example, previous versions of ArangoDB removed all attributes and
  sub-attributes that started with underscores, meaning the embedded documents would lose
  some of their attributes. 2.2.2 should preserve such attributes, and will also allow
  storing user-defined attribute names on the top-level even if they start with underscores
  (such as `_type` in the above example).

* fix conversion of JavaScript String, Number and Boolean objects to JSON.

  Objects created in JavaScript using `new Number(...)`, `new String(...)`, or
  `new Boolean(...)` were not converted to JSON correctly.

* fixed a race condition on task registration (i.e. `require("org/arangodb/tasks").register()`)

  this race condition led to undefined behavior when a just-created task with no offset and
  no period was instantly executed and deleted by the task scheduler, before the `register`
  function returned to the caller.

* changed run-tests.sh to execute all suitable tests.

* switch to new version of gyp

* fixed upgrade button


v2.2.1 (2014-07-24)
-------------------

* fixed hanging write-ahead log recovery for certain cases that involved dropping
  databases

* fixed issue with --check-version: when creating a new database the check failed

* issue #947 Foxx applicationContext missing some properties

* fixed issue with --check-version: when creating a new database the check failed

* added startup option `--wal.suppress-shape-information`

  Setting this option to `true` will reduce memory and disk space usage and require
  less CPU time when modifying documents or edges. It should therefore be turned on
  for standalone ArangoDB servers. However, for servers that are used as replication
  masters, setting this option to `true` will effectively disable the usage of the
  write-ahead log for replication, so it should be set to `false` for any replication
  master servers.

  The default value for this option is `false`.

* added optional `ttl` attribute to specify result cursor expiration for HTTP API method
  `POST /_api/cursor`

  The `ttl` attribute can be used to prevent cursor results from timing out too early.

* issue #947: Foxx applicationContext missing some properties

* (reported by Christian Neubauer):

  The problem was that in Google's V8, signed and unsigned chars are not always declared cleanly.
  so we need to force v8 to compile with forced signed chars which is done by the Flag:
    -fsigned-char
  at least it is enough to follow the instructions of compiling arango on rasperry
  and add "CFLAGS='-fsigned-char'" to the make command of V8 and remove the armv7=0

* Fixed a bug with the replication client. In the case of single document
  transactions the collection was not write locked.


v2.2.0 (2014-07-10)
-------------------

* The replication methods `logger.start`, `logger.stop` and `logger.properties` are
  no-ops in ArangoDB 2.2 as there is no separate replication logger anymore. Data changes
  are logged into the write-ahead log in ArangoDB 2.2, and not separately by the
  replication logger. The replication logger object is still there in ArangoDB 2.2 to
  ensure backwards-compatibility, however, logging cannot be started, stopped or
  configured anymore. Using any of these methods will do nothing.

  This also affects the following HTTP API methods:
  - `PUT /_api/replication/logger-start`
  - `PUT /_api/replication/logger-stop`
  - `GET /_api/replication/logger-config`
  - `PUT /_api/replication/logger-config`

  Using any of these methods is discouraged from now on as they will be removed in
  future versions of ArangoDB.

* INCOMPATIBLE CHANGE: replication of transactions has changed. Previously, transactions
  were logged on a master in one big block and shipped to a slave in one block, too.
  Now transactions will be logged and replicated as separate entries, allowing transactions
  to be bigger and also ensure replication progress.

  This change also affects the behavior of the `stop` method of the replication applier.
  If the replication applier is now stopped manually using the `stop` method and later
  restarted using the `start` method, any transactions that were unfinished at the
  point of stopping will be aborted on a slave, even if they later commit on the master.

  In ArangoDB 2.2, stopping the replication applier manually should be avoided unless the
  goal is to stop replication permanently or to do a full resync with the master anyway.
  If the replication applier still must be stopped, it should be made sure that the
  slave has fetched and applied all pending operations from a master, and that no
  extra transactions are started on the master before the `stop` command on the slave
  is executed.

  Replication of transactions in ArangoDB 2.2 might also lock the involved collections on
  the slave while a transaction is either committed or aborted on the master and the
  change has been replicated to the slave. This change in behavior may be important for
  slave servers that are used for read-scaling. In order to avoid long lasting collection
  locks on the slave, transactions should be kept small.

  The `_replication` system collection is not used anymore in ArangoDB 2.2 and its usage is
  discouraged.

* INCOMPATIBLE CHANGE: the figures reported by the `collection.figures` method
  now only reflect documents and data contained in the journals and datafiles of
  collections. Documents or deletions contained only in the write-ahead log will
  not influence collection figures until the write-ahead log garbage collection
  kicks in. The figures for a collection might therefore underreport the total
  resource usage of a collection.

  Additionally, the attributes `lastTick` and `uncollectedLogfileEntries` have been
  added to the result of the `figures` operation and the HTTP API method
  `PUT /_api/collection/figures`

* added `insert` method as an alias for `save`. Documents can now be inserted into
  a collection using either method:

      db.test.save({ foo: "bar" });
      db.test.insert({ foo: "bar" });

* added support for data-modification AQL queries

* added AQL keywords `INSERT`, `UPDATE`, `REPLACE` and `REMOVE` (and `WITH`) to
  support data-modification AQL queries.

  Unquoted usage of these keywords for attribute names in AQL queries will likely
  fail in ArangoDB 2.2. If any such attribute name needs to be used in a query, it
  should be enclosed in backticks to indicate the usage of a literal attribute
  name.

  For example, the following query will fail in ArangoDB 2.2 with a parse error:

      FOR i IN foo RETURN i.remove

  and needs to be rewritten like this:

      FOR i IN foo RETURN i.`remove`

* disallow storing of JavaScript objects that contain JavaScript native objects
  of type `Date`, `Function`, `RegExp` or `External`, e.g.

      db.test.save({ foo: /bar/ });
      db.test.save({ foo: new Date() });

  will now print

      Error: <data> cannot be converted into JSON shape: could not shape document

  Previously, objects of these types were silently converted into an empty object
  (i.e. `{ }`).

  To store such objects in a collection, explicitly convert them into strings
  like this:

      db.test.save({ foo: String(/bar/) });
      db.test.save({ foo: String(new Date()) });

* The replication methods `logger.start`, `logger.stop` and `logger.properties` are
  no-ops in ArangoDB 2.2 as there is no separate replication logger anymore. Data changes
  are logged into the write-ahead log in ArangoDB 2.2, and not separately by the
  replication logger. The replication logger object is still there in ArangoDB 2.2 to
  ensure backwards-compatibility, however, logging cannot be started, stopped or
  configured anymore. Using any of these methods will do nothing.

  This also affects the following HTTP API methods:
  - `PUT /_api/replication/logger-start`
  - `PUT /_api/replication/logger-stop`
  - `GET /_api/replication/logger-config`
  - `PUT /_api/replication/logger-config`

  Using any of these methods is discouraged from now on as they will be removed in
  future versions of ArangoDB.

* INCOMPATIBLE CHANGE: replication of transactions has changed. Previously, transactions
  were logged on a master in one big block and shipped to a slave in one block, too.
  Now transactions will be logged and replicated as separate entries, allowing transactions
  to be bigger and also ensure replication progress.

  This change also affects the behavior of the `stop` method of the replication applier.
  If the replication applier is now stopped manually using the `stop` method and later
  restarted using the `start` method, any transactions that were unfinished at the
  point of stopping will be aborted on a slave, even if they later commit on the master.

  In ArangoDB 2.2, stopping the replication applier manually should be avoided unless the
  goal is to stop replication permanently or to do a full resync with the master anyway.
  If the replication applier still must be stopped, it should be made sure that the
  slave has fetched and applied all pending operations from a master, and that no
  extra transactions are started on the master before the `stop` command on the slave
  is executed.

  Replication of transactions in ArangoDB 2.2 might also lock the involved collections on
  the slave while a transaction is either committed or aborted on the master and the
  change has been replicated to the slave. This change in behavior may be important for
  slave servers that are used for read-scaling. In order to avoid long lasting collection
  locks on the slave, transactions should be kept small.

  The `_replication` system collection is not used anymore in ArangoDB 2.2 and its usage is
  discouraged.

* INCOMPATIBLE CHANGE: the figures reported by the `collection.figures` method
  now only reflect documents and data contained in the journals and datafiles of
  collections. Documents or deletions contained only in the write-ahead log will
  not influence collection figures until the write-ahead log garbage collection
  kicks in. The figures for a collection might therefore underreport the total
  resource usage of a collection.

  Additionally, the attributes `lastTick` and `uncollectedLogfileEntries` have been
  added to the result of the `figures` operation and the HTTP API method
  `PUT /_api/collection/figures`

* added `insert` method as an alias for `save`. Documents can now be inserted into
  a collection using either method:

      db.test.save({ foo: "bar" });
      db.test.insert({ foo: "bar" });

* added support for data-modification AQL queries

* added AQL keywords `INSERT`, `UPDATE`, `REPLACE` and `REMOVE` (and `WITH`) to
  support data-modification AQL queries.

  Unquoted usage of these keywords for attribute names in AQL queries will likely
  fail in ArangoDB 2.2. If any such attribute name needs to be used in a query, it
  should be enclosed in backticks to indicate the usage of a literal attribute
  name.

  For example, the following query will fail in ArangoDB 2.2 with a parse error:

      FOR i IN foo RETURN i.remove

  and needs to be rewritten like this:

      FOR i IN foo RETURN i.`remove`

* disallow storing of JavaScript objects that contain JavaScript native objects
  of type `Date`, `Function`, `RegExp` or `External`, e.g.

      db.test.save({ foo: /bar/ });
      db.test.save({ foo: new Date() });

  will now print

      Error: <data> cannot be converted into JSON shape: could not shape document

  Previously, objects of these types were silently converted into an empty object
  (i.e. `{ }`).

  To store such objects in a collection, explicitly convert them into strings
  like this:

      db.test.save({ foo: String(/bar/) });
      db.test.save({ foo: String(new Date()) });

* honor startup option `--server.disable-statistics` when deciding whether or not
  to start periodic statistics collection jobs

  Previously, the statistics collection jobs were started even if the server was
  started with the `--server.disable-statistics` flag being set to `true`

* removed startup option `--random.no-seed`

  This option had no effect in previous versions of ArangoDB and was thus removed.

* removed startup option `--database.remove-on-drop`

  This option was used for debugging only.

* removed startup option `--database.force-sync-properties`

  This option is now superfluous as collection properties are now stored in the
  write-ahead log.

* introduced write-ahead log

  All write operations in an ArangoDB server instance are automatically logged
  to the server's write-ahead log. The write-ahead log is a set of append-only
  logfiles, and it is used in case of a crash recovery and for replication.
  Data from the write-ahead log will eventually be moved into the journals or
  datafiles of collections, allowing the server to remove older write-ahead log
  logfiles. Figures of collections will be updated when data are moved from the
  write-ahead log into the journals or datafiles of collections.

  Cross-collection transactions in ArangoDB should benefit considerably by this
  change, as less writes than in previous versions are required to ensure the data
  of multiple collections are atomically and durably committed. All data-modifying
  operations inside transactions (insert, update, remove) will write their
  operations into the write-ahead log directly, making transactions with multiple
  operations also require less physical memory than in previous versions of ArangoDB,
  that required all transaction data to fit into RAM.

  The `_trx` system collection is not used anymore in ArangoDB 2.2 and its usage is
  discouraged.

  The data in the write-ahead log can also be used in the replication context.
  The `_replication` collection that was used in previous versions of ArangoDB to
  store all changes on the server is not used anymore in ArangoDB 2.2. Instead,
  slaves can read from a master's write-ahead log to get informed about most
  recent changes. This removes the need to store data-modifying operations in
  both the actual place and the `_replication` collection.

* removed startup option `--server.disable-replication-logger`

  This option is superfluous in ArangoDB 2.2. There is no dedicated replication
  logger in ArangoDB 2.2. There is now always the write-ahead log, and it is also
  used as the server's replication log. Specifying the startup option
  `--server.disable-replication-logger` will do nothing in ArangoDB 2.2, but the
  option should not be used anymore as it might be removed in a future version.

* changed behavior of replication logger

  There is no dedicated replication logger in ArangoDB 2.2 as there is the
  write-ahead log now. The existing APIs for starting and stopping the replication
  logger still exist in ArangoDB 2.2 for downwards-compatibility, but calling
  the start or stop operations are no-ops in ArangoDB 2.2. When querying the
  replication logger status via the API, the server will always report that the
  replication logger is running. Configuring the replication logger is a no-op
  in ArangoDB 2.2, too. Changing the replication logger configuration has no
  effect. Instead, the write-ahead log configuration can be changed.

* removed MRuby integration for arangod

  ArangoDB had an experimental MRuby integration in some of the publish builds.
  This wasn't continuously developed, and so it has been removed in ArangoDB 2.2.

  This change has led to the following startup options being superfluous:

  - `--ruby.gc-interval`
  - `--ruby.action-directory`
  - `--ruby.modules-path`
  - `--ruby.startup-directory`

  Specifying these startup options will do nothing in ArangoDB 2.2, but the
  options should be avoided from now on as they might be removed in future versions.

* reclaim index memory when last document in collection is deleted

  Previously, deleting documents from a collection did not lead to index sizes being
  reduced. Instead, the already allocated index memory was re-used when a collection
  was refilled.

  Now, index memory for primary indexes and hash indexes is reclaimed instantly when
  the last document from a collection is removed.

* inlined and optimized functions in hash indexes

* added AQL TRANSLATE function

  This function can be used to perform lookups from static lists, e.g.

      LET countryNames = { US: "United States", UK: "United Kingdom", FR: "France" }
      RETURN TRANSLATE("FR", countryNames)

* fixed datafile debugger

* fixed check-version for empty directory

* moved try/catch block to the top of routing chain

* added mountedApp function for foxx-manager

* fixed issue #883: arango 2.1 - when starting multi-machine cluster, UI web
  does not change to cluster overview

* fixed dfdb: should not start any other V8 threads

* cleanup of version-check, added module org/arangodb/database-version,
  added --check-version option

* fixed issue #881: [2.1.0] Bombarded (every 10 sec or so) with
  "WARNING format string is corrupt" when in non-system DB Dashboard

* specialized primary index implementation to allow faster hash table
  rebuilding and reduce lookups in datafiles for the actual value of `_key`.

* issue #862: added `--overwrite` option to arangoimp

* removed number of property lookups for documents during AQL queries that
  access documents

* prevent buffering of long print results in arangosh's and arangod's print
  command

  this change will emit buffered intermediate print results and discard the
  output buffer to quickly deliver print results to the user, and to prevent
  constructing very large buffers for large results

* removed sorting of attribute names for use in a collection's shaper

  sorting attribute names was done on document insert to keep attributes
  of a collection in sorted order for faster comparisons. The sort order
  of attributes was only used in one particular and unlikely case, so it
  was removed. Collections with many different attribute names should
  benefit from this change by faster inserts and slightly less memory usage.

* fixed a bug in arangodump which got the collection name in _from and _to
  attributes of edges wrong (all were "_unknown")

* fixed a bug in arangorestore which did not recognize wrong _from and _to
  attributes of edges

* improved error detection and reporting in arangorestore


v2.1.1 (2014-06-06)
-------------------

* fixed dfdb: should not start any other V8 threads

* signature for collection functions was modified

  The basic change was the substitution of the input parameter of the
  function by an generic options object which can contain multiple
  option parameter of the function.
  Following functions were modified
  remove
  removeBySample
  replace
  replaceBySample
  update
  updateBySample

  Old signature is yet supported but it will be removed in future versions

v2.1.0 (2014-05-29)
-------------------

* implemented upgrade procedure for clusters

* fixed communication issue with agency which prevented reconnect
  after an agent failure

* fixed cluster dashboard in the case that one but not all servers
  in the cluster are down

* fixed a bug with coordinators creating local database objects
  in the wrong order (_system needs to be done first)

* improved cluster dashboard


v2.1.0-rc2 (2014-05-25)
-----------------------

* fixed issue #864: Inconsistent behavior of AQL REVERSE(list) function


v2.1.0-rc1 (XXXX-XX-XX)
-----------------------

* added server-side periodic task management functions:

  - require("org/arangodb/tasks").register(): registers a periodic task
  - require("org/arangodb/tasks").unregister(): unregisters and removes a
    periodic task
  - require("org/arangodb/tasks").get(): retrieves a specific tasks or all
    existing tasks

  the previous undocumented function `internal.definePeriodic` is now
  deprecated and will be removed in a future release.

* decrease the size of some seldom used system collections on creation.

  This will make these collections use less disk space and mapped memory.

* added AQL date functions

* added AQL FLATTEN() list function

* added index memory statistics to `db.<collection>.figures()` function

  The `figures` function will now return a sub-document `indexes`, which lists
  the number of indexes in the `count` sub-attribute, and the total memory
  usage of the indexes in bytes in the `size` sub-attribute.

* added AQL CURRENT_DATABASE() function

  This function returns the current database's name.

* added AQL CURRENT_USER() function

  This function returns the current user from an AQL query. The current user is the
  username that was specified in the `Authorization` HTTP header of the request. If
  authentication is turned off or the query was executed outside a request context,
  the function will return `null`.

* fixed issue #796: Searching with newline chars broken?

  fixed slightly different handling of backslash escape characters in a few
  AQL functions. Now handling of escape sequences should be consistent, and
  searching for newline characters should work the same everywhere

* added OpenSSL version check for configure

  It will report all OpenSSL versions < 1.0.1g as being too old.
  `configure` will only complain about an outdated OpenSSL version but not stop.

* require C++ compiler support (requires g++ 4.8, clang++ 3.4 or Visual Studio 13)

* less string copying returning JSONified documents from ArangoDB, e.g. via
  HTTP GET `/_api/document/<collection>/<document>`

* issue #798: Lower case http headers from arango

  This change allows returning capitalized HTTP headers, e.g.
  `Content-Length` instead of `content-length`.
  The HTTP spec says that headers are case-insensitive, but
  in fact several clients rely on a specific case in response
  headers.
  This change will capitalize HTTP headers if the `X-Arango-Version`
  request header is sent by the client and contains a value of at
  least `20100` (for version 2.1). The default value for the
  compatibility can also be set at server start, using the
  `--server.default-api-compatibility` option.

* simplified usage of `db._createStatement()`

  Previously, the function could not be called with a query string parameter as
  follows:

      db._createStatement(queryString);

  Calling it as above resulted in an error because the function expected an
  object as its parameter. From now on, it's possible to call the function with
  just the query string.

* make ArangoDB not send back a `WWW-Authenticate` header to a client in case the
  client sends the `X-Omit-WWW-Authenticate` HTTP header.

  This is done to prevent browsers from showing their built-in HTTP authentication
  dialog for AJAX requests that require authentication.
  ArangoDB will still return an HTTP 401 (Unauthorized) if the request doesn't
  contain valid credentials, but it will omit the `WWW-Authenticate` header,
  allowing clients to bypass the browser's authentication dialog.

* added REST API method HTTP GET `/_api/job/job-id` to query the status of an
  async job without potentially fetching it from the list of done jobs

* fixed non-intuitive behavior in jobs API: previously, querying the status
  of an async job via the API HTTP PUT `/_api/job/job-id` removed a currently
  executing async job from the list of queryable jobs on the server.
  Now, when querying the result of an async job that is still executing,
  the job is kept in the list of queryable jobs so its result can be fetched
  by a subsequent request.

* use a new data structure for the edge index of an edge collection. This
  improves the performance for the creation of the edge index and in
  particular speeds up removal of edges in graphs. Note however that
  this change might change the order in which edges starting at
  or ending in a vertex are returned. However, this order was never
  guaranteed anyway and it is not sensible to guarantee any particular
  order.

* provide a size hint to edge and hash indexes when initially filling them
  this will lead to less re-allocations when populating these indexes

  this may speed up building indexes when opening an existing collection

* don't requeue identical context methods in V8 threads in case a method is
  already registered

* removed arangod command line option `--database.remove-on-compacted`

* export the sort attribute for graph traversals to the HTTP interface

* add support for arangodump/arangorestore for clusters


v2.0.8 (XXXX-XX-XX)
-------------------

* fixed too-busy iteration over skiplists

  Even when a skiplist query was restricted by a limit clause, the skiplist
  index was queried without the limit. this led to slower-than-necessary
  execution times.

* fixed timeout overflows on 32 bit systems

  this bug has led to problems when select was called with a high timeout
  value (2000+ seconds) on 32bit systems that don't have a forgiving select
  implementation. when the call was made on these systems, select failed
  so no data would be read or sent over the connection

  this might have affected some cluster-internal operations.

* fixed ETCD issues on 32 bit systems

  ETCD was non-functional on 32 bit systems at all. The first call to the
  watch API crashed it. This was because atomic operations worked on data
  structures that were not properly aligned on 32 bit systems.

* fixed issue #848: db.someEdgeCollection.inEdge does not return correct
  value when called the 2nd time after a .save to the edge collection


v2.0.7 (2014-05-05)
-------------------

* issue #839: Foxx Manager missing "unfetch"

* fixed a race condition at startup

  this fixes undefined behavior in case the logger was involved directly at
  startup, before the logger initialization code was called. This should have
  occurred only for code that was executed before the invocation of main(),
  e.g. during ctor calls of statically defined objects.


v2.0.6 (2014-04-22)
-------------------

* fixed issue #835: arangosh doesn't show correct database name



v2.0.5 (2014-04-21)
-------------------

* Fixed a caching problem in IE JS Shell

* added cancelation for async jobs

* upgraded to new gyp for V8

* new Windows installer


v2.0.4 (2014-04-14)
-------------------

* fixed cluster authentication front-end issues for Firefox and IE, there are
  still problems with Chrome


v2.0.3 (2014-04-14)
-------------------

* fixed AQL optimizer bug

* fixed front-end issues

* added password change dialog


v2.0.2 (2014-04-06)
-------------------

* during cluster startup, do not log (somewhat expected) connection errors with
  log level error, but with log level info

* fixed dashboard modals

* fixed connection check for cluster planning front end: firefox does
  not support async:false

* document how to persist a cluster plan in order to relaunch an existing
  cluster later


v2.0.1 (2014-03-31)
-------------------

* make ArangoDB not send back a `WWW-Authenticate` header to a client in case the
  client sends the `X-Omit-WWW-Authenticate` HTTP header.

  This is done to prevent browsers from showing their built-in HTTP authentication
  dialog for AJAX requests that require authentication.
  ArangoDB will still return an HTTP 401 (Unauthorized) if the request doesn't
  contain valid credentials, but it will omit the `WWW-Authenticate` header,
  allowing clients to bypass the browser's authentication dialog.

* fixed isses in arango-dfdb:

  the dfdb was not able to unload certain system collections, so these couldn't be
  inspected with the dfdb sometimes. Additionally, it did not truncate corrupt
  markers from datafiles under some circumstances

* added `changePassword` attribute for users

* fixed non-working "save" button in collection edit view of web interface
  clicking the save button did nothing. one had to press enter in one of the input
  fields to send modified form data

* fixed V8 compile error on MacOS X

* prevent `body length: -9223372036854775808` being logged in development mode for
  some Foxx HTTP responses

* fixed several bugs in web interface dashboard

* fixed issue #783: coffee script not working in manifest file

* fixed issue #783: coffee script not working in manifest file

* fixed issue #781: Cant save current query from AQL editor ui

* bumped version in `X-Arango-Version` compatibility header sent by arangosh and other
  client tools from `1.5` to `2.0`.

* fixed startup options for arango-dfdb, added details option for arango-dfdb

* fixed display of missing error messages and codes in arangosh

* when creating a collection via the web interface, the collection type was always
  "document", regardless of the user's choice


v2.0.0 (2014-03-10)
-------------------

* first 2.0 release


v2.0.0-rc2 (2014-03-07)
-----------------------

* fixed cluster authorization


v2.0.0-rc1 (2014-02-28)
-----------------------

* added sharding :-)

* added collection._dbName attribute to query the name of the database from a collection

  more detailed documentation on the sharding and cluster features can be found in the user
  manual, section **Sharding**

* INCOMPATIBLE CHANGE: using complex values in AQL filter conditions with operators other
  than equality (e.g. >=, >, <=, <) will disable usage of skiplist indexes for filter
  evaluation.

  For example, the following queries will be affected by change:

      FOR doc IN docs FILTER doc.value < { foo: "bar" } RETURN doc
      FOR doc IN docs FILTER doc.value >= [ 1, 2, 3 ] RETURN doc

  The following queries will not be affected by the change:

      FOR doc IN docs FILTER doc.value == 1 RETURN doc
      FOR doc IN docs FILTER doc.value == "foo" RETURN doc
      FOR doc IN docs FILTER doc.value == [ 1, 2, 3 ] RETURN doc
      FOR doc IN docs FILTER doc.value == { foo: "bar" } RETURN doc

* INCOMPATIBLE CHANGE: removed undocumented method `collection.saveOrReplace`

  this feature was never advertised nor documented nor tested.

* INCOMPATIBLE CHANGE: removed undocumented REST API method `/_api/simple/BY-EXAMPLE-HASH`

  this feature was never advertised nor documented nor tested.

* added explicit startup parameter `--server.reuse-address`

  This flag can be used to control whether sockets should be acquired with the SO_REUSEADDR
  flag.

  Regardless of this setting, sockets on Windows are always acquired using the
  SO_EXCLUSIVEADDRUSE flag.

* removed undocumented REST API method GET `/_admin/database-name`

* added user validation API at POST `/_api/user/<username>`

* slightly improved users management API in `/_api/user`:

  Previously, when creating a new user via HTTP POST, the username needed to be
  passed in an attribute `username`. When users were returned via this API,
  the usernames were returned in an attribute named `user`. This was slightly
  confusing and was changed in 2.0 as follows:

  - when adding a user via HTTP POST, the username can be specified in an attribute
  `user`. If this attribute is not used, the API will look into the attribute `username`
  as before and use that value.
  - when users are returned via HTTP GET, the usernames are still returned in an
    attribute `user`.

  This change should be fully downwards-compatible with the previous version of the API.

* added AQL SLICE function to extract slices from lists

* made module loader more node compatible

* the startup option `--javascript.package-path` for arangosh is now deprecated and does
  nothing. Using it will not cause an error, but the option is ignored.

* added coffee script support

* Several UI improvements.

* Exchanged icons in the graphviewer toolbar

* always start networking and HTTP listeners when starting the server (even in
  console mode)

* allow vertex and edge filtering with user-defined functions in TRAVERSAL,
  TRAVERSAL_TREE and SHORTEST_PATH AQL functions:

      // using user-defined AQL functions for edge and vertex filtering
      RETURN TRAVERSAL(friends, friendrelations, "friends/john", "outbound", {
        followEdges: "myfunctions::checkedge",
        filterVertices: "myfunctions::checkvertex"
      })

      // using the following custom filter functions
      var aqlfunctions = require("org/arangodb/aql/functions");
      aqlfunctions.register("myfunctions::checkedge", function (config, vertex, edge, path) {
        return (edge.type !== 'dislikes'); // don't follow these edges
      }, false);

      aqlfunctions.register("myfunctions::checkvertex", function (config, vertex, path) {
        if (vertex.isDeleted || ! vertex.isActive) {
          return [ "prune", "exclude" ]; // exclude these and don't follow them
        }
        return [ ]; // include everything else
      }, false);

* fail if invalid `strategy`, `order` or `itemOrder` attribute values
  are passed to the AQL TRAVERSAL function. Omitting these attributes
  is not considered an error, but specifying an invalid value for any
  of these attributes will make an AQL query fail.

* issue #751: Create database through API should return HTTP status code 201

  By default, the server now returns HTTP 201 (created) when creating a new
  database successfully. To keep compatibility with older ArangoDB versions, the
  startup parameter `--server.default-api-compatibility` can be set to a value
  of `10400` to indicate API compatibility with ArangoDB 1.4. The compatibility
  can also be enforced by setting the `X-Arango-Version` HTTP header in a
  client request to this API on a per-request basis.

* allow direct access from the `db` object to collections whose names start
  with an underscore (e.g. db._users).

  Previously, access to such collections via the `db` object was possible from
  arangosh, but not from arangod (and thus Foxx and actions). The only way
  to access such collections from these places was via the `db._collection(<name>)`
  workaround.

* allow `\n` (as well as `\r\n`) as line terminator in batch requests sent to
  `/_api/batch` HTTP API.

* use `--data-binary` instead of `--data` parameter in generated cURL examples

* issue #703: Also show path of logfile for fm.config()

* issue #675: Dropping a collection used in "graph" module breaks the graph

* added "static" Graph.drop() method for graphs API

* fixed issue #695: arangosh server.password error

* use pretty-printing in `--console` mode by default

* simplified ArangoDB startup options

  Some startup options are now superfluous or their usage is simplified. The
  following options have been changed:

  * `--javascript.modules-path`: this option has been removed. The modules paths
    are determined by arangod and arangosh automatically based on the value of
    `--javascript.startup-directory`.

    If the option is set on startup, it is ignored so startup will not abort with
    an error `unrecognized option`.

  * `--javascript.action-directory`: this option has been removed. The actions
    directory is determined by arangod automatically based on the value of
    `--javascript.startup-directory`.

    If the option is set on startup, it is ignored so startup will not abort with
    an error `unrecognized option`.

  * `--javascript.package-path`: this option is still available but it is not
    required anymore to set the standard package paths (e.g. `js/npm`). arangod
    will automatically use this standard package path regardless of whether it
    was specified via the options.

    It is possible to use this option to add additional package paths to the
    standard value.

  Configuration files included with arangod are adjusted accordingly.

* layout of the graphs tab adapted to better fit with the other tabs

* database selection is moved to the bottom right corner of the web interface

* removed priority queue index type

  this feature was never advertised nor documented nor tested.

* display internal attributes in document source view of web interface

* removed separate shape collections

  When upgrading to ArangoDB 2.0, existing collections will be converted to include
  shapes and attribute markers in the datafiles instead of using separate files for
  shapes.

  When a collection is converted, existing shapes from the SHAPES directory will
  be written to a new datafile in the collection directory, and the SHAPES directory
  will be removed afterwards.

  This saves up to 2 MB of memory and disk space for each collection
  (savings are higher, the less different shapes there are in a collection).
  Additionally, one less file descriptor per opened collection will be used.

  When creating a new collection, the amount of sync calls may be reduced. The same
  may be true for documents with yet-unknown shapes. This may help performance
  in these cases.

* added AQL functions `NTH` and `POSITION`

* added signal handler for arangosh to save last command in more cases

* added extra prompt placeholders for arangosh:
  - `%e`: current endpoint
  - `%u`: current user

* added arangosh option `--javascript.gc-interval` to control amount of
  garbage collection performed by arangosh

* fixed issue #651: Allow addEdge() to take vertex ids in the JS library

* removed command-line option `--log.format`

  In previous versions, this option did not have an effect for most log messages, so
  it got removed.

* removed C++ logger implementation

  Logging inside ArangoDB is now done using the LOG_XXX() macros. The LOGGER_XXX()
  macros are gone.

* added collection status "loading"


v1.4.16 (XXXX-XX-XX)
--------------------

* fixed too eager datafile deletion

  this issue could have caused a crash when the compaction had marked datafiles as obsolete
  and they were removed while "old" temporary query results still pointed to the old datafile
  positions

* fixed issue #826: Replication fails when a collection's configuration changes


v1.4.15 (2014-04-19)
--------------------

* bugfix for AQL query optimizer

  the following type of query was too eagerly optimized, leading to errors in code-generation:

      LET a = (FOR i IN [] RETURN i) LET b = (FOR i IN [] RETURN i) RETURN 1

  the problem occurred when both lists in the subqueries were empty. In this case invalid code
  was generated and the query couldn't be executed.


v1.4.14 (2014-04-05)
--------------------

* fixed race conditions during shape / attribute insertion

  A race condition could have led to spurious `cannot find attribute #xx` or
  `cannot find shape #xx` (where xx is a number) warning messages being logged
  by the server. This happened when a new attribute was inserted and at the same
  time was queried by another thread.

  Also fixed a race condition that may have occurred when a thread tried to
  access the shapes / attributes hash tables while they were resized. In this
  cases, the shape / attribute may have been hashed to a wrong slot.

* fixed a memory barrier / cpu synchronization problem with libev, affecting
  Windows with Visual Studio 2013 (probably earlier versions are affected, too)

  The issue is described in detail here:
  http://lists.schmorp.de/pipermail/libev/2014q1/002318.html


v1.4.13 (2014-03-14)
--------------------

* added diagnostic output for Foxx application upload

* allow dump & restore from ArangoDB 1.4 with an ArangoDB 2.0 server

* allow startup options `temp-path` and `default-language` to be specified from the arangod
  configuration file and not only from the command line

* fixed too eager compaction

  The compaction will now wait for several seconds before trying to re-compact the same
  collection. Additionally, some other limits have been introduced for the compaction.


v1.4.12 (2014-03-05)
--------------------

* fixed display bug in web interface which caused the following problems:
  - documents were displayed in web interface as being empty
  - document attributes view displayed many attributes with content "undefined"
  - document source view displayed many attributes with name "TYPEOF" and value "undefined"
  - an alert popping up in the browser with message "Datatables warning..."

* re-introduced old-style read-write locks to supports Windows versions older than
  Windows 2008R2 and Windows 7. This should re-enable support for Windows Vista and
  Windows 2008.


v1.4.11 (2014-02-27)
--------------------

* added SHORTEST_PATH AQL function

  this calculates the shortest paths between two vertices, using the Dijkstra
  algorithm, employing a min-heap

  By default, ArangoDB does not know the distance between any two vertices and
  will use a default distance of 1. A custom distance function can be registered
  as an AQL user function to make the distance calculation use any document
  attributes or custom logic:

      RETURN SHORTEST_PATH(cities, motorways, "cities/CGN", "cities/MUC", "outbound", {
        paths: true,
        distance: "myfunctions::citydistance"
      })

      // using the following custom distance function
      var aqlfunctions = require("org/arangodb/aql/functions");
      aqlfunctions.register("myfunctions::distance", function (config, vertex1, vertex2, edge) {
        return Math.sqrt(Math.pow(vertex1.x - vertex2.x) + Math.pow(vertex1.y - vertex2.y));
      }, false);

* fixed bug in Graph.pathTo function

* fixed small memleak in AQL optimizer

* fixed access to potentially uninitialized variable when collection had a cap constraint


v1.4.10 (2014-02-21)
--------------------

* fixed graph constructor to allow graph with some parameter to be used

* added node.js "events" and "stream"

* updated npm packages

* added loading of .json file

* Fixed http return code in graph api with waitForSync parameter.

* Fixed documentation in graph, simple and index api.

* removed 2 tests due to change in ruby library.

* issue #756: set access-control-expose-headers on CORS response

  the following headers are now whitelisted by ArangoDB in CORS responses:
  - etag
  - content-encoding
  - content-length
  - location
  - server
  - x-arango-errors
  - x-arango-async-id


v1.4.9 (2014-02-07)
-------------------

* return a document's current etag in response header for HTTP HEAD requests on
  documents that return an HTTP 412 (precondition failed) error. This allows
  retrieving the document's current revision easily.

* added AQL function `SKIPLIST` to directly access skiplist indexes from AQL

  This is a shortcut method to use a skiplist index for retrieving specific documents in
  indexed order. The function capability is rather limited, but it may be used
  for several cases to speed up queries. The documents are returned in index order if
  only one condition is used.

      /* return all documents with mycollection.created > 12345678 */
      FOR doc IN SKIPLIST(mycollection, { created: [[ '>', 12345678 ]] })
        RETURN doc

      /* return first document with mycollection.created > 12345678 */
      FOR doc IN SKIPLIST(mycollection, { created: [[ '>', 12345678 ]] }, 0, 1)
        RETURN doc

      /* return all documents with mycollection.created between 12345678 and 123456790 */
      FOR doc IN SKIPLIST(mycollection, { created: [[ '>', 12345678 ], [ '<=', 123456790 ]] })
        RETURN doc

      /* return all documents with mycollection.a equal 1 and .b equal 2 */
      FOR doc IN SKIPLIST(mycollection, { a: [[ '==', 1 ]], b: [[ '==', 2 ]] })
        RETURN doc

  The function requires a skiplist index with the exact same attributes to
  be present on the specified collection. All attributes present in the skiplist
  index must be specified in the conditions specified for the `SKIPLIST` function.
  Attribute declaration order is important, too: attributes must be specified in the
  same order in the condition as they have been declared in the skiplist index.

* added command-line option `--server.disable-authentication-unix-sockets`

  with this option, authentication can be disabled for all requests coming
  in via UNIX domain sockets, enabling clients located on the same host as
  the ArangoDB server to connect without authentication.
  Other connections (e.g. TCP/IP) are not affected by this option.

  The default value for this option is `false`.
  Note: this option is only supported on platforms that support Unix domain
  sockets.

* call global arangod instance destructor on shutdown

* issue #755: TRAVERSAL does not use strategy, order and itemOrder options

  these options were not honored when configuring a traversal via the AQL
  TRAVERSAL function. Now, these options are used if specified.

* allow vertex and edge filtering with user-defined functions in TRAVERSAL,
  TRAVERSAL_TREE and SHORTEST_PATH AQL functions:

      // using user-defined AQL functions for edge and vertex filtering
      RETURN TRAVERSAL(friends, friendrelations, "friends/john", "outbound", {
        followEdges: "myfunctions::checkedge",
        filterVertices: "myfunctions::checkvertex"
      })

      // using the following custom filter functions
      var aqlfunctions = require("org/arangodb/aql/functions");
      aqlfunctions.register("myfunctions::checkedge", function (config, vertex, edge, path) {
        return (edge.type !== 'dislikes'); // don't follow these edges
      }, false);

      aqlfunctions.register("myfunctions::checkvertex", function (config, vertex, path) {
        if (vertex.isDeleted || ! vertex.isActive) {
          return [ "prune", "exclude" ]; // exclude these and don't follow them
        }
        return [ ]; // include everything else
      }, false);

* issue #748: add vertex filtering to AQL's TRAVERSAL[_TREE]() function


v1.4.8 (2014-01-31)
-------------------

* install foxx apps in the web interface

* fixed a segfault in the import API


v1.4.7 (2014-01-23)
-------------------

* issue #744: Add usage example arangoimp from Command line

* issue #738: added __dirname, __filename pseudo-globals. Fixes #733. (@by pluma)

* mount all Foxx applications in system apps directory on startup


v1.4.6 (2014-01-20)
-------------------

* issue #736: AQL function to parse collection and key from document handle

* added fm.rescan() method for Foxx-Manager

* fixed issue #734: foxx cookie and route problem

* added method `fm.configJson` for arangosh

* include `startupPath` in result of API `/_api/foxx/config`


v1.4.5 (2014-01-15)
-------------------

* fixed issue #726: Alternate Windows Install Method

* fixed issue #716: dpkg -P doesn't remove everything

* fixed bugs in description of HTTP API `_api/index`

* fixed issue #732: Rest API GET revision number

* added missing documentation for several methods in HTTP API `/_api/edge/...`

* fixed typos in description of HTTP API `_api/document`

* defer evaluation of AQL subqueries and logical operators (lazy evaluation)

* Updated font in WebFrontend, it now contains a version that renders properly on Windows

* generally allow function return values as call parameters to AQL functions

* fixed potential deadlock in global context method execution

* added override file "arangod.conf.local" (and co)


v1.4.4 (2013-12-24)
-------------------

* uid and gid are now set in the scripts, there is no longer a separate config file for
  arangod when started from a script

* foxx-manager is now an alias for arangosh

* arango-dfdb is now an alias for arangod, moved from bin to sbin

* changed from readline to linenoise for Windows

* added --install-service and --uninstall-service for Windows

* removed --daemon and --supervisor for Windows

* arangosh and arangod now uses the config-file which maps the binary name, i. e. if you
  rename arangosh to foxx-manager it will use the config file foxx-manager.conf

* fixed lock file for Windows

* fixed issue #711, #687: foxx-manager throws internal errors

* added `--server.ssl-protocol` option for client tools
  this allows connecting from arangosh, arangoimp, arangoimp etc. to an ArangoDB
  server that uses a non-default value for `--server.ssl-protocol`. The default
  value for the SSL protocol is 4 (TLSv1). If the server is configured to use a
  different protocol, it was not possible to connect to it with the client tools.

* added more detailed request statistics

  This adds the number of async-executed HTTP requests plus the number of HTTP
  requests per individual HTTP method type.

* added `--force` option for arangorestore
  this option allows continuing a restore operation even if the server reports errors
  in the middle of the restore operation

* better error reporting for arangorestore
  in case the server returned an HTTP error, arangorestore previously reported this
  error as `internal error` without any details only. Now server-side errors are
  reported by arangorestore with the server's error message

* include more system collections in dumps produced by arangodump
  previously some system collections were intentionally excluded from dumps, even if the
  dump was run with `--include-system-collections`. for example, the collections `_aal`,
  `_modules`, `_routing`, and `_users` were excluded. This makes sense in a replication
  context but not always in a dump context.
  When specifying `--include-system-collections`, arangodump will now include the above-
  mentioned collections in the dump, too. Some other system collections are still excluded
  even when the dump is run with `--include-system-collections`, for example `_replication`
  and `_trx`.

* fixed issue #701: ArangoStatement undefined in arangosh

* fixed typos in configuration files


v1.4.3 (2013-11-25)
-------------------

* fixed a segfault in the AQL optimizer, occurring when a constant non-list value was
  used on the right-hand side of an IN operator that had a collection attribute on the
  left-hand side

* issue #662:

  Fixed access violation errors (crashes) in the Windows version, occurring under some
  circumstances when accessing databases with multiple clients in parallel

* fixed issue #681: Problem with ArchLinux PKGBUILD configuration


v1.4.2 (2013-11-20)
-------------------

* fixed issue #669: Tiny documentation update

* ported Windows version to use native Windows API SRWLocks (slim read-write locks)
  and condition variables instead of homemade versions

  MSDN states the following about the compatibility of SRWLocks and Condition Variables:

      Minimum supported client:
      Windows Server 2008 [desktop apps | Windows Store apps]

      Minimum supported server:
      Windows Vista [desktop apps | Windows Store apps]

* fixed issue #662: ArangoDB on Windows hanging

  This fixes a deadlock issue that occurred on Windows when documents were written to
  a collection at the same time when some other thread tried to drop the collection.

* fixed file-based logging in Windows

  the logger complained on startup if the specified log file already existed

* fixed startup of server in daemon mode (`--daemon` startup option)

* fixed a segfault in the AQL optimizer

* issue #671: Method graph.measurement does not exist

* changed Windows condition variable implementation to use Windows native
  condition variables

  This is an attempt to fix spurious Windows hangs as described in issue #662.

* added documentation for JavaScript traversals

* added --code-page command-line option for Windows version of arangosh

* fixed a problem when creating edges via the web interface.

  The problem only occurred if a collection was created with type "document
  collection" via the web interface, and afterwards was dropped and re-created
  with type "edge collection". If the web interface page was not reloaded,
  the old collection type (document) was cached, making the subsequent creation
  of edges into the (seeming-to-be-document) collection fail.

  The fix is to not cache the collection type in the web interface. Users of
  an older version of the web interface can reload the collections page if they
  are affected.

* fixed a caching problem in arangosh: if a collection was created using the web
  interface, and then removed via arangosh, arangosh did not actually drop the
  collection due to caching.

  Because the `drop` operation was not carried out, this caused misleading error
  messages when trying to re-create the collection (e.g. `cannot create collection:
  duplicate name`).

* fixed ALT-introduced characters for arangosh console input on Windows

  The Windows readline port was not able to handle characters that are built
  using CTRL or ALT keys. Regular characters entered using the CTRL or ALT keys
  were silently swallowed and not passed to the terminal input handler.

  This did not seem to cause problems for the US keyboard layout, but was a
  severe issue for keyboard layouts that require the ALT (or ALT-GR) key to
  construct characters. For example, entering the character `{` with a German
  keyboard layout requires pressing ALT-GR + 9.

* fixed issue #665: Hash/skiplist combo madness bit my ass

  this fixes a problem with missing/non-deterministic rollbacks of inserts in
  case of a unique constraint violation into a collection with multiple secondary
  indexes (with at least one of them unique)

* fixed issue #664: ArangoDB installer on Windows requires drive c:

* partly fixed issue #662: ArangoDB on Windows hanging

  This fixes dropping databases on Windows. In previous 1.4 versions on Windows,
  one shape collection file was not unloaded and removed when dropping a database,
  leaving one directory and one shape collection file in the otherwise-dropped
  database directory.

* fixed issue #660: updated documentation on indexes


v1.4.1 (2013-11-08)
-------------------

* performance improvements for skip-list deletes


v1.4.1-rc1 (2013-11-07)
-----------------------

* fixed issue #635: Web-Interface should have a "Databases" Menu for Management

* fixed issue #624: Web-Interface is missing a Database selector

* fixed segfault in bitarray query

* fixed issue #656: Cannot create unique index through web interface

* fixed issue #654: bitarray index makes server down

* fixed issue #653: Slow query

* fixed issue #650: Randomness of any() should be improved

* made AQL `DOCUMENT()` function polymorphic and work with just one parameter.

  This allows using the `DOCUMENT` function like this:

      DOCUMENT('users/john')
      DOCUMENT([ 'users/john', 'users/amy' ])

  in addition to the existing use cases:

      DOCUMENT(users, 'users/john')
      DOCUMENT(users, 'john')
      DOCUMENT(users, [ 'users/john' ])
      DOCUMENT(users, [ 'users/john', 'users/amy' ])
      DOCUMENT(users, [ 'john', 'amy' ])

* simplified usage of ArangoDB batch API

  It is not necessary anymore to send the batch boundary in the HTTP `Content-Type`
  header. Previously, the batch API expected the client to send a Content-Type header
  of`multipart/form-data; boundary=<some boundary value>`. This is still supported in
  ArangoDB 2.0, but clients can now also omit this header. If the header is not
  present in a client request, ArangoDB will ignore the request content type and
  read the MIME boundary from the beginning of the request body.

  This also allows using the batch API with the Swagger "Try it out" feature (which is
  not too good at sending a different or even dynamic content-type request header).

* added API method GET `/_api/database/user`

  This returns the list of databases a specific user can see without changing the
  username/passwd.

* issue #424: Documentation about IDs needs to be upgraded


v1.4.0 (2013-10-29)
-------------------

* fixed issue #648: /batch API is missing from Web Interface API Documentation (Swagger)

* fixed issue #647: Icon tooltips missing

* fixed issue #646: index creation in web interface

* fixed issue #645: Allow jumping from edge to linked vertices

* merged PR for issue #643: Some minor corrections and a link to "Downloads"

* fixed issue #642: Completion of error handling

* fixed issue #639: compiling v1.4 on maverick produces warnings on -Wstrict-null-sentinel

* fixed issue #634: Web interface bug: Escape does not always propagate

* fixed issue #620: added startup option `--server.default-api-compatibility`

  This adds the following changes to the ArangoDB server and clients:
  - the server provides a new startup option `--server.default-api-compatibility`.
    This option can be used to determine the compatibility of (some) server API
    return values. The value for this parameter is a server version number,
    calculated as follows: `10000 * major + 100 * minor` (e.g. `10400` for ArangoDB
    1.3). The default value is `10400` (1.4), the minimum allowed value is `10300`
    (1.3).

    When setting this option to a value lower than the current server version,
    the server might respond with old-style results to "old" clients, increasing
    compatibility with "old" (non-up-to-date) clients.

  - the server will on each incoming request check for an HTTP header
    `x-arango-version`. Clients can optionally set this header to the API
    version number they support. For example, if a client sends the HTTP header
    `x-arango-version: 10300`, the server will pick this up and might send ArangoDB
    1.3-style responses in some situations.

    Setting either the startup parameter or using the HTTP header (or both) allows
    running "old" clients with newer versions of ArangoDB, without having to adjust
    the clients too much.

  - the `location` headers returned by the server for the APIs `/_api/document/...`
    and `/_api/collection/...` will have different values depending on the used API
    version. If the API compatibility is `10300`, the `location` headers returned
    will look like this:

        location: /_api/document/....

    whereas when an API compatibility of `10400` or higher is used, the `location`
    headers will look like this:

        location: /_db/<database name>/_api/document/...

  Please note that even in the presence of this, old API versions still may not
  be supported forever by the server.

* fixed issue #643: Some minor corrections and a link to "Downloads" by @frankmayer

* started issue #642: Completion of error handling

* fixed issue #639: compiling v1.4 on maverick produces warnings on
  -Wstrict-null-sentinel

* fixed issue #621: Standard Config needs to be fixed

* added function to manage indexes (web interface)

* improved server shutdown time by signaling shutdown to applicationserver,
  logging, cleanup and compactor threads

* added foxx-manager `replace` command

* added foxx-manager `installed` command (a more intuitive alias for `list`)

* fixed issue #617: Swagger API is missing '/_api/version'

* fixed issue #615: Swagger API: Some commands have no parameter entry forms

* fixed issue #614: API : Typo in : Request URL /_api/database/current

* fixed issue #609: Graph viz tool - different background color

* fixed issue #608: arangosh config files - eventually missing in the manual

* fixed issue #607: Admin interface: no core documentation

* fixed issue #603: Aardvark Foxx App Manager

* fixed a bug in type-mapping between AQL user functions and the AQL layer

  The bug caused errors like the following when working with collection documents
  in an AQL user function:

      TypeError: Cannot assign to read only property '_id' of #<ShapedJson>

* create less system collections when creating a new database

  This is achieved by deferring collection creation until the collections are actually
  needed by ArangoDB. The following collections are affected by the change:
  - `_fishbowl`
  - `_structures`


v1.4.0-beta2 (2013-10-14)
-------------------------

* fixed compaction on Windows

  The compaction on Windows did not ftruncate the cleaned datafiles to a smaller size.
  This has been fixed so not only the content of the files is cleaned but also files
  are re-created with potentially smaller sizes.

* only the following system collections will be excluded from replication from now on:
  - `_replication`
  - `_trx`
  - `_users`
  - `_aal`
  - `_fishbowl`
  - `_modules`
  - `_routing`

  Especially the following system collections will now be included in replication:
  - `_aqlfunctions`
  - `_graphs`

  In previous versions of ArangoDB, all system collections were excluded from the
  replication.

  The change also caused a change in the replication logger and applier:
  in previous versions of ArangoDB, only a collection's id was logged for an operation.
  This has not caused problems for non-system collections but for system collections
  there ids might differ. In addition to a collection id ArangoDB will now also log the
  name of a collection for each replication event.

  The replication applier will now look for the collection name attribute in logged
  events preferably.

* added database selection to arango-dfdb

* provide foxx-manager, arangodump, and arangorestore in Windows build

* ArangoDB 1.4 will refuse to start if option `--javascript.app-path` is not set.

* added startup option `--server.allow-method-override`

  This option can be set to allow overriding the HTTP request method in a request using
  one of the following custom headers:

  - x-http-method-override
  - x-http-method
  - x-method-override

  This allows bypassing proxies and tools that would otherwise just let certain types of
  requests pass. Enabling this option may impose a security risk, so it should only be
  used in very controlled environments.

  The default value for this option is `false` (no method overriding allowed).

* added "details" URL parameter for bulk import API

  Setting the `details` URL parameter to `true` in a call to POST `/_api/import` will make
  the import return details about non-imported documents in the `details` attribute. If
  `details` is `false` or omitted, no `details` attribute will be present in the response.
  This is the same behavior that previous ArangoDB versions exposed.

* added "complete" option for bulk import API

  Setting the `complete` URL parameter to `true` in a call to POST `/_api/import` will make
  the import completely fail if at least one of documents cannot be imported successfully.

  It defaults to `false`, which will make ArangoDB continue importing the other documents
  from the import even if some documents cannot be imported. This is the same behavior that
  previous ArangoDB versions exposed.

* added missing swagger documentation for `/_api/log`

* calling `/_api/logs` (or `/_admin/logs`) is only permitted from the `_system` database now.

  Calling this API method for/from other database will result in an HTTP 400.

' ported fix from https://github.com/novus/nvd3/commit/0894152def263b8dee60192f75f66700cea532cc

  This prevents JavaScript errors from occurring in Chrome when in the admin interface,
  section "Dashboard".

* show current database name in web interface (bottom right corner)

* added missing documentation for /_api/import in swagger API docs

* allow specification of database name for replication sync command replication applier

  This allows syncing from a master database with a different name than the slave database.

* issue #601: Show DB in prompt

  arangosh now displays the database name as part of the prompt by default.

  Can change the prompt by using the `--prompt` option, e.g.

      > arangosh --prompt "my db is named \"%d\"> "


v1.4.0-beta1 (2013-10-01)
-------------------------

* make the Foxx manager use per-database app directories

  Each database now has its own subdirectory for Foxx applications. Each database
  can thus use different Foxx applications if required. A Foxx app for a specific
  database resides in `<app-path>/databases/<database-name>/<app-name>`.

  System apps are shared between all databases. They reside in `<app-path>/system/<app-name>`.

* only trigger an engine reset in development mode for URLs starting with `/dev/`

  This prevents ArangoDB from reloading all Foxx applications when it is not
  actually necessary.

* changed error code from 10 (bad parameter) to 1232 (invalid key generator) for
  errors that are due to an invalid key generator specification when creating a new
  collection

* automatic detection of content-type / mime-type for Foxx assets based on filenames,
  added possibility to override auto detection

* added endpoint management API at `/_api/endpoint`

* changed HTTP return code of PUT `/_api/cursor` from 400 to 404 in case a
  non-existing cursor is referred to

* issue #360: added support for asynchronous requests

  Incoming HTTP requests with the headers `x-arango-async: true` or
  `x-arango-async: store` will be answered by the server instantly with a generic
  HTTP 202 (Accepted) response.

  The actual requests will be queued and processed by the server asynchronously,
  allowing the client to continue sending other requests without waiting for the
  server to process the actually requested operation.

  The exact point in time when a queued request is executed is undefined. If an
  error occurs during execution of an asynchronous request, the client will not
  be notified by the server.

  The maximum size of the asynchronous task queue can be controlled using the new
  option `--scheduler.maximal-queue-size`. If the queue contains this many number of
  tasks and a new asynchronous request comes in, the server will reject it with an
  HTTP 500 (internal server error) response.

  Results of incoming requests marked with header `x-arango-async: true` will be
  discarded by the server immediately. Clients have no way of accessing the result
  of such asynchronously executed request. This is just _fire and forget_.

  To later retrieve the result of an asynchronously executed request, clients can
  mark a request with the header `x-arango-async: keep`. This makes the server
  store the result of the request in memory until explicitly fetched by a client
  via the `/_api/job` API. The `/_api/job` API also provides methods for basic
  inspection of which pending or already finished requests there are on the server,
  plus ways for garbage collecting unneeded results.

* Added new option `--scheduler.maximal-queue-size`.

* issue #590: Manifest Lint

* added data dump and restore tools, arangodump and arangorestore.

  arangodump can be used to create a logical dump of an ArangoDB database, or
  just dedicated collections. It can be used to dump both a collection's structure
  (properties and indexes) and data (documents).

  arangorestore can be used to restore data from a dump created with arangodump.
  arangorestore currently does not re-create any indexes, and doesn't yet handle
  referenced documents in edges properly when doing just partial restores.
  This will be fixed until 1.4 stable.

* introduced `--server.database` option for arangosh, arangoimp, and arangob.

  The option allows these client tools to use a certain database for their actions.
  In arangosh, the current database can be switched at any time using the command

      db._useDatabase(<name>);

  When no database is specified, all client tools will assume they should use the
  default database `_system`. This is done for downwards-compatibility reasons.

* added basic multi database support (alpha)

  New databases can be created using the REST API POST `/_api/database` and the
  shell command `db._createDatabase(<name>)`.

  The default database in ArangoDB is called `_system`. This database is always
  present and cannot be deleted by the user. When an older version of ArangoDB is
  upgraded to 1.4, the previously only database will automatically become the
  `_system` database.

  New databases can be created with the above commands, and can be deleted with the
  REST API DELETE `/_api/database/<name>` or the shell command `db._dropDatabase(<name>);`.

  Deleting databases is still unstable in ArangoDB 1.4 alpha and might crash the
  server. This will be fixed until 1.4 stable.

  To access a specific database via the HTTP REST API, the `/_db/<name>/` prefix
  can be used in all URLs. ArangoDB will check if an incoming request starts with
  this prefix, and will automatically pick the database name from it. If the prefix
  is not there, ArangoDB will assume the request is made for the default database
  (`_system`). This is done for downwards-compatibility reasons.

  That means, the following URL pathnames are logically identical:

      /_api/document/mycollection/1234
      /_db/_system/document/mycollection/1234

  To access a different database (e.g. `test`), the URL pathname would look like this:

      /_db/test/document/mycollection/1234

  New databases can also be created and existing databases can only be dropped from
  within the default database (`_system`). It is not possible to drop the `_system`
  database itself.

  Cross-database operations are unintended and unsupported. The intention of the
  multi-database feature is to have the possibility to have a few databases managed
  by ArangoDB in parallel, but to only access one database at a time from a connection
  or a request.

  When accessing the web interface via the URL pathname `/_admin/html/` or `/_admin/aardvark`,
  the web interface for the default database (`_system`) will be displayed.
  To access the web interface for a different database, the database name can be
  put into the URLs as a prefix, e.g. `/_db/test/_admin/html` or
  `/_db/test/_admin/aardvark`.

  All internal request handlers and also all user-defined request handlers and actions
  (including Foxx) will only get to see the unprefixed URL pathnames (i.e. excluding
  any database name prefix). This is to ensure downwards-compatibility.

  To access the name of the requested database from any action (including Foxx), use
  use `req.database`.

  For example, when calling the URL `/myapp/myaction`, the content of `req.database`
  will be `_system` (the default database because no database got specified) and the
  content of `req.url` will be `/myapp/myaction`.

  When calling the URL `/_db/test/myapp/myaction`, the content of `req.database` will be
  `test`, and the content of `req.url` will still be `/myapp/myaction`.

* Foxx now excludes files starting with . (dot) when bundling assets

  This mitigates problems with editor swap files etc.

* made the web interface a Foxx application

  This change caused the files for the web interface to be moved from `html/admin` to
  `js/apps/aardvark` in the file system.

  The base URL for the admin interface changed from `_admin/html/index.html` to
  `_admin/aardvark/index.html`.

  The "old" redirection to `_admin/html/index.html` will now produce a 404 error.

  When starting ArangoDB with the `--upgrade` option, this will automatically be remedied
  by putting in a redirection from `/` to `/_admin/aardvark/index.html`, and from
  `/_admin/html/index.html` to `/_admin/aardvark/index.html`.

  This also obsoletes the following configuration (command-line) options:
  - `--server.admin-directory`
  - `--server.disable-admin-interface`

  when using these now obsolete options when the server is started, no error is produced
  for downwards-compatibility.

* changed User-Agent value sent by arangoimp, arangosh, and arangod from "VOC-Agent" to
  "ArangoDB"

* changed journal file creation behavior as follows:

  Previously, a journal file for a collection was always created when a collection was
  created. When a journal filled up and became full, the current journal was made a
  datafile, and a new (empty) journal was created automatically. There weren't many
  intended situations when a collection did not have at least one journal.

  This is changed now as follows:
  - when a collection is created, no journal file will be created automatically
  - when there is a write into a collection without a journal, the journal will be
    created lazily
  - when there is a write into a collection with a full journal, a new journal will
    be created automatically

  From the end user perspective, nothing should have changed, except that there is now
  less disk usage for empty collections. Disk usage of infrequently updated collections
  might also be reduced significantly by running the `rotate()` method of a collection,
  and not writing into a collection subsequently.

* added method `collection.rotate()`

  This allows premature rotation of a collection's current journal file into a (read-only)
  datafile. The purpose of using `rotate()` is to prematurely allow compaction (which is
  performed on datafiles only) on data, even if the journal was not filled up completely.

  Using `rotate()` may make sense in the following scenario:

      c = db._create("test");
      for (i = 0; i < 1000; ++i) {
        c.save(...); // insert lots of data here
      }

      ...
      c.truncate(); // collection is now empty
      // only data in datafiles will be compacted by following compaction runs
      // all data in the current journal would not be compacted

      // calling rotate will make the current journal a datafile, and thus make it
      // eligible for compaction
      c.rotate();

  Using `rotate()` may also be useful when data in a collection is known to not change
  in the immediate future. After having completed all write operations on a collection,
  performing a `rotate()` will reduce the size of the current journal to the actually
  required size (remember that journals are pre-allocated with a specific size) before
  making the journal a datafile. Thus `rotate()` may cause disk space savings, even if
  the datafiles does not qualify for compaction after rotation.

  Note: rotating the journal is asynchronous, so that the actual rotation may be executed
  after `rotate()` returns to the caller.

* changed compaction to merge small datafiles together (up to 3 datafiles are merged in
  a compaction run)

  In the regular case, this should leave less small datafiles stay around on disk and allow
  using less file descriptors in total.

* added AQL MINUS function

* added AQL UNION_DISTINCT function (more efficient than combination of `UNIQUE(UNION())`)

* updated mruby to 2013-08-22

* issue #587: Add db._create() in help for startup arangosh

* issue #586: Share a link on installation instructions in the User Manual

* issue #585: Bison 2.4 missing on Mac for custom build

* issue #584: Web interface images broken in devel

* issue #583: Small documentation update

* issue #581: Parameter binding for attributes

* issue #580: Small improvements (by @guidoreina)

* issue #577: Missing documentation for collection figures in implementor manual

* issue #576: Get disk usage for collections and graphs

  This extends the result of the REST API for /_api/collection/figures with
  the attributes `compactors.count`, `compactors.fileSize`, `shapefiles.count`,
  and `shapefiles.fileSize`.

* issue #575: installing devel version on mac (low prio)

* issue #574: Documentation (POST /_admin/routing/reload)

* issue #558: HTTP cursors, allow count to ignore LIMIT


v1.4.0-alpha1 (2013-08-02)
--------------------------

* added replication. check online manual for details.

* added server startup options `--server.disable-replication-logger` and
  `--server.disable-replication-applier`

* removed action deployment tool, this now handled with Foxx and its manager or
  by kaerus node utility

* fixed a server crash when using byExample / firstExample inside a transaction
  and the collection contained a usable hash/skiplist index for the example

* defineHttp now only expects a single context

* added collection detail dialog (web interface)

  Shows collection properties, figures (datafiles, journals, attributes, etc.)
  and indexes.

* added documents filter (web interface)

  Allows searching for documents based on attribute values. One or many filter
  conditions can be defined, using comparison operators such as '==', '<=', etc.

* improved AQL editor (web interface)

  Editor supports keyboard shortcuts (Submit, Undo, Redo, Select).
  Editor allows saving and reusing of user-defined queries.
  Added example queries to AQL editor.
  Added comment button.

* added document import (web interface)

  Allows upload of JSON-data from files. Files must have an extension of .json.

* added dashboard (web interface)

  Shows the status of replication and multiple system charts, e.g.
  Virtual Memory Size, Request Time, HTTP Connections etc.

* added API method `/_api/graph` to query all graphs with all properties.

* added example queries in web interface AQL editor

* added arango.reconnect(<host>) method for arangosh to dynamically switch server or
  user name

* added AQL range operator `..`

  The `..` operator can be used to easily iterate over a sequence of numeric
  values. It will produce a list of values in the defined range, with both bounding
  values included.

  Example:

      2010..2013

  will produce the following result:

      [ 2010, 2011, 2012, 2013 ]

* added AQL RANGE function

* added collection.first(count) and collection.last(count) document access functions

  These functions allow accessing the first or last n documents in a collection. The order
  is determined by document insertion/update time.

* added AQL INTERSECTION function

* INCOMPATIBLE CHANGE: changed AQL user function namespace resolution operator from `:` to `::`

  AQL user-defined functions were introduced in ArangoDB 1.3, and the namespace resolution
  operator for them was the single colon (`:`). A function call looked like this:

      RETURN mygroup:myfunc()

  The single colon caused an ambiguity in the AQL grammar, making it indistinguishable from
  named attributes or the ternary operator in some cases, e.g.

      { mygroup:myfunc ? mygroup:myfunc }

  The change of the namespace resolution operator from `:` to `::` fixes this ambiguity.

  Existing user functions in the database will be automatically fixed when starting ArangoDB
  1.4 with the `--upgrade` option. However, queries using user-defined functions need to be
  adjusted on the client side to use the new operator.

* allow multiple AQL LET declarations separated by comma, e.g.
  LET a = 1, b = 2, c = 3

* more useful AQL error messages

  The error position (line/column) is more clearly indicated for parse errors.
  Additionally, if a query references a collection that cannot be found, the error
  message will give a hint on the collection name

* changed return value for AQL `DOCUMENT` function in case document is not found

  Previously, when the AQL `DOCUMENT` function was called with the id of a document and
  the document could not be found, it returned `undefined`. This value is not part of the
  JSON type system and this has caused some problems.
  Starting with ArangoDB 1.4, the `DOCUMENT` function will return `null` if the document
  looked for cannot be found.

  In case the function is called with a list of documents, it will continue to return all
  found documents, and will not return `null` for non-found documents. This has not changed.

* added single line comments for AQL

  Single line comments can be started with a double forward slash: `//`.
  They end at the end of the line, or the end of the query string, whichever is first.

* fixed documentation issues #567, #568, #571.

* added collection.checksum(<withData>) method to calculate CRC checksums for
  collections

  This can be used to
  - check if data in a collection has changed
  - compare the contents of two collections on different ArangoDB instances

* issue #565: add description line to aal.listAvailable()

* fixed several out-of-memory situations when double freeing or invalid memory
  accesses could happen

* less msyncing during the creation of collections

  This is achieved by not syncing the initial (standard) markers in shapes collections.
  After all standard markers are written, the shapes collection will get synced.

* renamed command-line option `--log.filter` to `--log.source-filter` to avoid
  misunderstandings

* introduced new command-line option `--log.content-filter` to optionally restrict
  logging to just specific log messages (containing the filter string, case-sensitive).

  For example, to filter on just log entries which contain `ArangoDB`, use:

      --log.content-filter "ArangoDB"

* added optional command-line option `--log.requests-file` to log incoming HTTP
  requests to a file.

  When used, all HTTP requests will be logged to the specified file, containing the
  client IP address, HTTP method, requests URL, HTTP response code, and size of the
  response body.

* added a signal handler for SIGUSR1 signal:

  when ArangoDB receives this signal, it will respond all further incoming requests
  with an HTTP 503 (Service Unavailable) error. This will be the case until another
  SIGUSR1 signal is caught. This will make ArangoDB start serving requests regularly
  again. Note: this is not implemented on Windows.

* limited maximum request URI length to 16384 bytes:

  Incoming requests with longer request URIs will be responded to with an HTTP
  414 (Request-URI Too Long) error.

* require version 1.0 or 1.1 in HTTP version signature of requests sent by clients:

  Clients sending requests with a non-HTTP 1.0 or non-HTTP 1.1 version number will
  be served with an HTTP 505 (HTTP Version Not Supported) error.

* updated manual on indexes:

  using system attributes such as `_id`, `_key`, `_from`, `_to`, `_rev` in indexes is
  disallowed and will be rejected by the server. This was the case since ArangoDB 1.3,
  but was not properly documented.

* issue #563: can aal become a default object?

  aal is now a prefab object in arangosh

* prevent certain system collections from being renamed, dropped, or even unloaded.

  Which restrictions there are for which system collections may vary from release to
  release, but users should in general not try to modify system collections directly
  anyway.

  Note: there are no such restrictions for user-created collections.

* issue #559: added Foxx documentation to user manual

* added server startup option `--server.authenticate-system-only`. This option can be
  used to restrict the need for HTTP authentication to internal functionality and APIs,
  such as `/_api/*` and `/_admin/*`.
  Setting this option to `true` will thus force authentication for the ArangoDB APIs
  and the web interface, but allow unauthenticated requests for other URLs (including
  user defined actions and Foxx applications).
  The default value of this option is `false`, meaning that if authentication is turned
  on, authentication is still required for *all* incoming requests. Only by setting the
  option to `true` this restriction is lifted and authentication becomes required for
  URLs starting with `/_` only.

  Please note that authentication still needs to be enabled regularly by setting the
  `--server.disable-authentication` parameter to `false`. Otherwise no authentication
  will be required for any URLs as before.

* protect collections against unloading when there are still document barriers around.

* extended cap constraints to optionally limit the active data size in a collection to
  a specific number of bytes.

  The arguments for creating a cap constraint are now:
  `collection.ensureCapConstraint(<count>, <byteSize>);`

  It is supported to specify just a count as in ArangoDB 1.3 and before, to specify
  just a fileSize, or both. The first met constraint will trigger the automated
  document removal.

* added `db._exists(doc)` and `collection.exists(doc)` for easy document existence checks

* added API `/_api/current-database` to retrieve information about the database the
  client is currently connected to (note: the API `/_api/current-database` has been
  removed in the meantime. The functionality is accessible via `/_api/database/current`
  now).

* ensure a proper order of tick values in datafiles/journals/compactors.
  any new files written will have the _tick values of their markers in order. for
  older files, there are edge cases at the beginning and end of the datafiles when
  _tick values are not properly in order.

* prevent caching of static pages in PathHandler.
  whenever a static page is requested that is served by the general PathHandler, the
  server will respond to HTTP GET requests with a "Cache-Control: max-age=86400" header.

* added "doCompact" attribute when creating collections and to collection.properties().
  The attribute controls whether collection datafiles are compacted.

* changed the HTTP return code from 400 to 404 for some cases when there is a referral
  to a non-existing collection or document.

* introduced error code 1909 `too many iterations` that is thrown when graph traversals
  hit the `maxIterations` threshold.

* optionally limit traversals to a certain number of iterations
  the limitation can be achieved via the traversal API by setting the `maxIterations`
  attribute, and also via the AQL `TRAVERSAL` and `TRAVERSAL_TREE` functions by setting
  the same attribute. If traversals are not limited by the end user, a server-defined
  limit for `maxIterations` may be used to prevent server-side traversals from running
  endlessly.

* added graph traversal API at `/_api/traversal`

* added "API" link in web interface, pointing to REST API generated with Swagger

* moved "About" link in web interface into "links" menu

* allow incremental access to the documents in a collection from out of AQL
  this allows reading documents from a collection chunks when a full collection scan
  is required. memory usage might be must lower in this case and queries might finish
  earlier if there is an additional LIMIT statement

* changed AQL COLLECT to use a stable sort, so any previous SORT order is preserved

* issue #547: Javascript error in the web interface

* issue #550: Make AQL graph functions support key in addition to id

* issue #526: Unable to escape when an errorneous command is entered into the js shell

* issue #523: Graph and vertex methods for the javascript api

* issue #517: Foxx: Route parameters with capital letters fail

* issue #512: Binded Parameters for LIMIT


v1.3.3 (2013-08-01)
-------------------

* issue #570: updateFishbowl() fails once

* updated and fixed generated examples

* issue #559: added Foxx documentation to user manual

* added missing error reporting for errors that happened during import of edges


v1.3.2 (2013-06-21)
-------------------

* fixed memleak in internal.download()

* made the shape-collection journal size adaptive:
  if too big shapes come in, a shape journal will be created with a big-enough size
  automatically. the maximum size of a shape journal is still restricted, but to a
  very big value that should never be reached in practice.

* fixed a segfault that occurred when inserting documents with a shape size bigger
  than the default shape journal size (2MB)

* fixed a locking issue in collection.truncate()

* fixed value overflow in accumulated filesizes reported by collection.figures()

* issue #545: AQL FILTER unnecessary (?) loop

* issue #549: wrong return code with --daemon


v1.3.1 (2013-05-24)
-------------------

* removed currently unused _ids collection

* fixed usage of --temp-path in aranogd and arangosh

* issue #540: suppress return of temporary internal variables in AQL

* issue #530: ReferenceError: ArangoError is not a constructor

* issue #535: Problem with AQL user functions javascript API

* set --javascript.app-path for test execution to prevent startup error

* issue #532: Graph _edgesCache returns invalid data?

* issue #531: Arangod errors

* issue #529: Really weird transaction issue

* fixed usage of --temp-path in aranogd and arangosh


v1.3.0 (2013-05-10)
-------------------

* fixed problem on restart ("datafile-xxx is not sealed") when server was killed
  during a compaction run

* fixed leak when using cursors with very small batchSize

* issue #508: `unregistergroup` function not mentioned in http interface docs

* issue #507: GET /_api/aqlfunction returns code inside parentheses

* fixed issue #489: Bug in aal.install

* fixed issue 505: statistics not populated on MacOS


v1.3.0-rc1 (2013-04-24)
-----------------------

* updated documentation for 1.3.0

* added node modules and npm packages

* changed compaction to only compact datafiles with more at least 10% of dead
  documents (byte size-wise)

* issue #498: fixed reload of authentication info when using
  `require("org/arangodb/users").reload()`

* issue #495: Passing an empty array to create a document results in a
  "phantom" document

* added more precision for requests statistics figures

* added "sum" attribute for individual statistics results in statistics API
  at /_admin/statistics

* made "limit" an optional parameter in AQL function NEAR().
  limit can now be either omitted completely, or set to 0. If so, an internal
  default value (currently 100) will be applied for the limit.

* issue #481

* added "attributes.count" to output of `collection.figures()`
  this also affects the REST API /_api/collection/<name>/figures

* added IndexedPropertyGetter for ShapedJson objects

* added API for user-defined AQL functions

* issue #475: A better error message for deleting a non-existent graph

* issue #474: Web interface problems with the JS Shell

* added missing documentation for AQL UNION function

* added transaction support.
  This provides ACID transactions for ArangoDB. Transactions can be invoked
  using the `db._executeTransaction()` function, or the `/_api/transaction`
  REST API.

* switched to semantic versioning (at least for alpha & alpha naming)

* added saveOrReplace() for server-side JS

v1.3.alpha1 (2013-04-05)
------------------------

* cleanup of Module, Package, ArangoApp and modules "internal", "fs", "console"

* use Error instead of string in throw to allow stack-trace

* issue #454: error while creation of Collection

* make `collection.count()` not recalculate the number of documents on the fly, but
  use some internal document counters.

* issue #457: invalid string value in web interface

* make datafile id (datafile->_fid) identical to the numeric part of the filename.
  E.g. the datafile `journal-123456.db` will now have a datafile marker with the same
  fid (i.e. `123456`) instead of a different value. This change will only affect
  datafiles that are created with 1.3 and not any older files.
  The intention behind this change is to make datafile debugging easier.

* consistently discard document attributes with reserved names (system attributes)
  but without any known meaning, for example `_test`, `_foo`, ...

  Previously, these attributes were saved with the document regularly in some cases,
  but were discarded in other cases.
  Now these attributes are discarded consistently. "Real" system attributes such as
  `_key`, `_from`, `_to` are not affected and will work as before.

  Additionally, attributes with an empty name (``) are discarded when documents are
  saved.

  Though using reserved or empty attribute names in documents was not really and
  consistently supported in previous versions of ArangoDB, this change might cause
  an incompatibility for clients that rely on this feature.

* added server startup flag `--database.force-sync-properties` to force syncing of
  collection properties on collection creation, deletion and on property update.
  The default value is true to mimic the behavior of previous versions of ArangoDB.
  If set to false, collection properties are written to disk but no call to sync()
  is made.

* added detailed output of server version and components for REST APIs
  `/_admin/version` and `/_api/version`. To retrieve this extended information,
  call the REST APIs with URL parameter `details=true`.

* issue #443: For git-based builds include commit hash in version

* adjust startup log output to be more compact, less verbose

* set the required minimum number of file descriptors to 256.
  On server start, this number is enforced on systems that have rlimit. If the limit
  cannot be enforced, starting the server will fail.
  Note: 256 is considered to be the absolute minimum value. Depending on the use case
  for ArangoDB, a much higher number of file descriptors should be used.

  To avoid checking & potentially changing the number of maximum open files, use the
  startup option `--server.descriptors-minimum 0`

* fixed shapedjson to json conversion for special numeric values (NaN, +inf, -inf).
  Before, "NaN", "inf", or "-inf" were written into the JSONified output, but these
  values are not allowed in JSON. Now, "null" is written to the JSONified output as
  required.

* added AQL functions VARIANCE_POPULATION(), VARIANCE_SAMPLE(), STDDEV_POPULATION(),
  STDDEV_SAMPLE(), AVERAGE(), MEDIAN() to calculate statistical values for lists

* added AQL SQRT() function

* added AQL TRIM(), LEFT() and RIGHT() string functions

* fixed issue #436: GET /_api/document on edge

* make AQL REVERSE() and LENGTH() functions work on strings, too

* disabled DOT generation in `make doxygen`. this speeds up docs generation

* renamed startup option `--dispatcher.report-intervall` to `--dispatcher.report-interval`

* renamed startup option `--scheduler.report-intervall` to `--scheduler.report-interval`

* slightly changed output of REST API method /_admin/log.
  Previously, the log messages returned also contained the date and log level, now
  they will only contain the log message, and no date and log level information.
  This information can be re-created by API users from the `timestamp` and `level`
  attributes of the result.

* removed configure option `--enable-zone-debug`
  memory zone debugging is now automatically turned on when compiling with ArangoDB
  `--enable-maintainer-mode`

* removed configure option `--enable-arangob`
  arangob is now always included in the build


v1.2.3 (XXXX-XX-XX)
-------------------

* added optional parameter `edgexamples` for AQL function EDGES() and NEIGHBORS()

* added AQL function NEIGHBORS()

* added freebsd support

* fixed firstExample() query with `_id` and `_key` attributes

* issue triAGENS/ArangoDB-PHP#55: AQL optimizer may have mis-optimized duplicate
  filter statements with limit


v1.2.2 (2013-03-26)
-------------------

* fixed save of objects with common sub-objects

* issue #459: fulltext internal memory allocation didn't scale well
  This fix improves loading times for collections with fulltext indexes that have
  lots of equal words indexed.

* issue #212: auto-increment support

  The feature can be used by creating a collection with the extra `keyOptions`
  attribute as follows:

      db._create("mycollection", { keyOptions: { type: "autoincrement", offset: 1, increment: 10, allowUserKeys: true } });

  The `type` attribute will make sure the keys will be auto-generated if no
  `_key` attribute is specified for a document.

  The `allowUserKeys` attribute determines whether users might still supply own
  `_key` values with documents or if this is considered an error.

  The `increment` value determines the actual increment value, whereas the `offset`
  value can be used to seed to value sequence with a specific starting value.
  This will be useful later in a multi-master setup, when multiple servers can use
  different auto-increment seed values and thus generate non-conflicting auto-increment values.

  The default values currently are:

  - `allowUserKeys`: `true`
  - `offset`: `0`
  - `increment`: `1`

  The only other available key generator type currently is `traditional`.
  The `traditional` key generator will auto-generate keys in a fashion as ArangoDB
  always did (some increasing integer value, with a more or less unpredictable
  increment value).

  Note that for the `traditional` key generator there is only the option to disallow
  user-supplied keys and give the server the sole responsibility for key generation.
  This can be achieved by setting the `allowUserKeys` property to `false`.

  This change also introduces the following errors that API implementors may want to check
  the return values for:

  - 1222: `document key unexpected`: will be raised when a document is created with
    a `_key` attribute, but the underlying collection was set up with the `keyOptions`
    attribute `allowUserKeys: false`.

  - 1225: `out of keys`: will be raised when the auto-increment key generator runs
    out of keys. This may happen when the next key to be generated is 2^64 or higher.
    In practice, this will only happen if the values for `increment` or `offset` are
    not set appropriately, or if users are allowed to supply own keys, those keys
    are near the 2^64 threshold, and later the auto-increment feature kicks in and
    generates keys that cross that threshold.

    In practice it should not occur with proper configuration and proper usage of the
    collections.

  This change may also affect the following REST APIs:
  - POST `/_api/collection`: the server does now accept the optional `keyOptions`
    attribute in the second parameter
  - GET `/_api/collection/properties`: will return the `keyOptions` attribute as part
    of the collection's properties. The previous optional attribute `createOptions`
    is now gone.

* fixed `ArangoStatement.explain()` method with bind variables

* fixed misleading "cursor not found" error message in arangosh that occurred when
  `count()` was called for client-side cursors

* fixed handling of empty attribute names, which may have crashed the server under
  certain circumstances before

* fixed usage of invalid pointer in error message output when index description could
  not be opened


v1.2.1 (2013-03-14)
-------------------

* issue #444: please darken light color in arangosh

* issue #442: pls update post install info on osx

* fixed conversion of special double values (NaN, -inf, +inf) when converting from
  shapedjson to JSON

* fixed compaction of markers (location of _key was not updated correctly in memory,
  leading to _keys pointing to undefined memory after datafile rotation)

* fixed edge index key pointers to use document master pointer plus offset instead
  of direct _key address

* fixed case when server could not create any more journal or compactor files.
  Previously a wrong status code may have been returned, and not being able to create
  a new compactor file may have led to an infinite loop with error message
  "could not create compactor".

* fixed value truncation for numeric filename parts when renaming datafiles/journals


v1.2.0 (2013-03-01)
-------------------

* by default statistics are now switch off; in order to enable comment out
  the "disable-statistics = yes" line in "arangod.conf"

* fixed issue #435: csv parser skips data at buffer border

* added server startup option `--server.disable-statistics` to turn off statistics
  gathering without recompilation of ArangoDB.
  This partly addresses issue #432.

* fixed dropping of indexes without collection name, e.g.
  `db.xxx.dropIndex("123456");`
  Dropping an index like this failed with an assertion error.

* fixed issue #426: arangoimp should be able to import edges into edge collections

* fixed issue #425: In case of conflict ArangoDB returns HTTP 400 Bad request
  (with 1207 Error) instead of HTTP 409 Conflict

* fixed too greedy token consumption in AQL for negative values:
  e.g. in the statement `RETURN { a: 1 -2 }` the minus token was consumed as part
  of the value `-2`, and not interpreted as the binary arithmetic operator


v1.2.beta3 (2013-02-22)
-----------------------

* issue #427: ArangoDB Importer Manual has no navigation links (previous|home|next)

* issue #319: Documentation missing for Emergency console and incomplete for datafile debugger.

* issue #370: add documentation for reloadRouting and flushServerModules

* issue #393: added REST API for user management at /_api/user

* issue #393, #128: added simple cryptographic functions for user actions in module "crypto":
  * require("org/arangodb/crypto").md5()
  * require("org/arangodb/crypto").sha256()
  * require("org/arangodb/crypto").rand()

* added replaceByExample() Javascript and REST API method

* added updateByExample() Javascript and REST API method

* added optional "limit" parameter for removeByExample() Javascript and REST API method

* fixed issue #413

* updated bundled V8 version from 3.9.4 to 3.16.14.1
  Note: the Windows version used a more recent version (3.14.0.1) and was not updated.

* fixed issue #404: keep original request url in request object


v1.2.beta2 (2013-02-15)
-----------------------

* fixed issue #405: 1.2 compile warnings

* fixed issue #333: [debian] Group "arangodb" is not used when starting vie init.d script

* added optional parameter 'excludeSystem' to GET /_api/collection
  This parameter can be used to disable returning system collections in the list
  of all collections.

* added AQL functions KEEP() and UNSET()

* fixed issue #348: "HTTP Interface for Administration and Monitoring"
  documentation errors.

* fix stringification of specific positive int64 values. Stringification of int64
  values with the upper 32 bits cleared and the 33rd bit set were broken.

* issue #395:  Collection properties() function should return 'isSystem' for
  Javascript and REST API

* make server stop after upgrade procedure when invoked with `--upgrade option`.
  When started with the `--upgrade` option, the server will perfom
  the upgrade, and then exit with a status code indicating the result of the
  upgrade (0 = success, 1 = failure). To start the server regularly in either
  daemon or console mode, the `--upgrade` option must not be specified.
  This change was introduced to allow init.d scripts check the result of
  the upgrade procedure, even in case an upgrade was successful.
  this was introduced as part of issue #391.

* added AQL function EDGES()

* added more crash-protection when reading corrupted collections at startup

* added documentation for AQL function CONTAINS()

* added AQL function LIKE()

* replaced redundant error return code 1520 (Unable to open collection) with error code
  1203 (Collection not found). These error codes have the same meanings, but one of
  them was returned from AQL queries only, the other got thrown by other parts of
  ArangoDB. Now, error 1203 (Collection not found) is used in AQL too in case a
  non-existing collection is used.

v1.2.beta1 (2013-02-01)
-----------------------

* fixed issue #382: [Documentation error] Maschine... should be Machine...

* unified history file locations for arangod, arangosh, and arangoirb.
  - The readline history for arangod (emergency console) is now stored in file
    $HOME/.arangod. It was stored in $HOME/.arango before.
  - The readline history for arangosh is still stored in $HOME/.arangosh.
  - The readline history for arangoirb is now stored in $HOME/.arangoirb. It was
    stored in $HOME/.arango-mrb before.

* fixed issue #381: _users user should have a unique constraint

* allow negative list indexes in AQL to access elements from the end of a list,
  e.g. ```RETURN values[-1]``` will return the last element of the `values` list.

* collection ids, index ids, cursor ids, and document revision ids created and
  returned by ArangoDB are now returned as strings with numeric content inside.
  This is done to prevent some value overrun/truncation in any part of the
  complete client/server workflow.
  In ArangoDB 1.1 and before, these values were previously returned as
  (potentially very big) integer values. This may cause problems (clipping, overrun,
  precision loss) for clients that do not support big integers natively and store
  such values in IEEE754 doubles internally. This type loses precision after about
  52 bits and is thus not safe to hold an id.
  Javascript and 32 bit-PHP are examples for clients that may cause such problems.
  Therefore, ids are now returned by ArangoDB as strings, with the string
  content being the integer value as before.

  Example for documents ("_rev" attribute):
  - Document returned by ArangoDB 1.1: { "_rev": 1234, ... }
  - Document returned by ArangoDB 1.2: { "_rev": "1234", ... }

  Example for collections ("id" attribute / "_id" property):
  - Collection returned by ArangoDB 1.1: { "id": 9327643, "name": "test", ... }
  - Collection returned by ArangoDB 1.2: { "id": "9327643", "name": "test", ... }

  Example for cursors ("id" attribute):
  - Collection returned by ArangoDB 1.1: { "id": 11734292, "hasMore": true, ... }
  - Collection returned by ArangoDB 1.2: { "id": "11734292", "hasMore": true, ... }

* global variables are not automatically available anymore when starting the
  arangod Javascript emergency console (i.e. ```arangod --console```).

  Especially, the variables `db`, `edges`, and `internal` are not available
  anymore. `db` and `internal` can be made available in 1.2 by
  ```var db = require("org/arangodb").db;``` and
  ```var internal = require("internal");```, respectively.
  The reason for this change is to get rid of global variables in the server
  because this will allow more specific inclusion of functionality.

  For convenience, the global variable `db` is still available by default in
  arangosh. The global variable `edges`, which since ArangoDB 1.1 was kind of
  a redundant wrapper of `db`, has been removed in 1.2 completely.
  Please use `db` instead, and if creating an edge collection, use the explicit
  ```db._createEdgeCollection()``` command.

* issue #374: prevent endless redirects when calling admin interface with
  unexpected URLs

* issue #373: TRAVERSAL() `trackPaths` option does not work. Instead `paths` does work

* issue #358: added support for CORS

* honor optional waitForSync property for document removal, replace, update, and
  save operations in arangosh. The waitForSync parameter for these operations
  was previously honored by the REST API and on the server-side, but not when
  the waitForSync parameter was specified for a document operation in arangosh.

* calls to db.collection.figures() and /_api/collection/<collection>/figures now
  additionally return the number of shapes used in the collection in the
  extra attribute "shapes.count"

* added AQL TRAVERSAL_TREE() function to return a hierarchical result from a traversal

* added AQL TRAVERSAL() function to return the results from a traversal

* added AQL function ATTRIBUTES() to return the attribute names of a document

* removed internal server-side AQL functions from global scope.

  Now the AQL internal functions can only be accessed via the exports of the
  ahuacatl module, which can be included via ```require("org/arangodb/ahuacatl")```.
  It shouldn't be necessary for clients to access this module at all, but
  internal code may use this module.

  The previously global AQL-related server-side functions were moved to the
  internal namespace. This produced the following function name changes on
  the server:

     old name              new name
     ------------------------------------------------------
     AHUACATL_RUN       => require("internal").AQL_QUERY
     AHUACATL_EXPLAIN   => require("internal").AQL_EXPLAIN
     AHUACATL_PARSE     => require("internal").AQL_PARSE

  Again, clients shouldn't have used these functions at all as there is the
  ArangoStatement object to execute AQL queries.

* fixed issue #366: Edges index returns strange description

* added AQL function MATCHES() to check a document against a list of examples

* added documentation and tests for db.collection.removeByExample

* added --progress option for arangoimp. This will show the percentage of the input
  file that has been processed by arangoimp while the import is still running. It can
  be used as a rough indicator of progress for the entire import.

* make the server log documents that cannot be imported via /_api/import into the
  logfile using the warning log level. This may help finding illegal documents in big
  import runs.

* check on server startup whether the database directory and all collection directories
  are writable. if not, the server startup will be aborted. this prevents serious
  problems with collections being non-writable and this being detected at some pointer
  after the server has been started

* allow the following AQL constructs: FUNC(...)[...], FUNC(...).attribute

* fixed issue #361: Bug in Admin Interface. Header disappears when clicking new collection

* Added in-memory only collections

  Added collection creation parameter "isVolatile":
  if set to true, the collection is created as an in-memory only collection,
  meaning that all document data of that collection will reside in memory only,
  and will not be stored permanently to disk.
  This means that all collection data will be lost when the collection is unloaded
  or the server is shut down.
  As this collection type does not have datafile disk overhead for the regular
  document operations, it may be faster than normal disk-backed collections. The
  actual performance gains strongly depend on the underlying OS, filesystem, and
  settings though.
  This collection type should be used for caches only and not for any sensible data
  that cannot be re-created otherwise.
  Some platforms, namely Windows, currently do not support this collection type.
  When creating an in-memory collection on such platform, an error message will be
  returned by ArangoDB telling the user the platform does not support it.

  Note: in-memory collections are an experimental feature. The feature might
  change drastically or even be removed altogether in a future version of ArangoDB.

* fixed issue #353: Please include "pretty print" in Emergency Console

* fixed issue #352: "pretty print" console.log
  This was achieved by adding the dump() function for the "internal" object

* reduced insertion time for edges index
  Inserting into the edges index now avoids costly comparisons in case of a hash
  collision, reducing the prefilling/loading timer for bigger edge collections

* added fulltext queries to AQL via FULLTEXT() function. This allows search
  fulltext indexes from an AQL query to find matching documents

* added fulltext index type. This index type allows indexing words and prefixes of
  words from a specific document attribute. The index can be queries using a
  SimpleQueryFull object, the HTTP REST API at /_api/simple/fulltext, or via AQL

* added collection.revision() method to determine whether a collection has changed.
  The revision method returns a revision string that can be used by client programs
  for equality/inequality comparisons. The value returned by the revision method
  should be treated by clients as an opaque string and clients should not try to
  figure out the sense of the revision id. This is still useful enough to check
  whether data in a collection has changed.

* issue #346: adaptively determine NUMBER_HEADERS_PER_BLOCK

* issue #338: arangosh cursor positioning problems

* issue #326: use limit optimization with filters

* issue #325: use index to avoid sorting

* issue #324: add limit optimization to AQL

* removed arango-password script and added Javascript functionality to add/delete
  users instead. The functionality is contained in module `users` and can be invoked
  as follows from arangosh and arangod:
  * require("users").save("name", "passwd");
  * require("users").replace("name", "newPasswd");
  * require("users").remove("name");
  * require("users").reload();
  These functions are intentionally not offered via the web interface.
  This also addresses issue #313

* changed print output in arangosh and the web interface for JSON objects.
  Previously, printing a JSON object in arangosh resulted in the attribute values
  being printed as proper JSON, but attribute names were printed unquoted and
  unescaped. This was fine for the purpose of arangosh, but lead to invalid
  JSON being produced. Now, arangosh will produce valid JSON that can be used
  to send it back to ArangoDB or use it with arangoimp etc.

* fixed issue #300: allow importing documents via the REST /_api/import API
  from a JSON list, too.
  So far, the API only supported importing from a format that had one JSON object
  on each line. This is sometimes inconvenient, e.g. when the result of an AQL
  query or any other list is to be imported. This list is a JSON list and does not
  necessary have a document per line if pretty-printed.
  arangoimp now supports the JSON list format, too. However, the format requires
  arangoimp and the server to read the entire dataset at once. If the dataset is
  too big (bigger than --max-upload-size) then the import will be rejected. Even if
  increased, the entire list must fit in memory on both the client and the server,
  and this may be more resource-intensive than importing individual lines in chunks.

* removed unused parameter --reuse-ids for arangoimp. This parameter did not have
  any effect in 1.2, was never publicly announced and did evil (TM) things.

* fixed issue #297 (partly): added whitespace between command line and
  command result in arangosh, added shell colors for better usability

* fixed issue #296: system collections not usable from AQL

* fixed issue #295: deadlock on shutdown

* fixed issue #293: AQL queries should exploit edges index

* fixed issue #292: use index when filtering on _key in AQL

* allow user-definable document keys
  users can now define their own document keys by using the _key attribute
  when creating new documents or edges. Once specified, the value of _key is
  immutable.
  The restrictions for user-defined key values are:
  * the key must be at most 254 bytes long
  * it must consist of the letters a-z (lower or upper case), the digits 0-9,
    the underscore (_) or dash (-) characters only
  * any other characters, especially multi-byte sequences, whitespace or
    punctuation characters cannot be used inside key values

  Specifying a document key is optional when creating new documents. If no
  document key is specified, ArangoDB will create a document key itself.
  There are no guarantees about the format and pattern of auto-generated document
  keys other than the above restrictions.
  Clients should therefore treat auto-generated document keys as opaque values.
  Keys can be used to look up and reference documents, e.g.:
  * saving a document: `db.users.save({ "_key": "fred", ... })`
  * looking up a document: `db.users.document("fred")`
  * referencing other documents: `edges.relations.save("users/fred", "users/john", ...)`

  This change is downwards-compatible to ArangoDB 1.1 because in ArangoDB 1.1
  users were not able to define their own keys. If the user does not supply a _key
  attribute when creating a document, ArangoDB 1.2 will still generate a key of
  its own as ArangoDB 1.1 did. However, all documents returned by ArangoDB 1.2 will
  include a _key attribute and clients should be able to handle that (e.g. by
  ignoring it if not needed). Documents returned will still include the _id attribute
  as in ArangoDB 1.1.

* require collection names everywhere where a collection id was allowed in
  ArangoDB 1.1 & 1.0
  This change requires clients to use a collection name in place of a collection id
  at all places the client deals with collections.
  Examples:
  * creating edges: the _from and _to attributes must now contain collection names instead
    of collection ids: `edges.relations.save("test/my-key1", "test/my-key2", ...)`
  * retrieving edges: the returned _from and _to attributes now will contain collection
    names instead of ids, too: _from: `test/fred` instead of `1234/3455`
  * looking up documents: db.users.document("fred") or db._document("users/fred")

  Collection names must be used in REST API calls instead of collection ids, too.
  This change is thus not completely downwards-compatible to ArangoDB 1.1. ArangoDB 1.1
  required users to use collection ids in many places instead of collection names.
  This was unintuitive and caused overhead in cases when just the collection name was
  known on client-side but not its id. This overhead can now be avoided so clients can
  work with the collection names directly. There is no need to work with collection ids
  on the client side anymore.
  This change will likely require adjustments to API calls issued by clients, and also
  requires a change in how clients handle the _id value of returned documents. Previously,
  the _id value of returned documents contained the collection id, a slash separator and
  the document number. Since 1.2, _id will contain the collection name, a slash separator
  and the document key. The same applies to the _from and _to attribute values of edges
  that are returned by ArangoDB.

  Also removed (now unnecessary) location header in responses of the collections REST API.
  The location header was previously returned because it was necessary for clients.
  When clients created a collection, they specified the collection name. The collection
  id was generated on the server, but the client needed to use the server-generated
  collection id for further API calls, e.g. when creating edges etc. Therefore, the
  full collection URL, also containing the collection id, was returned by the server in
  responses to the collection API, in the HTTP location header.
  Returning the location header has become unnecessary in ArangoDB 1.2 because users
  can access collections by name and do not need to care about collection ids.


v1.1.3 (2013-XX-XX)
-------------------

* fix case when an error message was looked up for an error code but no error
  message was found. In this case a NULL ptr was returned and not checked everywhere.
  The place this error popped up was when inserting into a non-unique hash index
  failed with a specific, invalid error code.

* fixed issue #381:  db._collection("_users").getIndexes();

* fixed issue #379: arango-password fatal issue javscript.startup-directory

* fixed issue #372: Command-Line Options for the Authentication and Authorization


v1.1.2 (2013-01-20)
-------------------

* upgraded to mruby 2013-01-20 583983385b81c21f82704b116eab52d606a609f4

* fixed issue #357: Some spelling and grammar errors

* fixed issue #355: fix quotes in pdf manual

* fixed issue #351: Strange arangosh error message for long running query

* fixed randomly hanging connections in arangosh on MacOS

* added "any" query method: this returns a random document from a collection. It
  is also available via REST HTTP at /_api/simple/any.

* added deployment tool

* added getPeerVertex

* small fix for logging of long messages: the last character of log messages longer
  than 256 bytes was not logged.

* fixed truncation of human-readable log messages for web interface: the trailing \0
  byte was not appended for messages longer than 256 bytes

* fixed issue #341: ArangoDB crashes when stressed with Batch jobs
  Contrary to the issue title, this did not have anything to do with batch jobs but
  with too high memory usage. The memory usage of ArangoDB is now reduced for cases
   when there are lots of small collections with few documents each

* started with issue #317: Feature Request (from Google Groups): DATE handling

* backported issue #300: Extend arangoImp to Allow importing resultset-like
  (list of documents) formatted files

* fixed issue #337: "WaitForSync" on new collection does not work on Win/X64

* fixed issue #336: Collections REST API docs

* fixed issue #335: mmap errors due to wrong memory address calculation

* fixed issue #332: arangoimp --use-ids parameter seems to have no impact

* added option '--server.disable-authentication' for arangosh as well. No more passwd
  prompts if not needed

* fixed issue #330: session logging for arangosh

* fixed issue #329: Allow passing script file(s) as parameters for arangosh to run

* fixed issue #328: 1.1 compile warnings

* fixed issue #327: Javascript parse errors in front end


v1.1.1 (2012-12-18)
-------------------

* fixed issue #339: DELETE /_api/cursor/cursor-identifier return incollect errorNum

  The fix for this has led to a signature change of the function actions.resultNotFound().
  The meaning of parameter #3 for This function has changed from the error message string
  to the error code. The error message string is now parameter #4.
  Any client code that uses this function in custom actions must be adjusted.

* fixed issue #321: Problem upgrading arangodb 1.0.4 to 1.1.0 with Homebrew (OSX 10.8.2)

* fixed issue #230: add navigation and search for online documentation

* fixed issue #315: Strange result in PATH

* fixed issue #323: Wrong function returned in error message of AQL CHAR_LENGTH()

* fixed some log errors on startup / shutdown due to pid file handling and changing
  of directories


v1.1.0 (2012-12-05)
-------------------

* WARNING:
  arangod now performs a database version check at startup. It will look for a file
  named "VERSION" in its database directory. If the file is not present, arangod will
  perform an automatic upgrade of the database directory. This should be the normal
  case when upgrading from ArangoDB 1.0 to ArangoDB 1.1.

  If the VERSION file is present but is from an older version of ArangoDB, arangod
  will refuse to start and ask the user to run a manual upgrade first. A manual upgrade
  can be performed by starting arangod with the option `--upgrade`.

  This upgrade procedure shall ensure that users have full control over when they
  perform any updates/upgrades of their data, and can plan backups accordingly. The
  procedure also guarantees that the server is not run without any required system
  collections or with in incompatible data state.

* added AQL function DOCUMENT() to retrieve a document by its _id value

* fixed issue #311: fixed segfault on unload

* fixed issue #309: renamed stub "import" button from web interface

* fixed issue #307: added WaitForSync column in collections list in in web interface

* fixed issue #306: naming in web interface

* fixed issue #304: do not clear AQL query text input when switching tabs in
  web interface

* fixed issue #303: added documentation about usage of var keyword in web interface

* fixed issue #301: PATCH does not work in web interface

# fixed issue #269: fix make distclean & clean

* fixed issue #296: system collections not usable from AQL

* fixed issue #295: deadlock on shutdown

* added collection type label to web interface

* fixed issue #290: the web interface now disallows creating non-edges in edge collections
  when creating collections via the web interface, the collection type must also be
  specified (default is document collection)

* fixed issue #289: tab-completion does not insert any spaces

* fixed issue #282: fix escaping in web interface

* made AQL function NOT_NULL take any number of arguments. Will now return its
  first argument that is not null, or null if all arguments are null. This is downwards
  compatible.

* changed misleading AQL function name NOT_LIST() to FIRST_LIST() and slightly changed
  the behavior. The function will now return its first argument that is a list, or null
  if none of the arguments are lists.
  This is mostly downwards-compatible. The only change to the previous implementation in
  1.1-beta will happen if two arguments were passed and the 1st and 2nd arguments were
  both no lists. In previous 1.1, the 2nd argument was returned as is, but now null
  will be returned.

* add AQL function FIRST_DOCUMENT(), with same behavior as FIRST_LIST(), but working
  with documents instead of lists.

* added UPGRADING help text

* fixed issue #284: fixed Javascript errors when adding edges/vertices without own
  attributes

* fixed issue #283: AQL LENGTH() now works on documents, too

* fixed issue #281: documentation for skip lists shows wrong example

* fixed AQL optimizer bug, related to OR-combined conditions that filtered on the
  same attribute but with different conditions

* fixed issue #277: allow usage of collection names when creating edges
  the fix of this issue also implies validation of collection names / ids passed to
  the REST edge create method. edges with invalid collection ids or names in the
  "from" or "to" values will be rejected and not saved


v1.1.beta2 (2012-11-13)
-----------------------

* fixed arangoirb compilation

* fixed doxygen


v1.1.beta1 (2012-10-24)
-----------------------

* fixed AQL optimizer bug

* WARNING:
  - the user has changed from "arango" to "arangodb", the start script has changed from
    "arangod" to "arangodb", the database directory has changed from "/var/arangodb" to
    "/var/lib/arangodb" to be compliant with various Linux policies

  - In 1.1, we have introduced types for collections: regular documents go into document
    collections, and edges go into edge collections. The prefixing (db.xxx vs. edges.xxx)
    works slightly different in 1.1: edges.xxx can still be used to access collections,
    however, it will not determine the type of existing collections anymore. To create an
    edge collection 1.1, you can use db._createEdgeCollection() or edges._create().
    And there's of course also db._createDocumentCollection().
    db._create() is also still there and will create a document collection by default,
    whereas edges._create() will create an edge collection.

  - the admin web interface that was previously available via the simple URL suffix /
    is now available via a dedicated URL suffix only: /_admin/html
    The reason for this is that routing and URLs are now subject to changes by the end user,
    and only URLs parts prefixed with underscores (e.g. /_admin or /_api) are reserved
    for ArangoDB's internal usage.

* the server now handles requests with invalid Content-Length header values as follows:
  - if Content-Length is negative, the server will respond instantly with HTTP 411
    (length required)

  - if Content-Length is positive but shorter than the supplied body, the server will
    respond with HTTP 400 (bad request)

  - if Content-Length is positive but longer than the supplied body, the server will
    wait for the client to send the missing bytes. The server allows 90 seconds for this
    and will close the connection if the client does not send the remaining data

  - if Content-Length is bigger than the maximum allowed size (512 MB), the server will
    fail with HTTP 413 (request entity too large).

  - if the length of the HTTP headers is greater than the maximum allowed size (1 MB),
    the server will fail with HTTP 431 (request header fields too large)

* issue #265: allow optional base64 encoding/decoding of action response data

* issue #252: create _modules collection using arango-upgrade (note: arango-upgrade was
  finally replaced by the `--upgrade` option for arangod)

* issue #251: allow passing arbitrary options to V8 engine using new command line option:
  --javascript.v8-options. Using this option, the Harmony features or other settings in
  v8 can be enabled if the end user requires them

* issue #248: allow AQL optimizer to pull out completely uncorrelated subqueries to the
  top level, resulting in less repeated evaluation of the subquery

* upgraded to Doxygen 1.8.0

* issue #247: added AQL function MERGE_RECURSIVE

* issue #246: added clear() function in arangosh

* issue #245: Documentation: Central place for naming rules/limits inside ArangoDB

* reduced size of hash index elements by 50 %, allowing more index elements to fit in
  memory

* issue #235: GUI Shell throws Error:ReferenceError: db is not defined

* issue #229: methods marked as "under construction"

* issue #228: remove unfinished APIs (/_admin/config/*)

* having the OpenSSL library installed is now a prerequisite to compiling ArangoDB
  Also removed the --enable-ssl configure option because ssl is always required.

* added AQL functions TO_LIST, NOT_LIST

* issue #224: add optional Content-Id for batch requests

* issue #221: more documentation on AQL explain functionality. Also added
  ArangoStatement.explain() client method

* added db._createStatement() method on server as well (was previously available
  on the client only)

* issue #219: continue in case of "document not found" error in PATHS() function

* issue #213: make waitForSync overridable on specific actions

* changed AQL optimizer to use indexes in more cases. Previously, indexes might
  not have been used when in a reference expression the inner collection was
  specified last. Example: FOR u1 IN users FOR u2 IN users FILTER u1._id == u2._id
  Previously, this only checked whether an index could be used for u2._id (not
  possible). It was not checked whether an index on u1._id could be used (possible).
  Now, for expressions that have references/attribute names on both sides of the
  above as above, indexes are checked for both sides.

* issue #204: extend the CSV import by TSV and by user configurable
  separator character(s)

* issue #180: added support for batch operations

* added startup option --server.backlog-size
  this allows setting the value of the backlog for the listen() system call.
  the default value is 10, the maximum value is platform-dependent

* introduced new configure option "--enable-maintainer-mode" for
  ArangoDB maintainers. this option replaces the previous compile switches
  --with-boost-test, --enable-bison, --enable-flex and --enable-errors-dependency
  the individual configure options have been removed. --enable-maintainer-mode
  turns them all on.

* removed potentially unused configure option --enable-memfail

* fixed issue #197: HTML web interface calls /_admin/user-manager/session

* fixed issue #195: VERSION file in database directory

* fixed issue #193: REST API HEAD request returns a message body on 404

* fixed issue #188: intermittent issues with 1.0.0
  (server-side cursors not cleaned up in all cases, pthreads deadlock issue)

* issue #189: key store should use ISO datetime format bug

* issue #187: run arango-upgrade on server start (note: arango-upgrade was finally
  replaced by the `--upgrade` option for arangod)n

* fixed issue #183: strange unittest error

* fixed issue #182: manual pages

* fixed issue #181: use getaddrinfo

* moved default database directory to "/var/lib/arangodb" in accordance with
  http://www.pathname.com/fhs/pub/fhs-2.3.html

* fixed issue #179: strange text in import manual

* fixed issue #178: test for aragoimp is missing

* fixed issue #177: a misleading error message was returned if unknown variables
  were used in certain positions in an AQL query.

* fixed issue #176: explain how to use AQL from the arangosh

* issue #175: re-added hidden (and deprecated) option --server.http-port. This
  option is only there to be downwards-compatible to Arango 1.0.

* fixed issue #174: missing Documentation for `within`

* fixed issue #170: add db.<coll_name>.all().toArray() to arangosh help screen

* fixed issue #169: missing argument in Simple Queries

* added program arango-upgrade. This program must be run after installing ArangoDB
  and after upgrading from a previous version of ArangoDB. The arango-upgrade script
  will ensure all system collections are created and present in the correct state.
  It will also perform any necessary data updates.
  Note: arango-upgrade was finally replaced by the `--upgrade` option for arangod.

* issue #153: edge collection should be a flag for a collection
  collections now have a type so that the distinction between document and edge
  collections can now be done at runtime using a collection's type value.
  A collection's type can be queried in Javascript using the <collection>.type() method.

  When new collections are created using db._create(), they will be document
  collections by default. When edge._create() is called, an edge collection will be created.
  To explicitly create a collection of a specific/different type, use the methods
  _createDocumentCollection() or _createEdgeCollection(), which are available for
  both the db and the edges object.
  The Javascript objects ArangoEdges and ArangoEdgesCollection have been removed
  completely.
  All internal and test code has been adjusted for this, and client code
  that uses edges.* should also still work because edges is still there and creates
  edge collections when _create() is called.

  INCOMPATIBLE CHANGE: Client code might still need to be changed in the following aspect:
  Previously, collections did not have a type so documents and edges could be inserted
  in the same collection. This is now disallowed. Edges can only be inserted into
  edge collections now. As there were no collection types in 1.0, ArangoDB will perform
  an automatic upgrade when migrating from 1.0 to 1.1.
  The automatic upgrade will check every collection and determine its type as follows:
  - if among the first 50 documents in the collection there are documents with
    attributes "_from" and "_to", the collection is typed as an edge collection
  - if among the first 50 documents in the collection there are no documents with
    attributes "_from" and "_to", the collection is made as a document collection

* issue #150: call V8 garbage collection on server periodically

* issue #110: added support for partial updates

  The REST API for documents now offers an HTTP PATCH method to partially update
  documents. Overwriting/replacing documents is still available via the HTTP PUT method
  as before. The Javascript API in the shell also offers a new update() method in extension to
  the previously existing replace() method.


v1.0.4 (2012-11-12)
-------------------

* issue #275: strange error message in arangosh 1.0.3 at startup


v1.0.3 (2012-11-08)
-------------------

* fixed AQL optimizer bug

* issue #273: fixed segfault in arangosh on HTTP 40x

* issue #265: allow optional base64 encoding/decoding of action response data

* issue #252: _modules collection not created automatically


v1.0.2 (2012-10-22)
-------------------

* repository CentOS-X.Y moved to CentOS-X, same for Debian

* bugfix for rollback from edges

* bugfix for hash indexes

* bugfix for StringBuffer::erase_front

* added autoload for modules

* added AQL function TO_LIST


v1.0.1 (2012-09-30)
-------------------

* draft for issue #165: front-end application howto

* updated mruby to cf8fdea4a6598aa470e698e8cbc9b9b492319d

* fix for issue #190: install doesn't create log directory

* fix for issue #194: potential race condition between creating and dropping collections

* fix for issue #193: REST API HEAD request returns a message body on 404

* fix for issue #188: intermittent issues with 1.0.0

* fix for issue #163: server cannot create collection because of abandoned files

* fix for issue #150: call V8 garbage collection on server periodically


v1.0.0 (2012-08-17)
-------------------

* fix for issue #157: check for readline and ncurses headers, not only libraries


v1.0.beta4 (2012-08-15)
-----------------------

* fix for issue #152: fix memleak for barriers


v1.0.beta3 (2012-08-10)
-----------------------

* fix for issue #151: Memleak, collection data not removed

* fix for issue #149: Inconsistent port for admin interface

* fix for issue #163: server cannot create collection because of abandoned files

* fix for issue #157: check for readline and ncurses headers, not only libraries

* fix for issue #108: db.<collection>.truncate() inefficient

* fix for issue #109: added startup note about cached collection names and how to
  refresh them

* fix for issue #156: fixed memleaks in /_api/import

* fix for issue #59: added tests for /_api/import

* modified return value for calls to /_api/import: now, the attribute "empty" is
  returned as well, stating the number of empty lines in the input. Also changed the
  return value of the error code attribute ("errorNum") from 1100 ("corrupted datafile")
  to 400 ("bad request") in case invalid/unexpected JSON data was sent to the server.
  This error code is more appropriate as no datafile is broken but just input data is
  incorrect.

* fix for issue #152: Memleak for barriers

* fix for issue #151: Memleak, collection data not removed

* value of --database.maximal-journal-size parameter is now validated on startup. If
  value is smaller than the minimum value (currently 1048576), an error is thrown and
  the server will not start. Before this change, the global value of maximal journal
  size was not validated at server start, but only on collection level

* increased sleep value in statistics creation loop from 10 to 500 microseconds. This
  reduces accuracy of statistics values somewhere after the decimal points but saves
  CPU time.

* avoid additional sync() calls when writing partial shape data (attribute name data)
  to disk. sync() will still be called when the shape marker (will be written after
  the attributes) is written to disk

* issue #147: added flag --database.force-sync-shapes to force synching of shape data
  to disk. The default value is true so it is the same behavior as in version 1.0.
  if set to false, shape data is synched to disk if waitForSync for the collection is
  set to true, otherwise, shape data is not synched.

* fix for issue #145: strange issue on Travis: added epsilon for numeric comparison in
  geo index

* fix for issue #136: adjusted message during indexing

* issue #131: added timeout for HTTP keep-alive connections. The default value is 300
  seconds. There is a startup parameter server.keep-alive-timeout to configure the value.
  Setting it to 0 will disable keep-alive entirely on the server.

* fix for issue #137: AQL optimizer should use indexes for ref accesses with
  2 named attributes


v1.0.beta2 (2012-08-03)
-----------------------

* fix for issue #134: improvements for centos RPM

* fixed problem with disable-admin-interface in config file


v1.0.beta1 (2012-07-29)
-----------------------

* fixed issue #118: We need a collection "debugger"

* fixed issue #126: Access-Shaper must be cached

* INCOMPATIBLE CHANGE: renamed parameters "connect-timeout" and "request-timeout"
  for arangosh and arangoimp to "--server.connect-timeout" and "--server.request-timeout"

* INCOMPATIBLE CHANGE: authorization is now required on the server side
  Clients sending requests without HTTP authorization will be rejected with HTTP 401
  To allow backwards compatibility, the server can be started with the option
  "--server.disable-authentication"

* added options "--server.username" and "--server.password" for arangosh and arangoimp
  These parameters must be used to specify the user and password to be used when
  connecting to the server. If no password is given on the command line, arangosh/
  arangoimp will interactively prompt for a password.
  If no user name is specified on the command line, the default user "root" will be
  used.

* added startup option "--server.ssl-cipher-list" to determine which ciphers to
  use in SSL context. also added SSL_OP_CIPHER_SERVER_PREFERENCE to SSL default
  options so ciphers are tried in server and not in client order

* changed default SSL protocol to TLSv1 instead of SSLv2

* changed log-level of SSL-related messages

* added SSL connections if server is compiled with OpenSSL support. Use --help-ssl

* INCOMPATIBLE CHANGE: removed startup option "--server.admin-port".
  The new endpoints feature (see --server.endpoint) allows opening multiple endpoints
  anyway, and the distinction between admin and "other" endpoints can be emulated
  later using privileges.

* INCOMPATIBLE CHANGE: removed startup options "--port", "--server.port", and
  "--server.http-port" for arangod.
  These options have been replaced by the new "--server.endpoint" parameter

* INCOMPATIBLE CHANGE: removed startup option "--server" for arangosh and arangoimp.
  These options have been replaced by the new "--server.endpoint" parameter

* Added "--server.endpoint" option to arangod, arangosh, and arangoimp.
  For arangod, this option allows specifying the bind endpoints for the server
  The server can be bound to one or multiple endpoints at once. For arangosh
  and arangoimp, the option specifies the server endpoint to connect to.
  The following endpoint syntax is currently supported:
  - tcp://host:port or http@tcp://host:port (HTTP over IPv4)
  - tcp://[host]:port or http@tcp://[host]:port (HTTP over IPv6)
  - ssl://host:port or http@tcp://host:port (HTTP over SSL-encrypted IPv4)
  - ssl://[host]:port or http@tcp://[host]:port (HTTP over SSL-encrypted IPv6)
  - unix:///path/to/socket or http@unix:///path/to/socket (HTTP over UNIX socket)

  If no port is specified, the default port of 8529 will be used.

* INCOMPATIBLE CHANGE: removed startup options "--server.require-keep-alive" and
  "--server.secure-require-keep-alive".
  The server will now behave as follows which should be more conforming to the
  HTTP standard:
  * if a client sends a "Connection: close" header, the server will close the
    connection
  * if a client sends a "Connection: keep-alive" header, the server will not
    close the connection
  * if a client does not send any "Connection" header, the server will assume
    "keep-alive" if the request was an HTTP/1.1 request, and "close" if the
    request was an HTTP/1.0 request

* (minimal) internal optimizations for HTTP request parsing and response header
  handling

* fixed Unicode unescaping bugs for \f and surrogate pairs in BasicsC/strings.c

* changed implementation of TRI_BlockCrc32 algorithm to use 8 bytes at a time

* fixed issue #122: arangod doesn't start if <log.file> cannot be created

* fixed issue #121: wrong collection size reported

* fixed issue #98: Unable to change journalSize

* fixed issue #88: fds not closed

* fixed escaping of document data in HTML admin front end

* added HTTP basic authentication, this is always turned on

* added server startup option --server.disable-admin-interface to turn off the
  HTML admin interface

* honor server startup option --database.maximal-journal-size when creating new
  collections without specific journalsize setting. Previously, these
  collections were always created with journal file sizes of 32 MB and the
  --database.maximal-journal-size setting was ignored

* added server startup option --database.wait-for-sync to control the default
  behavior

* renamed "--unit-tests" to "--javascript.unit-tests"


v1.0.alpha3 (2012-06-30)
------------------------

* fixed issue #116: createCollection=create option doesn't work

* fixed issue #115: Compilation issue under OSX 10.7 Lion & 10.8 Mountain Lion
  (homebrew)

* fixed issue #114: image not found

* fixed issue #111: crash during "make unittests"

* fixed issue #104: client.js -> ARANGO_QUIET is not defined


v1.0.alpha2 (2012-06-24)
------------------------

* fixed issue #112: do not accept document with duplicate attribute names

* fixed issue #103: Should we cleanup the directory structure

* fixed issue #100: "count" attribute exists in cursor response with "count:
  false"

* fixed issue #84 explain command

* added new MRuby version (2012-06-02)

* added --log.filter

* cleanup of command line options:
** --startup.directory => --javascript.startup-directory
** --quite => --quiet
** --gc.interval => --javascript.gc-interval
** --startup.modules-path => --javascript.modules-path
** --action.system-directory => --javascript.action-directory
** --javascript.action-threads => removed (is now the same pool as --server.threads)

* various bug-fixes

* support for import

* added option SKIP_RANGES=1 for make unittests

* fixed several range-related assertion failures in the AQL query optimizer

* fixed AQL query optimizations for some edge cases (e.g. nested subqueries with
  invalid constant filter expressions)


v1.0.alpha1 (2012-05-28)
------------------------

Alpha Release of ArangoDB 1.0<|MERGE_RESOLUTION|>--- conflicted
+++ resolved
@@ -1,11 +1,7 @@
-<<<<<<< HEAD
-v3.3.9 (XXXX-XX-XX)
+v3.3.9 (xxxx-xx-xx)
 -------------------
 
 * UI: fixed an unreasonable event bug within the modal view engine
-=======
-v3.3.9 (xxxx-xx-xx)
--------------------
 
 * fixed issue #3811: gharial api is now checking existence of _from and _to vertices
   during edge creation
@@ -19,7 +15,6 @@
 * fixed issue #4934: Wrong used GeoIndex depending on FILTER order
 
 * added `query` and `aql.literal` helpers to `@arangodb` module.
->>>>>>> f14dc581
 
 v3.3.8 (2018-04-24)
 -------------------
