--- conflicted
+++ resolved
@@ -1,7 +1,6 @@
 v3.0.0 (XXXX-XX-XX)
 -------------------
 
-<<<<<<< HEAD
 * The order of AQL functions VALUES and KEYS has never been guaranteed and
 by accident it had the "correct" ordering when iteratoring over Objects that
 were not loaded from the database. This behaviour is now changed by
@@ -9,7 +8,7 @@
 the do sort parameter.
 
 * removed configure option `--enable-logger`
-=======
+
 * added AQL array comparison operators 
 
   All AQL comparison operators now lso exist in an array variant. In the 
@@ -85,7 +84,6 @@
 
     `--log.level requests=info`
     `--log.output requests=file://requests.txt`
->>>>>>> 2e90ac4b
 
 * the option `--log.facility` is now deprecated. Instead use
 
