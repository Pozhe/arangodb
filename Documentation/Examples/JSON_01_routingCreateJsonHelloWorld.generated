--- conflicted
+++ resolved
@@ -1,16 +1,3 @@
-<<<<<<< HEAD
-arangosh> db._routing.save({ 
-........>  url: "/hello/json", 
-........>  content: { 
-........>  contentType: "application/json", 
-........>    body: '{"hello" : "world"}'
-........>  }
-........> });
-{ 
-  "_id" : "_routing/590226369", 
-  "_rev" : "590226369", 
-  "_key" : "590226369" 
-=======
 arangosh&gt; db._routing.save({ 
 ........&gt;  url: <span class="hljs-string">"/hello/json"</span>, 
 ........&gt;  content: { 
@@ -22,6 +9,5 @@
   <span class="hljs-string">"_id"</span> : <span class="hljs-string">"_routing/606670370"</span>, 
   <span class="hljs-string">"_rev"</span> : <span class="hljs-string">"606670370"</span>, 
   <span class="hljs-string">"_key"</span> : <span class="hljs-string">"606670370"</span> 
->>>>>>> 1a748b46
 }
 arangosh&gt; <span class="hljs-built_in">require</span>(<span class="hljs-string">"internal"</span>).reloadRouting()