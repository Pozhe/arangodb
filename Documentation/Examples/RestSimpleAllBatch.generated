--- conflicted
+++ resolved
@@ -8,28 +8,6 @@
 { 
   <span class="hljs-string">"result"</span> : [ 
     { 
-<<<<<<< HEAD
-      <span class="hljs-string">"Hello1"</span> : <span class="hljs-string">"World1"</span>, 
-      <span class="hljs-string">"_id"</span> : <span class="hljs-string">"products/834987257"</span>, 
-      <span class="hljs-string">"_rev"</span> : <span class="hljs-string">"834987257"</span>, 
-      <span class="hljs-string">"_key"</span> : <span class="hljs-string">"834987257"</span> 
-    }, 
-    { 
-      <span class="hljs-string">"Hello3"</span> : <span class="hljs-string">"World3"</span>, 
-      <span class="hljs-string">"_id"</span> : <span class="hljs-string">"products/835642617"</span>, 
-      <span class="hljs-string">"_rev"</span> : <span class="hljs-string">"835642617"</span>, 
-      <span class="hljs-string">"_key"</span> : <span class="hljs-string">"835642617"</span> 
-    }, 
-    { 
-      <span class="hljs-string">"Hello5"</span> : <span class="hljs-string">"World5"</span>, 
-      <span class="hljs-string">"_id"</span> : <span class="hljs-string">"products/836297977"</span>, 
-      <span class="hljs-string">"_rev"</span> : <span class="hljs-string">"836297977"</span>, 
-      <span class="hljs-string">"_key"</span> : <span class="hljs-string">"836297977"</span> 
-    } 
-  ], 
-  <span class="hljs-string">"hasMore"</span> : <span class="hljs-literal">true</span>, 
-  <span class="hljs-string">"id"</span> : <span class="hljs-string">"836494585"</span>, 
-=======
       <span class="hljs-string">"Hello5"</span> : <span class="hljs-string">"World5"</span>, 
       <span class="hljs-string">"_id"</span> : <span class="hljs-string">"products/835887660"</span>, 
       <span class="hljs-string">"_rev"</span> : <span class="hljs-string">"835887660"</span>, 
@@ -50,7 +28,6 @@
   ], 
   <span class="hljs-string">"hasMore"</span> : <span class="hljs-literal">true</span>, 
   <span class="hljs-string">"id"</span> : <span class="hljs-string">"836084268"</span>, 
->>>>>>> 1b8e6ddf
   <span class="hljs-string">"count"</span> : <span class="hljs-number">5</span>, 
   <span class="hljs-string">"extra"</span> : { 
     <span class="hljs-string">"stats"</span> : { 
