--- conflicted
+++ resolved
@@ -11,33 +11,21 @@
         { 
           "_id" : "germanCity/Cologne", 
           "_key" : "Cologne", 
-<<<<<<< HEAD
-          "_rev" : "604585122", 
-=======
           "_rev" : "611503347", 
->>>>>>> 25aa2a58
           "isCapital" : false, 
           "population" : 1000000 
         }, 
         { 
           "_id" : "frenchCity/Lyon", 
           "_key" : "Lyon", 
-<<<<<<< HEAD
-          "_rev" : "605174946", 
-=======
           "_rev" : "612093171", 
->>>>>>> 25aa2a58
           "isCapital" : false, 
           "population" : 80000 
         }, 
         { 
           "_id" : "frenchCity/Paris", 
           "_key" : "Paris", 
-<<<<<<< HEAD
-          "_rev" : "605371554", 
-=======
           "_rev" : "612289779", 
->>>>>>> 25aa2a58
           "isCapital" : true, 
           "population" : 4000000 
         } 
@@ -46,22 +34,14 @@
         { 
           "_id" : "frenchCity/Lyon", 
           "_key" : "Lyon", 
-<<<<<<< HEAD
-          "_rev" : "605174946", 
-=======
           "_rev" : "612093171", 
->>>>>>> 25aa2a58
           "isCapital" : false, 
           "population" : 80000 
         }, 
         { 
           "_id" : "frenchCity/Paris", 
           "_key" : "Paris", 
-<<<<<<< HEAD
-          "_rev" : "605371554", 
-=======
           "_rev" : "612289779", 
->>>>>>> 25aa2a58
           "isCapital" : true, 
           "population" : 4000000 
         } 
@@ -70,11 +50,7 @@
         { 
           "_id" : "frenchCity/Lyon", 
           "_key" : "Lyon", 
-<<<<<<< HEAD
-          "_rev" : "605174946", 
-=======
           "_rev" : "612093171", 
->>>>>>> 25aa2a58
           "isCapital" : false, 
           "population" : 80000 
         } 
