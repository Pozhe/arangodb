--- conflicted
+++ resolved
@@ -3,19 +3,11 @@
   { 
     <span class="hljs-string">"_key"</span> : <span class="hljs-string">"2873916"</span>, 
     <span class="hljs-string">"_id"</span> : <span class="hljs-string">"example/2873916"</span>, 
-<<<<<<< HEAD
-    <span class="hljs-string">"_rev"</span> : <span class="hljs-string">"_VO3vfue---"</span> 
-=======
     <span class="hljs-string">"_rev"</span> : <span class="hljs-string">"_VRer-wm---"</span> 
->>>>>>> a692577f
   }, 
   { 
     <span class="hljs-string">"_key"</span> : <span class="hljs-string">"2873917"</span>, 
     <span class="hljs-string">"_id"</span> : <span class="hljs-string">"example/2873917"</span>, 
-<<<<<<< HEAD
-    <span class="hljs-string">"_rev"</span> : <span class="hljs-string">"_VO3vfue--_"</span> 
-=======
     <span class="hljs-string">"_rev"</span> : <span class="hljs-string">"_VRer-wm--_"</span> 
->>>>>>> a692577f
   } 
 ]