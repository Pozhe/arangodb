--- conflicted
+++ resolved
@@ -1,20 +1,10 @@
-<<<<<<< HEAD
-shell> curl -X DELETE --dump - http://localhost:8529/_api/index/products/816849857
-=======
 shell&gt; curl -X DELETE --dump - http:<span class="hljs-comment">//localhost:8529/_api/index/products/832572962</span>
->>>>>>> 1a748b46
 
 HTTP/<span class="hljs-number">1.1</span> <span class="hljs-number">200</span> OK
 content-type: application/json; charset=utf-<span class="hljs-number">8</span>
 
 { 
-<<<<<<< HEAD
-  "id" : "products/816849857", 
-  "error" : false, 
-  "code" : 200 
-=======
   <span class="hljs-string">"id"</span> : <span class="hljs-string">"products/832572962"</span>, 
   <span class="hljs-string">"error"</span> : <span class="hljs-literal">false</span>, 
   <span class="hljs-string">"code"</span> : <span class="hljs-number">200</span> 
->>>>>>> 1a748b46
 }