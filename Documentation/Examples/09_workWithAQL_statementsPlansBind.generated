arangosh&gt; <span class="hljs-keyword">var</span> stmt = db._createStatement(<span class="hljs-string">"FOR doc IN @@collection FILTER doc.user == @user RETURN doc"</span>);
arangosh&gt; stmt.bind({ <span class="hljs-string">"@collection"</span> : <span class="hljs-string">"_users"</span>, <span class="hljs-string">"user"</span> : <span class="hljs-string">"root"</span> });
arangosh&gt; stmt.explain();
{ 
  <span class="hljs-string">"plan"</span> : { 
    <span class="hljs-string">"nodes"</span> : [ 
      { 
        <span class="hljs-string">"type"</span> : <span class="hljs-string">"SingletonNode"</span>, 
        <span class="hljs-string">"dependencies"</span> : [ ], 
        <span class="hljs-string">"id"</span> : <span class="hljs-number">1</span>, 
        <span class="hljs-string">"estimatedCost"</span> : <span class="hljs-number">1</span>, 
        <span class="hljs-string">"estimatedNrItems"</span> : <span class="hljs-number">1</span> 
      }, 
      { 
        <span class="hljs-string">"type"</span> : <span class="hljs-string">"IndexRangeNode"</span>, 
        <span class="hljs-string">"dependencies"</span> : [ 
          <span class="hljs-number">1</span> 
        ], 
        <span class="hljs-string">"id"</span> : <span class="hljs-number">6</span>, 
        <span class="hljs-string">"estimatedCost"</span> : <span class="hljs-number">1.9899995050000001</span>, 
        <span class="hljs-string">"estimatedNrItems"</span> : <span class="hljs-number">1</span>, 
        <span class="hljs-string">"database"</span> : <span class="hljs-string">"_system"</span>, 
        <span class="hljs-string">"collection"</span> : <span class="hljs-string">"_users"</span>, 
        <span class="hljs-string">"outVariable"</span> : { 
          <span class="hljs-string">"id"</span> : <span class="hljs-number">0</span>, 
          <span class="hljs-string">"name"</span> : <span class="hljs-string">"doc"</span> 
        }, 
        <span class="hljs-string">"ranges"</span> : [ 
          [ 
            { 
              <span class="hljs-string">"variable"</span> : <span class="hljs-string">"doc"</span>, 
              <span class="hljs-string">"attr"</span> : <span class="hljs-string">"user"</span>, 
              <span class="hljs-string">"lowConst"</span> : { 
                <span class="hljs-string">"bound"</span> : <span class="hljs-string">"root"</span>, 
                <span class="hljs-string">"include"</span> : <span class="hljs-literal">true</span>, 
                <span class="hljs-string">"isConstant"</span> : <span class="hljs-literal">true</span> 
              }, 
              <span class="hljs-string">"highConst"</span> : { 
                <span class="hljs-string">"bound"</span> : <span class="hljs-string">"root"</span>, 
                <span class="hljs-string">"include"</span> : <span class="hljs-literal">true</span>, 
                <span class="hljs-string">"isConstant"</span> : <span class="hljs-literal">true</span> 
              }, 
              <span class="hljs-string">"lows"</span> : [ ], 
              <span class="hljs-string">"highs"</span> : [ ], 
              <span class="hljs-string">"valid"</span> : <span class="hljs-literal">true</span>, 
              <span class="hljs-string">"equality"</span> : <span class="hljs-literal">true</span> 
            } 
          ] 
        ], 
        <span class="hljs-string">"index"</span> : { 
          <span class="hljs-string">"type"</span> : <span class="hljs-string">"hash"</span>, 
<<<<<<< HEAD
          <span class="hljs-string">"id"</span> : <span class="hljs-string">"582905"</span>, 
=======
          <span class="hljs-string">"id"</span> : <span class="hljs-string">"565804"</span>, 
>>>>>>> 1b8e6ddf
          <span class="hljs-string">"unique"</span> : <span class="hljs-literal">true</span>, 
          <span class="hljs-string">"sparse"</span> : <span class="hljs-literal">true</span>, 
          <span class="hljs-string">"selectivityEstimate"</span> : <span class="hljs-number">1</span>, 
          <span class="hljs-string">"fields"</span> : [ 
            <span class="hljs-string">"user"</span> 
          ] 
        }, 
        <span class="hljs-string">"reverse"</span> : <span class="hljs-literal">false</span> 
      }, 
      { 
        <span class="hljs-string">"type"</span> : <span class="hljs-string">"ReturnNode"</span>, 
        <span class="hljs-string">"dependencies"</span> : [ 
          <span class="hljs-number">6</span> 
        ], 
        <span class="hljs-string">"id"</span> : <span class="hljs-number">5</span>, 
        <span class="hljs-string">"estimatedCost"</span> : <span class="hljs-number">2.989999505</span>, 
        <span class="hljs-string">"estimatedNrItems"</span> : <span class="hljs-number">1</span>, 
        <span class="hljs-string">"inVariable"</span> : { 
          <span class="hljs-string">"id"</span> : <span class="hljs-number">0</span>, 
          <span class="hljs-string">"name"</span> : <span class="hljs-string">"doc"</span> 
        } 
      } 
    ], 
    <span class="hljs-string">"rules"</span> : [ 
      <span class="hljs-string">"use-index-range"</span>, 
      <span class="hljs-string">"remove-filter-covered-by-index"</span> 
    ], 
    <span class="hljs-string">"collections"</span> : [ 
      { 
        <span class="hljs-string">"name"</span> : <span class="hljs-string">"_users"</span>, 
        <span class="hljs-string">"type"</span> : <span class="hljs-string">"read"</span> 
      } 
    ], 
    <span class="hljs-string">"variables"</span> : [ 
      { 
        <span class="hljs-string">"id"</span> : <span class="hljs-number">2</span>, 
        <span class="hljs-string">"name"</span> : <span class="hljs-string">"1"</span> 
      }, 
      { 
        <span class="hljs-string">"id"</span> : <span class="hljs-number">0</span>, 
        <span class="hljs-string">"name"</span> : <span class="hljs-string">"doc"</span> 
      } 
    ], 
    <span class="hljs-string">"estimatedCost"</span> : <span class="hljs-number">2.989999505</span>, 
    <span class="hljs-string">"estimatedNrItems"</span> : <span class="hljs-number">1</span> 
  }, 
  <span class="hljs-string">"warnings"</span> : [ ], 
  <span class="hljs-string">"stats"</span> : { 
    <span class="hljs-string">"rulesExecuted"</span> : <span class="hljs-number">23</span>, 
    <span class="hljs-string">"rulesSkipped"</span> : <span class="hljs-number">0</span>, 
    <span class="hljs-string">"plansCreated"</span> : <span class="hljs-number">1</span> 
  } 
}<|MERGE_RESOLUTION|>--- conflicted
+++ resolved
@@ -49,11 +49,7 @@
         ], 
         <span class="hljs-string">"index"</span> : { 
           <span class="hljs-string">"type"</span> : <span class="hljs-string">"hash"</span>, 
-<<<<<<< HEAD
-          <span class="hljs-string">"id"</span> : <span class="hljs-string">"582905"</span>, 
-=======
           <span class="hljs-string">"id"</span> : <span class="hljs-string">"565804"</span>, 
->>>>>>> 1b8e6ddf
           <span class="hljs-string">"unique"</span> : <span class="hljs-literal">true</span>, 
           <span class="hljs-string">"sparse"</span> : <span class="hljs-literal">true</span>, 
           <span class="hljs-string">"selectivityEstimate"</span> : <span class="hljs-number">1</span>, 
