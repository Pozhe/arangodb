--- conflicted
+++ resolved
@@ -12,33 +12,21 @@
         { 
           "_id" : "germanCity/Cologne", 
           "_key" : "Cologne", 
-<<<<<<< HEAD
-          "_rev" : "974273698", 
-=======
           "_rev" : "980339955", 
->>>>>>> 25aa2a58
           "isCapital" : false, 
           "population" : 1000000 
         }, 
         { 
           "_id" : "frenchCity/Lyon", 
           "_key" : "Lyon", 
-<<<<<<< HEAD
-          "_rev" : "974863522", 
-=======
           "_rev" : "980929779", 
->>>>>>> 25aa2a58
           "isCapital" : false, 
           "population" : 80000 
         }, 
         { 
           "_id" : "frenchCity/Paris", 
           "_key" : "Paris", 
-<<<<<<< HEAD
-          "_rev" : "975060130", 
-=======
           "_rev" : "981126387", 
->>>>>>> 25aa2a58
           "isCapital" : true, 
           "population" : 4000000 
         } 
@@ -47,22 +35,14 @@
         { 
           "_id" : "frenchCity/Lyon", 
           "_key" : "Lyon", 
-<<<<<<< HEAD
-          "_rev" : "974863522", 
-=======
           "_rev" : "980929779", 
->>>>>>> 25aa2a58
           "isCapital" : false, 
           "population" : 80000 
         }, 
         { 
           "_id" : "frenchCity/Paris", 
           "_key" : "Paris", 
-<<<<<<< HEAD
-          "_rev" : "975060130", 
-=======
           "_rev" : "981126387", 
->>>>>>> 25aa2a58
           "isCapital" : true, 
           "population" : 4000000 
         } 
@@ -71,11 +51,7 @@
         { 
           "_id" : "frenchCity/Lyon", 
           "_key" : "Lyon", 
-<<<<<<< HEAD
-          "_rev" : "974863522", 
-=======
           "_rev" : "980929779", 
->>>>>>> 25aa2a58
           "isCapital" : false, 
           "population" : 80000 
         } 
