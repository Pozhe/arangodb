arangosh&gt; keys = [ ];
[ ]
arangosh&gt; <span class="hljs-keyword">for</span> (<span class="hljs-keyword">var</span> i = <span class="hljs-number">0</span>; i &lt; <span class="hljs-number">10</span>; ++i) {
........&gt;   db.example.insert({ _key: <span class="hljs-string">"test"</span> + i, value: i });
........&gt;   keys.push(<span class="hljs-string">"test"</span> + i);
........&gt; }
arangosh&gt; db.example.documents(keys);
{ 
  <span class="hljs-string">"documents"</span> : [ 
    { 
      <span class="hljs-string">"_id"</span> : <span class="hljs-string">"example/test0"</span>, 
      <span class="hljs-string">"_key"</span> : <span class="hljs-string">"test0"</span>, 
<<<<<<< HEAD
      <span class="hljs-string">"_rev"</span> : <span class="hljs-string">"15019"</span>, 
=======
      <span class="hljs-string">"_rev"</span> : <span class="hljs-string">"15240"</span>, 
>>>>>>> 54d39573
      <span class="hljs-string">"value"</span> : <span class="hljs-number">0</span> 
    }, 
    { 
      <span class="hljs-string">"_id"</span> : <span class="hljs-string">"example/test1"</span>, 
      <span class="hljs-string">"_key"</span> : <span class="hljs-string">"test1"</span>, 
<<<<<<< HEAD
      <span class="hljs-string">"_rev"</span> : <span class="hljs-string">"15023"</span>, 
=======
      <span class="hljs-string">"_rev"</span> : <span class="hljs-string">"15244"</span>, 
>>>>>>> 54d39573
      <span class="hljs-string">"value"</span> : <span class="hljs-number">1</span> 
    }, 
    { 
      <span class="hljs-string">"_id"</span> : <span class="hljs-string">"example/test2"</span>, 
      <span class="hljs-string">"_key"</span> : <span class="hljs-string">"test2"</span>, 
<<<<<<< HEAD
      <span class="hljs-string">"_rev"</span> : <span class="hljs-string">"15026"</span>, 
=======
      <span class="hljs-string">"_rev"</span> : <span class="hljs-string">"15247"</span>, 
>>>>>>> 54d39573
      <span class="hljs-string">"value"</span> : <span class="hljs-number">2</span> 
    }, 
    { 
      <span class="hljs-string">"_id"</span> : <span class="hljs-string">"example/test3"</span>, 
      <span class="hljs-string">"_key"</span> : <span class="hljs-string">"test3"</span>, 
<<<<<<< HEAD
      <span class="hljs-string">"_rev"</span> : <span class="hljs-string">"15029"</span>, 
=======
      <span class="hljs-string">"_rev"</span> : <span class="hljs-string">"15250"</span>, 
>>>>>>> 54d39573
      <span class="hljs-string">"value"</span> : <span class="hljs-number">3</span> 
    }, 
    { 
      <span class="hljs-string">"_id"</span> : <span class="hljs-string">"example/test4"</span>, 
      <span class="hljs-string">"_key"</span> : <span class="hljs-string">"test4"</span>, 
<<<<<<< HEAD
      <span class="hljs-string">"_rev"</span> : <span class="hljs-string">"15032"</span>, 
=======
      <span class="hljs-string">"_rev"</span> : <span class="hljs-string">"15253"</span>, 
>>>>>>> 54d39573
      <span class="hljs-string">"value"</span> : <span class="hljs-number">4</span> 
    }, 
    { 
      <span class="hljs-string">"_id"</span> : <span class="hljs-string">"example/test5"</span>, 
      <span class="hljs-string">"_key"</span> : <span class="hljs-string">"test5"</span>, 
<<<<<<< HEAD
      <span class="hljs-string">"_rev"</span> : <span class="hljs-string">"15035"</span>, 
=======
      <span class="hljs-string">"_rev"</span> : <span class="hljs-string">"15256"</span>, 
>>>>>>> 54d39573
      <span class="hljs-string">"value"</span> : <span class="hljs-number">5</span> 
    }, 
    { 
      <span class="hljs-string">"_id"</span> : <span class="hljs-string">"example/test6"</span>, 
      <span class="hljs-string">"_key"</span> : <span class="hljs-string">"test6"</span>, 
<<<<<<< HEAD
      <span class="hljs-string">"_rev"</span> : <span class="hljs-string">"15038"</span>, 
=======
      <span class="hljs-string">"_rev"</span> : <span class="hljs-string">"15259"</span>, 
>>>>>>> 54d39573
      <span class="hljs-string">"value"</span> : <span class="hljs-number">6</span> 
    }, 
    { 
      <span class="hljs-string">"_id"</span> : <span class="hljs-string">"example/test7"</span>, 
      <span class="hljs-string">"_key"</span> : <span class="hljs-string">"test7"</span>, 
<<<<<<< HEAD
      <span class="hljs-string">"_rev"</span> : <span class="hljs-string">"15041"</span>, 
=======
      <span class="hljs-string">"_rev"</span> : <span class="hljs-string">"15262"</span>, 
>>>>>>> 54d39573
      <span class="hljs-string">"value"</span> : <span class="hljs-number">7</span> 
    }, 
    { 
      <span class="hljs-string">"_id"</span> : <span class="hljs-string">"example/test8"</span>, 
      <span class="hljs-string">"_key"</span> : <span class="hljs-string">"test8"</span>, 
<<<<<<< HEAD
      <span class="hljs-string">"_rev"</span> : <span class="hljs-string">"15044"</span>, 
=======
      <span class="hljs-string">"_rev"</span> : <span class="hljs-string">"15265"</span>, 
>>>>>>> 54d39573
      <span class="hljs-string">"value"</span> : <span class="hljs-number">8</span> 
    }, 
    { 
      <span class="hljs-string">"_id"</span> : <span class="hljs-string">"example/test9"</span>, 
      <span class="hljs-string">"_key"</span> : <span class="hljs-string">"test9"</span>, 
<<<<<<< HEAD
      <span class="hljs-string">"_rev"</span> : <span class="hljs-string">"15047"</span>, 
=======
      <span class="hljs-string">"_rev"</span> : <span class="hljs-string">"15268"</span>, 
>>>>>>> 54d39573
      <span class="hljs-string">"value"</span> : <span class="hljs-number">9</span> 
    } 
  ] 
}<|MERGE_RESOLUTION|>--- conflicted
+++ resolved
@@ -10,101 +10,61 @@
     { 
       <span class="hljs-string">"_id"</span> : <span class="hljs-string">"example/test0"</span>, 
       <span class="hljs-string">"_key"</span> : <span class="hljs-string">"test0"</span>, 
-<<<<<<< HEAD
-      <span class="hljs-string">"_rev"</span> : <span class="hljs-string">"15019"</span>, 
-=======
       <span class="hljs-string">"_rev"</span> : <span class="hljs-string">"15240"</span>, 
->>>>>>> 54d39573
       <span class="hljs-string">"value"</span> : <span class="hljs-number">0</span> 
     }, 
     { 
       <span class="hljs-string">"_id"</span> : <span class="hljs-string">"example/test1"</span>, 
       <span class="hljs-string">"_key"</span> : <span class="hljs-string">"test1"</span>, 
-<<<<<<< HEAD
-      <span class="hljs-string">"_rev"</span> : <span class="hljs-string">"15023"</span>, 
-=======
       <span class="hljs-string">"_rev"</span> : <span class="hljs-string">"15244"</span>, 
->>>>>>> 54d39573
       <span class="hljs-string">"value"</span> : <span class="hljs-number">1</span> 
     }, 
     { 
       <span class="hljs-string">"_id"</span> : <span class="hljs-string">"example/test2"</span>, 
       <span class="hljs-string">"_key"</span> : <span class="hljs-string">"test2"</span>, 
-<<<<<<< HEAD
-      <span class="hljs-string">"_rev"</span> : <span class="hljs-string">"15026"</span>, 
-=======
       <span class="hljs-string">"_rev"</span> : <span class="hljs-string">"15247"</span>, 
->>>>>>> 54d39573
       <span class="hljs-string">"value"</span> : <span class="hljs-number">2</span> 
     }, 
     { 
       <span class="hljs-string">"_id"</span> : <span class="hljs-string">"example/test3"</span>, 
       <span class="hljs-string">"_key"</span> : <span class="hljs-string">"test3"</span>, 
-<<<<<<< HEAD
-      <span class="hljs-string">"_rev"</span> : <span class="hljs-string">"15029"</span>, 
-=======
       <span class="hljs-string">"_rev"</span> : <span class="hljs-string">"15250"</span>, 
->>>>>>> 54d39573
       <span class="hljs-string">"value"</span> : <span class="hljs-number">3</span> 
     }, 
     { 
       <span class="hljs-string">"_id"</span> : <span class="hljs-string">"example/test4"</span>, 
       <span class="hljs-string">"_key"</span> : <span class="hljs-string">"test4"</span>, 
-<<<<<<< HEAD
-      <span class="hljs-string">"_rev"</span> : <span class="hljs-string">"15032"</span>, 
-=======
       <span class="hljs-string">"_rev"</span> : <span class="hljs-string">"15253"</span>, 
->>>>>>> 54d39573
       <span class="hljs-string">"value"</span> : <span class="hljs-number">4</span> 
     }, 
     { 
       <span class="hljs-string">"_id"</span> : <span class="hljs-string">"example/test5"</span>, 
       <span class="hljs-string">"_key"</span> : <span class="hljs-string">"test5"</span>, 
-<<<<<<< HEAD
-      <span class="hljs-string">"_rev"</span> : <span class="hljs-string">"15035"</span>, 
-=======
       <span class="hljs-string">"_rev"</span> : <span class="hljs-string">"15256"</span>, 
->>>>>>> 54d39573
       <span class="hljs-string">"value"</span> : <span class="hljs-number">5</span> 
     }, 
     { 
       <span class="hljs-string">"_id"</span> : <span class="hljs-string">"example/test6"</span>, 
       <span class="hljs-string">"_key"</span> : <span class="hljs-string">"test6"</span>, 
-<<<<<<< HEAD
-      <span class="hljs-string">"_rev"</span> : <span class="hljs-string">"15038"</span>, 
-=======
       <span class="hljs-string">"_rev"</span> : <span class="hljs-string">"15259"</span>, 
->>>>>>> 54d39573
       <span class="hljs-string">"value"</span> : <span class="hljs-number">6</span> 
     }, 
     { 
       <span class="hljs-string">"_id"</span> : <span class="hljs-string">"example/test7"</span>, 
       <span class="hljs-string">"_key"</span> : <span class="hljs-string">"test7"</span>, 
-<<<<<<< HEAD
-      <span class="hljs-string">"_rev"</span> : <span class="hljs-string">"15041"</span>, 
-=======
       <span class="hljs-string">"_rev"</span> : <span class="hljs-string">"15262"</span>, 
->>>>>>> 54d39573
       <span class="hljs-string">"value"</span> : <span class="hljs-number">7</span> 
     }, 
     { 
       <span class="hljs-string">"_id"</span> : <span class="hljs-string">"example/test8"</span>, 
       <span class="hljs-string">"_key"</span> : <span class="hljs-string">"test8"</span>, 
-<<<<<<< HEAD
-      <span class="hljs-string">"_rev"</span> : <span class="hljs-string">"15044"</span>, 
-=======
       <span class="hljs-string">"_rev"</span> : <span class="hljs-string">"15265"</span>, 
->>>>>>> 54d39573
       <span class="hljs-string">"value"</span> : <span class="hljs-number">8</span> 
     }, 
     { 
       <span class="hljs-string">"_id"</span> : <span class="hljs-string">"example/test9"</span>, 
       <span class="hljs-string">"_key"</span> : <span class="hljs-string">"test9"</span>, 
-<<<<<<< HEAD
-      <span class="hljs-string">"_rev"</span> : <span class="hljs-string">"15047"</span>, 
-=======
       <span class="hljs-string">"_rev"</span> : <span class="hljs-string">"15268"</span>, 
->>>>>>> 54d39573
       <span class="hljs-string">"value"</span> : <span class="hljs-number">9</span> 
     } 
   ] 
