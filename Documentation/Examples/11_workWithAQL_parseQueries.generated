--- conflicted
+++ resolved
@@ -1,15 +1,9 @@
 arangosh&gt; <span class="hljs-keyword">var</span> stmt = db._createStatement(<span class="hljs-string">"FOR doc IN @@collection FILTER doc.foo == @bar RETURN doc"</span>);
 arangosh&gt; stmt.parse();
 { 
-<<<<<<< HEAD
-  "bindVars" : [ 
-    "@collection", 
-    "bar" 
-=======
   <span class="hljs-string">"bindVars"</span> : [ 
     <span class="hljs-string">"bar"</span>, 
     <span class="hljs-string">"@collection"</span> 
->>>>>>> 1a748b46
   ], 
   <span class="hljs-string">"collections"</span> : [ ], 
   <span class="hljs-string">"ast"</span> : [ 
