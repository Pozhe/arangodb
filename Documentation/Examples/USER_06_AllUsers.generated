arangosh&gt; <span class="hljs-built_in">require</span>(<span class="hljs-string">"@arangodb/users"</span>).all();
[ 
  { 
<<<<<<< HEAD
    <span class="hljs-string">"user"</span> : <span class="hljs-string">"admin"</span>, 
=======
    <span class="hljs-string">"user"</span> : <span class="hljs-string">"admin@secapp"</span>, 
>>>>>>> 54d39573
    <span class="hljs-string">"active"</span> : <span class="hljs-literal">true</span>, 
    <span class="hljs-string">"extra"</span> : { 
    }, 
    <span class="hljs-string">"changePassword"</span> : <span class="hljs-literal">false</span> 
  }, 
  { 
<<<<<<< HEAD
    <span class="hljs-string">"user"</span> : <span class="hljs-string">"tester"</span>, 
    <span class="hljs-string">"active"</span> : <span class="hljs-literal">false</span>, 
=======
    <span class="hljs-string">"user"</span> : <span class="hljs-string">"admin@theirapp"</span>, 
    <span class="hljs-string">"active"</span> : <span class="hljs-literal">true</span>, 
    <span class="hljs-string">"extra"</span> : { 
    }, 
    <span class="hljs-string">"changePassword"</span> : <span class="hljs-literal">false</span> 
  }, 
  { 
    <span class="hljs-string">"user"</span> : <span class="hljs-string">"admin@example"</span>, 
    <span class="hljs-string">"active"</span> : <span class="hljs-literal">true</span>, 
>>>>>>> 54d39573
    <span class="hljs-string">"extra"</span> : { 
    }, 
    <span class="hljs-string">"changePassword"</span> : <span class="hljs-literal">false</span> 
  }, 
  { 
    <span class="hljs-string">"user"</span> : <span class="hljs-string">"root"</span>, 
    <span class="hljs-string">"active"</span> : <span class="hljs-literal">true</span>, 
    <span class="hljs-string">"extra"</span> : { 
    }, 
    <span class="hljs-string">"changePassword"</span> : <span class="hljs-literal">false</span> 
  }, 
  { 
    <span class="hljs-string">"user"</span> : <span class="hljs-string">"admin@yourapp"</span>, 
    <span class="hljs-string">"active"</span> : <span class="hljs-literal">true</span>, 
    <span class="hljs-string">"extra"</span> : { 
    }, 
    <span class="hljs-string">"changePassword"</span> : <span class="hljs-literal">false</span> 
  }, 
  { 
    <span class="hljs-string">"user"</span> : <span class="hljs-string">"my-user"</span>, 
    <span class="hljs-string">"active"</span> : <span class="hljs-literal">true</span>, 
    <span class="hljs-string">"extra"</span> : { 
    }, 
    <span class="hljs-string">"changePassword"</span> : <span class="hljs-literal">false</span> 
  }, 
  { 
    <span class="hljs-string">"user"</span> : <span class="hljs-string">"admin@myapp"</span>, 
    <span class="hljs-string">"active"</span> : <span class="hljs-literal">true</span>, 
    <span class="hljs-string">"extra"</span> : { 
    }, 
    <span class="hljs-string">"changePassword"</span> : <span class="hljs-literal">false</span> 
  }, 
  { 
    <span class="hljs-string">"user"</span> : <span class="hljs-string">"tester"</span>, 
    <span class="hljs-string">"active"</span> : <span class="hljs-literal">false</span>, 
    <span class="hljs-string">"extra"</span> : { 
    }, 
    <span class="hljs-string">"changePassword"</span> : <span class="hljs-literal">false</span> 
  }, 
  { 
    <span class="hljs-string">"user"</span> : <span class="hljs-string">"admin"</span>, 
    <span class="hljs-string">"active"</span> : <span class="hljs-literal">true</span>, 
    <span class="hljs-string">"extra"</span> : { 
    }, 
    <span class="hljs-string">"changePassword"</span> : <span class="hljs-literal">false</span> 
  } 
]<|MERGE_RESOLUTION|>--- conflicted
+++ resolved
@@ -1,21 +1,13 @@
 arangosh&gt; <span class="hljs-built_in">require</span>(<span class="hljs-string">"@arangodb/users"</span>).all();
 [ 
   { 
-<<<<<<< HEAD
-    <span class="hljs-string">"user"</span> : <span class="hljs-string">"admin"</span>, 
-=======
     <span class="hljs-string">"user"</span> : <span class="hljs-string">"admin@secapp"</span>, 
->>>>>>> 54d39573
     <span class="hljs-string">"active"</span> : <span class="hljs-literal">true</span>, 
     <span class="hljs-string">"extra"</span> : { 
     }, 
     <span class="hljs-string">"changePassword"</span> : <span class="hljs-literal">false</span> 
   }, 
   { 
-<<<<<<< HEAD
-    <span class="hljs-string">"user"</span> : <span class="hljs-string">"tester"</span>, 
-    <span class="hljs-string">"active"</span> : <span class="hljs-literal">false</span>, 
-=======
     <span class="hljs-string">"user"</span> : <span class="hljs-string">"admin@theirapp"</span>, 
     <span class="hljs-string">"active"</span> : <span class="hljs-literal">true</span>, 
     <span class="hljs-string">"extra"</span> : { 
@@ -25,7 +17,6 @@
   { 
     <span class="hljs-string">"user"</span> : <span class="hljs-string">"admin@example"</span>, 
     <span class="hljs-string">"active"</span> : <span class="hljs-literal">true</span>, 
->>>>>>> 54d39573
     <span class="hljs-string">"extra"</span> : { 
     }, 
     <span class="hljs-string">"changePassword"</span> : <span class="hljs-literal">false</span> 
