shell&gt; curl --dump - http:<span class="hljs-comment">//localhost:8529/_api/collection/products/checksum</span>

HTTP/<span class="hljs-number">1.1</span> <span class="hljs-number">200</span> OK
content-type: application/json; charset=utf-<span class="hljs-number">8</span>

{ 
<<<<<<< HEAD
  "id" : "607658945", 
  "name" : "products", 
  "isSystem" : false, 
  "status" : 3, 
  "type" : 2, 
  "checksum" : 2942987896, 
  "revision" : "607986625", 
  "error" : false, 
  "code" : 200 
=======
  <span class="hljs-string">"id"</span> : <span class="hljs-string">"624823842"</span>, 
  <span class="hljs-string">"name"</span> : <span class="hljs-string">"products"</span>, 
  <span class="hljs-string">"isSystem"</span> : <span class="hljs-literal">false</span>, 
  <span class="hljs-string">"status"</span> : <span class="hljs-number">3</span>, 
  <span class="hljs-string">"type"</span> : <span class="hljs-number">2</span>, 
  <span class="hljs-string">"checksum"</span> : <span class="hljs-number">1877355955</span>, 
  <span class="hljs-string">"revision"</span> : <span class="hljs-string">"625151522"</span>, 
  <span class="hljs-string">"error"</span> : <span class="hljs-literal">false</span>, 
  <span class="hljs-string">"code"</span> : <span class="hljs-number">200</span> 
>>>>>>> 1a748b46
}<|MERGE_RESOLUTION|>--- conflicted
+++ resolved
@@ -4,17 +4,6 @@
 content-type: application/json; charset=utf-<span class="hljs-number">8</span>
 
 { 
-<<<<<<< HEAD
-  "id" : "607658945", 
-  "name" : "products", 
-  "isSystem" : false, 
-  "status" : 3, 
-  "type" : 2, 
-  "checksum" : 2942987896, 
-  "revision" : "607986625", 
-  "error" : false, 
-  "code" : 200 
-=======
   <span class="hljs-string">"id"</span> : <span class="hljs-string">"624823842"</span>, 
   <span class="hljs-string">"name"</span> : <span class="hljs-string">"products"</span>, 
   <span class="hljs-string">"isSystem"</span> : <span class="hljs-literal">false</span>, 
@@ -24,5 +13,4 @@
   <span class="hljs-string">"revision"</span> : <span class="hljs-string">"625151522"</span>, 
   <span class="hljs-string">"error"</span> : <span class="hljs-literal">false</span>, 
   <span class="hljs-string">"code"</span> : <span class="hljs-number">200</span> 
->>>>>>> 1a748b46
 }