--- conflicted
+++ resolved
@@ -9,17 +9,6 @@
 { 
   <span class="hljs-string">"result"</span> : [ 
     { 
-<<<<<<< HEAD
-      <span class="hljs-string">"_key"</span> : <span class="hljs-string">"10767"</span>, 
-      <span class="hljs-string">"_id"</span> : <span class="hljs-string">"products/10767"</span>, 
-      <span class="hljs-string">"_rev"</span> : <span class="hljs-string">"_VO3vPRe---"</span>, 
-      <span class="hljs-string">"Hello5"</span> : <span class="hljs-string">"World5"</span> 
-    }, 
-    { 
-      <span class="hljs-string">"_key"</span> : <span class="hljs-string">"10754"</span>, 
-      <span class="hljs-string">"_id"</span> : <span class="hljs-string">"products/10754"</span>, 
-      <span class="hljs-string">"_rev"</span> : <span class="hljs-string">"_VO3vPRW---"</span>, 
-=======
       <span class="hljs-string">"_key"</span> : <span class="hljs-string">"10651"</span>, 
       <span class="hljs-string">"_id"</span> : <span class="hljs-string">"products/10651"</span>, 
       <span class="hljs-string">"_rev"</span> : <span class="hljs-string">"_VReqwRy---"</span>, 
@@ -29,7 +18,6 @@
       <span class="hljs-string">"_key"</span> : <span class="hljs-string">"10638"</span>, 
       <span class="hljs-string">"_id"</span> : <span class="hljs-string">"products/10638"</span>, 
       <span class="hljs-string">"_rev"</span> : <span class="hljs-string">"_VReqwRq---"</span>, 
->>>>>>> a692577f
       <span class="hljs-string">"Hello1"</span> : <span class="hljs-string">"World1"</span> 
     } 
   ], 
@@ -44,11 +32,7 @@
       <span class="hljs-string">"scannedIndex"</span> : <span class="hljs-number">0</span>, 
       <span class="hljs-string">"filtered"</span> : <span class="hljs-number">0</span>, 
       <span class="hljs-string">"httpRequests"</span> : <span class="hljs-number">0</span>, 
-<<<<<<< HEAD
-      <span class="hljs-string">"executionTime"</span> : <span class="hljs-number">0.0002319812774658203</span> 
-=======
       <span class="hljs-string">"executionTime"</span> : <span class="hljs-number">0.00015497207641601562</span> 
->>>>>>> a692577f
     }, 
     <span class="hljs-string">"warnings"</span> : [ ] 
   }, 
