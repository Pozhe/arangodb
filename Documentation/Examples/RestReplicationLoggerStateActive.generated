shell> curl --dump - http://localhost:8529/_api/replication/logger-state

HTTP/<span class="hljs-number">1.1</span> <span class="hljs-number">200</span> OK
content-type: application/json; charset=utf<span class="hljs-number">-8</span>
x-content-type-options: nosniff

{ 
  <span class="hljs-string">"state"</span> : { 
    <span class="hljs-string">"running"</span> : <span class="hljs-literal">true</span>, 
<<<<<<< HEAD
    <span class="hljs-string">"lastLogTick"</span> : <span class="hljs-string">"10729"</span>, 
    <span class="hljs-string">"lastUncommittedLogTick"</span> : <span class="hljs-string">"10729"</span>, 
    <span class="hljs-string">"totalEvents"</span> : <span class="hljs-number">3879</span>, 
    <span class="hljs-string">"time"</span> : <span class="hljs-string">"2017-07-04T16:31:30Z"</span> 
  }, 
  <span class="hljs-string">"server"</span> : { 
    <span class="hljs-string">"version"</span> : <span class="hljs-string">"3.2.beta4"</span>, 
    <span class="hljs-string">"serverId"</span> : <span class="hljs-string">"227016302790583"</span> 
=======
    <span class="hljs-string">"lastLogTick"</span> : <span class="hljs-string">"10594"</span>, 
    <span class="hljs-string">"lastUncommittedLogTick"</span> : <span class="hljs-string">"10594"</span>, 
    <span class="hljs-string">"totalEvents"</span> : <span class="hljs-number">3803</span>, 
    <span class="hljs-string">"time"</span> : <span class="hljs-string">"2017-07-12T19:00:45Z"</span> 
  }, 
  <span class="hljs-string">"server"</span> : { 
    <span class="hljs-string">"version"</span> : <span class="hljs-string">"3.2.devel"</span>, 
    <span class="hljs-string">"serverId"</span> : <span class="hljs-string">"97061087035220"</span> 
>>>>>>> a692577f
  }, 
  <span class="hljs-string">"clients"</span> : [ ] 
}<|MERGE_RESOLUTION|>--- conflicted
+++ resolved
@@ -7,16 +7,6 @@
 { 
   <span class="hljs-string">"state"</span> : { 
     <span class="hljs-string">"running"</span> : <span class="hljs-literal">true</span>, 
-<<<<<<< HEAD
-    <span class="hljs-string">"lastLogTick"</span> : <span class="hljs-string">"10729"</span>, 
-    <span class="hljs-string">"lastUncommittedLogTick"</span> : <span class="hljs-string">"10729"</span>, 
-    <span class="hljs-string">"totalEvents"</span> : <span class="hljs-number">3879</span>, 
-    <span class="hljs-string">"time"</span> : <span class="hljs-string">"2017-07-04T16:31:30Z"</span> 
-  }, 
-  <span class="hljs-string">"server"</span> : { 
-    <span class="hljs-string">"version"</span> : <span class="hljs-string">"3.2.beta4"</span>, 
-    <span class="hljs-string">"serverId"</span> : <span class="hljs-string">"227016302790583"</span> 
-=======
     <span class="hljs-string">"lastLogTick"</span> : <span class="hljs-string">"10594"</span>, 
     <span class="hljs-string">"lastUncommittedLogTick"</span> : <span class="hljs-string">"10594"</span>, 
     <span class="hljs-string">"totalEvents"</span> : <span class="hljs-number">3803</span>, 
@@ -25,7 +15,6 @@
   <span class="hljs-string">"server"</span> : { 
     <span class="hljs-string">"version"</span> : <span class="hljs-string">"3.2.devel"</span>, 
     <span class="hljs-string">"serverId"</span> : <span class="hljs-string">"97061087035220"</span> 
->>>>>>> a692577f
   }, 
   <span class="hljs-string">"clients"</span> : [ ] 
 }