shell> curl --dump - http://localhost:8529/_api/endpoint

HTTP/1.1 200 OK
content-type: application/json; charset=utf-8

[ 
  { 
<<<<<<< HEAD
    "endpoint" : "tcp://127.0.0.1:36159", 
=======
    "endpoint" : "tcp://127.0.0.1:31914", 
>>>>>>> 25aa2a58
    "databases" : [ ] 
  }, 
  { 
    "endpoint" : "tcp://127.0.0.1:8532", 
    "databases" : [ 
      "mydb1", 
      "mydb2" 
    ] 
  } 
]<|MERGE_RESOLUTION|>--- conflicted
+++ resolved
@@ -5,11 +5,7 @@
 
 [ 
   { 
-<<<<<<< HEAD
-    "endpoint" : "tcp://127.0.0.1:36159", 
-=======
     "endpoint" : "tcp://127.0.0.1:31914", 
->>>>>>> 25aa2a58
     "databases" : [ ] 
   }, 
   { 
