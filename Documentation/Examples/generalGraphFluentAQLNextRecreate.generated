--- conflicted
+++ resolved
@@ -5,11 +5,7 @@
 { 
   "_id" : "female/diana", 
   "_key" : "diana", 
-<<<<<<< HEAD
-  "_rev" : "768351458", 
-=======
   "_rev" : "512862612165", 
->>>>>>> 096ad46f
   "name" : "Diana" 
 }
 arangosh> query.edges();
@@ -20,11 +16,7 @@
 { 
   "_id" : "relation/charlyAndDiana", 
   "_key" : "charlyAndDiana", 
-<<<<<<< HEAD
-  "_rev" : "769137890", 
-=======
   "_rev" : "512863398597", 
->>>>>>> 096ad46f
   "_from" : "male/charly", 
   "_to" : "female/diana", 
   "type" : "married" 
