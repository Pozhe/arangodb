--- conflicted
+++ resolved
@@ -2,11 +2,7 @@
 
 HTTP/1.1 200 OK
 content-type: application/json
-<<<<<<< HEAD
-etag: 1578843298
-=======
 etag: 1588186355
->>>>>>> 25aa2a58
 
 { 
   "error" : false, 
@@ -28,10 +24,6 @@
     ], 
     "orphanCollections" : [ ], 
     "_id" : "_graphs/social", 
-<<<<<<< HEAD
-    "_rev" : "1578843298" 
-=======
     "_rev" : "1588186355" 
->>>>>>> 25aa2a58
   } 
 }