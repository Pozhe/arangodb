arangosh&gt; db.example.toArray()
[ 
  { 
<<<<<<< HEAD
    <span class="hljs-string">"_key"</span> : <span class="hljs-string">"6842"</span>, 
    <span class="hljs-string">"_id"</span> : <span class="hljs-string">"example/6842"</span>, 
    <span class="hljs-string">"_rev"</span> : <span class="hljs-string">"6842"</span>, 
=======
    <span class="hljs-string">"_key"</span> : <span class="hljs-string">"6841"</span>, 
    <span class="hljs-string">"_id"</span> : <span class="hljs-string">"example/6841"</span>, 
    <span class="hljs-string">"_rev"</span> : <span class="hljs-string">"6841"</span>, 
    <span class="hljs-string">"Hello"</span> : <span class="hljs-string">"World"</span> 
  }, 
  { 
    <span class="hljs-string">"_key"</span> : <span class="hljs-string">"6848"</span>, 
    <span class="hljs-string">"_id"</span> : <span class="hljs-string">"example/6848"</span>, 
    <span class="hljs-string">"_rev"</span> : <span class="hljs-string">"6848"</span>, 
>>>>>>> 7e16f1ff
    <span class="hljs-string">"age"</span> : <span class="hljs-number">31</span>, 
    <span class="hljs-string">"name"</span> : <span class="hljs-string">"Jane Smith"</span> 
  }, 
  { 
<<<<<<< HEAD
    <span class="hljs-string">"_key"</span> : <span class="hljs-string">"6839"</span>, 
    <span class="hljs-string">"_id"</span> : <span class="hljs-string">"example/6839"</span>, 
    <span class="hljs-string">"_rev"</span> : <span class="hljs-string">"6839"</span>, 
    <span class="hljs-string">"age"</span> : <span class="hljs-number">29</span>, 
    <span class="hljs-string">"name"</span> : <span class="hljs-string">"John Doe"</span> 
  }, 
  { 
    <span class="hljs-string">"_key"</span> : <span class="hljs-string">"6835"</span>, 
    <span class="hljs-string">"_id"</span> : <span class="hljs-string">"example/6835"</span>, 
    <span class="hljs-string">"_rev"</span> : <span class="hljs-string">"6835"</span>, 
    <span class="hljs-string">"Hello"</span> : <span class="hljs-string">"World"</span> 
=======
    <span class="hljs-string">"_key"</span> : <span class="hljs-string">"6845"</span>, 
    <span class="hljs-string">"_id"</span> : <span class="hljs-string">"example/6845"</span>, 
    <span class="hljs-string">"_rev"</span> : <span class="hljs-string">"6845"</span>, 
    <span class="hljs-string">"age"</span> : <span class="hljs-number">29</span>, 
    <span class="hljs-string">"name"</span> : <span class="hljs-string">"John Doe"</span> 
>>>>>>> 7e16f1ff
  } 
]<|MERGE_RESOLUTION|>--- conflicted
+++ resolved
@@ -1,11 +1,6 @@
 arangosh&gt; db.example.toArray()
 [ 
   { 
-<<<<<<< HEAD
-    <span class="hljs-string">"_key"</span> : <span class="hljs-string">"6842"</span>, 
-    <span class="hljs-string">"_id"</span> : <span class="hljs-string">"example/6842"</span>, 
-    <span class="hljs-string">"_rev"</span> : <span class="hljs-string">"6842"</span>, 
-=======
     <span class="hljs-string">"_key"</span> : <span class="hljs-string">"6841"</span>, 
     <span class="hljs-string">"_id"</span> : <span class="hljs-string">"example/6841"</span>, 
     <span class="hljs-string">"_rev"</span> : <span class="hljs-string">"6841"</span>, 
@@ -15,29 +10,14 @@
     <span class="hljs-string">"_key"</span> : <span class="hljs-string">"6848"</span>, 
     <span class="hljs-string">"_id"</span> : <span class="hljs-string">"example/6848"</span>, 
     <span class="hljs-string">"_rev"</span> : <span class="hljs-string">"6848"</span>, 
->>>>>>> 7e16f1ff
     <span class="hljs-string">"age"</span> : <span class="hljs-number">31</span>, 
     <span class="hljs-string">"name"</span> : <span class="hljs-string">"Jane Smith"</span> 
   }, 
   { 
-<<<<<<< HEAD
-    <span class="hljs-string">"_key"</span> : <span class="hljs-string">"6839"</span>, 
-    <span class="hljs-string">"_id"</span> : <span class="hljs-string">"example/6839"</span>, 
-    <span class="hljs-string">"_rev"</span> : <span class="hljs-string">"6839"</span>, 
-    <span class="hljs-string">"age"</span> : <span class="hljs-number">29</span>, 
-    <span class="hljs-string">"name"</span> : <span class="hljs-string">"John Doe"</span> 
-  }, 
-  { 
-    <span class="hljs-string">"_key"</span> : <span class="hljs-string">"6835"</span>, 
-    <span class="hljs-string">"_id"</span> : <span class="hljs-string">"example/6835"</span>, 
-    <span class="hljs-string">"_rev"</span> : <span class="hljs-string">"6835"</span>, 
-    <span class="hljs-string">"Hello"</span> : <span class="hljs-string">"World"</span> 
-=======
     <span class="hljs-string">"_key"</span> : <span class="hljs-string">"6845"</span>, 
     <span class="hljs-string">"_id"</span> : <span class="hljs-string">"example/6845"</span>, 
     <span class="hljs-string">"_rev"</span> : <span class="hljs-string">"6845"</span>, 
     <span class="hljs-string">"age"</span> : <span class="hljs-number">29</span>, 
     <span class="hljs-string">"name"</span> : <span class="hljs-string">"John Doe"</span> 
->>>>>>> 7e16f1ff
   } 
 ]