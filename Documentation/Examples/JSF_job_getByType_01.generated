--- conflicted
+++ resolved
@@ -2,11 +2,7 @@
 
 HTTP/1.1 202 Accepted
 content-type: text/plain; charset=utf-8
-<<<<<<< HEAD
-x-arango-async-id: 599254265
-=======
 x-arango-async-id: 596222508
->>>>>>> 1b8e6ddf
 
 shell> curl --dump - http://localhost:8529/_api/job/done
 
@@ -14,9 +10,5 @@
 content-type: application/json; charset=utf-<span class="hljs-number">8</span>
 
 [ 
-<<<<<<< HEAD
-  <span class="hljs-string">"599254265"</span> 
-=======
   <span class="hljs-string">"596222508"</span> 
->>>>>>> 1b8e6ddf
 ]