arangosh&gt; <span class="hljs-keyword">var</span> examples = <span class="hljs-built_in">require</span>(<span class="hljs-string">"@arangodb/graph-examples/example-graph.js"</span>);
arangosh&gt; <span class="hljs-keyword">var</span> g = examples.loadGraph(<span class="hljs-string">"traversalGraph"</span>);
arangosh&gt; db.circles.toArray();
[ 
  { 
    <span class="hljs-string">"_key"</span> : <span class="hljs-string">"G"</span>, 
    <span class="hljs-string">"_id"</span> : <span class="hljs-string">"circles/G"</span>, 
<<<<<<< HEAD
    <span class="hljs-string">"_rev"</span> : <span class="hljs-string">"29619"</span>, 
=======
    <span class="hljs-string">"_rev"</span> : <span class="hljs-string">"29579"</span>, 
>>>>>>> ca897dce
    <span class="hljs-string">"label"</span> : <span class="hljs-string">"7"</span> 
  }, 
  { 
    <span class="hljs-string">"_key"</span> : <span class="hljs-string">"I"</span>, 
    <span class="hljs-string">"_id"</span> : <span class="hljs-string">"circles/I"</span>, 
<<<<<<< HEAD
    <span class="hljs-string">"_rev"</span> : <span class="hljs-string">"29625"</span>, 
=======
    <span class="hljs-string">"_rev"</span> : <span class="hljs-string">"29585"</span>, 
>>>>>>> ca897dce
    <span class="hljs-string">"label"</span> : <span class="hljs-string">"9"</span> 
  }, 
  { 
    <span class="hljs-string">"_key"</span> : <span class="hljs-string">"A"</span>, 
    <span class="hljs-string">"_id"</span> : <span class="hljs-string">"circles/A"</span>, 
<<<<<<< HEAD
    <span class="hljs-string">"_rev"</span> : <span class="hljs-string">"29600"</span>, 
=======
    <span class="hljs-string">"_rev"</span> : <span class="hljs-string">"29560"</span>, 
>>>>>>> ca897dce
    <span class="hljs-string">"label"</span> : <span class="hljs-string">"1"</span> 
  }, 
  { 
    <span class="hljs-string">"_key"</span> : <span class="hljs-string">"F"</span>, 
    <span class="hljs-string">"_id"</span> : <span class="hljs-string">"circles/F"</span>, 
<<<<<<< HEAD
    <span class="hljs-string">"_rev"</span> : <span class="hljs-string">"29616"</span>, 
=======
    <span class="hljs-string">"_rev"</span> : <span class="hljs-string">"29576"</span>, 
>>>>>>> ca897dce
    <span class="hljs-string">"label"</span> : <span class="hljs-string">"6"</span> 
  }, 
  { 
    <span class="hljs-string">"_key"</span> : <span class="hljs-string">"C"</span>, 
    <span class="hljs-string">"_id"</span> : <span class="hljs-string">"circles/C"</span>, 
<<<<<<< HEAD
    <span class="hljs-string">"_rev"</span> : <span class="hljs-string">"29607"</span>, 
=======
    <span class="hljs-string">"_rev"</span> : <span class="hljs-string">"29567"</span>, 
>>>>>>> ca897dce
    <span class="hljs-string">"label"</span> : <span class="hljs-string">"3"</span> 
  }, 
  { 
    <span class="hljs-string">"_key"</span> : <span class="hljs-string">"E"</span>, 
    <span class="hljs-string">"_id"</span> : <span class="hljs-string">"circles/E"</span>, 
<<<<<<< HEAD
    <span class="hljs-string">"_rev"</span> : <span class="hljs-string">"29613"</span>, 
=======
    <span class="hljs-string">"_rev"</span> : <span class="hljs-string">"29573"</span>, 
>>>>>>> ca897dce
    <span class="hljs-string">"label"</span> : <span class="hljs-string">"5"</span> 
  }, 
  { 
    <span class="hljs-string">"_key"</span> : <span class="hljs-string">"D"</span>, 
    <span class="hljs-string">"_id"</span> : <span class="hljs-string">"circles/D"</span>, 
<<<<<<< HEAD
    <span class="hljs-string">"_rev"</span> : <span class="hljs-string">"29610"</span>, 
=======
    <span class="hljs-string">"_rev"</span> : <span class="hljs-string">"29570"</span>, 
>>>>>>> ca897dce
    <span class="hljs-string">"label"</span> : <span class="hljs-string">"4"</span> 
  }, 
  { 
    <span class="hljs-string">"_key"</span> : <span class="hljs-string">"J"</span>, 
    <span class="hljs-string">"_id"</span> : <span class="hljs-string">"circles/J"</span>, 
<<<<<<< HEAD
    <span class="hljs-string">"_rev"</span> : <span class="hljs-string">"29628"</span>, 
=======
    <span class="hljs-string">"_rev"</span> : <span class="hljs-string">"29588"</span>, 
>>>>>>> ca897dce
    <span class="hljs-string">"label"</span> : <span class="hljs-string">"10"</span> 
  }, 
  { 
    <span class="hljs-string">"_key"</span> : <span class="hljs-string">"K"</span>, 
    <span class="hljs-string">"_id"</span> : <span class="hljs-string">"circles/K"</span>, 
<<<<<<< HEAD
    <span class="hljs-string">"_rev"</span> : <span class="hljs-string">"29631"</span>, 
=======
    <span class="hljs-string">"_rev"</span> : <span class="hljs-string">"29591"</span>, 
>>>>>>> ca897dce
    <span class="hljs-string">"label"</span> : <span class="hljs-string">"11"</span> 
  }, 
  { 
    <span class="hljs-string">"_key"</span> : <span class="hljs-string">"B"</span>, 
    <span class="hljs-string">"_id"</span> : <span class="hljs-string">"circles/B"</span>, 
<<<<<<< HEAD
    <span class="hljs-string">"_rev"</span> : <span class="hljs-string">"29604"</span>, 
=======
    <span class="hljs-string">"_rev"</span> : <span class="hljs-string">"29564"</span>, 
>>>>>>> ca897dce
    <span class="hljs-string">"label"</span> : <span class="hljs-string">"2"</span> 
  }, 
  { 
    <span class="hljs-string">"_key"</span> : <span class="hljs-string">"H"</span>, 
    <span class="hljs-string">"_id"</span> : <span class="hljs-string">"circles/H"</span>, 
<<<<<<< HEAD
    <span class="hljs-string">"_rev"</span> : <span class="hljs-string">"29622"</span>, 
=======
    <span class="hljs-string">"_rev"</span> : <span class="hljs-string">"29582"</span>, 
>>>>>>> ca897dce
    <span class="hljs-string">"label"</span> : <span class="hljs-string">"8"</span> 
  } 
]
arangosh&gt; db.edges.toArray();
[ 
  { 
<<<<<<< HEAD
    <span class="hljs-string">"_key"</span> : <span class="hljs-string">"29656"</span>, 
    <span class="hljs-string">"_id"</span> : <span class="hljs-string">"edges/29656"</span>, 
    <span class="hljs-string">"_from"</span> : <span class="hljs-string">"circles/H"</span>, 
    <span class="hljs-string">"_to"</span> : <span class="hljs-string">"circles/I"</span>, 
    <span class="hljs-string">"_rev"</span> : <span class="hljs-string">"29656"</span>, 
    <span class="hljs-string">"label"</span> : <span class="hljs-string">"right_blub"</span>, 
=======
    <span class="hljs-string">"_key"</span> : <span class="hljs-string">"29610"</span>, 
    <span class="hljs-string">"_id"</span> : <span class="hljs-string">"edges/29610"</span>, 
    <span class="hljs-string">"_from"</span> : <span class="hljs-string">"circles/A"</span>, 
    <span class="hljs-string">"_to"</span> : <span class="hljs-string">"circles/G"</span>, 
    <span class="hljs-string">"_rev"</span> : <span class="hljs-string">"29610"</span>, 
    <span class="hljs-string">"label"</span> : <span class="hljs-string">"right_foo"</span>, 
>>>>>>> ca897dce
    <span class="hljs-string">"theFalse"</span> : <span class="hljs-literal">false</span>, 
    <span class="hljs-string">"theTruth"</span> : <span class="hljs-literal">true</span> 
  }, 
  { 
<<<<<<< HEAD
    <span class="hljs-string">"_key"</span> : <span class="hljs-string">"29653"</span>, 
    <span class="hljs-string">"_id"</span> : <span class="hljs-string">"edges/29653"</span>, 
    <span class="hljs-string">"_from"</span> : <span class="hljs-string">"circles/G"</span>, 
    <span class="hljs-string">"_to"</span> : <span class="hljs-string">"circles/H"</span>, 
    <span class="hljs-string">"_rev"</span> : <span class="hljs-string">"29653"</span>, 
    <span class="hljs-string">"label"</span> : <span class="hljs-string">"right_blob"</span>, 
=======
    <span class="hljs-string">"_key"</span> : <span class="hljs-string">"29601"</span>, 
    <span class="hljs-string">"_id"</span> : <span class="hljs-string">"edges/29601"</span>, 
    <span class="hljs-string">"_from"</span> : <span class="hljs-string">"circles/C"</span>, 
    <span class="hljs-string">"_to"</span> : <span class="hljs-string">"circles/D"</span>, 
    <span class="hljs-string">"_rev"</span> : <span class="hljs-string">"29601"</span>, 
    <span class="hljs-string">"label"</span> : <span class="hljs-string">"left_blorg"</span>, 
    <span class="hljs-string">"theFalse"</span> : <span class="hljs-literal">false</span>, 
    <span class="hljs-string">"theTruth"</span> : <span class="hljs-literal">true</span> 
  }, 
  { 
    <span class="hljs-string">"_key"</span> : <span class="hljs-string">"29616"</span>, 
    <span class="hljs-string">"_id"</span> : <span class="hljs-string">"edges/29616"</span>, 
    <span class="hljs-string">"_from"</span> : <span class="hljs-string">"circles/H"</span>, 
    <span class="hljs-string">"_to"</span> : <span class="hljs-string">"circles/I"</span>, 
    <span class="hljs-string">"_rev"</span> : <span class="hljs-string">"29616"</span>, 
    <span class="hljs-string">"label"</span> : <span class="hljs-string">"right_blub"</span>, 
>>>>>>> ca897dce
    <span class="hljs-string">"theFalse"</span> : <span class="hljs-literal">false</span>, 
    <span class="hljs-string">"theTruth"</span> : <span class="hljs-literal">true</span> 
  }, 
  { 
<<<<<<< HEAD
    <span class="hljs-string">"_key"</span> : <span class="hljs-string">"29641"</span>, 
    <span class="hljs-string">"_id"</span> : <span class="hljs-string">"edges/29641"</span>, 
    <span class="hljs-string">"_from"</span> : <span class="hljs-string">"circles/C"</span>, 
    <span class="hljs-string">"_to"</span> : <span class="hljs-string">"circles/D"</span>, 
    <span class="hljs-string">"_rev"</span> : <span class="hljs-string">"29641"</span>, 
    <span class="hljs-string">"label"</span> : <span class="hljs-string">"left_blorg"</span>, 
=======
    <span class="hljs-string">"_key"</span> : <span class="hljs-string">"29604"</span>, 
    <span class="hljs-string">"_id"</span> : <span class="hljs-string">"edges/29604"</span>, 
    <span class="hljs-string">"_from"</span> : <span class="hljs-string">"circles/B"</span>, 
    <span class="hljs-string">"_to"</span> : <span class="hljs-string">"circles/E"</span>, 
    <span class="hljs-string">"_rev"</span> : <span class="hljs-string">"29604"</span>, 
    <span class="hljs-string">"label"</span> : <span class="hljs-string">"left_blub"</span>, 
>>>>>>> ca897dce
    <span class="hljs-string">"theFalse"</span> : <span class="hljs-literal">false</span>, 
    <span class="hljs-string">"theTruth"</span> : <span class="hljs-literal">true</span> 
  }, 
  { 
<<<<<<< HEAD
    <span class="hljs-string">"_key"</span> : <span class="hljs-string">"29644"</span>, 
    <span class="hljs-string">"_id"</span> : <span class="hljs-string">"edges/29644"</span>, 
    <span class="hljs-string">"_from"</span> : <span class="hljs-string">"circles/B"</span>, 
    <span class="hljs-string">"_to"</span> : <span class="hljs-string">"circles/E"</span>, 
    <span class="hljs-string">"_rev"</span> : <span class="hljs-string">"29644"</span>, 
    <span class="hljs-string">"label"</span> : <span class="hljs-string">"left_blub"</span>, 
=======
    <span class="hljs-string">"_key"</span> : <span class="hljs-string">"29622"</span>, 
    <span class="hljs-string">"_id"</span> : <span class="hljs-string">"edges/29622"</span>, 
    <span class="hljs-string">"_from"</span> : <span class="hljs-string">"circles/J"</span>, 
    <span class="hljs-string">"_to"</span> : <span class="hljs-string">"circles/K"</span>, 
    <span class="hljs-string">"_rev"</span> : <span class="hljs-string">"29622"</span>, 
    <span class="hljs-string">"label"</span> : <span class="hljs-string">"right_zup"</span>, 
>>>>>>> ca897dce
    <span class="hljs-string">"theFalse"</span> : <span class="hljs-literal">false</span>, 
    <span class="hljs-string">"theTruth"</span> : <span class="hljs-literal">true</span> 
  }, 
  { 
<<<<<<< HEAD
    <span class="hljs-string">"_key"</span> : <span class="hljs-string">"29659"</span>, 
    <span class="hljs-string">"_id"</span> : <span class="hljs-string">"edges/29659"</span>, 
    <span class="hljs-string">"_from"</span> : <span class="hljs-string">"circles/G"</span>, 
    <span class="hljs-string">"_to"</span> : <span class="hljs-string">"circles/J"</span>, 
    <span class="hljs-string">"_rev"</span> : <span class="hljs-string">"29659"</span>, 
    <span class="hljs-string">"label"</span> : <span class="hljs-string">"right_zip"</span>, 
=======
    <span class="hljs-string">"_key"</span> : <span class="hljs-string">"29594"</span>, 
    <span class="hljs-string">"_id"</span> : <span class="hljs-string">"edges/29594"</span>, 
    <span class="hljs-string">"_from"</span> : <span class="hljs-string">"circles/A"</span>, 
    <span class="hljs-string">"_to"</span> : <span class="hljs-string">"circles/B"</span>, 
    <span class="hljs-string">"_rev"</span> : <span class="hljs-string">"29594"</span>, 
    <span class="hljs-string">"label"</span> : <span class="hljs-string">"left_bar"</span>, 
>>>>>>> ca897dce
    <span class="hljs-string">"theFalse"</span> : <span class="hljs-literal">false</span>, 
    <span class="hljs-string">"theTruth"</span> : <span class="hljs-literal">true</span> 
  }, 
  { 
<<<<<<< HEAD
    <span class="hljs-string">"_key"</span> : <span class="hljs-string">"29634"</span>, 
    <span class="hljs-string">"_id"</span> : <span class="hljs-string">"edges/29634"</span>, 
    <span class="hljs-string">"_from"</span> : <span class="hljs-string">"circles/A"</span>, 
    <span class="hljs-string">"_to"</span> : <span class="hljs-string">"circles/B"</span>, 
    <span class="hljs-string">"_rev"</span> : <span class="hljs-string">"29634"</span>, 
    <span class="hljs-string">"label"</span> : <span class="hljs-string">"left_bar"</span>, 
=======
    <span class="hljs-string">"_key"</span> : <span class="hljs-string">"29607"</span>, 
    <span class="hljs-string">"_id"</span> : <span class="hljs-string">"edges/29607"</span>, 
    <span class="hljs-string">"_from"</span> : <span class="hljs-string">"circles/E"</span>, 
    <span class="hljs-string">"_to"</span> : <span class="hljs-string">"circles/F"</span>, 
    <span class="hljs-string">"_rev"</span> : <span class="hljs-string">"29607"</span>, 
    <span class="hljs-string">"label"</span> : <span class="hljs-string">"left_schubi"</span>, 
>>>>>>> ca897dce
    <span class="hljs-string">"theFalse"</span> : <span class="hljs-literal">false</span>, 
    <span class="hljs-string">"theTruth"</span> : <span class="hljs-literal">true</span> 
  }, 
  { 
<<<<<<< HEAD
    <span class="hljs-string">"_key"</span> : <span class="hljs-string">"29647"</span>, 
    <span class="hljs-string">"_id"</span> : <span class="hljs-string">"edges/29647"</span>, 
    <span class="hljs-string">"_from"</span> : <span class="hljs-string">"circles/E"</span>, 
    <span class="hljs-string">"_to"</span> : <span class="hljs-string">"circles/F"</span>, 
    <span class="hljs-string">"_rev"</span> : <span class="hljs-string">"29647"</span>, 
    <span class="hljs-string">"label"</span> : <span class="hljs-string">"left_schubi"</span>, 
=======
    <span class="hljs-string">"_key"</span> : <span class="hljs-string">"29613"</span>, 
    <span class="hljs-string">"_id"</span> : <span class="hljs-string">"edges/29613"</span>, 
    <span class="hljs-string">"_from"</span> : <span class="hljs-string">"circles/G"</span>, 
    <span class="hljs-string">"_to"</span> : <span class="hljs-string">"circles/H"</span>, 
    <span class="hljs-string">"_rev"</span> : <span class="hljs-string">"29613"</span>, 
    <span class="hljs-string">"label"</span> : <span class="hljs-string">"right_blob"</span>, 
>>>>>>> ca897dce
    <span class="hljs-string">"theFalse"</span> : <span class="hljs-literal">false</span>, 
    <span class="hljs-string">"theTruth"</span> : <span class="hljs-literal">true</span> 
  }, 
  { 
<<<<<<< HEAD
    <span class="hljs-string">"_key"</span> : <span class="hljs-string">"29650"</span>, 
    <span class="hljs-string">"_id"</span> : <span class="hljs-string">"edges/29650"</span>, 
    <span class="hljs-string">"_from"</span> : <span class="hljs-string">"circles/A"</span>, 
    <span class="hljs-string">"_to"</span> : <span class="hljs-string">"circles/G"</span>, 
    <span class="hljs-string">"_rev"</span> : <span class="hljs-string">"29650"</span>, 
    <span class="hljs-string">"label"</span> : <span class="hljs-string">"right_foo"</span>, 
=======
    <span class="hljs-string">"_key"</span> : <span class="hljs-string">"29619"</span>, 
    <span class="hljs-string">"_id"</span> : <span class="hljs-string">"edges/29619"</span>, 
    <span class="hljs-string">"_from"</span> : <span class="hljs-string">"circles/G"</span>, 
    <span class="hljs-string">"_to"</span> : <span class="hljs-string">"circles/J"</span>, 
    <span class="hljs-string">"_rev"</span> : <span class="hljs-string">"29619"</span>, 
    <span class="hljs-string">"label"</span> : <span class="hljs-string">"right_zip"</span>, 
>>>>>>> ca897dce
    <span class="hljs-string">"theFalse"</span> : <span class="hljs-literal">false</span>, 
    <span class="hljs-string">"theTruth"</span> : <span class="hljs-literal">true</span> 
  }, 
  { 
<<<<<<< HEAD
    <span class="hljs-string">"_key"</span> : <span class="hljs-string">"29638"</span>, 
    <span class="hljs-string">"_id"</span> : <span class="hljs-string">"edges/29638"</span>, 
    <span class="hljs-string">"_from"</span> : <span class="hljs-string">"circles/B"</span>, 
    <span class="hljs-string">"_to"</span> : <span class="hljs-string">"circles/C"</span>, 
    <span class="hljs-string">"_rev"</span> : <span class="hljs-string">"29638"</span>, 
    <span class="hljs-string">"label"</span> : <span class="hljs-string">"left_blarg"</span>, 
    <span class="hljs-string">"theFalse"</span> : <span class="hljs-literal">false</span>, 
    <span class="hljs-string">"theTruth"</span> : <span class="hljs-literal">true</span> 
  }, 
  { 
    <span class="hljs-string">"_key"</span> : <span class="hljs-string">"29662"</span>, 
    <span class="hljs-string">"_id"</span> : <span class="hljs-string">"edges/29662"</span>, 
    <span class="hljs-string">"_from"</span> : <span class="hljs-string">"circles/J"</span>, 
    <span class="hljs-string">"_to"</span> : <span class="hljs-string">"circles/K"</span>, 
    <span class="hljs-string">"_rev"</span> : <span class="hljs-string">"29662"</span>, 
    <span class="hljs-string">"label"</span> : <span class="hljs-string">"right_zup"</span>, 
=======
    <span class="hljs-string">"_key"</span> : <span class="hljs-string">"29598"</span>, 
    <span class="hljs-string">"_id"</span> : <span class="hljs-string">"edges/29598"</span>, 
    <span class="hljs-string">"_from"</span> : <span class="hljs-string">"circles/B"</span>, 
    <span class="hljs-string">"_to"</span> : <span class="hljs-string">"circles/C"</span>, 
    <span class="hljs-string">"_rev"</span> : <span class="hljs-string">"29598"</span>, 
    <span class="hljs-string">"label"</span> : <span class="hljs-string">"left_blarg"</span>, 
>>>>>>> ca897dce
    <span class="hljs-string">"theFalse"</span> : <span class="hljs-literal">false</span>, 
    <span class="hljs-string">"theTruth"</span> : <span class="hljs-literal">true</span> 
  } 
]
arangosh&gt; examples.dropGraph(<span class="hljs-string">"traversalGraph"</span>);
<span class="hljs-literal">true</span><|MERGE_RESOLUTION|>--- conflicted
+++ resolved
@@ -5,144 +5,83 @@
   { 
     <span class="hljs-string">"_key"</span> : <span class="hljs-string">"G"</span>, 
     <span class="hljs-string">"_id"</span> : <span class="hljs-string">"circles/G"</span>, 
-<<<<<<< HEAD
-    <span class="hljs-string">"_rev"</span> : <span class="hljs-string">"29619"</span>, 
-=======
     <span class="hljs-string">"_rev"</span> : <span class="hljs-string">"29579"</span>, 
->>>>>>> ca897dce
     <span class="hljs-string">"label"</span> : <span class="hljs-string">"7"</span> 
   }, 
   { 
     <span class="hljs-string">"_key"</span> : <span class="hljs-string">"I"</span>, 
     <span class="hljs-string">"_id"</span> : <span class="hljs-string">"circles/I"</span>, 
-<<<<<<< HEAD
-    <span class="hljs-string">"_rev"</span> : <span class="hljs-string">"29625"</span>, 
-=======
     <span class="hljs-string">"_rev"</span> : <span class="hljs-string">"29585"</span>, 
->>>>>>> ca897dce
     <span class="hljs-string">"label"</span> : <span class="hljs-string">"9"</span> 
   }, 
   { 
     <span class="hljs-string">"_key"</span> : <span class="hljs-string">"A"</span>, 
     <span class="hljs-string">"_id"</span> : <span class="hljs-string">"circles/A"</span>, 
-<<<<<<< HEAD
-    <span class="hljs-string">"_rev"</span> : <span class="hljs-string">"29600"</span>, 
-=======
     <span class="hljs-string">"_rev"</span> : <span class="hljs-string">"29560"</span>, 
->>>>>>> ca897dce
     <span class="hljs-string">"label"</span> : <span class="hljs-string">"1"</span> 
   }, 
   { 
     <span class="hljs-string">"_key"</span> : <span class="hljs-string">"F"</span>, 
     <span class="hljs-string">"_id"</span> : <span class="hljs-string">"circles/F"</span>, 
-<<<<<<< HEAD
-    <span class="hljs-string">"_rev"</span> : <span class="hljs-string">"29616"</span>, 
-=======
     <span class="hljs-string">"_rev"</span> : <span class="hljs-string">"29576"</span>, 
->>>>>>> ca897dce
     <span class="hljs-string">"label"</span> : <span class="hljs-string">"6"</span> 
   }, 
   { 
     <span class="hljs-string">"_key"</span> : <span class="hljs-string">"C"</span>, 
     <span class="hljs-string">"_id"</span> : <span class="hljs-string">"circles/C"</span>, 
-<<<<<<< HEAD
-    <span class="hljs-string">"_rev"</span> : <span class="hljs-string">"29607"</span>, 
-=======
     <span class="hljs-string">"_rev"</span> : <span class="hljs-string">"29567"</span>, 
->>>>>>> ca897dce
     <span class="hljs-string">"label"</span> : <span class="hljs-string">"3"</span> 
   }, 
   { 
     <span class="hljs-string">"_key"</span> : <span class="hljs-string">"E"</span>, 
     <span class="hljs-string">"_id"</span> : <span class="hljs-string">"circles/E"</span>, 
-<<<<<<< HEAD
-    <span class="hljs-string">"_rev"</span> : <span class="hljs-string">"29613"</span>, 
-=======
     <span class="hljs-string">"_rev"</span> : <span class="hljs-string">"29573"</span>, 
->>>>>>> ca897dce
     <span class="hljs-string">"label"</span> : <span class="hljs-string">"5"</span> 
   }, 
   { 
     <span class="hljs-string">"_key"</span> : <span class="hljs-string">"D"</span>, 
     <span class="hljs-string">"_id"</span> : <span class="hljs-string">"circles/D"</span>, 
-<<<<<<< HEAD
-    <span class="hljs-string">"_rev"</span> : <span class="hljs-string">"29610"</span>, 
-=======
     <span class="hljs-string">"_rev"</span> : <span class="hljs-string">"29570"</span>, 
->>>>>>> ca897dce
     <span class="hljs-string">"label"</span> : <span class="hljs-string">"4"</span> 
   }, 
   { 
     <span class="hljs-string">"_key"</span> : <span class="hljs-string">"J"</span>, 
     <span class="hljs-string">"_id"</span> : <span class="hljs-string">"circles/J"</span>, 
-<<<<<<< HEAD
-    <span class="hljs-string">"_rev"</span> : <span class="hljs-string">"29628"</span>, 
-=======
     <span class="hljs-string">"_rev"</span> : <span class="hljs-string">"29588"</span>, 
->>>>>>> ca897dce
     <span class="hljs-string">"label"</span> : <span class="hljs-string">"10"</span> 
   }, 
   { 
     <span class="hljs-string">"_key"</span> : <span class="hljs-string">"K"</span>, 
     <span class="hljs-string">"_id"</span> : <span class="hljs-string">"circles/K"</span>, 
-<<<<<<< HEAD
-    <span class="hljs-string">"_rev"</span> : <span class="hljs-string">"29631"</span>, 
-=======
     <span class="hljs-string">"_rev"</span> : <span class="hljs-string">"29591"</span>, 
->>>>>>> ca897dce
     <span class="hljs-string">"label"</span> : <span class="hljs-string">"11"</span> 
   }, 
   { 
     <span class="hljs-string">"_key"</span> : <span class="hljs-string">"B"</span>, 
     <span class="hljs-string">"_id"</span> : <span class="hljs-string">"circles/B"</span>, 
-<<<<<<< HEAD
-    <span class="hljs-string">"_rev"</span> : <span class="hljs-string">"29604"</span>, 
-=======
     <span class="hljs-string">"_rev"</span> : <span class="hljs-string">"29564"</span>, 
->>>>>>> ca897dce
     <span class="hljs-string">"label"</span> : <span class="hljs-string">"2"</span> 
   }, 
   { 
     <span class="hljs-string">"_key"</span> : <span class="hljs-string">"H"</span>, 
     <span class="hljs-string">"_id"</span> : <span class="hljs-string">"circles/H"</span>, 
-<<<<<<< HEAD
-    <span class="hljs-string">"_rev"</span> : <span class="hljs-string">"29622"</span>, 
-=======
     <span class="hljs-string">"_rev"</span> : <span class="hljs-string">"29582"</span>, 
->>>>>>> ca897dce
     <span class="hljs-string">"label"</span> : <span class="hljs-string">"8"</span> 
   } 
 ]
 arangosh&gt; db.edges.toArray();
 [ 
   { 
-<<<<<<< HEAD
-    <span class="hljs-string">"_key"</span> : <span class="hljs-string">"29656"</span>, 
-    <span class="hljs-string">"_id"</span> : <span class="hljs-string">"edges/29656"</span>, 
-    <span class="hljs-string">"_from"</span> : <span class="hljs-string">"circles/H"</span>, 
-    <span class="hljs-string">"_to"</span> : <span class="hljs-string">"circles/I"</span>, 
-    <span class="hljs-string">"_rev"</span> : <span class="hljs-string">"29656"</span>, 
-    <span class="hljs-string">"label"</span> : <span class="hljs-string">"right_blub"</span>, 
-=======
     <span class="hljs-string">"_key"</span> : <span class="hljs-string">"29610"</span>, 
     <span class="hljs-string">"_id"</span> : <span class="hljs-string">"edges/29610"</span>, 
     <span class="hljs-string">"_from"</span> : <span class="hljs-string">"circles/A"</span>, 
     <span class="hljs-string">"_to"</span> : <span class="hljs-string">"circles/G"</span>, 
     <span class="hljs-string">"_rev"</span> : <span class="hljs-string">"29610"</span>, 
     <span class="hljs-string">"label"</span> : <span class="hljs-string">"right_foo"</span>, 
->>>>>>> ca897dce
     <span class="hljs-string">"theFalse"</span> : <span class="hljs-literal">false</span>, 
     <span class="hljs-string">"theTruth"</span> : <span class="hljs-literal">true</span> 
   }, 
   { 
-<<<<<<< HEAD
-    <span class="hljs-string">"_key"</span> : <span class="hljs-string">"29653"</span>, 
-    <span class="hljs-string">"_id"</span> : <span class="hljs-string">"edges/29653"</span>, 
-    <span class="hljs-string">"_from"</span> : <span class="hljs-string">"circles/G"</span>, 
-    <span class="hljs-string">"_to"</span> : <span class="hljs-string">"circles/H"</span>, 
-    <span class="hljs-string">"_rev"</span> : <span class="hljs-string">"29653"</span>, 
-    <span class="hljs-string">"label"</span> : <span class="hljs-string">"right_blob"</span>, 
-=======
     <span class="hljs-string">"_key"</span> : <span class="hljs-string">"29601"</span>, 
     <span class="hljs-string">"_id"</span> : <span class="hljs-string">"edges/29601"</span>, 
     <span class="hljs-string">"_from"</span> : <span class="hljs-string">"circles/C"</span>, 
@@ -159,150 +98,76 @@
     <span class="hljs-string">"_to"</span> : <span class="hljs-string">"circles/I"</span>, 
     <span class="hljs-string">"_rev"</span> : <span class="hljs-string">"29616"</span>, 
     <span class="hljs-string">"label"</span> : <span class="hljs-string">"right_blub"</span>, 
->>>>>>> ca897dce
     <span class="hljs-string">"theFalse"</span> : <span class="hljs-literal">false</span>, 
     <span class="hljs-string">"theTruth"</span> : <span class="hljs-literal">true</span> 
   }, 
   { 
-<<<<<<< HEAD
-    <span class="hljs-string">"_key"</span> : <span class="hljs-string">"29641"</span>, 
-    <span class="hljs-string">"_id"</span> : <span class="hljs-string">"edges/29641"</span>, 
-    <span class="hljs-string">"_from"</span> : <span class="hljs-string">"circles/C"</span>, 
-    <span class="hljs-string">"_to"</span> : <span class="hljs-string">"circles/D"</span>, 
-    <span class="hljs-string">"_rev"</span> : <span class="hljs-string">"29641"</span>, 
-    <span class="hljs-string">"label"</span> : <span class="hljs-string">"left_blorg"</span>, 
-=======
     <span class="hljs-string">"_key"</span> : <span class="hljs-string">"29604"</span>, 
     <span class="hljs-string">"_id"</span> : <span class="hljs-string">"edges/29604"</span>, 
     <span class="hljs-string">"_from"</span> : <span class="hljs-string">"circles/B"</span>, 
     <span class="hljs-string">"_to"</span> : <span class="hljs-string">"circles/E"</span>, 
     <span class="hljs-string">"_rev"</span> : <span class="hljs-string">"29604"</span>, 
     <span class="hljs-string">"label"</span> : <span class="hljs-string">"left_blub"</span>, 
->>>>>>> ca897dce
     <span class="hljs-string">"theFalse"</span> : <span class="hljs-literal">false</span>, 
     <span class="hljs-string">"theTruth"</span> : <span class="hljs-literal">true</span> 
   }, 
   { 
-<<<<<<< HEAD
-    <span class="hljs-string">"_key"</span> : <span class="hljs-string">"29644"</span>, 
-    <span class="hljs-string">"_id"</span> : <span class="hljs-string">"edges/29644"</span>, 
-    <span class="hljs-string">"_from"</span> : <span class="hljs-string">"circles/B"</span>, 
-    <span class="hljs-string">"_to"</span> : <span class="hljs-string">"circles/E"</span>, 
-    <span class="hljs-string">"_rev"</span> : <span class="hljs-string">"29644"</span>, 
-    <span class="hljs-string">"label"</span> : <span class="hljs-string">"left_blub"</span>, 
-=======
     <span class="hljs-string">"_key"</span> : <span class="hljs-string">"29622"</span>, 
     <span class="hljs-string">"_id"</span> : <span class="hljs-string">"edges/29622"</span>, 
     <span class="hljs-string">"_from"</span> : <span class="hljs-string">"circles/J"</span>, 
     <span class="hljs-string">"_to"</span> : <span class="hljs-string">"circles/K"</span>, 
     <span class="hljs-string">"_rev"</span> : <span class="hljs-string">"29622"</span>, 
     <span class="hljs-string">"label"</span> : <span class="hljs-string">"right_zup"</span>, 
->>>>>>> ca897dce
     <span class="hljs-string">"theFalse"</span> : <span class="hljs-literal">false</span>, 
     <span class="hljs-string">"theTruth"</span> : <span class="hljs-literal">true</span> 
   }, 
   { 
-<<<<<<< HEAD
-    <span class="hljs-string">"_key"</span> : <span class="hljs-string">"29659"</span>, 
-    <span class="hljs-string">"_id"</span> : <span class="hljs-string">"edges/29659"</span>, 
-    <span class="hljs-string">"_from"</span> : <span class="hljs-string">"circles/G"</span>, 
-    <span class="hljs-string">"_to"</span> : <span class="hljs-string">"circles/J"</span>, 
-    <span class="hljs-string">"_rev"</span> : <span class="hljs-string">"29659"</span>, 
-    <span class="hljs-string">"label"</span> : <span class="hljs-string">"right_zip"</span>, 
-=======
     <span class="hljs-string">"_key"</span> : <span class="hljs-string">"29594"</span>, 
     <span class="hljs-string">"_id"</span> : <span class="hljs-string">"edges/29594"</span>, 
     <span class="hljs-string">"_from"</span> : <span class="hljs-string">"circles/A"</span>, 
     <span class="hljs-string">"_to"</span> : <span class="hljs-string">"circles/B"</span>, 
     <span class="hljs-string">"_rev"</span> : <span class="hljs-string">"29594"</span>, 
     <span class="hljs-string">"label"</span> : <span class="hljs-string">"left_bar"</span>, 
->>>>>>> ca897dce
     <span class="hljs-string">"theFalse"</span> : <span class="hljs-literal">false</span>, 
     <span class="hljs-string">"theTruth"</span> : <span class="hljs-literal">true</span> 
   }, 
   { 
-<<<<<<< HEAD
-    <span class="hljs-string">"_key"</span> : <span class="hljs-string">"29634"</span>, 
-    <span class="hljs-string">"_id"</span> : <span class="hljs-string">"edges/29634"</span>, 
-    <span class="hljs-string">"_from"</span> : <span class="hljs-string">"circles/A"</span>, 
-    <span class="hljs-string">"_to"</span> : <span class="hljs-string">"circles/B"</span>, 
-    <span class="hljs-string">"_rev"</span> : <span class="hljs-string">"29634"</span>, 
-    <span class="hljs-string">"label"</span> : <span class="hljs-string">"left_bar"</span>, 
-=======
     <span class="hljs-string">"_key"</span> : <span class="hljs-string">"29607"</span>, 
     <span class="hljs-string">"_id"</span> : <span class="hljs-string">"edges/29607"</span>, 
     <span class="hljs-string">"_from"</span> : <span class="hljs-string">"circles/E"</span>, 
     <span class="hljs-string">"_to"</span> : <span class="hljs-string">"circles/F"</span>, 
     <span class="hljs-string">"_rev"</span> : <span class="hljs-string">"29607"</span>, 
     <span class="hljs-string">"label"</span> : <span class="hljs-string">"left_schubi"</span>, 
->>>>>>> ca897dce
     <span class="hljs-string">"theFalse"</span> : <span class="hljs-literal">false</span>, 
     <span class="hljs-string">"theTruth"</span> : <span class="hljs-literal">true</span> 
   }, 
   { 
-<<<<<<< HEAD
-    <span class="hljs-string">"_key"</span> : <span class="hljs-string">"29647"</span>, 
-    <span class="hljs-string">"_id"</span> : <span class="hljs-string">"edges/29647"</span>, 
-    <span class="hljs-string">"_from"</span> : <span class="hljs-string">"circles/E"</span>, 
-    <span class="hljs-string">"_to"</span> : <span class="hljs-string">"circles/F"</span>, 
-    <span class="hljs-string">"_rev"</span> : <span class="hljs-string">"29647"</span>, 
-    <span class="hljs-string">"label"</span> : <span class="hljs-string">"left_schubi"</span>, 
-=======
     <span class="hljs-string">"_key"</span> : <span class="hljs-string">"29613"</span>, 
     <span class="hljs-string">"_id"</span> : <span class="hljs-string">"edges/29613"</span>, 
     <span class="hljs-string">"_from"</span> : <span class="hljs-string">"circles/G"</span>, 
     <span class="hljs-string">"_to"</span> : <span class="hljs-string">"circles/H"</span>, 
     <span class="hljs-string">"_rev"</span> : <span class="hljs-string">"29613"</span>, 
     <span class="hljs-string">"label"</span> : <span class="hljs-string">"right_blob"</span>, 
->>>>>>> ca897dce
     <span class="hljs-string">"theFalse"</span> : <span class="hljs-literal">false</span>, 
     <span class="hljs-string">"theTruth"</span> : <span class="hljs-literal">true</span> 
   }, 
   { 
-<<<<<<< HEAD
-    <span class="hljs-string">"_key"</span> : <span class="hljs-string">"29650"</span>, 
-    <span class="hljs-string">"_id"</span> : <span class="hljs-string">"edges/29650"</span>, 
-    <span class="hljs-string">"_from"</span> : <span class="hljs-string">"circles/A"</span>, 
-    <span class="hljs-string">"_to"</span> : <span class="hljs-string">"circles/G"</span>, 
-    <span class="hljs-string">"_rev"</span> : <span class="hljs-string">"29650"</span>, 
-    <span class="hljs-string">"label"</span> : <span class="hljs-string">"right_foo"</span>, 
-=======
     <span class="hljs-string">"_key"</span> : <span class="hljs-string">"29619"</span>, 
     <span class="hljs-string">"_id"</span> : <span class="hljs-string">"edges/29619"</span>, 
     <span class="hljs-string">"_from"</span> : <span class="hljs-string">"circles/G"</span>, 
     <span class="hljs-string">"_to"</span> : <span class="hljs-string">"circles/J"</span>, 
     <span class="hljs-string">"_rev"</span> : <span class="hljs-string">"29619"</span>, 
     <span class="hljs-string">"label"</span> : <span class="hljs-string">"right_zip"</span>, 
->>>>>>> ca897dce
     <span class="hljs-string">"theFalse"</span> : <span class="hljs-literal">false</span>, 
     <span class="hljs-string">"theTruth"</span> : <span class="hljs-literal">true</span> 
   }, 
   { 
-<<<<<<< HEAD
-    <span class="hljs-string">"_key"</span> : <span class="hljs-string">"29638"</span>, 
-    <span class="hljs-string">"_id"</span> : <span class="hljs-string">"edges/29638"</span>, 
-    <span class="hljs-string">"_from"</span> : <span class="hljs-string">"circles/B"</span>, 
-    <span class="hljs-string">"_to"</span> : <span class="hljs-string">"circles/C"</span>, 
-    <span class="hljs-string">"_rev"</span> : <span class="hljs-string">"29638"</span>, 
-    <span class="hljs-string">"label"</span> : <span class="hljs-string">"left_blarg"</span>, 
-    <span class="hljs-string">"theFalse"</span> : <span class="hljs-literal">false</span>, 
-    <span class="hljs-string">"theTruth"</span> : <span class="hljs-literal">true</span> 
-  }, 
-  { 
-    <span class="hljs-string">"_key"</span> : <span class="hljs-string">"29662"</span>, 
-    <span class="hljs-string">"_id"</span> : <span class="hljs-string">"edges/29662"</span>, 
-    <span class="hljs-string">"_from"</span> : <span class="hljs-string">"circles/J"</span>, 
-    <span class="hljs-string">"_to"</span> : <span class="hljs-string">"circles/K"</span>, 
-    <span class="hljs-string">"_rev"</span> : <span class="hljs-string">"29662"</span>, 
-    <span class="hljs-string">"label"</span> : <span class="hljs-string">"right_zup"</span>, 
-=======
     <span class="hljs-string">"_key"</span> : <span class="hljs-string">"29598"</span>, 
     <span class="hljs-string">"_id"</span> : <span class="hljs-string">"edges/29598"</span>, 
     <span class="hljs-string">"_from"</span> : <span class="hljs-string">"circles/B"</span>, 
     <span class="hljs-string">"_to"</span> : <span class="hljs-string">"circles/C"</span>, 
     <span class="hljs-string">"_rev"</span> : <span class="hljs-string">"29598"</span>, 
     <span class="hljs-string">"label"</span> : <span class="hljs-string">"left_blarg"</span>, 
->>>>>>> ca897dce
     <span class="hljs-string">"theFalse"</span> : <span class="hljs-literal">false</span>, 
     <span class="hljs-string">"theTruth"</span> : <span class="hljs-literal">true</span> 
   } 
