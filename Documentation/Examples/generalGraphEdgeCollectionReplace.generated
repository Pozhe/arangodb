--- conflicted
+++ resolved
@@ -3,20 +3,12 @@
 arangosh> graph.relation.save("female/alice", "female/diana", {typo: "nose", _key: "aliceAndDiana"});
 { 
   "_id" : "relation/aliceAndDiana", 
-<<<<<<< HEAD
-  "_rev" : "664804578", 
-=======
   "_rev" : "512751069893", 
->>>>>>> 096ad46f
   "_key" : "aliceAndDiana" 
 }
 arangosh> graph.relation.replace("relation/aliceAndDiana", {type: "knows"});
 { 
   "_id" : "relation/aliceAndDiana", 
-<<<<<<< HEAD
-  "_rev" : "665001186", 
-=======
   "_rev" : "512751266501", 
->>>>>>> 096ad46f
   "_key" : "aliceAndDiana" 
 }