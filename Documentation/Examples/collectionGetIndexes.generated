--- conflicted
+++ resolved
@@ -1,11 +1,7 @@
 arangosh&gt; db.test.ensureHashIndex(<span class="hljs-string">"hashListAttribute"</span>,
 ........&gt; <span class="hljs-string">"hashListSecondAttribute.subAttribute"</span>);
 { 
-<<<<<<< HEAD
-  <span class="hljs-string">"id"</span> : <span class="hljs-string">"test/14536"</span>, 
-=======
   <span class="hljs-string">"id"</span> : <span class="hljs-string">"test/14507"</span>, 
->>>>>>> 014de716
   <span class="hljs-string">"type"</span> : <span class="hljs-string">"hash"</span>, 
   <span class="hljs-string">"fields"</span> : [ 
     <span class="hljs-string">"hashListAttribute"</span>, 
@@ -30,11 +26,7 @@
     <span class="hljs-string">"sparse"</span> : <span class="hljs-literal">false</span> 
   }, 
   { 
-<<<<<<< HEAD
-    <span class="hljs-string">"id"</span> : <span class="hljs-string">"test/14530"</span>, 
-=======
     <span class="hljs-string">"id"</span> : <span class="hljs-string">"test/14501"</span>, 
->>>>>>> 014de716
     <span class="hljs-string">"type"</span> : <span class="hljs-string">"skiplist"</span>, 
     <span class="hljs-string">"fields"</span> : [ 
       <span class="hljs-string">"skiplistAttribute"</span> 
@@ -43,11 +35,7 @@
     <span class="hljs-string">"sparse"</span> : <span class="hljs-literal">false</span> 
   }, 
   { 
-<<<<<<< HEAD
-    <span class="hljs-string">"id"</span> : <span class="hljs-string">"test/14533"</span>, 
-=======
     <span class="hljs-string">"id"</span> : <span class="hljs-string">"test/14504"</span>, 
->>>>>>> 014de716
     <span class="hljs-string">"type"</span> : <span class="hljs-string">"skiplist"</span>, 
     <span class="hljs-string">"fields"</span> : [ 
       <span class="hljs-string">"skiplistUniqueAttribute"</span> 
@@ -56,11 +44,7 @@
     <span class="hljs-string">"sparse"</span> : <span class="hljs-literal">false</span> 
   }, 
   { 
-<<<<<<< HEAD
-    <span class="hljs-string">"id"</span> : <span class="hljs-string">"test/14536"</span>, 
-=======
     <span class="hljs-string">"id"</span> : <span class="hljs-string">"test/14507"</span>, 
->>>>>>> 014de716
     <span class="hljs-string">"type"</span> : <span class="hljs-string">"hash"</span>, 
     <span class="hljs-string">"fields"</span> : [ 
       <span class="hljs-string">"hashListAttribute"</span>, 
