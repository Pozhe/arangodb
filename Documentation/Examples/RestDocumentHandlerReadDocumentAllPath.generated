shell> curl -X PUT --data-binary @- --dump - http://localhost:8529/_api/simple/all-keys &lt;&lt;EOF
{ 
  <span class="hljs-string">"collection"</span> : <span class="hljs-string">"products"</span> 
}
EOF

HTTP/<span class="hljs-number">1.1</span> <span class="hljs-number">201</span> Created
content-type: application/json; charset=utf<span class="hljs-number">-8</span>
x-content-type-options: nosniff

{ 
  <span class="hljs-string">"result"</span> : [ 
<<<<<<< HEAD
    <span class="hljs-string">"/_db/_system/_api/document/products/10045"</span>, 
    <span class="hljs-string">"/_db/_system/_api/document/products/10048"</span>, 
    <span class="hljs-string">"/_db/_system/_api/document/products/10041"</span> 
=======
    <span class="hljs-string">"/_db/_system/_api/document/products/9988"</span>, 
    <span class="hljs-string">"/_db/_system/_api/document/products/9991"</span>, 
    <span class="hljs-string">"/_db/_system/_api/document/products/9984"</span> 
>>>>>>> a692577f
  ], 
  <span class="hljs-string">"hasMore"</span> : <span class="hljs-literal">false</span>, 
  <span class="hljs-string">"cached"</span> : <span class="hljs-literal">false</span>, 
  <span class="hljs-string">"extra"</span> : { 
    <span class="hljs-string">"stats"</span> : { 
      <span class="hljs-string">"writesExecuted"</span> : <span class="hljs-number">0</span>, 
      <span class="hljs-string">"writesIgnored"</span> : <span class="hljs-number">0</span>, 
      <span class="hljs-string">"scannedFull"</span> : <span class="hljs-number">3</span>, 
      <span class="hljs-string">"scannedIndex"</span> : <span class="hljs-number">0</span>, 
      <span class="hljs-string">"filtered"</span> : <span class="hljs-number">0</span>, 
      <span class="hljs-string">"httpRequests"</span> : <span class="hljs-number">0</span>, 
<<<<<<< HEAD
      <span class="hljs-string">"executionTime"</span> : <span class="hljs-number">0.0003521442413330078</span> 
=======
      <span class="hljs-string">"executionTime"</span> : <span class="hljs-number">0.00017881393432617188</span> 
>>>>>>> a692577f
    }, 
    <span class="hljs-string">"warnings"</span> : [ ] 
  }, 
  <span class="hljs-string">"error"</span> : <span class="hljs-literal">false</span>, 
  <span class="hljs-string">"code"</span> : <span class="hljs-number">201</span> 
}<|MERGE_RESOLUTION|>--- conflicted
+++ resolved
@@ -10,15 +10,9 @@
 
 { 
   <span class="hljs-string">"result"</span> : [ 
-<<<<<<< HEAD
-    <span class="hljs-string">"/_db/_system/_api/document/products/10045"</span>, 
-    <span class="hljs-string">"/_db/_system/_api/document/products/10048"</span>, 
-    <span class="hljs-string">"/_db/_system/_api/document/products/10041"</span> 
-=======
     <span class="hljs-string">"/_db/_system/_api/document/products/9988"</span>, 
     <span class="hljs-string">"/_db/_system/_api/document/products/9991"</span>, 
     <span class="hljs-string">"/_db/_system/_api/document/products/9984"</span> 
->>>>>>> a692577f
   ], 
   <span class="hljs-string">"hasMore"</span> : <span class="hljs-literal">false</span>, 
   <span class="hljs-string">"cached"</span> : <span class="hljs-literal">false</span>, 
@@ -30,11 +24,7 @@
       <span class="hljs-string">"scannedIndex"</span> : <span class="hljs-number">0</span>, 
       <span class="hljs-string">"filtered"</span> : <span class="hljs-number">0</span>, 
       <span class="hljs-string">"httpRequests"</span> : <span class="hljs-number">0</span>, 
-<<<<<<< HEAD
-      <span class="hljs-string">"executionTime"</span> : <span class="hljs-number">0.0003521442413330078</span> 
-=======
       <span class="hljs-string">"executionTime"</span> : <span class="hljs-number">0.00017881393432617188</span> 
->>>>>>> a692577f
     }, 
     <span class="hljs-string">"warnings"</span> : [ ] 
   }, 
