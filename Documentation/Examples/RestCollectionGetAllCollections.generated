--- conflicted
+++ resolved
@@ -7,139 +7,91 @@
 { 
   <span class="hljs-string">"result"</span> : [ 
     { 
-<<<<<<< HEAD
-      <span class="hljs-string">"id"</span> : <span class="hljs-string">"82"</span>, 
-=======
       <span class="hljs-string">"id"</span> : <span class="hljs-string">"77"</span>, 
->>>>>>> a692577f
       <span class="hljs-string">"name"</span> : <span class="hljs-string">"_appbundles"</span>, 
       <span class="hljs-string">"isSystem"</span> : <span class="hljs-literal">true</span>, 
       <span class="hljs-string">"status"</span> : <span class="hljs-number">3</span>, 
       <span class="hljs-string">"type"</span> : <span class="hljs-number">2</span> 
     }, 
     { 
-<<<<<<< HEAD
-      <span class="hljs-string">"id"</span> : <span class="hljs-string">"64"</span>, 
-=======
       <span class="hljs-string">"id"</span> : <span class="hljs-string">"59"</span>, 
->>>>>>> a692577f
       <span class="hljs-string">"name"</span> : <span class="hljs-string">"_apps"</span>, 
       <span class="hljs-string">"isSystem"</span> : <span class="hljs-literal">true</span>, 
       <span class="hljs-string">"status"</span> : <span class="hljs-number">3</span>, 
       <span class="hljs-string">"type"</span> : <span class="hljs-number">2</span> 
     }, 
     { 
-<<<<<<< HEAD
-      <span class="hljs-string">"id"</span> : <span class="hljs-string">"39"</span>, 
-=======
       <span class="hljs-string">"id"</span> : <span class="hljs-string">"33"</span>, 
->>>>>>> a692577f
       <span class="hljs-string">"name"</span> : <span class="hljs-string">"_aqlfunctions"</span>, 
       <span class="hljs-string">"isSystem"</span> : <span class="hljs-literal">true</span>, 
       <span class="hljs-string">"status"</span> : <span class="hljs-number">3</span>, 
       <span class="hljs-string">"type"</span> : <span class="hljs-number">2</span> 
     }, 
     { 
-<<<<<<< HEAD
-      <span class="hljs-string">"id"</span> : <span class="hljs-string">"57"</span>, 
-=======
       <span class="hljs-string">"id"</span> : <span class="hljs-string">"51"</span>, 
->>>>>>> a692577f
       <span class="hljs-string">"name"</span> : <span class="hljs-string">"_frontend"</span>, 
       <span class="hljs-string">"isSystem"</span> : <span class="hljs-literal">true</span>, 
       <span class="hljs-string">"status"</span> : <span class="hljs-number">3</span>, 
       <span class="hljs-string">"type"</span> : <span class="hljs-number">2</span> 
     }, 
     { 
-<<<<<<< HEAD
-      <span class="hljs-string">"id"</span> : <span class="hljs-string">"4"</span>, 
-=======
       <span class="hljs-string">"id"</span> : <span class="hljs-string">"3"</span>, 
->>>>>>> a692577f
       <span class="hljs-string">"name"</span> : <span class="hljs-string">"_graphs"</span>, 
       <span class="hljs-string">"isSystem"</span> : <span class="hljs-literal">true</span>, 
       <span class="hljs-string">"status"</span> : <span class="hljs-number">3</span>, 
       <span class="hljs-string">"type"</span> : <span class="hljs-number">2</span> 
     }, 
     { 
-<<<<<<< HEAD
-      <span class="hljs-string">"id"</span> : <span class="hljs-string">"61"</span>, 
-=======
       <span class="hljs-string">"id"</span> : <span class="hljs-string">"55"</span>, 
->>>>>>> a692577f
       <span class="hljs-string">"name"</span> : <span class="hljs-string">"_jobs"</span>, 
       <span class="hljs-string">"isSystem"</span> : <span class="hljs-literal">true</span>, 
       <span class="hljs-string">"status"</span> : <span class="hljs-number">3</span>, 
       <span class="hljs-string">"type"</span> : <span class="hljs-number">2</span> 
     }, 
     { 
-<<<<<<< HEAD
-      <span class="hljs-string">"id"</span> : <span class="hljs-string">"24"</span>, 
-=======
       <span class="hljs-string">"id"</span> : <span class="hljs-string">"18"</span>, 
->>>>>>> a692577f
       <span class="hljs-string">"name"</span> : <span class="hljs-string">"_modules"</span>, 
       <span class="hljs-string">"isSystem"</span> : <span class="hljs-literal">true</span>, 
       <span class="hljs-string">"status"</span> : <span class="hljs-number">3</span>, 
       <span class="hljs-string">"type"</span> : <span class="hljs-number">2</span> 
     }, 
     { 
-<<<<<<< HEAD
-      <span class="hljs-string">"id"</span> : <span class="hljs-string">"59"</span>, 
-=======
       <span class="hljs-string">"id"</span> : <span class="hljs-string">"53"</span>, 
->>>>>>> a692577f
       <span class="hljs-string">"name"</span> : <span class="hljs-string">"_queues"</span>, 
       <span class="hljs-string">"isSystem"</span> : <span class="hljs-literal">true</span>, 
       <span class="hljs-string">"status"</span> : <span class="hljs-number">3</span>, 
       <span class="hljs-string">"type"</span> : <span class="hljs-number">2</span> 
     }, 
     { 
-<<<<<<< HEAD
-      <span class="hljs-string">"id"</span> : <span class="hljs-string">"26"</span>, 
-=======
       <span class="hljs-string">"id"</span> : <span class="hljs-string">"20"</span>, 
->>>>>>> a692577f
       <span class="hljs-string">"name"</span> : <span class="hljs-string">"_routing"</span>, 
       <span class="hljs-string">"isSystem"</span> : <span class="hljs-literal">true</span>, 
       <span class="hljs-string">"status"</span> : <span class="hljs-number">3</span>, 
       <span class="hljs-string">"type"</span> : <span class="hljs-number">2</span> 
     }, 
     { 
-<<<<<<< HEAD
-      <span class="hljs-string">"id"</span> : <span class="hljs-string">"47"</span>, 
-=======
       <span class="hljs-string">"id"</span> : <span class="hljs-string">"41"</span>, 
->>>>>>> a692577f
       <span class="hljs-string">"name"</span> : <span class="hljs-string">"_statistics"</span>, 
       <span class="hljs-string">"isSystem"</span> : <span class="hljs-literal">true</span>, 
       <span class="hljs-string">"status"</span> : <span class="hljs-number">3</span>, 
       <span class="hljs-string">"type"</span> : <span class="hljs-number">2</span> 
     }, 
     { 
-<<<<<<< HEAD
-      <span class="hljs-string">"id"</span> : <span class="hljs-string">"52"</span>, 
-=======
       <span class="hljs-string">"id"</span> : <span class="hljs-string">"46"</span>, 
->>>>>>> a692577f
       <span class="hljs-string">"name"</span> : <span class="hljs-string">"_statistics15"</span>, 
       <span class="hljs-string">"isSystem"</span> : <span class="hljs-literal">true</span>, 
       <span class="hljs-string">"status"</span> : <span class="hljs-number">3</span>, 
       <span class="hljs-string">"type"</span> : <span class="hljs-number">2</span> 
     }, 
     { 
-<<<<<<< HEAD
-      <span class="hljs-string">"id"</span> : <span class="hljs-string">"42"</span>, 
-=======
       <span class="hljs-string">"id"</span> : <span class="hljs-string">"36"</span>, 
->>>>>>> a692577f
       <span class="hljs-string">"name"</span> : <span class="hljs-string">"_statisticsRaw"</span>, 
       <span class="hljs-string">"isSystem"</span> : <span class="hljs-literal">true</span>, 
       <span class="hljs-string">"status"</span> : <span class="hljs-number">3</span>, 
       <span class="hljs-string">"type"</span> : <span class="hljs-number">2</span> 
     }, 
     { 
-      <span class="hljs-string">"id"</span> : <span class="hljs-string">"7"</span>, 
+      <span class="hljs-string">"id"</span> : <span class="hljs-string">"6"</span>, 
       <span class="hljs-string">"name"</span> : <span class="hljs-string">"_users"</span>, 
       <span class="hljs-string">"isSystem"</span> : <span class="hljs-literal">true</span>, 
       <span class="hljs-string">"status"</span> : <span class="hljs-number">3</span>, 
