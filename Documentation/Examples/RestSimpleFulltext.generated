shell> curl -X PUT --data-binary @- --dump - http://localhost:8529/_api/simple/fulltext &lt;&lt;EOF
{ 
  <span class="hljs-string">"collection"</span> : <span class="hljs-string">"products"</span>, 
  <span class="hljs-string">"attribute"</span> : <span class="hljs-string">"text"</span>, 
  <span class="hljs-string">"query"</span> : <span class="hljs-string">"word"</span> 
}
EOF

HTTP/<span class="hljs-number">1.1</span> <span class="hljs-number">201</span> Created
content-type: application/json; charset=utf<span class="hljs-number">-8</span>
x-content-type-options: nosniff

{ 
  <span class="hljs-string">"result"</span> : [ 
    { 
<<<<<<< HEAD
      <span class="hljs-string">"_key"</span> : <span class="hljs-string">"10882"</span>, 
      <span class="hljs-string">"_id"</span> : <span class="hljs-string">"products/10882"</span>, 
      <span class="hljs-string">"_rev"</span> : <span class="hljs-string">"_VO3vQF2---"</span>, 
      <span class="hljs-string">"text"</span> : <span class="hljs-string">"this text contains word"</span> 
    }, 
    { 
      <span class="hljs-string">"_key"</span> : <span class="hljs-string">"10886"</span>, 
      <span class="hljs-string">"_id"</span> : <span class="hljs-string">"products/10886"</span>, 
      <span class="hljs-string">"_rev"</span> : <span class="hljs-string">"_VO3vQF6---"</span>, 
      <span class="hljs-string">"text"</span> : <span class="hljs-string">"this text also has a word"</span> 
=======
      <span class="hljs-string">"_key"</span> : <span class="hljs-string">"10770"</span>, 
      <span class="hljs-string">"_id"</span> : <span class="hljs-string">"products/10770"</span>, 
      <span class="hljs-string">"_rev"</span> : <span class="hljs-string">"_VReqx-e---"</span>, 
      <span class="hljs-string">"text"</span> : <span class="hljs-string">"this text also has a word"</span> 
    }, 
    { 
      <span class="hljs-string">"_key"</span> : <span class="hljs-string">"10766"</span>, 
      <span class="hljs-string">"_id"</span> : <span class="hljs-string">"products/10766"</span>, 
      <span class="hljs-string">"_rev"</span> : <span class="hljs-string">"_VReqx-a---"</span>, 
      <span class="hljs-string">"text"</span> : <span class="hljs-string">"this text contains word"</span> 
>>>>>>> a692577f
    } 
  ], 
  <span class="hljs-string">"hasMore"</span> : <span class="hljs-literal">false</span>, 
  <span class="hljs-string">"count"</span> : <span class="hljs-number">2</span>, 
  <span class="hljs-string">"error"</span> : <span class="hljs-literal">false</span>, 
  <span class="hljs-string">"code"</span> : <span class="hljs-number">201</span> 
}<|MERGE_RESOLUTION|>--- conflicted
+++ resolved
@@ -13,18 +13,6 @@
 { 
   <span class="hljs-string">"result"</span> : [ 
     { 
-<<<<<<< HEAD
-      <span class="hljs-string">"_key"</span> : <span class="hljs-string">"10882"</span>, 
-      <span class="hljs-string">"_id"</span> : <span class="hljs-string">"products/10882"</span>, 
-      <span class="hljs-string">"_rev"</span> : <span class="hljs-string">"_VO3vQF2---"</span>, 
-      <span class="hljs-string">"text"</span> : <span class="hljs-string">"this text contains word"</span> 
-    }, 
-    { 
-      <span class="hljs-string">"_key"</span> : <span class="hljs-string">"10886"</span>, 
-      <span class="hljs-string">"_id"</span> : <span class="hljs-string">"products/10886"</span>, 
-      <span class="hljs-string">"_rev"</span> : <span class="hljs-string">"_VO3vQF6---"</span>, 
-      <span class="hljs-string">"text"</span> : <span class="hljs-string">"this text also has a word"</span> 
-=======
       <span class="hljs-string">"_key"</span> : <span class="hljs-string">"10770"</span>, 
       <span class="hljs-string">"_id"</span> : <span class="hljs-string">"products/10770"</span>, 
       <span class="hljs-string">"_rev"</span> : <span class="hljs-string">"_VReqx-e---"</span>, 
@@ -35,7 +23,6 @@
       <span class="hljs-string">"_id"</span> : <span class="hljs-string">"products/10766"</span>, 
       <span class="hljs-string">"_rev"</span> : <span class="hljs-string">"_VReqx-a---"</span>, 
       <span class="hljs-string">"text"</span> : <span class="hljs-string">"this text contains word"</span> 
->>>>>>> a692577f
     } 
   ], 
   <span class="hljs-string">"hasMore"</span> : <span class="hljs-literal">false</span>, 
