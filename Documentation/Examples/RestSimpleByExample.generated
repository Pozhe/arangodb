shell&gt; curl -X PUT --data-binary @- --dump - http:<span class="hljs-comment">//localhost:8529/_api/simple/by-example &lt;&lt;EOF</span>
{ <span class="hljs-string">"collection"</span>: <span class="hljs-string">"products"</span>, <span class="hljs-string">"example"</span> :  { <span class="hljs-string">"i"</span> : <span class="hljs-number">1</span> }  }
EOF

HTTP/<span class="hljs-number">1.1</span> <span class="hljs-number">201</span> Created
content-type: application/json; charset=utf-<span class="hljs-number">8</span>

{ 
  <span class="hljs-string">"result"</span> : [ 
    { 
<<<<<<< HEAD
      "_id" : "products/835920833", 
      "_key" : "835920833", 
      "_rev" : "835920833", 
      "i" : 1, 
      "a" : { 
        "j" : 1 
      } 
    }, 
    { 
      "_id" : "products/835593153", 
      "_key" : "835593153", 
      "_rev" : "835593153", 
      "i" : 1, 
      "a" : { 
        "k" : 1, 
        "j" : 1 
      } 
    }, 
    { 
      "_id" : "products/836379585", 
      "_key" : "836379585", 
      "_rev" : "836379585", 
      "i" : 1, 
      "a" : { 
        "k" : 2, 
        "j" : 2 
      } 
    }, 
    { 
      "_id" : "products/836182977", 
      "_key" : "836182977", 
      "_rev" : "836182977", 
      "i" : 1 
=======
      <span class="hljs-string">"_id"</span> : <span class="hljs-string">"products/847187490"</span>, 
      <span class="hljs-string">"_key"</span> : <span class="hljs-string">"847187490"</span>, 
      <span class="hljs-string">"_rev"</span> : <span class="hljs-string">"847187490"</span>, 
      <span class="hljs-string">"i"</span> : <span class="hljs-number">1</span> 
    }, 
    { 
      <span class="hljs-string">"_id"</span> : <span class="hljs-string">"products/846597666"</span>, 
      <span class="hljs-string">"_key"</span> : <span class="hljs-string">"846597666"</span>, 
      <span class="hljs-string">"_rev"</span> : <span class="hljs-string">"846597666"</span>, 
      <span class="hljs-string">"i"</span> : <span class="hljs-number">1</span>, 
      <span class="hljs-string">"a"</span> : { 
        <span class="hljs-string">"k"</span> : <span class="hljs-number">1</span>, 
        <span class="hljs-string">"j"</span> : <span class="hljs-number">1</span> 
      } 
    }, 
    { 
      <span class="hljs-string">"_id"</span> : <span class="hljs-string">"products/847384098"</span>, 
      <span class="hljs-string">"_key"</span> : <span class="hljs-string">"847384098"</span>, 
      <span class="hljs-string">"_rev"</span> : <span class="hljs-string">"847384098"</span>, 
      <span class="hljs-string">"i"</span> : <span class="hljs-number">1</span>, 
      <span class="hljs-string">"a"</span> : { 
        <span class="hljs-string">"k"</span> : <span class="hljs-number">2</span>, 
        <span class="hljs-string">"j"</span> : <span class="hljs-number">2</span> 
      } 
    }, 
    { 
      <span class="hljs-string">"_id"</span> : <span class="hljs-string">"products/846925346"</span>, 
      <span class="hljs-string">"_key"</span> : <span class="hljs-string">"846925346"</span>, 
      <span class="hljs-string">"_rev"</span> : <span class="hljs-string">"846925346"</span>, 
      <span class="hljs-string">"i"</span> : <span class="hljs-number">1</span>, 
      <span class="hljs-string">"a"</span> : { 
        <span class="hljs-string">"j"</span> : <span class="hljs-number">1</span> 
      } 
>>>>>>> 1a748b46
    } 
  ], 
  <span class="hljs-string">"hasMore"</span> : <span class="hljs-literal">false</span>, 
  <span class="hljs-string">"count"</span> : <span class="hljs-number">4</span>, 
  <span class="hljs-string">"error"</span> : <span class="hljs-literal">false</span>, 
  <span class="hljs-string">"code"</span> : <span class="hljs-number">201</span> 
}<|MERGE_RESOLUTION|>--- conflicted
+++ resolved
@@ -8,41 +8,6 @@
 { 
   <span class="hljs-string">"result"</span> : [ 
     { 
-<<<<<<< HEAD
-      "_id" : "products/835920833", 
-      "_key" : "835920833", 
-      "_rev" : "835920833", 
-      "i" : 1, 
-      "a" : { 
-        "j" : 1 
-      } 
-    }, 
-    { 
-      "_id" : "products/835593153", 
-      "_key" : "835593153", 
-      "_rev" : "835593153", 
-      "i" : 1, 
-      "a" : { 
-        "k" : 1, 
-        "j" : 1 
-      } 
-    }, 
-    { 
-      "_id" : "products/836379585", 
-      "_key" : "836379585", 
-      "_rev" : "836379585", 
-      "i" : 1, 
-      "a" : { 
-        "k" : 2, 
-        "j" : 2 
-      } 
-    }, 
-    { 
-      "_id" : "products/836182977", 
-      "_key" : "836182977", 
-      "_rev" : "836182977", 
-      "i" : 1 
-=======
       <span class="hljs-string">"_id"</span> : <span class="hljs-string">"products/847187490"</span>, 
       <span class="hljs-string">"_key"</span> : <span class="hljs-string">"847187490"</span>, 
       <span class="hljs-string">"_rev"</span> : <span class="hljs-string">"847187490"</span>, 
@@ -76,7 +41,6 @@
       <span class="hljs-string">"a"</span> : { 
         <span class="hljs-string">"j"</span> : <span class="hljs-number">1</span> 
       } 
->>>>>>> 1a748b46
     } 
   ], 
   <span class="hljs-string">"hasMore"</span> : <span class="hljs-literal">false</span>, 
