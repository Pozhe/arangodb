--- conflicted
+++ resolved
@@ -36,15 +36,9 @@
 
 ### Scorers:
 
-<<<<<<< HEAD
 ArangoDB accesses the IResearch scorers directly by their internal names. The
 name (in upper-case) of the scorer is the function name to be used in the
-['SORT' section](../../../AQL/Views/IResearch/IResearch.html#arangosearch-sort).
-=======
-ArangoSearch accesses the IResearch scorers directly by their internal names.
-The name (in upper-case) of the scorer is the function name to be used in the 
 ['SORT' section](../../AQL/Views/IResearch.html#arangosearch-sort).
->>>>>>> 5bb37c52
 Function arguments, (excluding the first argument), are serialized as a
 string representation of a JSON array and passed directly to the corresponding
 scorer. The first argument to any scorer function is the reference to the 
