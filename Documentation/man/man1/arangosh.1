--- conflicted
+++ resolved
@@ -1,8 +1,4 @@
-<<<<<<< HEAD
-.TH arangosh 1 "3.2.devel" "ArangoDB" "ArangoDB"
-=======
 .TH arangosh 1 "3.3.devel" "ArangoDB" "ArangoDB"
->>>>>>> c56e4949
 .SH NAME
 arangosh - the ArangoDB shell
 .SH SYNOPSIS
