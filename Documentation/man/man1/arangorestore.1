<<<<<<< HEAD
.TH arangorestore 1 "3.0.devel" "ArangoDB" "ArangoDB"
=======
.TH arangorestore 1 "3.1.devel" "ArangoDB" "ArangoDB"
>>>>>>> 6c64e619
.SH NAME
arangorestore - a data restore tool for the ArangoDB database
.SH SYNOPSIS
arangorestore [options] 
.SH DESCRIPTION
The arangorestore binary can be used to restore data from logical dumps
created with the arangodump tool. Input data be present in the input
file in either CSV format with column headlines, or in JSON format. If
JSON format is used, each line in the input file must contain exactly
one JSON document with the attribute name/value pairs to import.
.SH OPTIONS
For a complete list of options, please refer to the ArangoDB
online manual, available at https://www.arangodb.com/

.SH AUTHOR
Copyright ArangoDB GmbH, Cologne, Germany
<|MERGE_RESOLUTION|>--- conflicted
+++ resolved
@@ -1,8 +1,4 @@
-<<<<<<< HEAD
-.TH arangorestore 1 "3.0.devel" "ArangoDB" "ArangoDB"
-=======
 .TH arangorestore 1 "3.1.devel" "ArangoDB" "ArangoDB"
->>>>>>> 6c64e619
 .SH NAME
 arangorestore - a data restore tool for the ArangoDB database
 .SH SYNOPSIS
