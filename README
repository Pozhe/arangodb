

ArangoDB

ArangoDB is a universal open-source database with flexible data model for
documents, graphs, and key-values. Build high performance application using a
convenient sql-like query language or JavaScript/Ruby extensions.
Key features include:

* Schema-free schemata let you combine the space efficiency of MySQL with the
  performance power of NoSQL
* Use ArangoDB as an application server and fuse your application and database
  together for maximal throughput
* JavaScript for all: no language zoo, you can use one language from your
  browser to your back-end
* ArangoDB is multi-threaded - exploit the power of all your cores
* Flexible data modeling: model your data as combination of key-value pairs,
  documents or graphs - perfect for social relations
* Free index choice: use the correct index for your problem, be it a skip list
  or a n-gram search
* Configurable durability: let the application decide if it needs more
  durability or more performance
* No-nonsense storage: ArangoDB uses all of the power of modern storage
  hardware, like SSD and large caches
* Powerful query language (AQL) to retrieve data
* It is open source (Apache Licence 2.0)

For more in-depth information

* read more on the design_goals_of_ArangoDB
* watch_the_video - Martin Schoenert, architect of ArangoDB, gives an
  introduction of what the ArangoDB project is about.
* or give it a try.


<<<<<<< HEAD
Compilation

Please check the Installation_Manual for installation and compilation
instructions.

Mac OS X Hints

On Mac OS X you can install ArangoDB using the packagemanager Homebrew:
=======
For the Impatient

For Mac OSX execute
>>>>>>> 697d09a5

  brew install arangodb

For Linux use the distribution dependend package manager, see Installation
Manual for details.
For Windows users: we are working hard on a Windows version. A first version
will become available soon.
If the package manager has not already started the ArangoDB server, use

  unix> /path/to/sbin/arangod
  2012-03-30T12:54:19Z [11794] INFO ArangoDB (version 1.x.y) is ready for
  business
  2012-03-30T12:54:19Z [11794] INFO Have Fun!

/path/to/sbin is OS dependent. It will normally by either /usr/sbin or /user/
local/sbin. Point your browser to

<<<<<<< HEAD
First Steps
=======
  http://localhost:8529/
>>>>>>> 697d09a5

and select the tab Shell. You can now use the Arango shell from within your
browser. Alternative, it is available as command-line tool arangosh.

<<<<<<< HEAD
  > /usr/sbin/arangod
  2012-03-30T12:54:19Z [11794] INFO ArangoDB (version 1.x.y) is ready for
  business
  2012-03-30T12:54:19Z [11794] INFO Have Fun!
=======
  arangosh> db._create("hallo");
  arangosh> db.hallo.save({ world: "earth" });
>>>>>>> 697d09a5

Congratulations! You have created your first collection called hallo and your
first document. To verify your achievements

<<<<<<< HEAD
  > /usr/bin/arangosh
                                         _
    __ _ _ __ __ _ _ __   __ _  ___  ___| |__
   / _` | '__/ _` | '_ \ / _` |/ _ \/ __| '_ \
  | (_| | | | (_| | | | | (_| | (_) \__ \ | | |
   \__,_|_|  \__,_|_| |_|\__, |\___/|___/_| |_|
                         |___/
=======
  arangosh> db.hallo.toArray();
>>>>>>> 697d09a5


More Information

<<<<<<< HEAD
  arangosh> db._create("examples")
  [ArangoCollection 106097, "examples]

  arangosh> db.examples.save({ Hallo: "World" });
  {"error":false,"_id":"106097/2333739","_rev":2333739}

  arangosh> db.examples.all();
  [{ _id : "82883/1524675", _rev : 1524675, Hallo : "World" }]
=======
Please check the Installation_Manual for installation and compilation
instructions.
The User_Manual has an introductory chapter showing the basic operations of
ArangoDB.
Or you can use the online_tutorial to play with ArangoDB without installing it
locally.

Stay in Contact

Please note that there will be bugs and we'd really appreciate it if you report
them:
>>>>>>> 697d09a5

  https://github.com/triAGENS/ArangoDB/issues

<<<<<<< HEAD
Caveat

Please note that this is an early version of ArangoDB. There will be bugs and
we'd really appreciate it if you report them:
https://github.com/triAGENS/ArangoDB/issues
=======
You can use the Google group for improvements, feature requests, comments

  http://www.arangodb.org/connect
>>>>>>> 697d09a5
<|MERGE_RESOLUTION|>--- conflicted
+++ resolved
@@ -33,20 +33,9 @@
 * or give it a try.
 
 
-<<<<<<< HEAD
-Compilation
-
-Please check the Installation_Manual for installation and compilation
-instructions.
-
-Mac OS X Hints
-
-On Mac OS X you can install ArangoDB using the packagemanager Homebrew:
-=======
 For the Impatient
 
 For Mac OSX execute
->>>>>>> 697d09a5
 
   brew install arangodb
 
@@ -64,53 +53,22 @@
 /path/to/sbin is OS dependent. It will normally by either /usr/sbin or /user/
 local/sbin. Point your browser to
 
-<<<<<<< HEAD
-First Steps
-=======
   http://localhost:8529/
->>>>>>> 697d09a5
 
 and select the tab Shell. You can now use the Arango shell from within your
 browser. Alternative, it is available as command-line tool arangosh.
 
-<<<<<<< HEAD
-  > /usr/sbin/arangod
-  2012-03-30T12:54:19Z [11794] INFO ArangoDB (version 1.x.y) is ready for
-  business
-  2012-03-30T12:54:19Z [11794] INFO Have Fun!
-=======
   arangosh> db._create("hallo");
   arangosh> db.hallo.save({ world: "earth" });
->>>>>>> 697d09a5
 
 Congratulations! You have created your first collection called hallo and your
 first document. To verify your achievements
 
-<<<<<<< HEAD
-  > /usr/bin/arangosh
-                                         _
-    __ _ _ __ __ _ _ __   __ _  ___  ___| |__
-   / _` | '__/ _` | '_ \ / _` |/ _ \/ __| '_ \
-  | (_| | | | (_| | | | | (_| | (_) \__ \ | | |
-   \__,_|_|  \__,_|_| |_|\__, |\___/|___/_| |_|
-                         |___/
-=======
   arangosh> db.hallo.toArray();
->>>>>>> 697d09a5
 
 
 More Information
 
-<<<<<<< HEAD
-  arangosh> db._create("examples")
-  [ArangoCollection 106097, "examples]
-
-  arangosh> db.examples.save({ Hallo: "World" });
-  {"error":false,"_id":"106097/2333739","_rev":2333739}
-
-  arangosh> db.examples.all();
-  [{ _id : "82883/1524675", _rev : 1524675, Hallo : "World" }]
-=======
 Please check the Installation_Manual for installation and compilation
 instructions.
 The User_Manual has an introductory chapter showing the basic operations of
@@ -122,18 +80,9 @@
 
 Please note that there will be bugs and we'd really appreciate it if you report
 them:
->>>>>>> 697d09a5
 
   https://github.com/triAGENS/ArangoDB/issues
 
-<<<<<<< HEAD
-Caveat
-
-Please note that this is an early version of ArangoDB. There will be bugs and
-we'd really appreciate it if you report them:
-https://github.com/triAGENS/ArangoDB/issues
-=======
 You can use the Google group for improvements, feature requests, comments
 
   http://www.arangodb.org/connect
->>>>>>> 697d09a5
