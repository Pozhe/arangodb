--- conflicted
+++ resolved
@@ -25,14 +25,9 @@
 /// @author Copyright 2012, triAGENS GmbH, Cologne, Germany
 ////////////////////////////////////////////////////////////////////////////////
 
-<<<<<<< HEAD
 (function() {
-  var actions = require("actions");
+  var actions = require("org/arangodb/actions");
   var API = "_api/collection";
-=======
-var actions = require("org/arangodb/actions");
-var API = "_api/collection";
->>>>>>> b36fa7c5
 
 // -----------------------------------------------------------------------------
 // --SECTION--                                                 private functions
