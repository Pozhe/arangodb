--- conflicted
+++ resolved
@@ -30,7 +30,7 @@
       "graph"                               : "graph",
       "graphManagement"                     : "graphManagement",
       "graphManagement/add"                 : "graphAddNew",
-<<<<<<< HEAD
+      "graphManagement/delete/:name"        : "graphDelete",
 
 
       "test"                                : "test"
@@ -41,9 +41,6 @@
         this.clusterDashboardView = new window.ClusterDashboardView();
       }
       this.clusterDashboardView.render();
-=======
-      "graphManagement/delete/:name"        : "graphDelete"
->>>>>>> 17cd12d3
     },
 
     initialize: function () {
