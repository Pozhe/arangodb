{
  "name": "aardvark",
  "description": "ArangoDB Admin Web Interface",
  "author": "Heiko Kernbach, Michael Hackstein, moonglum",
  "version": "1.0",
  "isSystem": true,

  "controllers": {
    "/": "aardvark.js",
    "/cluster": "cluster.js"
  },

  "assets": {
    "index.html": {
      "files": [
        "frontend/html/start.html.part",
        "frontend/html/head.html.part",
        "frontend/js/templates/**",
        "frontend/html/body.html.part",
        "frontend/html/scripts.html.part",
        "frontend/html/end.html.part"
      ]
    },

    "ace.js": {
      "files": [
        "frontend/src/ace.js"
      ]
    },

    "app.js": {
      "files": [
        "frontend/js/graphViewer/graph/domObserverFactory.js",
        "frontend/js/graphViewer/graph/webWorkerWrapper.js",
        "frontend/js/graphViewer/graph/colourMapper.js",
        "frontend/js/graphViewer/graph/forceLayouter.js",
        "frontend/js/graphViewer/graph/eventLibrary.js",
        "frontend/js/graphViewer/graph/eventDispatcher.js",
        "frontend/js/graphViewer/graph/nodeShaper.js",
        "frontend/js/graphViewer/graph/edgeShaper.js",
        "frontend/js/graphViewer/graph/communityNode.js",
        "frontend/js/graphViewer/graph/abstractAdapter.js",
        "frontend/js/graphViewer/graph/arangoAdapter.js",
        "frontend/js/graphViewer/graph/zoomManager.js",
        "frontend/js/graphViewer/graph/modularityJoiner.js",
        "frontend/js/graphViewer/graph/nodeReducer.js",
        "frontend/js/graphViewer/ui/**",
        "frontend/js/graphViewer/graphViewer.js",
        "frontend/js/arango/arango.js",
        "frontend/js/arango/templateEngine.js",
        "frontend/js/shell/browser.js",
        "frontend/js/modules/org/arangodb/**",
        "frontend/js/modules/org/arangodb-common.js",
        "frontend/js/modules/org/arangodb.js",
        "frontend/js/bootstrap/errors.js",
        "frontend/js/bootstrap/monkeypatches.js",
        "frontend/js/bootstrap/module-internal.js",
        "frontend/js/client/bootstrap/module-internal.js",
        "frontend/js/client/client.js",
        "frontend/js/models/**",
        "frontend/js/collections/**",
        "frontend/js/views/**",
        "frontend/js/routers/router.js",
        "frontend/js/routers/startApp.js"
      ]
    },

    "sharedLibs.js": {
      "files": [
        "frontend/js/lib/jquery-2.1.0.min.js",
        "frontend/js/lib/underscore.js",
        "frontend/js/lib/backbone.js",
        "frontend/js/lib/bootstrap.js"
      ]
    },

    "libs.js": {
      "files": [
        "frontend/js/lib/jquery-ui-1.9.2.custom.js",
        "frontend/js/lib/jquery.dataTables.js",
        "frontend/js/lib/jquery.autogrow.js",
        "frontend/js/lib/jquery.jeditable.js",
        "frontend/js/lib/jquery.jeditable.autogrow.js",
        "frontend/js/lib/jquery.snippet.js",
        "frontend/js/lib/jquery.slideto.min.js",
        "frontend/js/lib/jquery.wiggle.min.js",
        "frontend/js/lib/jquery.contextmenu.js",
        "frontend/js/lib/handlebars-1.0.rc.1.js",
<<<<<<< HEAD
=======
        "frontend/js/lib/underscore.js",
        "frontend/js/lib/backbone.js",
        "frontend/js/lib/jsoneditor-min.js",
>>>>>>> 0d44c338
        "frontend/js/lib/d3.v3.min.js",
        "frontend/js/lib/strftime-min.js",
        "frontend/js/lib/dygraph-combined.js",
        "frontend/js/lib/nv.d3.js",
        "frontend/js/lib/d3.fisheye.js",
        "frontend/js/lib/ColVis.js",
        "frontend/js/lib/bootstrap-pagination.js",
        "frontend/js/lib/jqconsole.min.js",
        "frontend/js/lib/splitter.js",
        "frontend/js/lib/swagger.js",
        "frontend/js/lib/swagger-ui.js",
        "frontend/js/lib/highlight.7.3.pack.js"
      ]
    },

    "css/sass.css": {
      "files": [
        "frontend/scss/generated.css"
      ]
    },

    "css/style.css": {
      "files": [
        "frontend/css/openSansFont.css",
        "frontend/css/swagger/hightlight.default.css",
        "frontend/css/bootstrap.css",
        "frontend/css/arangodbIcons.css",
        "frontend/css/font-awesome.css",
        "frontend/css/bootstrap-glyphicons.css",
        "frontend/css/jquery-ui-1.9.2.custom.css",
        "frontend/css/jquery.contextmenu.css",
        "frontend/css/layout.css",
        "frontend/css/jquery.dataTables.css",
        "frontend/css/nv.d3.css",
        "frontend/css/shellView.css",
        "frontend/css/queryView.css",
        "frontend/css/dashboardView.css",
        "frontend/css/logsView.css",
        "frontend/css/collectionsView.css",
        "frontend/css/collectionsItemView.css",
        "frontend/css/collectionView.css",
        "frontend/css/documentsView.css",
        "frontend/css/documentView.css",
        "frontend/css/swaggerView.css",
        "frontend/css/foxxView.css",
        "frontend/css/graphView.css",
        "frontend/css/loginView.css",
        "frontend/css/dbSelectionView.css",
        "frontend/css/jquery.snippet.css",
        "frontend/css/modal.css",
        "frontend/css/ansi.css",
        "frontend/css/graphlayout.css",
        "frontend/css/datatables.css",
        "frontend/css/api.css",
        "frontend/css/general.css",
        "frontend/css/headerBar.css",
        "frontend/css/buttons.css",
        "frontend/css/dropdowns.css",
        "frontend/css/screenSizes.css",
<<<<<<< HEAD
        "frontend/css/clusterDashboardView.css",
=======
        "frontend/css/jsoneditor.css",
>>>>>>> 0d44c338
        "frontend/ttf/arangofont/style.css"
      ]
    },

    "planner.html": {
      "files": [
        "frontend/html/start.html.part",
        "plannerFrontend/html/head.html.part",
        "frontend/js/templates/**",
        "plannerFrontend/js/templates/**",
        "frontend/html/body.html.part",
        "plannerFrontend/html/scripts.html.part",
        "frontend/html/end.html.part"
      ]
    },

    "cluster.html": {
      "files": [
        "frontend/html/start.html.part",
        "clusterFrontend/html/head.html.part",
        "frontend/js/templates/**",
        "clusterFrontend/js/templates/**",
        "frontend/html/body.html.part",
        "clusterFrontend/html/scripts.html.part",
        "frontend/html/end.html.part"
       ]
    },

    "css/planner.css": {
      "files": [
        "frontend/scss/planner.css"
      ]
    },

    "css/cluster.css": {
        "files": [
         "frontend/scss/cluster.css"
        ]
    },

    "planner.js": {
      "files": [
        "frontend/js/arango/templateEngine.js",
        "plannerFrontend/js/models/**",
        "plannerFrontend/js/collections/**",
        "frontend/js/views/footerView.js",
        "plannerFrontend/js/views/**",
        "plannerFrontend/js/routers/**"
      ]
    },

    "cluster.js": {
       "files": [
        "frontend/js/arango/templateEngine.js",
        "frontend/js/models/arangoStatistics.js",
        "frontend/js/models/arangoStatisticsDescription.js",
        "clusterFrontend/js/models/**",
        "clusterFrontend/js/collections/**",
        "frontend/js/views/footerView.js",
        "frontend/js/collections/arangoStatisticsCollection.js",
        "frontend/js/collections/arangoStatisticsDescriptionCollection.js",
        "clusterFrontend/js/views/**",
        "clusterFrontend/js/routers/**"
      ]
    }
  },

  "files": {
    "/favicon.ico" : "favicon.ico",
    "/api-docs.json": "api-docs.json",
    "/api-docs": "api-docs",
    "/fonts": "frontend/fonts",
    "/img" : "frontend/img",
    "/js/arango/aqltemplates.json" : "frontend/aqltemplates.json",
    "/" : "frontend/src"
  },

  "lib": "."
}<|MERGE_RESOLUTION|>--- conflicted
+++ resolved
@@ -86,12 +86,9 @@
         "frontend/js/lib/jquery.wiggle.min.js",
         "frontend/js/lib/jquery.contextmenu.js",
         "frontend/js/lib/handlebars-1.0.rc.1.js",
-<<<<<<< HEAD
-=======
         "frontend/js/lib/underscore.js",
         "frontend/js/lib/backbone.js",
         "frontend/js/lib/jsoneditor-min.js",
->>>>>>> 0d44c338
         "frontend/js/lib/d3.v3.min.js",
         "frontend/js/lib/strftime-min.js",
         "frontend/js/lib/dygraph-combined.js",
@@ -151,11 +148,8 @@
         "frontend/css/buttons.css",
         "frontend/css/dropdowns.css",
         "frontend/css/screenSizes.css",
-<<<<<<< HEAD
         "frontend/css/clusterDashboardView.css",
-=======
         "frontend/css/jsoneditor.css",
->>>>>>> 0d44c338
         "frontend/ttf/arangofont/style.css"
       ]
     },
