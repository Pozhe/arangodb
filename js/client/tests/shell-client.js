--- conflicted
+++ resolved
@@ -30,11 +30,6 @@
 /// @author Copyright 2012, triAGENS GmbH, Cologne, Germany
 ////////////////////////////////////////////////////////////////////////////////
 
-<<<<<<< HEAD
-return (function () {
-
-=======
->>>>>>> 83d7322d
 var jsunity = require("jsunity");
 var db = require("org/arangodb").db;
 
