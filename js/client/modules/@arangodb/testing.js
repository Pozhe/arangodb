--- conflicted
+++ resolved
@@ -58,12 +58,9 @@
   '                   conjunction with `server`.',
   '   - `cluster`: if set to true the tests are run with the coordinator',
   '     of a small local cluster',
-<<<<<<< HEAD
   '   - `iresearch`: if set to true enable the iResearch-related tests',
-=======
   '   - `minPort`: minimum port number to use',
   '   - `maxPort`: maximum port number to use',
->>>>>>> 4ceaf2ce
   '   - `dbServers`: number of DB-Servers to use',
   '   - `coordinators`: number coordinators to use',
   '   - `agency`: if set to true agency tests are done',
